--- conflicted
+++ resolved
@@ -86,11 +86,15 @@
         directory(
             expand(
                 RESULTS
-<<<<<<< HEAD
                 + "graphics/balance_timeseries/s_{clusters}_{opts}_{sector_opts}_{planning_horizons}",
-=======
+                run=config["run"]["name"],
+                **config["scenario"],
+            ),
+        ),
+        directory(
+            expand(
+                RESULTS
                 + "graphics/heatmap_timeseries/s_{clusters}_{opts}_{sector_opts}_{planning_horizons}",
->>>>>>> 26cc5b89
                 run=config["run"]["name"],
                 **config["scenario"],
             ),
