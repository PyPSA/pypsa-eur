from os.path import normpath, exists
from shutil import copyfile

if not exists("config.yaml"):
    copyfile("config.default.yaml", "config.yaml")

configfile: "config.yaml"

COSTS="data/costs.csv"

wildcard_constraints:
    ll="(v|c)([0-9\.]+|opt|all)|all", # line limit, can be volume or cost
    simpl="[a-zA-Z0-9]*|all",
    clusters="[0-9]+m?|all",
    sectors="[+a-zA-Z0-9]+",
    opts="[-+a-zA-Z0-9\.]*"

rule cluster_all_elec_networks:
    input:
        expand("networks/elec_s{simpl}_{clusters}.nc",
               **config['scenario'])

rule prepare_all_elec_networks:
    input:
        expand("networks/elec_s{simpl}_{clusters}_ec_l{ll}_{opts}.nc",
               **config['scenario'])

rule solve_all_elec_networks:
    input:
        expand("results/networks/elec_s{simpl}_{clusters}_ec_l{ll}_{opts}.nc",
               **config['scenario'])

if config['enable'].get('prepare_links_p_nom', False):
    rule prepare_links_p_nom:
        output: 'data/links_p_nom.csv'
        log: 'logs/prepare_links_p_nom.log'
        threads: 1
        resources: mem=500
        # group: 'nonfeedin_preparation'
        script: 'scripts/prepare_links_p_nom.py'


datafiles = ['ch_cantons.csv', 'je-e-21.03.02.xls', 
            'eez/World_EEZ_v8_2014.shp', 'EIA_hydro_generation_2000_2014.csv', 
            'hydro_capacities.csv', 'naturalearth/ne_10m_admin_0_countries.shp', 
            'NUTS_2013_60M_SH/data/NUTS_RG_60M_2013.shp', 'nama_10r_3popgdp.tsv.gz', 
            'nama_10r_3gdp.tsv.gz', 'time_series_60min_singleindex_filtered.csv', 
            'corine/g250_clc06_V18_5.tif']

if not config.get('tutorial', False):
    datafiles.extend(["natura/Natura2000_end2015.shp", "GEBCO_2014_2D.nc"])

if config['enable'].get('retrieve_databundle', True):
    rule retrieve_databundle:
        output:  expand('data/bundle/{file}', file=datafiles)
        log: "logs/retrieve_databundle.log"
        script: 'scripts/retrieve_databundle.py'

rule build_powerplants:
    input:
        base_network="networks/base.nc",
        custom_powerplants="data/custom_powerplants.csv"
    output: "resources/powerplants.csv"
    log: "logs/build_powerplants.log"
    threads: 1
    resources: mem=500
    # group: 'nonfeedin_preparation'
    script: "scripts/build_powerplants.py"

rule base_network:
    input:
        eg_buses='data/entsoegridkit/buses.csv',
        eg_lines='data/entsoegridkit/lines.csv',
        eg_links='data/entsoegridkit/links.csv',
        eg_converters='data/entsoegridkit/converters.csv',
        eg_transformers='data/entsoegridkit/transformers.csv',
        parameter_corrections='data/parameter_corrections.yaml',
        links_p_nom='data/links_p_nom.csv',
        links_tyndp='data/links_tyndp.csv',
        country_shapes='resources/country_shapes.geojson',
        offshore_shapes='resources/offshore_shapes.geojson',
        europe_shape='resources/europe_shape.geojson'
    output: "networks/base.nc"
    log: "logs/base_network.log"
    benchmark: "benchmarks/base_network"
    threads: 1
    resources: mem=500
    # group: 'nonfeedin_preparation'
    script: "scripts/base_network.py"

rule build_shapes:
    input:
        naturalearth='data/bundle/naturalearth/ne_10m_admin_0_countries.shp',
        eez='data/bundle/eez/World_EEZ_v8_2014.shp',
        nuts3='data/bundle/NUTS_2013_60M_SH/data/NUTS_RG_60M_2013.shp',
        nuts3pop='data/bundle/nama_10r_3popgdp.tsv.gz',
        nuts3gdp='data/bundle/nama_10r_3gdp.tsv.gz',
        ch_cantons='data/bundle/ch_cantons.csv',
        ch_popgdp='data/bundle/je-e-21.03.02.xls'
    output:
        country_shapes='resources/country_shapes.geojson',
        offshore_shapes='resources/offshore_shapes.geojson',
        europe_shape='resources/europe_shape.geojson',
        nuts3_shapes='resources/nuts3_shapes.geojson'
    log: "logs/build_shapes.log"
    threads: 1
    resources: mem=500
    # group: 'nonfeedin_preparation'
    script: "scripts/build_shapes.py"

rule build_bus_regions:
    input:
        country_shapes='resources/country_shapes.geojson',
        offshore_shapes='resources/offshore_shapes.geojson',
        base_network="networks/base.nc"
    output:
        regions_onshore="resources/regions_onshore.geojson",
        regions_offshore="resources/regions_offshore.geojson"
    log: "logs/build_bus_regions.log"
    resources: mem=1000
    # group: 'nonfeedin_preparation'
    script: "scripts/build_bus_regions.py"

if config['enable'].get('build_cutout', False):        
    rule build_cutout:
        output: directory("cutouts/{cutout}")
        log: "logs/build_cutout/{cutout}.log"
        resources: mem=config['atlite'].get('nprocesses', 4) * 1000
        threads: config['atlite'].get('nprocesses', 4)
        benchmark: "benchmarks/build_cutout_{cutout}"
        # group: 'feedin_preparation'
        script: "scripts/build_cutout.py"
else:
    rule retrieve_cutout:
        output: directory(expand("cutouts/{cutouts}", **config['atlite'])),
        log: "logs/retrieve_cutout.log"
        script: 'scripts/retrieve_cutout.py'


if config['enable'].get('build_natura_raster', False):        
    rule build_natura_raster:
        input: 
            natura="data/bundle/natura/Natura2000_end2015.shp",
            cutouts=expand("cutouts/{cutouts}", **config['atlite'])
        output: "resources/natura.tiff"
        log: "logs/build_natura_raster.log"
        script: "scripts/build_natura_raster.py"
else:
    rule retrieve_natura_raster:
        output: "resources/natura.tiff"
        log: "logs/retrieve_natura_raster.log"
        script: 'scripts/retrieve_natura_raster.py'

rule build_renewable_profiles:
    input:
        base_network="networks/base.nc",
        corine="data/bundle/corine/g250_clc06_V18_5.tif",
        natura="resources/natura.tiff",
        gebco=lambda wildcards: ("data/bundle/GEBCO_2014_2D.nc"
                                 if "max_depth" in config["renewable"][wildcards.technology].keys()
                                 else []),
        country_shapes='resources/country_shapes.geojson',
        offshore_shapes='resources/offshore_shapes.geojson',
        regions=lambda wildcards: ("resources/regions_onshore.geojson"
                                   if wildcards.technology in ('onwind', 'solar')
                                   else "resources/regions_offshore.geojson"),
        cutout=lambda wildcards: "cutouts/" + config["renewable"][wildcards.technology]['cutout']
    output: profile="resources/profile_{technology}.nc",
    log: "logs/build_renewable_profile_{technology}.log"
    resources: mem=config['atlite'].get('nprocesses', 2) * 5000
    threads: config['atlite'].get('nprocesses', 2)
    benchmark: "benchmarks/build_renewable_profiles_{technology}"
    # group: 'feedin_preparation'
    script: "scripts/build_renewable_profiles.py"

if 'hydro' in config['renewable'].keys():
    rule build_hydro_profile:
        input:
            country_shapes='resources/country_shapes.geojson',
            eia_hydro_generation='data/bundle/EIA_hydro_generation_2000_2014.csv',
            cutout="cutouts/" + config["renewable"]['hydro']['cutout']
        output: 'resources/profile_hydro.nc'
        log: "logs/build_hydro_profile.log"
        resources: mem=5000
        # group: 'feedin_preparation'
        script: 'scripts/build_hydro_profile.py'

rule add_electricity:
    input:
        base_network='networks/base.nc',
        tech_costs=COSTS,
        regions="resources/regions_onshore.geojson",
        powerplants='resources/powerplants.csv',
        hydro_capacities='data/bundle/hydro_capacities.csv',
        geth_hydro_capacities='data/geth2015_hydro_capacities.csv',
        opsd_load='data/bundle/time_series_60min_singleindex_filtered.csv',
        nuts3_shapes='resources/nuts3_shapes.geojson',
        **{'profile_' + t: "resources/profile_" + t + ".nc"
           for t in config['renewable']}
    output: "networks/elec.nc"
    log: "logs/add_electricity.log"
    benchmark: "benchmarks/add_electricity"
    threads: 1
    resources: mem=3000
    # group: 'build_pypsa_networks'
    script: "scripts/add_electricity.py"

rule simplify_network:
    input:
        network='networks/{network}.nc',
        tech_costs=COSTS,
        regions_onshore="resources/regions_onshore.geojson",
        regions_offshore="resources/regions_offshore.geojson"
    output:
        network='networks/{network}_s{simpl}.nc',
        regions_onshore="resources/regions_onshore_{network}_s{simpl}.geojson",
        regions_offshore="resources/regions_offshore_{network}_s{simpl}.geojson",
        clustermaps='resources/clustermaps_{network}_s{simpl}.h5'
    log: "logs/simplify_network/{network}_s{simpl}.log"
    benchmark: "benchmarks/simplify_network/{network}_s{simpl}"
    threads: 1
    resources: mem=4000
    # group: 'build_pypsa_networks'
    script: "scripts/simplify_network.py"

rule cluster_network:
    input:
        network='networks/{network}_s{simpl}.nc',
        regions_onshore="resources/regions_onshore_{network}_s{simpl}.geojson",
        regions_offshore="resources/regions_offshore_{network}_s{simpl}.geojson",
        clustermaps=ancient('resources/clustermaps_{network}_s{simpl}.h5'),
        tech_costs=COSTS
    output:
        network='networks/{network}_s{simpl}_{clusters}.nc',
        regions_onshore="resources/regions_onshore_{network}_s{simpl}_{clusters}.geojson",
        regions_offshore="resources/regions_offshore_{network}_s{simpl}_{clusters}.geojson",
        clustermaps='resources/clustermaps_{network}_s{simpl}_{clusters}.h5'
    log: "logs/cluster_network/{network}_s{simpl}_{clusters}.log"
    benchmark: "benchmarks/cluster_network/{network}_s{simpl}_{clusters}"
    threads: 1
    resources: mem=3000
    # group: 'build_pypsa_networks'
    script: "scripts/cluster_network.py"


rule add_extra_components:
    input:
        network='networks/{network}_s{simpl}_{clusters}.nc',
        tech_costs=COSTS,
    output: 'networks/{network}_s{simpl}_{clusters}_ec.nc'
    log: "logs/add_extra_components/{network}_s{simpl}_{clusters}.log"
    benchmark: "benchmarks/add_extra_components/{network}_s{simpl}_{clusters}_ec"
    threads: 1
    resources: mem=3000
    # group: 'build_pypsa_networks'
    script: "scripts/add_extra_components.py"


rule prepare_network:
    input: 'networks/{network}_s{simpl}_{clusters}_ec.nc', tech_costs=COSTS
    output: 'networks/{network}_s{simpl}_{clusters}_ec_l{ll}_{opts}.nc'
    log: "logs/prepare_network/{network}_s{simpl}_{clusters}_ec_l{ll}_{opts}.log"
    threads: 1
    resources: mem=1000
    # benchmark: "benchmarks/prepare_network/{network}_s{simpl}_{clusters}_ec_l{ll}_{opts}"
    script: "scripts/prepare_network.py"

def memory(w):
    factor = 3.
    for o in w.opts.split('-'):
        m = re.match(r'^(\d+)h$', o, re.IGNORECASE)
        if m is not None:
            factor /= int(m.group(1))
            break
    if w.clusters.endswith('m'):
        return int(factor * (18000 + 180 * int(w.clusters[:-1])))
    else:
        return int(factor * (10000 + 195 * int(w.clusters)))
        # return 4890+310 * int(w.clusters)

rule solve_network:
    input: "networks/{network}_s{simpl}_{clusters}_ec_l{ll}_{opts}.nc"
    output: "results/networks/{network}_s{simpl}_{clusters}_ec_l{ll}_{opts}.nc"
    shadow: "shallow"
    log:
<<<<<<< HEAD
        solver="logs/{network}_s{simpl}_{clusters}_l{ll}_{opts}_solver.log",
        python="logs/{network}_s{simpl}_{clusters}_l{ll}_{opts}_python.log",
        memory="logs/{network}_s{simpl}_{clusters}_l{ll}_{opts}_memory.log"
    benchmark: "benchmarks/solve_network/{network}_s{simpl}_{clusters}_l{ll}_{opts}"
    threads: 16
=======
        solver=normpath("logs/solve_network/{network}_s{simpl}_{clusters}_ec_l{ll}_{opts}_solver.log"),
        python="logs/solve_network/{network}_s{simpl}_{clusters}_ec_l{ll}_{opts}_python.log",
        memory="logs/solve_network/{network}_s{simpl}_{clusters}_ec_l{ll}_{opts}_memory.log"
    benchmark: "benchmarks/solve_network/{network}_s{simpl}_{clusters}_ec_l{ll}_{opts}"
    threads: 4
>>>>>>> eaf30a9b
    resources: mem=memory
    # group: "solve" # with group, threads is ignored https://bitbucket.org/snakemake/snakemake/issues/971/group-job-description-does-not-contain
    script: "scripts/solve_network.py"

rule trace_solve_network:
    input: "networks/{network}_s{simpl}_{clusters}_ec_l{ll}_{opts}.nc"
    output: "results/networks/{network}_s{simpl}_{clusters}_ec_l{ll}_{opts}_trace.nc"
    shadow: "shallow"
    log: python="logs/{network}_s{simpl}_{clusters}_ec_l{ll}_{opts}_python_trace.log",
    threads: 4
    resources: mem=memory
    script: "scripts/trace_solve_network.py"

rule solve_operations_network:
    input:
        unprepared="networks/{network}_s{simpl}_{clusters}.nc",
        optimized="results/networks/{network}_s{simpl}_{clusters}_ec_l{ll}_{opts}.nc"
    output: "results/networks/{network}_s{simpl}_{clusters}_ec_l{ll}_{opts}_op.nc"
    shadow: "shallow"
    log:
<<<<<<< HEAD
        solver="logs/solve_operations_network/{network}_s{simpl}_{clusters}_l{ll}_{opts}_op_solver.log",
        python="logs/solve_operations_network/{network}_s{simpl}_{clusters}_l{ll}_{opts}_op_python.log",
        memory="logs/solve_operations_network/{network}_s{simpl}_{clusters}_l{ll}_{opts}_op_memory.log"
    benchmark: "benchmarks/solve_operations_network/{network}_s{simpl}_{clusters}_l{ll}_{opts}"
    threads: 12
=======
        solver=normpath("logs/solve_operations_network/{network}_s{simpl}_{clusters}_ec_l{ll}_{opts}_op_solver.log"),
        python="logs/solve_operations_network/{network}_s{simpl}_{clusters}_ec_l{ll}_{opts}_op_python.log",
        memory="logs/solve_operations_network/{network}_s{simpl}_{clusters}_ec_l{ll}_{opts}_op_memory.log"
    benchmark: "benchmarks/solve_operations_network/{network}_s{simpl}_{clusters}_ec_l{ll}_{opts}"
    threads: 4
>>>>>>> eaf30a9b
    resources: mem=(lambda w: 5000 + 372 * int(w.clusters))
    # group: "solve_operations"
    script: "scripts/solve_operations_network.py"

rule plot_network:
    input:
        network="results/networks/{network}_s{simpl}_{clusters}_ec_l{ll}_{opts}.nc",
        tech_costs=COSTS
    output:
        only_map="results/plots/{network}_s{simpl}_{clusters}_ec_l{ll}_{opts}_{attr}.{ext}",
        ext="results/plots/{network}_s{simpl}_{clusters}_ec_l{ll}_{opts}_{attr}_ext.{ext}"
    log: "logs/plot_network/{network}_s{simpl}_{clusters}_ec_l{ll}_{opts}_{attr}_{ext}.log"
    script: "scripts/plot_network.py"

def input_make_summary(w):
    # It's mildly hacky to include the separate costs input as first entry
    if w.ll.endswith("all"):
        ll = config["scenario"]["ll"]
        if len(w.ll) == 4:
            ll = [l for l in ll if l[0] == w.ll[0]]
    else:
        ll = w.ll
    return ([COSTS] +
            expand("results/networks/{network}_s{simpl}_{clusters}_ec_l{ll}_{opts}.nc",
                   network=w.network,
                   ll=ll,
                   **{k: config["scenario"][k] if getattr(w, k) == "all" else getattr(w, k)
                      for k in ["simpl", "clusters", "opts"]}))

rule make_summary:
    input: input_make_summary
    output: directory("results/summaries/{network}_s{simpl}_{clusters}_ec_l{ll}_{opts}_{country}")
    log: "logs/make_summary/{network}_s{simpl}_{clusters}_ec_l{ll}_{opts}_{country}.log",
    script: "scripts/make_summary.py"

rule plot_summary:
    input: "results/summaries/{network}_s{simpl}_{clusters}_ec_l{ll}_{opts}_{country}"
    output: "results/plots/summary_{summary}_{network}_s{simpl}_{clusters}_ec_l{ll}_{opts}_{country}.{ext}"
    log: "logs/plot_summary/{summary}_{network}_s{simpl}_{clusters}_ec_l{ll}_{opts}_{country}_{ext}.log"
    script: "scripts/plot_summary.py"

def input_plot_p_nom_max(wildcards):
    return [('networks/{network}_s{simpl}{maybe_cluster}.nc'
             .format(maybe_cluster=('' if c == 'full' else ('_' + c)), **wildcards))
            for c in wildcards.clusts.split(",")]
rule plot_p_nom_max:
    input: input_plot_p_nom_max
    output: "results/plots/{network}_s{simpl}_cum_p_nom_max_{clusts}_{techs}_{country}.{ext}"
    log: "logs/plot_p_nom_max/{network}_s{simpl}_{clusts}_{techs}_{country}_{ext}.log"
    script: "scripts/plot_p_nom_max.py"

rule build_country_flh:
    input:
        base_network="networks/base.nc",
        corine="data/bundle/corine/g250_clc06_V18_5.tif",
        natura="resources/natura.tiff",
        gebco=lambda wildcards: ("data/bundle/GEBCO_2014_2D.nc"
                                 if "max_depth" in config["renewable"][wildcards.technology].keys()
                                 else []),
        country_shapes='resources/country_shapes.geojson',
        offshore_shapes='resources/offshore_shapes.geojson',
        pietzker="data/pietzker2014.xlsx",
        regions=lambda w: ("resources/country_shapes.geojson"
                                   if w.technology in ('onwind', 'solar')
                                   else "resources/offshore_shapes.geojson"),
        cutout=lambda w: "cutouts/" + config["renewable"][w.technology]['cutout']
    output:
        area="resources/country_flh_area_{technology}.csv",
        aggregated="resources/country_flh_aggregated_{technology}.csv",
        uncorrected="resources/country_flh_uncorrected_{technology}.csv",
        plot="resources/country_flh_{technology}.pdf",
        exclusion=directory("resources/country_exclusion_{technology}")
    log: "logs/build_country_flh_{technology}.log"
    resources: mem=10000
    benchmark: "benchmarks/build_country_flh_{technology}"
    # group: 'feedin_preparation'
    script: "scripts/build_country_flh.py"

# Local Variables:
# mode: python
# End:<|MERGE_RESOLUTION|>--- conflicted
+++ resolved
@@ -283,19 +283,11 @@
     output: "results/networks/{network}_s{simpl}_{clusters}_ec_l{ll}_{opts}.nc"
     shadow: "shallow"
     log:
-<<<<<<< HEAD
-        solver="logs/{network}_s{simpl}_{clusters}_l{ll}_{opts}_solver.log",
-        python="logs/{network}_s{simpl}_{clusters}_l{ll}_{opts}_python.log",
-        memory="logs/{network}_s{simpl}_{clusters}_l{ll}_{opts}_memory.log"
-    benchmark: "benchmarks/solve_network/{network}_s{simpl}_{clusters}_l{ll}_{opts}"
-    threads: 16
-=======
         solver=normpath("logs/solve_network/{network}_s{simpl}_{clusters}_ec_l{ll}_{opts}_solver.log"),
         python="logs/solve_network/{network}_s{simpl}_{clusters}_ec_l{ll}_{opts}_python.log",
         memory="logs/solve_network/{network}_s{simpl}_{clusters}_ec_l{ll}_{opts}_memory.log"
     benchmark: "benchmarks/solve_network/{network}_s{simpl}_{clusters}_ec_l{ll}_{opts}"
     threads: 4
->>>>>>> eaf30a9b
     resources: mem=memory
     # group: "solve" # with group, threads is ignored https://bitbucket.org/snakemake/snakemake/issues/971/group-job-description-does-not-contain
     script: "scripts/solve_network.py"
@@ -316,19 +308,11 @@
     output: "results/networks/{network}_s{simpl}_{clusters}_ec_l{ll}_{opts}_op.nc"
     shadow: "shallow"
     log:
-<<<<<<< HEAD
-        solver="logs/solve_operations_network/{network}_s{simpl}_{clusters}_l{ll}_{opts}_op_solver.log",
-        python="logs/solve_operations_network/{network}_s{simpl}_{clusters}_l{ll}_{opts}_op_python.log",
-        memory="logs/solve_operations_network/{network}_s{simpl}_{clusters}_l{ll}_{opts}_op_memory.log"
-    benchmark: "benchmarks/solve_operations_network/{network}_s{simpl}_{clusters}_l{ll}_{opts}"
-    threads: 12
-=======
         solver=normpath("logs/solve_operations_network/{network}_s{simpl}_{clusters}_ec_l{ll}_{opts}_op_solver.log"),
         python="logs/solve_operations_network/{network}_s{simpl}_{clusters}_ec_l{ll}_{opts}_op_python.log",
         memory="logs/solve_operations_network/{network}_s{simpl}_{clusters}_ec_l{ll}_{opts}_op_memory.log"
     benchmark: "benchmarks/solve_operations_network/{network}_s{simpl}_{clusters}_ec_l{ll}_{opts}"
     threads: 4
->>>>>>> eaf30a9b
     resources: mem=(lambda w: 5000 + 372 * int(w.clusters))
     # group: "solve_operations"
     script: "scripts/solve_operations_network.py"
