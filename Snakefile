--- conflicted
+++ resolved
@@ -46,21 +46,12 @@
         script: 'scripts/prepare_links_p_nom.py'
 
 
-<<<<<<< HEAD
-datafiles = ['ch_cantons.csv', 'je-e-21.03.02.xls',
-            'eez/World_EEZ_v8_2014.shp', 'EIA_hydro_generation_2000_2014.csv',
-            'hydro_capacities.csv', 'naturalearth/ne_10m_admin_0_countries.shp',
-            'NUTS_2013_60M_SH/data/NUTS_RG_60M_2013.shp', 'nama_10r_3popgdp.tsv.gz',
-            'nama_10r_3gdp.tsv.gz', 'time_series_60min_singleindex_filtered.csv',
-            'corine/g250_clc06_V18_5.tif']
-=======
 datafiles = ['ch_cantons.csv', 'je-e-21.03.02.xls', 
             'eez/World_EEZ_v8_2014.shp', 'EIA_hydro_generation_2000_2014.csv', 
             'hydro_capacities.csv', 'naturalearth/ne_10m_admin_0_countries.shp', 
             'NUTS_2013_60M_SH/data/NUTS_RG_60M_2013.shp', 'nama_10r_3popgdp.tsv.gz', 
             'nama_10r_3gdp.tsv.gz', 'corine/g250_clc06_V18_5.tif']
 
->>>>>>> ed4fdc91
 
 if not config.get('tutorial', False):
     datafiles.extend(["natura/Natura2000_end2015.shp", "GEBCO_2014_2D.nc"])
@@ -144,10 +135,6 @@
     resources: mem=1000
     script: "scripts/build_bus_regions.py"
 
-<<<<<<< HEAD
-=======
-
->>>>>>> ed4fdc91
 if config['enable'].get('build_cutout', False):
     rule build_cutout:
         output: "cutouts/{cutout}.nc"
@@ -192,20 +179,11 @@
                          else []),
         country_shapes='resources/country_shapes.geojson',
         offshore_shapes='resources/offshore_shapes.geojson',
-<<<<<<< HEAD
-        regions=lambda wildcards: ("resources/regions_onshore.geojson"
-                                   if wildcards.technology in ('onwind', 'solar')
+        regions=lambda w: ("resources/regions_onshore.geojson"
+                                   if w.technology in ('onwind', 'solar')
                                    else "resources/regions_offshore.geojson"),
-        cutout=lambda wildcards: "cutouts/" + config["renewable"][wildcards.technology]['cutout'] + ".nc"
+        cutout=lambda w: "cutouts/" + config["renewable"][w.technology]['cutout'] + ".nc"
     output: profile="resources/profile_{technology}.nc",
-=======
-        regions=lambda w: ("resources/regions_onshore.geojson"
-                           if w.technology in ('onwind', 'solar')
-                           else "resources/regions_offshore.geojson"),
-        cutout=lambda w: "cutouts/" + config["renewable"][w.technology]['cutout']
-    output:
-        profile="resources/profile_{technology}.nc",
->>>>>>> ed4fdc91
     log: "logs/build_renewable_profile_{technology}.log"
     benchmark: "benchmarks/build_renewable_profiles_{technology}"
     threads: ATLITE_NPROCESSES
