--- conflicted
+++ resolved
@@ -46,20 +46,11 @@
         script: 'scripts/prepare_links_p_nom.py'
 
 
-<<<<<<< HEAD
-datafiles = ['ch_cantons.csv', 'je-e-21.03.02.xls',
-            'eez/World_EEZ_v8_2014.shp', 'EIA_hydro_generation_2000_2014.csv',
-            'hydro_capacities.csv', 'naturalearth/ne_10m_admin_0_countries.shp',
-            'NUTS_2013_60M_SH/data/NUTS_RG_60M_2013.shp', 'nama_10r_3popgdp.tsv.gz',
-            'nama_10r_3gdp.tsv.gz', 'time_series_60min_singleindex_filtered.csv',
-            'corine/g250_clc06_V18_5.tif']
-=======
 datafiles = ['ch_cantons.csv', 'je-e-21.03.02.xls', 
             'eez/World_EEZ_v8_2014.shp', 'EIA_hydro_generation_2000_2014.csv', 
             'hydro_capacities.csv', 'naturalearth/ne_10m_admin_0_countries.shp', 
             'NUTS_2013_60M_SH/data/NUTS_RG_60M_2013.shp', 'nama_10r_3popgdp.tsv.gz', 
             'nama_10r_3gdp.tsv.gz', 'corine/g250_clc06_V18_5.tif']
->>>>>>> 84edde8f
 
 
 if not config.get('tutorial', False):
@@ -72,15 +63,13 @@
         log: "logs/retrieve_databundle.log"
         script: 'scripts/retrieve_databundle.py'
 
-<<<<<<< HEAD
-
-=======
+
 rule build_load_data:
     output: "resources/load.csv"
     log: "logs/build_load_data.log"
     script: 'scripts/build_load_data.py'
     
->>>>>>> 84edde8f
+
 rule build_powerplants:
     input:
         base_network="networks/base.nc",
@@ -256,19 +245,12 @@
 
 rule cluster_network:
     input:
-<<<<<<< HEAD
         network='networks/elec_s{simpl}.nc',
         regions_onshore="resources/regions_onshore_elec_s{simpl}.geojson",
         regions_offshore="resources/regions_offshore_elec_s{simpl}.geojson",
         busmap=ancient('resources/busmap_elec_s{simpl}.csv'),
-=======
-        network='networks/{network}_s{simpl}.nc',
-        regions_onshore="resources/regions_onshore_{network}_s{simpl}.geojson",
-        regions_offshore="resources/regions_offshore_{network}_s{simpl}.geojson",
-        busmap=ancient('resources/busmap_{network}_s{simpl}.csv'),
-        custom_busmap=("data/custom_busmap_{network}_s{simpl}_{clusters}.csv"
+        custom_busmap=("data/custom_busmap_elec_s{simpl}_{clusters}.csv"
                        if config["enable"].get("custom_busmap", False) else []),
->>>>>>> 84edde8f
         tech_costs=COSTS
     output:
         network='networks/elec_s{simpl}_{clusters}.nc',
@@ -301,12 +283,7 @@
     log: "logs/prepare_network/elec_s{simpl}_{clusters}_ec_l{ll}_{opts}.log"
     benchmark: "benchmarks/prepare_network/elec_s{simpl}_{clusters}_ec_l{ll}_{opts}"
     threads: 1
-<<<<<<< HEAD
-    resources: mem=1000
-=======
     resources: mem=4000
-    # benchmark: "benchmarks/prepare_network/{network}_s{simpl}_{clusters}_ec_l{ll}_{opts}"
->>>>>>> 84edde8f
     script: "scripts/prepare_network.py"
 
 
