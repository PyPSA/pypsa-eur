--- conflicted
+++ resolved
@@ -72,13 +72,9 @@
 rule retrieve_load_data:
     input: HTTP.remote("data.open-power-system-data.org/time_series/2019-06-05/time_series_60min_singleindex.csv", keep_local=True, static=True)
     output: "data/load_raw.csv"
-<<<<<<< HEAD
     log: "logs/retrieve_load_data.log"
     resources: mem_mb=5000
-    shell: "mv {input} {output}"
-=======
     run: move(input[0], output[0])
->>>>>>> 3eec027d
 
 
 rule build_load_data:
@@ -172,13 +168,9 @@
     rule retrieve_cutout:
         input: HTTP.remote("zenodo.org/record/4709858/files/{cutout}.nc", keep_local=True, static=True)
         output: "cutouts/{cutout}.nc"
-<<<<<<< HEAD
         log: "logs/retrieve_cutout_{cutout}.log"
         resources: mem_mb=5000
-        shell: "mv {input} {output}"
-=======
         run: move(input[0], output[0])
->>>>>>> 3eec027d
 
 
 if config['enable'].get('build_natura_raster', False):
@@ -196,13 +188,9 @@
     rule retrieve_natura_raster:
         input: HTTP.remote("zenodo.org/record/4706686/files/natura.tiff", keep_local=True, static=True)
         output: "resources/natura.tiff"
-<<<<<<< HEAD
         log: "logs/retrieve_natura_raster.log"
         resources: mem_mb=5000
-        shell: "mv {input} {output}"
-=======
         run: move(input[0], output[0])
->>>>>>> 3eec027d
 
 ruleorder: build_hydro_profile > build_renewable_profiles
 
