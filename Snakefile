# SPDX-FileCopyrightText: Contributors to PyPSA-Eur <https://github.com/pypsa/pypsa-eur>
#
# SPDX-License-Identifier: MIT

from pathlib import Path
import yaml
from os.path import normpath, exists, join
from shutil import copyfile, move, rmtree
from snakemake.utils import min_version

min_version("8.11")

from scripts._helpers import (
    path_provider,
    get_scenarios,
    get_rdir,
    get_shadow,
)


configfile: "config/config.default.yaml"
configfile: "config/plotting.default.yaml"


if Path("config/config.yaml").exists():

    configfile: "config/config.yaml"


run = config["run"]
scenarios = get_scenarios(run)
RDIR = get_rdir(run)
shadow_config = get_shadow(run)

shared_resources = run["shared_resources"]["policy"]
exclude_from_shared = run["shared_resources"]["exclude"]
logs = path_provider("logs/", RDIR, shared_resources, exclude_from_shared)
_benchmark_provider = path_provider(
    "benchmarks/", RDIR, shared_resources, exclude_from_shared
)
resources = path_provider("resources/", RDIR, shared_resources, exclude_from_shared)


def benchmarks(fn):
    """Return a benchmark file path, even if legacy directories already exist."""

    path = Path(_benchmark_provider(fn))
    if path.is_dir():
        # Preserve existing benchmark directories by placing the file inside.
        path = path / "benchmark.tsv"
    elif not path.suffix:
        path = path.with_suffix(".tsv")
    return str(path)


cutout_dir = config["atlite"]["cutout_directory"]
CDIR = Path(cutout_dir).joinpath("" if run["shared_cutouts"] else RDIR)
RESULTS = "results/" + RDIR


localrules:
    purge,


wildcard_constraints:
    horizon=r"[0-9]{4}",


include: "rules/common.smk"
include: "rules/collect.smk"
include: "rules/retrieve.smk"
include: "rules/build_electricity.smk"
include: "rules/build_sector.smk"
include: "rules/compose.smk"
include: "rules/solve.smk"
include: "rules/postprocess.smk"
include: "rules/development.smk"


# Define output categories based on foresight mode
# This follows the same pattern as postprocess.smk for consistency

# Core outputs that always run
CORE_OUTPUTS = [
    RESULTS + "graphs/costs.svg",
    RESULTS + "graphs/energy.svg",
    RESULTS + "graphs/balances-energy.svg",
]

# Network and timeseries plots (excluded for perfect foresight)
if config["foresight"] != "perfect":
    NETWORK_PLOT_OUTPUTS = [
        resources("maps/base_network.pdf"),
        resources("maps/clustered_network.pdf"),
        RESULTS + "maps/power_network_{horizon}.pdf",
    ]
    TIMESERIES_OUTPUTS = [
        RESULTS + "graphs/balance_timeseries_{horizon}",
        RESULTS + "graphs/heatmap_timeseries_{horizon}",
    ]
else:
    NETWORK_PLOT_OUTPUTS = []
    TIMESERIES_OUTPUTS = []

# Myopic-specific outputs
if config["foresight"] == "myopic":
    MYOPIC_OUTPUTS = [RESULTS + "csvs/cumulative_costs.csv"]
else:
    MYOPIC_OUTPUTS = []


def get_sector_network_plots(w):
    """Returns sector-specific network plots if enabled and not perfect foresight."""
    if config["foresight"] == "perfect":
        return []

    plots = []
    if config_provider("sector", "H2_network")(w):
        plots.extend(
            expand(
                RESULTS + "maps/h2_network_{horizon}.pdf",
                horizon=config["planning_horizons"],
                run=config["run"]["name"],
            )
        )
    if config_provider("sector", "gas_network")(w):
        plots.extend(
            expand(
                RESULTS + "maps/ch4_network_{horizon}.pdf",
                horizon=config["planning_horizons"],
                run=config["run"]["name"],
            )
        )
    return plots


def get_balance_map_plots(w):
    """Returns balance map plots if bus carriers are configured and not perfect foresight."""
    if config["foresight"] == "perfect":
        return []

    bus_carriers = config_provider("plotting", "balance_map", "bus_carriers")(w)
    if not bus_carriers:
        return []

    return expand(
        RESULTS + "maps/{carrier}_balance_map_{horizon}.pdf",
        horizon=config["planning_horizons"],
        run=config["run"]["name"],
        carrier=bus_carriers,
    )


rule all:
    input:
        expand(CORE_OUTPUTS, run=config["run"]["name"]),
        (
            expand(
                NETWORK_PLOT_OUTPUTS,
                run=config["run"]["name"],
                horizon=config["planning_horizons"],
            )
            if NETWORK_PLOT_OUTPUTS
            else []
        ),
<<<<<<< HEAD
        (
            expand(
                TIMESERIES_OUTPUTS,
                run=config["run"]["name"],
                horizon=config["planning_horizons"],
            )
            if TIMESERIES_OUTPUTS
            else []
        ),
        (expand(MYOPIC_OUTPUTS, run=config["run"]["name"]) if MYOPIC_OUTPUTS else []),
        get_sector_network_plots,
        get_balance_map_plots,
=======
        # COP profiles plots
        expand(
            RESULTS + "graphs/cop_profiles_s_{clusters}_{planning_horizons}.html",
            run=config["run"]["name"],
            **config["scenario"],
        ),
        lambda w: expand(
            (
                RESULTS
                + "maps/base_s_{clusters}_{opts}_{sector_opts}-h2_network_{planning_horizons}.pdf"
                if config_provider("sector", "H2_network")(w)
                else []
            ),
            run=config["run"]["name"],
            **config["scenario"],
        ),
        lambda w: expand(
            (
                RESULTS
                + "maps/base_s_{clusters}_{opts}_{sector_opts}-ch4_network_{planning_horizons}.pdf"
                if config_provider("sector", "gas_network")(w)
                else []
            ),
            run=config["run"]["name"],
            **config["scenario"],
        ),
        lambda w: expand(
            (
                RESULTS + "csvs/cumulative_costs.csv"
                if config_provider("foresight")(w) == "myopic"
                else []
            ),
            run=config["run"]["name"],
        ),
        lambda w: expand(
            (
                RESULTS
                + "maps/base_s_{clusters}_{opts}_{sector_opts}_{planning_horizons}-balance_map_{carrier}.pdf"
            ),
            **config["scenario"],
            run=config["run"]["name"],
            carrier=config_provider("plotting", "balance_map", "bus_carriers")(w),
        ),
        expand(
            RESULTS
            + "graphics/balance_timeseries/s_{clusters}_{opts}_{sector_opts}_{planning_horizons}",
            run=config["run"]["name"],
            **config["scenario"],
        ),
        expand(
            RESULTS
            + "graphics/heatmap_timeseries/s_{clusters}_{opts}_{sector_opts}_{planning_horizons}",
            run=config["run"]["name"],
            **config["scenario"],
        ),
        # Explicitly list heat source types for temperature maps
        lambda w: expand(
            (
                RESULTS
                + "maps/base_s_{clusters}_{opts}_{sector_opts}_{planning_horizons}-heat_source_temperature_map_river_water.html"
                if config_provider("plotting", "enable_heat_source_maps")(w)
                and "river_water"
                in config_provider("sector", "heat_pump_sources", "urban central")(w)
                else []
            ),
            **config["scenario"],
            run=config["run"]["name"],
        ),
        lambda w: expand(
            (
                RESULTS
                + "maps/base_s_{clusters}_{opts}_{sector_opts}_{planning_horizons}-heat_source_temperature_map_sea_water.html"
                if config_provider("plotting", "enable_heat_source_maps")(w)
                and "sea_water"
                in config_provider("sector", "heat_pump_sources", "urban central")(w)
                else []
            ),
            **config["scenario"],
            run=config["run"]["name"],
        ),
        lambda w: expand(
            (
                RESULTS
                + "maps/base_s_{clusters}_{opts}_{sector_opts}_{planning_horizons}-heat_source_temperature_map_ambient_air.html"
                if config_provider("plotting", "enable_heat_source_maps")(w)
                and "air"
                in config_provider("sector", "heat_pump_sources", "urban central")(w)
                else []
            ),
            **config["scenario"],
            run=config["run"]["name"],
        ),
        # Only river_water has energy maps
        lambda w: expand(
            (
                RESULTS
                + "maps/base_s_{clusters}_{opts}_{sector_opts}_{planning_horizons}-heat_source_energy_map_river_water.html"
                if config_provider("plotting", "enable_heat_source_maps")(w)
                and "river_water"
                in config_provider("sector", "heat_pump_sources", "urban central")(w)
                else []
            ),
            **config["scenario"],
            run=config["run"]["name"],
        ),
        expand(
            RESULTS
            + "graphics/balance_timeseries/s_{clusters}_{opts}_{sector_opts}_{planning_horizons}",
            run=config["run"]["name"],
            **config["scenario"],
        ),
        expand(
            RESULTS
            + "graphics/heatmap_timeseries/s_{clusters}_{opts}_{sector_opts}_{planning_horizons}",
            run=config["run"]["name"],
            **config["scenario"],
        ),
        expand(
            RESULTS
            + "graphics/interactive_bus_balance/s_{clusters}_{opts}_{sector_opts}_{planning_horizons}",
            run=config["run"]["name"],
            **config["scenario"],
        ),
>>>>>>> 822a9272
    default_target: True


rule create_scenarios:
    output:
        config["run"]["scenarios"]["file"],
    conda:
        "envs/environment.yaml"
    script:
        "config/create_scenarios.py"


rule purge:
    run:
        import builtins

        do_purge = builtins.input(
            "Do you really want to delete all generated files?\n"
            "\t* resources\n"
            "\t* results\n"
            "\t* docs\n"
            "Downloaded files are kept.\n"
            "Delete all files in the folders above? [y/N] "
        )
        if do_purge == "y":

            # Remove the directories and recreate them with .gitkeep
            for dir_path in ["resources/", "results/"]:
                rmtree(dir_path, ignore_errors=True)
                Path(dir_path).mkdir(parents=True, exist_ok=True)
                (Path(dir_path) / ".gitkeep").touch()

            rmtree("doc/_build", ignore_errors=True)
            print(
                "Purging all generated resources, results and docs. Downloads are kept."
            )
        else:
            raise Exception(f"Input {do_purge}. Aborting purge.")


rule dump_graph_config:
    """Dump the current Snakemake configuration to a YAML file for graph generation."""
    output:
        config_file=temp(resources("dag_final_config.yaml")),
    run:
        import yaml

        with open(output.config_file, "w") as f:
            yaml.dump(config, f)


rule rulegraph:
    """Generates Rule DAG in DOT, PDF, PNG, and SVG formats using the final configuration."""
    message:
        "Creating RULEGRAPH dag in multiple formats using the final configuration."
    input:
        config_file=rules.dump_graph_config.output.config_file,
    output:
        dot=resources("dag_rulegraph.dot"),
        pdf=resources("dag_rulegraph.pdf"),
        png=resources("dag_rulegraph.png"),
        svg=resources("dag_rulegraph.svg"),
    conda:
        "envs/environment.yaml"
    shell:
        r"""
        # Generate DOT file using nested snakemake with the dumped final config
        echo "[Rule rulegraph] Using final config file: {input.config_file}"
        snakemake --rulegraph --configfile {input.config_file} --quiet | sed -n "/digraph/,\$p" > {output.dot}

        # Generate visualizations from the DOT file
        if [ -s {output.dot} ]; then
            echo "[Rule rulegraph] Generating PDF from DOT"
            dot -Tpdf -o {output.pdf} {output.dot} || {{ echo "Error: Failed to generate PDF. Is graphviz installed?" >&2; exit 1; }}

            echo "[Rule rulegraph] Generating PNG from DOT"
            dot -Tpng -o {output.png} {output.dot} || {{ echo "Error: Failed to generate PNG. Is graphviz installed?" >&2; exit 1; }}

            echo "[Rule rulegraph] Generating SVG from DOT"
            dot -Tsvg -o {output.svg} {output.dot} || {{ echo "Error: Failed to generate SVG. Is graphviz installed?" >&2; exit 1; }}

            echo "[Rule rulegraph] Successfully generated all formats."
        else
            echo "[Rule rulegraph] Error: Failed to generate valid DOT content." >&2
            exit 1
        fi
        """


rule filegraph:
    """Generates File DAG in DOT, PDF, PNG, and SVG formats using the final configuration."""
    message:
        "Creating FILEGRAPH dag in multiple formats using the final configuration."
    input:
        config_file=rules.dump_graph_config.output.config_file,
    output:
        dot=resources("dag_filegraph.dot"),
        pdf=resources("dag_filegraph.pdf"),
        png=resources("dag_filegraph.png"),
        svg=resources("dag_filegraph.svg"),
    conda:
        "envs/environment.yaml"
    shell:
        r"""
        # Generate DOT file using nested snakemake with the dumped final config
        echo "[Rule filegraph] Using final config file: {input.config_file}"
        snakemake --filegraph all --configfile {input.config_file} --quiet | sed -n "/digraph/,\$p" > {output.dot}

        # Generate visualizations from the DOT file
        if [ -s {output.dot} ]; then
            echo "[Rule filegraph] Generating PDF from DOT"
            dot -Tpdf -o {output.pdf} {output.dot} || {{ echo "Error: Failed to generate PDF. Is graphviz installed?" >&2; exit 1; }}

            echo "[Rule filegraph] Generating PNG from DOT"
            dot -Tpng -o {output.png} {output.dot} || {{ echo "Error: Failed to generate PNG. Is graphviz installed?" >&2; exit 1; }}

            echo "[Rule filegraph] Generating SVG from DOT"
            dot -Tsvg -o {output.svg} {output.dot} || {{ echo "Error: Failed to generate SVG. Is graphviz installed?" >&2; exit 1; }}

            echo "[Rule filegraph] Successfully generated all formats."
        else
            echo "[Rule filegraph] Error: Failed to generate valid DOT content." >&2
            exit 1
        fi
        """


rule doc:
    message:
        "Build documentation."
    output:
        directory("doc/_build"),
    shell:
        "make -C doc html"


rule sync:
    params:
        cluster=f"{config['remote']['ssh']}:{config['remote']['path']}",
    shell:
        """
        rsync -uvarh --ignore-missing-args --files-from=.sync-send . {params.cluster}
        rsync -uvarh --no-g {params.cluster}/resources . || echo "No resources directory, skipping rsync"
        rsync -uvarh --no-g {params.cluster}/results . || echo "No results directory, skipping rsync"
        rsync -uvarh --no-g {params.cluster}/logs . || echo "No logs directory, skipping rsync"
        """


rule sync_dry:
    params:
        cluster=f"{config['remote']['ssh']}:{config['remote']['path']}",
    shell:
        """
        rsync -uvarh --ignore-missing-args --files-from=.sync-send . {params.cluster} -n
        rsync -uvarh --no-g {params.cluster}/resources . -n || echo "No resources directory, skipping rsync"
        rsync -uvarh --no-g {params.cluster}/results . -n || echo "No results directory, skipping rsync"
        rsync -uvarh --no-g {params.cluster}/logs . -n || echo "No logs directory, skipping rsync"
        """<|MERGE_RESOLUTION|>--- conflicted
+++ resolved
@@ -93,6 +93,7 @@
         resources("maps/base_network.pdf"),
         resources("maps/clustered_network.pdf"),
         RESULTS + "maps/power_network_{horizon}.pdf",
+        RESULTS + "graphs/cop_profiles_{horizon}.html",
     ]
     TIMESERIES_OUTPUTS = [
         RESULTS + "graphs/balance_timeseries_{horizon}",
@@ -151,6 +152,51 @@
     )
 
 
+def get_heat_source_maps(w):
+    """Returns heat source maps if enabled and not perfect foresight."""
+    if config["foresight"] == "perfect":
+        return []
+
+    if not config_provider("plotting", "enable_heat_source_maps")(w):
+        return []
+
+    heat_sources = config_provider("sector", "heat_pump_sources", "urban central")(w)
+    maps = []
+
+    # Temperature maps for river_water, sea_water, and air
+    for source in ["river_water", "sea_water"]:
+        if source in heat_sources:
+            maps.extend(
+                expand(
+                    RESULTS + "maps/heat_source_temperature_map_{source}_{horizon}.html",
+                    source=source,
+                    horizon=config["planning_horizons"],
+                    run=config["run"]["name"],
+                )
+            )
+
+    if "air" in heat_sources:
+        maps.extend(
+            expand(
+                RESULTS + "maps/heat_source_temperature_map_ambient_air_{horizon}.html",
+                horizon=config["planning_horizons"],
+                run=config["run"]["name"],
+            )
+        )
+
+    # Energy map only for river_water
+    if "river_water" in heat_sources:
+        maps.extend(
+            expand(
+                RESULTS + "maps/heat_source_energy_map_river_water_{horizon}.html",
+                horizon=config["planning_horizons"],
+                run=config["run"]["name"],
+            )
+        )
+
+    return maps
+
+
 rule all:
     input:
         expand(CORE_OUTPUTS, run=config["run"]["name"]),
@@ -163,7 +209,6 @@
             if NETWORK_PLOT_OUTPUTS
             else []
         ),
-<<<<<<< HEAD
         (
             expand(
                 TIMESERIES_OUTPUTS,
@@ -176,131 +221,7 @@
         (expand(MYOPIC_OUTPUTS, run=config["run"]["name"]) if MYOPIC_OUTPUTS else []),
         get_sector_network_plots,
         get_balance_map_plots,
-=======
-        # COP profiles plots
-        expand(
-            RESULTS + "graphs/cop_profiles_s_{clusters}_{planning_horizons}.html",
-            run=config["run"]["name"],
-            **config["scenario"],
-        ),
-        lambda w: expand(
-            (
-                RESULTS
-                + "maps/base_s_{clusters}_{opts}_{sector_opts}-h2_network_{planning_horizons}.pdf"
-                if config_provider("sector", "H2_network")(w)
-                else []
-            ),
-            run=config["run"]["name"],
-            **config["scenario"],
-        ),
-        lambda w: expand(
-            (
-                RESULTS
-                + "maps/base_s_{clusters}_{opts}_{sector_opts}-ch4_network_{planning_horizons}.pdf"
-                if config_provider("sector", "gas_network")(w)
-                else []
-            ),
-            run=config["run"]["name"],
-            **config["scenario"],
-        ),
-        lambda w: expand(
-            (
-                RESULTS + "csvs/cumulative_costs.csv"
-                if config_provider("foresight")(w) == "myopic"
-                else []
-            ),
-            run=config["run"]["name"],
-        ),
-        lambda w: expand(
-            (
-                RESULTS
-                + "maps/base_s_{clusters}_{opts}_{sector_opts}_{planning_horizons}-balance_map_{carrier}.pdf"
-            ),
-            **config["scenario"],
-            run=config["run"]["name"],
-            carrier=config_provider("plotting", "balance_map", "bus_carriers")(w),
-        ),
-        expand(
-            RESULTS
-            + "graphics/balance_timeseries/s_{clusters}_{opts}_{sector_opts}_{planning_horizons}",
-            run=config["run"]["name"],
-            **config["scenario"],
-        ),
-        expand(
-            RESULTS
-            + "graphics/heatmap_timeseries/s_{clusters}_{opts}_{sector_opts}_{planning_horizons}",
-            run=config["run"]["name"],
-            **config["scenario"],
-        ),
-        # Explicitly list heat source types for temperature maps
-        lambda w: expand(
-            (
-                RESULTS
-                + "maps/base_s_{clusters}_{opts}_{sector_opts}_{planning_horizons}-heat_source_temperature_map_river_water.html"
-                if config_provider("plotting", "enable_heat_source_maps")(w)
-                and "river_water"
-                in config_provider("sector", "heat_pump_sources", "urban central")(w)
-                else []
-            ),
-            **config["scenario"],
-            run=config["run"]["name"],
-        ),
-        lambda w: expand(
-            (
-                RESULTS
-                + "maps/base_s_{clusters}_{opts}_{sector_opts}_{planning_horizons}-heat_source_temperature_map_sea_water.html"
-                if config_provider("plotting", "enable_heat_source_maps")(w)
-                and "sea_water"
-                in config_provider("sector", "heat_pump_sources", "urban central")(w)
-                else []
-            ),
-            **config["scenario"],
-            run=config["run"]["name"],
-        ),
-        lambda w: expand(
-            (
-                RESULTS
-                + "maps/base_s_{clusters}_{opts}_{sector_opts}_{planning_horizons}-heat_source_temperature_map_ambient_air.html"
-                if config_provider("plotting", "enable_heat_source_maps")(w)
-                and "air"
-                in config_provider("sector", "heat_pump_sources", "urban central")(w)
-                else []
-            ),
-            **config["scenario"],
-            run=config["run"]["name"],
-        ),
-        # Only river_water has energy maps
-        lambda w: expand(
-            (
-                RESULTS
-                + "maps/base_s_{clusters}_{opts}_{sector_opts}_{planning_horizons}-heat_source_energy_map_river_water.html"
-                if config_provider("plotting", "enable_heat_source_maps")(w)
-                and "river_water"
-                in config_provider("sector", "heat_pump_sources", "urban central")(w)
-                else []
-            ),
-            **config["scenario"],
-            run=config["run"]["name"],
-        ),
-        expand(
-            RESULTS
-            + "graphics/balance_timeseries/s_{clusters}_{opts}_{sector_opts}_{planning_horizons}",
-            run=config["run"]["name"],
-            **config["scenario"],
-        ),
-        expand(
-            RESULTS
-            + "graphics/heatmap_timeseries/s_{clusters}_{opts}_{sector_opts}_{planning_horizons}",
-            run=config["run"]["name"],
-            **config["scenario"],
-        ),
-        expand(
-            RESULTS
-            + "graphics/interactive_bus_balance/s_{clusters}_{opts}_{sector_opts}_{planning_horizons}",
-            run=config["run"]["name"],
-            **config["scenario"],
-        ),
->>>>>>> 822a9272
+        get_heat_source_maps,
     default_target: True
 
 
