# SPDX-FileCopyrightText: Contributors to PyPSA-Eur <https://github.com/pypsa/pypsa-eur>
#
# SPDX-License-Identifier: MIT

import copy
from functools import partial, lru_cache

import os, sys, glob
import requests
from tenacity import (
    retry as tenacity_retry,
    stop_after_attempt,
    wait_exponential,
    retry_if_exception_type,
)

import pandas as pd
import json

path = workflow.source_path("../scripts/_helpers.py")
sys.path.insert(0, os.path.dirname(path))

from scripts._helpers import update_config_from_wildcards
from snakemake.utils import update_config


def get_config(config, keys, default=None):
    """Retrieve a nested value from a dictionary using a tuple of keys."""
    value = config
    for key in keys:
        if isinstance(value, list):
            value = value[key]
        else:
            value = value.get(key, default)
        if value == default:
            return default
    return value


def merge_configs(base_config, scenario_config):
    """Merge base config with a specific scenario without modifying the original."""
    merged = copy.deepcopy(base_config)
    update_config(merged, scenario_config)
    return merged


@lru_cache
def scenario_config(scenario_name):
    """Retrieve a scenario config based on the overrides from the scenario file."""
    return merge_configs(config, scenarios[scenario_name])


def static_getter(wildcards, keys, default):
    """Getter function for static config values."""
    config_with_wildcards = update_config_from_wildcards(
        config, wildcards, inplace=False
    )
    return get_config(config_with_wildcards, keys, default)


def dynamic_getter(wildcards, keys, default):
    """Getter function for dynamic config values based on scenario."""
    if "run" not in wildcards.keys():
        return get_config(config, keys, default)
    scenario_name = wildcards.run
    if scenario_name not in scenarios:
        raise ValueError(
            f"Scenario {scenario_name} not found in file {config['run']['scenarios']['file']}."
        )
    config_with_scenario = scenario_config(scenario_name)
    config_with_wildcards = update_config_from_wildcards(
        config_with_scenario, wildcards, inplace=False
    )
    return get_config(config_with_wildcards, keys, default)


def config_provider(*keys, default=None):
    """Dynamically provide config values based on 'run' -> 'name'.

    Usage in Snakemake rules would look something like:
    params:
        my_param=config_provider("key1", "key2", default="some_default_value")
    """
    # Using functools.partial to freeze certain arguments in our getter functions.
    if config["run"].get("scenarios", {}).get("enable", False):
        return partial(dynamic_getter, keys=keys, default=default)
    else:
        return partial(static_getter, keys=keys, default=default)


<<<<<<< HEAD
=======
@lru_cache
def load_data_versions(file_path):
    data_versions = pd.read_csv(
        file_path, dtype=str, na_filter=False, delimiter=",", comment="#"
    )

    # Turn 'tags' column from string representation of list to individual columns
    data_versions["tags"] = data_versions["tags"].apply(
        lambda x: json.loads(x.replace("'", '"'))
    )
    exploded = data_versions.explode("tags")
    dummies = pd.get_dummies(exploded["tags"], dtype=bool)
    tags_matrix = dummies.groupby(dummies.index).max()
    data_versions = data_versions.join(tags_matrix)

    return data_versions


>>>>>>> 20eedfac
def dataset_version(
    name: str,
) -> pd.Series:
    """
    Return the dataset version information and url for a given dataset name.

    The dataset name is used to determine the source and version of the dataset from the configuration.
    Then the 'data/versions.csv' file is queried to find the matching dataset entry.

    Parameters:
    name: str
        The name of the dataset to retrieve version information for.

    Returns:
    pd.Series
        A pandas Series containing the dataset version information, including source, version, tags, and URL
    """

<<<<<<< HEAD
    @lru_cache
    def load_data_versions(file_path):
        data_versions = pd.read_csv(
            file_path, dtype=str, na_filter=False, delimiter=",", comment="#"
        )

        # Turn 'tags' column from string representation of list to individual columns
        data_versions["tags"] = data_versions["tags"].apply(
            lambda x: json.loads(x.replace("'", '"'))
        )
        exploded = data_versions.explode("tags")
        dummies = pd.get_dummies(exploded["tags"], dtype=bool)
        tags_matrix = dummies.groupby(dummies.index).max()
        data_versions = data_versions.join(tags_matrix)

        return data_versions

=======
>>>>>>> 20eedfac
    dataset_config = config["data"][
        name
    ]  # TODO as is right now, it is not compatible with config_provider
    data_versions = load_data_versions("data/versions.csv")

    dataset = data_versions.loc[
        (data_versions["dataset"] == name)
        & (data_versions["source"] == dataset_config["source"])
        & (data_versions["supported"])  # Limit to supported versions only
        & (
            data_versions["version"] == dataset_config["version_or_latest"]
            if "latest" != dataset_config["version_or_latest"]
            else True
        )
        & (
            data_versions["latest"]
            if "latest" == dataset_config["version_or_latest"]
            else True
        )
    ]

    if dataset.empty:
        raise ValueError(
            f"Dataset '{name}' with source '{dataset_config['source']}' for '{dataset_config['version_or_latest']}' not found in data/versions.csv."
        )

    # Return single-row DataFrame as a Series
    dataset = dataset.squeeze()

    # Generate output folder path in the `data` directory
    dataset["folder"] = Path("data", name, dataset["source"], dataset["version"])

    return dataset


def solver_threads(w):
    solver_options = config_provider("solving", "solver_options")(w)
    option_set = config_provider("solving", "solver", "options")(w)
    solver_option_set = solver_options[option_set]
    threads = solver_option_set.get("threads") or solver_option_set.get("Threads") or 4
    return threads


def memory(w):
    factor = 3.0
    for o in w.opts.split("-"):
        m = re.match(r"^(\d+)h$", o, re.IGNORECASE)
        if m is not None:
            factor /= int(m.group(1))
            break
    for o in w.opts.split("-"):
        m = re.match(r"^(\d+)seg$", o, re.IGNORECASE)
        if m is not None:
            factor *= int(m.group(1)) / 8760
            break
    if w.clusters == "all" or w.clusters == "adm":
        return int(factor * (18000 + 180 * 4000))
    else:
        return int(factor * (10000 + 195 * int(w.clusters)))


def input_custom_extra_functionality(w):
    path = config_provider(
        "solving", "options", "custom_extra_functionality", default=False
    )(w)
    if path:
        return os.path.join(os.path.dirname(workflow.snakefile), path)
    return []


@tenacity_retry(
    stop=stop_after_attempt(3),
    wait=wait_exponential(multiplier=1, min=4, max=10),
    retry=retry_if_exception_type(
        (requests.HTTPError, requests.ConnectionError, requests.Timeout)
    ),
)
def has_internet_access(url: str = "https://www.zenodo.org", timeout: int = 5) -> bool:
    """
    Checks if internet connection is available by sending a HEAD request
    to a reliable server like Zenodo.

    Parameters:
    - url (str): The URL to check for internet connection. Default is Zenodo.
    - timeout (int | float): The maximum time (in seconds) the request should wait.

    Returns:
    - bool: True if the internet is available, otherwise False.
    """
    # Send a HEAD request to avoid fetching full response
    response = requests.head(url, timeout=timeout, allow_redirects=True)
    # Raise HTTPError for transient errors
    # 429: Too Many Requests (rate limiting)
    # 500, 502, 503, 504: Server errors
    if response.status_code in (429, 500, 502, 503, 504):
        response.raise_for_status()
    return response.status_code == 200


def solved_previous_horizon(w):
    planning_horizons = config_provider("scenario", "planning_horizons")(w)
    i = planning_horizons.index(int(w.planning_horizons))
    planning_horizon_p = str(planning_horizons[i - 1])

    return (
        RESULTS
        + "networks/base_s_{clusters}_{opts}_{sector_opts}_"
        + planning_horizon_p
        + ".nc"
    )


def input_cutout(wildcards, cutout_names="default"):

    CDIR = dataset_version("cutout")["folder"]

    if cutout_names == "default":
        cutout_names = config_provider("atlite", "default_cutout")(wildcards)

    if isinstance(cutout_names, list):
        return [(CDIR / f"{cn}.nc").as_posix() for cn in cutout_names]
    else:
        return (CDIR / f"{cutout_names}.nc").as_posix()<|MERGE_RESOLUTION|>--- conflicted
+++ resolved
@@ -88,8 +88,6 @@
         return partial(static_getter, keys=keys, default=default)
 
 
-<<<<<<< HEAD
-=======
 @lru_cache
 def load_data_versions(file_path):
     data_versions = pd.read_csv(
@@ -108,7 +106,6 @@
     return data_versions
 
 
->>>>>>> 20eedfac
 def dataset_version(
     name: str,
 ) -> pd.Series:
@@ -127,26 +124,6 @@
         A pandas Series containing the dataset version information, including source, version, tags, and URL
     """
 
-<<<<<<< HEAD
-    @lru_cache
-    def load_data_versions(file_path):
-        data_versions = pd.read_csv(
-            file_path, dtype=str, na_filter=False, delimiter=",", comment="#"
-        )
-
-        # Turn 'tags' column from string representation of list to individual columns
-        data_versions["tags"] = data_versions["tags"].apply(
-            lambda x: json.loads(x.replace("'", '"'))
-        )
-        exploded = data_versions.explode("tags")
-        dummies = pd.get_dummies(exploded["tags"], dtype=bool)
-        tags_matrix = dummies.groupby(dummies.index).max()
-        data_versions = data_versions.join(tags_matrix)
-
-        return data_versions
-
-=======
->>>>>>> 20eedfac
     dataset_config = config["data"][
         name
     ]  # TODO as is right now, it is not compatible with config_provider
