--- conflicted
+++ resolved
@@ -148,7 +148,15 @@
     )
 
 
-<<<<<<< HEAD
+def input_cutout(wildcards, cutout_names="default"):
+    if cutout_names == "default":
+        cutout_names = config_provider("atlite", "default_cutout")(wildcards)
+    if isinstance(cutout_names, list):
+        return [CDIR.joinpath(cn + ".nc").as_posix() for cn in cutout_names]
+    else:
+        return CDIR.joinpath(cutout_names + ".nc").as_posix()
+
+
 def input_conventional(w):
     carriers = [
         *config_provider("electricity", "conventional_carriers")(w),
@@ -160,13 +168,4 @@
         if carrier in carriers
         for attr, fn in d.items()
         if str(fn).startswith("data/")
-    }
-=======
-def input_cutout(wildcards, cutout_names="default"):
-    if cutout_names == "default":
-        cutout_names = config_provider("atlite", "default_cutout")(wildcards)
-    if isinstance(cutout_names, list):
-        return [CDIR.joinpath(cn + ".nc").as_posix() for cn in cutout_names]
-    else:
-        return CDIR.joinpath(cutout_names + ".nc").as_posix()
->>>>>>> 3a058b40
+    }