# SPDX-FileCopyrightText: Contributors to PyPSA-Eur <https://github.com/pypsa/pypsa-eur>
#
# SPDX-License-Identifier: MIT

import os
import requests
from datetime import datetime
from dateutil.relativedelta import relativedelta
from shutil import move, unpack_archive, rmtree, copy2
from zipfile import ZipFile


# Configure the default storage provider for accessing remote files using http
# and the special storage plugin for accessing Zenodo files
storage:
    provider="http",
    keep_local=True,
    retries=3,


storage cached_http:
    provider="cached-http",


if (EUROSTAT_BALANCES_DATASET := dataset_version("eurostat_balances"))["source"] in [
    "primary",
    "archive",
]:

    rule retrieve_eurostat_balances:
        input:
            zip_file=storage(EUROSTAT_BALANCES_DATASET["url"]),
        output:
            zip_file=f"{EUROSTAT_BALANCES_DATASET['folder']}/balances.zip",
            directory=directory(EUROSTAT_BALANCES_DATASET["folder"]),
        run:
            copy2(input["zip_file"], output["zip_file"])
            unpack_archive(output["zip_file"], output["directory"])


if (
    EUROSTAT_HOUSEHOLD_BALANCES_DATASET := dataset_version(
        "eurostat_household_balances"
    )
)["source"] in [
    "primary",
    "archive",
]:

    rule retrieve_eurostat_household_balances:
        input:
            csv=storage(EUROSTAT_HOUSEHOLD_BALANCES_DATASET["url"]),
        output:
            csv=f"{EUROSTAT_HOUSEHOLD_BALANCES_DATASET['folder']}/nrg_d_hhq.csv",
        run:
            copy2(input["csv"], output["csv"])


if (NUTS3_POPULATION_DATASET := dataset_version("nuts3_population"))["source"] in [
    "primary",
    "archive",
]:

    rule retrieve_nuts3_population:
        input:
            gz=storage(NUTS3_POPULATION_DATASET["url"]),
        output:
            gz=f"{NUTS3_POPULATION_DATASET['folder']}/nama_10r_3popgdp.tsv.gz",
        retries: 2
        run:
            copy2(input["gz"], output["gz"])


if (CORINE_DATASET := dataset_version("corine"))["source"] in ["archive"]:

    rule retrieve_corine:
        input:
            zip_file=storage(CORINE_DATASET["url"]),
        output:
            zip_file=f"{CORINE_DATASET['folder']}/corine.zip",
            tif_file=f"{CORINE_DATASET['folder']}/corine.tif",
        run:
            output_folder = Path(output["zip_file"]).parent
            unpack_archive(input["zip_file"], output_folder)
            copy2(input["zip_file"], output["zip_file"])
            copy2(
                f"{CORINE_DATASET['folder']}/corine/g250_clc06_V18_5.tif",
                output["tif_file"],
            )

elif (CORINE_DATASET := dataset_version("corine"))["source"] in ["primary"]:

    rule retrieve_corine:
        params:
            apikey=os.environ.get("CORINE_API_TOKEN", config["secrets"]["corine"]),
        output:
            zip=f"{CORINE_DATASET['folder']}/corine.zip",
            tif_file=f"{CORINE_DATASET['folder']}/corine.tif",
        log:
            logs("retrieve_corine_primary.log"),
        resources:
            mem_mb=1000,
        retries: 2
        script:
            "../scripts/retrieve_corine_dataset_primary.py"


if (H2_SALT_CAVERNS_DATASET := dataset_version("h2_salt_caverns"))["source"] in [
    "archive"
]:

    rule retrieve_h2_salt_caverns:
        input:
            geojson=storage(H2_SALT_CAVERNS_DATASET["url"]),
        output:
            geojson=f"{H2_SALT_CAVERNS_DATASET['folder']}/h2_salt_caverns_GWh_per_sqkm.geojson",
        retries: 2
<<<<<<< HEAD
        run:
            copy2(input["geojson"], output["geojson"])
=======
        script:
            "../scripts/retrieve_eurostat_data.py"
>>>>>>> 81b3bf5a


if (GDP_PER_CAPITA_DATASET := dataset_version("gdp_per_capita"))["source"] in [
    "archive"
]:

    rule retrieve_gdp_per_capita:
        input:
            gdp=storage(GDP_PER_CAPITA_DATASET["url"]),
        output:
            gdp=f"{GDP_PER_CAPITA_DATASET['folder']}/GDP_per_capita_PPP_1990_2015_v2.nc",
        retries: 2
        run:
            copy2(input["gdp"], output["gdp"])


if (POPULATION_COUNT_DATASET := dataset_version("population_count"))["source"] in [
    "archive",
    "primary",
]:

    rule retrieve_population_count:
        input:
            tif=storage(POPULATION_COUNT_DATASET["url"]),
        output:
            tif=f"{POPULATION_COUNT_DATASET['folder']}/ppp_2019_1km_Aggregated.tif",
        retries: 2
<<<<<<< HEAD
        run:
            copy2(input["tif"], output["tif"])
=======
        script:
            "../scripts/retrieve_eurostat_household_data.py"
>>>>>>> 81b3bf5a

            if POPULATION_COUNT_DATASET["source"] == "primary":
                import xarray as xr
                import rioxarray as rio

                file_path = output["tif"]
                ds = xr.open_dataarray(file_path)
                ds_reqd = ds.sel(x=slice(15.55, 40.41), y=slice(52.49, 41.72))
                ds_reqd.rio.to_raster(file_path)



if (GHG_EMISSIONS_DATASET := dataset_version("ghg_emissions"))["source"] in [
    "archive",
    "primary",
]:

    rule retrieve_ghg_emissions:
        input:
            ghg=storage(GHG_EMISSIONS_DATASET["url"]),
        output:
            csv=f"{GHG_EMISSIONS_DATASET['folder']}/UNFCCC_v23.csv",
            zip=(
                f"{GHG_EMISSIONS_DATASET['folder']}/UNFCCC_v23.csv.zip"
                if GHG_EMISSIONS_DATASET["source"] == "primary"
                else []
            ),
            directory=(
                directory(GHG_EMISSIONS_DATASET["folder"])
                if GHG_EMISSIONS_DATASET["source"] == "primary"
                else []
            ),
        retries: 2
        run:
            if GHG_EMISSIONS_DATASET["source"] == "primary":
                copy2(input["ghg"], output["zip"])
                unpack_archive(output["zip"], GHG_EMISSIONS_DATASET["folder"])
            else:
                copy2(input["ghg"], output["csv"])



if (GEBCO_DATASET := dataset_version("gebco"))["source"] in ["archive", "primary"]:

    rule retrieve_gebco:
        input:
            storage(GEBCO_DATASET["url"]),
        output:
            gebco=f"{GEBCO_DATASET['folder']}/GEBCO_2014_2D.nc",
            zip_file=(
                f"{GEBCO_DATASET['folder']}/GEBCO_2014.zip"
                if GEBCO_DATASET["source"] == "primary"
                else []
            ),
        run:
            if GEBCO_DATASET["source"] == "primary":
                import xarray as xr

                copy2(input[0], output["zip_file"])

                output_folder = Path(output["zip_file"]).parent
                unpack_archive(output["zip_file"], output_folder)

                # Limit extent to Europe to reduce file size
                ds = xr.open_dataset(output["gebco"])
                ds = ds.sel(lat=slice(32, 73), lon=slice(-21, 45))
                ds.to_netcdf(output["gebco"])
            else:
                copy2(input[0], output["gebco"])



if (ATTRIBUTED_PORTS_DATASET := dataset_version("attributed_ports"))["source"] in [
    "archive",
    "primary",
]:

    rule retrieve_attributed_ports:
        input:
            json=storage(ATTRIBUTED_PORTS_DATASET["url"]),
        output:
            json=f"{ATTRIBUTED_PORTS_DATASET['folder']}/attributed_ports.json",
        retries: 2
        run:
            copy2(input["json"], output["json"])


if (JRC_IDEES_DATASET := dataset_version("jrc_idees"))["source"] in [
    "primary",
    "archive",
]:

    rule retrieve_jrc_idees:
        input:
            zip_file=storage(JRC_IDEES_DATASET["url"]),
        output:
            zip_file=f"{JRC_IDEES_DATASET['folder']}/jrc_idees.zip",
            directory=directory(JRC_IDEES_DATASET["folder"]),
        run:
            copy2(input["zip_file"], output["zip_file"])
            output_folder = Path(output["zip_file"]).parent
            unpack_archive(output["zip_file"], output_folder)


if (EU_NUTS2013_DATASET := dataset_version("eu_nuts2013"))["source"] in [
    "primary",
    "archive",
]:

    rule retrieve_eu_nuts_2013:
        input:
            shapes=storage(EU_NUTS2013_DATASET["url"]),
        output:
<<<<<<< HEAD
            zip_file=f"{EU_NUTS2013_DATASET['folder']}/ref-nuts-2013-03m.geojson.zip",
            folder=directory(
                f"{EU_NUTS2013_DATASET['folder']}/ref-nuts-2013-03m.geojson"
            ),
            shapes_level_3=f"{EU_NUTS2013_DATASET['folder']}/ref-nuts-2013-03m.geojson/NUTS_RG_03M_2013_4326_LEVL_3.geojson",
            shapes_level_2=f"{EU_NUTS2013_DATASET['folder']}/ref-nuts-2013-03m.geojson/NUTS_RG_03M_2013_4326_LEVL_2.geojson",
        run:
            copy2(input["shapes"], output["zip_file"])
            unpack_archive(output["zip_file"], Path(output.shapes_level_3).parent)
=======
            file_entsoepy="data/busshapes/bidding_zones_entsoepy.geojson",
            file_electricitymaps="data/busshapes/bidding_zones_electricitymaps.geojson",
        log:
            "logs/retrieve_bidding_zones.log",
        resources:
            mem_mb=1000,
        retries: 2
        script:
            "../scripts/retrieve_bidding_zones.py"
>>>>>>> 81b3bf5a


if (EU_NUTS2021_DATASET := dataset_version("eu_nuts2021"))["source"] in [
    "primary",
    "archive",
]:

    rule retrieve_eu_nuts_2021:
        input:
            shapes=storage(EU_NUTS2021_DATASET["url"]),
        output:
            zip_file=f"{EU_NUTS2021_DATASET['folder']}/ref-nuts-2021-01m.geojson.zip",
            folder=directory(
                f"{EU_NUTS2021_DATASET['folder']}/ref-nuts-2021-01m.geojson"
            ),
            shapes_level_3=f"{EU_NUTS2021_DATASET['folder']}/ref-nuts-2021-01m.geojson/NUTS_RG_01M_2021_4326_LEVL_3.geojson",
            shapes_level_2=f"{EU_NUTS2021_DATASET['folder']}/ref-nuts-2021-01m.geojson/NUTS_RG_01M_2021_4326_LEVL_2.geojson",
            shapes_level_1=f"{EU_NUTS2021_DATASET['folder']}/ref-nuts-2021-01m.geojson/NUTS_RG_01M_2021_4326_LEVL_1.geojson",
            shapes_level_0=f"{EU_NUTS2021_DATASET['folder']}/ref-nuts-2021-01m.geojson/NUTS_RG_01M_2021_4326_LEVL_0.geojson",
        run:
            copy2(input["shapes"], output["zip_file"])
            unpack_archive(output["zip_file"], Path(output.shapes_level_3).parent)


rule retrieve_bidding_zones:
    output:
        file_entsoepy="data/busshapes/bidding_zones_entsoepy.geojson",
        file_electricitymaps="data/busshapes/bidding_zones_electricitymaps.geojson",
    log:
        "logs/retrieve_bidding_zones.log",
    resources:
        mem_mb=1000,
    retries: 2
    conda:
        "../envs/environment.yaml"
    script:
        "../scripts/retrieve_bidding_zones.py"


if (CUTOUT_DATASET := dataset_version("cutout"))["source"] in [
    "archive",
]:

    rule retrieve_cutout:
        input:
            storage(CUTOUT_DATASET["url"] + "/files/{cutout}.nc"),
        output:
            CUTOUT_DATASET["folder"] + "/{cutout}.nc",
        log:
            "logs/retrieve_cutout/{cutout}.log",
        resources:
            mem_mb=5000,
        retries: 2
        run:
            copy2(input[0], output[0])


if (COUNTRY_RUNOFF_DATASET := dataset_version("country_runoff"))["source"] in [
    "archive"
]:

    rule retrieve_country_runoff:
        input:
            storage(COUNTRY_RUNOFF_DATASET["url"]),
        output:
            era5_runoff=f"{COUNTRY_RUNOFF_DATASET["folder"]}/era5-runoff-per-country.csv",
        run:
            copy2(input[0], output[0])


if (COUNTRY_HDD_DATASET := dataset_version("country_hdd"))["source"] in ["archive"]:

    rule retrieve_country_hdd:
        input:
            storage(COUNTRY_HDD_DATASET["url"]),
        output:
<<<<<<< HEAD
            era5_runoff=f"{COUNTRY_HDD_DATASET["folder"]}/era5-HDD-per-country.csv",
        run:
            copy2(input[0], output[0])
=======
            resources("costs_{planning_horizons}.csv"),
        log:
            logs("retrieve_cost_data_{planning_horizons}.log"),
        resources:
            mem_mb=1000,
        retries: 2
        script:
            "../scripts/retrieve_cost_data.py"
>>>>>>> 81b3bf5a


if (COSTS_DATASET := dataset_version("costs"))["source"] in [
    "primary",
]:

    rule retrieve_cost_data:
        input:
            costs=storage(COSTS_DATASET["url"] + "/costs_{year}.csv"),
        output:
<<<<<<< HEAD
            costs=COSTS_DATASET["folder"] + "/costs_{year}.csv",
        run:
            copy2(input["costs"], output["costs"])
=======
            expand("data/gas_network/scigrid-gas/data/{files}", files=datafiles),
        log:
            "logs/retrieve_gas_infrastructure_data.log",
        retries: 2
        script:
            "../scripts/retrieve_gas_infrastructure_data.py"
>>>>>>> 81b3bf5a


if (POWERPLANTS_DATASET := dataset_version("powerplants"))["source"] in [
    "primary",
]:

    rule retrieve_powerplants:
        input:
            powerplants=storage(POWERPLANTS_DATASET["url"]),
        output:
<<<<<<< HEAD
            powerplants=f"{POWERPLANTS_DATASET['folder']}/powerplants.csv",
        run:
            copy2(input["powerplants"], output["powerplants"])
=======
            "data/electricity_demand_raw.csv",
        log:
            "logs/retrieve_electricity_demand.log",
        resources:
            mem_mb=5000,
        retries: 2
        script:
            "../scripts/retrieve_electricity_demand.py"
>>>>>>> 81b3bf5a


if (SCIGRID_GAS_DATASET := dataset_version("scigrid_gas"))["source"] in [
    "primary",
    "archive",
]:

    rule retrieve_gas_infrastructure_data:
        input:
            zip_file=storage(SCIGRID_GAS_DATASET["url"]),
        output:
            zip_file=f"{SCIGRID_GAS_DATASET['folder']}/IGGIELGN.zip",
            entry=f"{SCIGRID_GAS_DATASET['folder']}/data/IGGIELGN_BorderPoints.geojson",
            storage=f"{SCIGRID_GAS_DATASET['folder']}/data/IGGIELGN_Storages.geojson",
            gas_network=f"{SCIGRID_GAS_DATASET['folder']}/data/IGGIELGN_PipeSegments.geojson",
        run:
            copy2(input["zip_file"], output["zip_file"])
            output_folder = Path(output["zip_file"]).parent
            unpack_archive(output["zip_file"], output_folder)


rule retrieve_electricity_demand:
    params:
        versions=["2019-06-05", "2020-10-06"],
    output:
        "data/electricity_demand_raw.csv",
    log:
        "logs/retrieve_electricity_demand.log",
    resources:
        mem_mb=5000,
    retries: 2
    conda:
        "../envs/environment.yaml"
    script:
        "../scripts/retrieve_electricity_demand.py"


if (
    SYNTHETIC_ELECTRICITY_DEMAND_DATASET := dataset_version(
        "synthetic_electricity_demand"
    )
)["source"] in [
    "primary",
    "archive",
]:

    rule retrieve_synthetic_electricity_demand:
        input:
            csv=storage(SYNTHETIC_ELECTRICITY_DEMAND_DATASET["url"]),
        output:
            csv=f"{SYNTHETIC_ELECTRICITY_DEMAND_DATASET['folder']}/load_synthetic_raw.csv",
        retries: 2
        run:
            copy2(input["csv"], output["csv"])


if (SHIP_RASTER_DATASET := dataset_version("ship_raster"))["source"] in [
    "archive",
    "primary",
]:

    rule retrieve_ship_raster:
        input:
            zip_file=storage(SHIP_RASTER_DATASET["url"]),
        output:
            zip_file=f"{SHIP_RASTER_DATASET['folder']}/shipdensity_global.zip",
        log:
            "logs/retrieve_ship_raster.log",
        resources:
            mem_mb=5000,
        retries: 2
        run:
            copy2(input["zip_file"], output["zip_file"])


if (ENSPRESO_BIOMASS_DATASET := dataset_version("enspreso_biomass"))["source"] in [
    "primary",
    "archive",
]:

    rule retrieve_enspreso_biomass:
        input:
            xlsx=storage(ENSPRESO_BIOMASS_DATASET["url"]),
        output:
            xlsx=f"{ENSPRESO_BIOMASS_DATASET['folder']}/ENSPRESO_BIOMASS.xlsx",
        retries: 1
        run:
            copy2(input["xlsx"], output["xlsx"])


if (HOTMAPS_INDUSTRIAL_SITES := dataset_version("hotmaps_industrial_sites"))[
    "source"
] in [
    "primary",
    "archive",
]:

    rule retrieve_hotmaps_industrial_sites:
        input:
            csv=storage(HOTMAPS_INDUSTRIAL_SITES["url"]),
        output:
            csv=f"{HOTMAPS_INDUSTRIAL_SITES['folder']}/Industrial_Database.csv",
        retries: 1
        run:
            copy2(input["csv"], output["csv"])


if (NITROGEN_STATISTICS_DATASET := dataset_version("nitrogen_statistics"))[
    "source"
] in [
    "primary",
    "archive",
]:

    rule retrieve_nitrogen_statistics:
        input:
            xlsx=storage(NITROGEN_STATISTICS_DATASET["url"]),
        output:
            xlsx=f"{NITROGEN_STATISTICS_DATASET['folder']}/nitro-ert.xlsx",
        retries: 1
        run:
            copy2(input["xlsx"], output["xlsx"])


if (COPERNICUS_LAND_COVER_DATASET := dataset_version("copernicus_land_cover"))[
    "source"
] in ["primary", "archive"]:

    # Downloading Copernicus Global Land Cover for land cover and land use:
    # Website: https://land.copernicus.eu/global/products/lc
    rule download_copernicus_land_cover:
        input:
            tif=storage(COPERNICUS_LAND_COVER_DATASET["url"]),
        output:
            tif=f"{COPERNICUS_LAND_COVER_DATASET['folder']}/Copernicus_LC100_global_v3.0.1_2019-nrt_Discrete-Classification-map_EPSG-4326.tif",
        run:
            copy2(input["tif"], output["tif"])


if (LUISA_LAND_COVER_DATASET := dataset_version("luisa_land_cover"))["source"] in [
    "primary",
    "archive",
]:

    # Downloading LUISA Base Map for land cover and land use:
    # Website: https://ec.europa.eu/jrc/en/luisa
    rule retrieve_luisa_land_cover:
        input:
            tif=storage(LUISA_LAND_COVER_DATASET["url"]),
        output:
            tif=f"{LUISA_LAND_COVER_DATASET['folder']}/LUISA_basemap_020321_50m.tif",
        run:
            copy2(input["tif"], output["tif"])


if (EEZ_DATASET := dataset_version("eez"))["source"] in ["primary"]:

    rule retrieve_eez:
        output:
            zip_file=f"{EEZ_DATASET['folder']}/World_EEZ_{EEZ_DATASET['version']}_LR.zip",
            gpkg=f"{EEZ_DATASET['folder']}/World_EEZ_{EEZ_DATASET['version']}_LR/eez_{EEZ_DATASET['version'].split('_')[0]}_lowres.gpkg",
        run:
            from uuid import uuid4

            name = str(uuid4())[:8]
            org = str(uuid4())[:8]

            response = requests.post(
                f"{EEZ_DATASET['url']}",
                params={"name": f"World_EEZ_{EEZ_DATASET['version']}_LR.zip"},
                data={
                    "name": name,
                    "organisation": org,
                    "email": f"{name}@{org}.org",
                    "country": "Germany",
                    "user_category": "academia",
                    "purpose_category": "Research",
                    "agree": "1",
                },
            )

            with open(output["zip_file"], "wb") as f:
                f.write(response.content)
            output_folder = Path(output["zip_file"]).parent
            unpack_archive(output["zip_file"], output_folder)


elif (EEZ_DATASET := dataset_version("eez"))["source"] in ["archive"]:

    rule retrieve_eez:
        input:
            zip_file=storage(
                EEZ_DATASET["url"],
            ),
        output:
            zip_file=f"{EEZ_DATASET['folder']}/World_EEZ_{EEZ_DATASET['version']}_LR.zip",
            gpkg=f"{EEZ_DATASET['folder']}/World_EEZ_{EEZ_DATASET['version']}_LR/eez_{EEZ_DATASET['version'].split('_')[0]}_lowres.gpkg",
        run:
            output_folder = Path(output["zip_file"]).parent
            copy2(input["zip_file"], output["zip_file"])
            unpack_archive(output["zip_file"], output_folder)


if (WB_URB_POP_DATASET := dataset_version("worldbank_urban_population"))["source"] in [
    "primary",
    "archive",
]:

    rule retrieve_worldbank_urban_population:
        input:
            zip=storage(WB_URB_POP_DATASET["url"]),
        output:
            zip=f"{WB_URB_POP_DATASET['folder']}/API_SP.URB.TOTL.IN.ZS_DS2_en_csv_v2.zip",
            csv=f"{WB_URB_POP_DATASET['folder']}/API_SP.URB.TOTL.IN.ZS_DS2_en_csv_v2.csv",
        run:
            copy2(input["zip"], output["zip"])
            unpack_archive(output["zip"], WB_URB_POP_DATASET["folder"])

            # Filename contains some added numbers when downloaded,
            # remove them to have a consistent filename across versions
            target_filename = Path(output["csv"])
            origin_filename = next(
                Path(WB_URB_POP_DATASET["folder"]).rglob(
                    target_filename.stem + "*" + target_filename.suffix
                )
            )
            origin_filename.rename(output.csv)


if (CO2STOP_DATASET := dataset_version("co2stop"))["source"] in [
    "primary",
    "archive",
]:

    rule retrieve_co2stop:
        input:
            zip_file=storage(CO2STOP_DATASET["url"]),
        output:
            zip_file=f"{CO2STOP_DATASET['folder']}/co2jrc_openformats.zip",
            storage_table=f"{CO2STOP_DATASET['folder']}/CO2JRC_OpenFormats/CO2Stop_DataInterrogationSystem/Hydrocarbon_Storage_Units.csv",
            storage_map=f"{CO2STOP_DATASET['folder']}/CO2JRC_OpenFormats/CO2Stop_Polygons Data/StorageUnits_March13.kml",
            traps_table1=f"{CO2STOP_DATASET['folder']}/CO2JRC_OpenFormats/CO2Stop_DataInterrogationSystem/Hydrocarbon_Traps.csv",
            traps_table2=f"{CO2STOP_DATASET['folder']}/CO2JRC_OpenFormats/CO2Stop_DataInterrogationSystem/Hydrocarbon_Traps_Temp.csv",
            traps_table3=f"{CO2STOP_DATASET['folder']}/CO2JRC_OpenFormats/CO2Stop_DataInterrogationSystem/Hydrocarbon_Traps1.csv",
            traps_map=f"{CO2STOP_DATASET['folder']}/CO2JRC_OpenFormats/CO2Stop_Polygons Data/DaughterUnits_March13.kml",
        run:
            copy2(input["zip_file"], output["zip_file"])
            unpack_archive(output["zip_file"], CO2STOP_DATASET["folder"])


if (GEM_EUROPE_GAS_TRACKER_DATASET := dataset_version("gem_europe_gas_tracker"))[
    "source"
] in [
    "primary",
    "archive",
]:

    rule retrieve_gem_europe_gas_tracker:
        input:
            xlsx=storage(GEM_EUROPE_GAS_TRACKER_DATASET["url"]),
        output:
            xlsx="data/gem/Europe-Gas-Tracker-2024-05.xlsx",
        run:
            copy2(input["xlsx"], output["xlsx"])


if (GEM_GSPT_DATASET := dataset_version("gem_gspt"))["source"] in [
    "primary",
    "archive",
]:

    rule retrieve_gem_steel_plant_tracker:
        input:
            xlsx=storage(GEM_GSPT_DATASET["url"]),
        output:
            xlsx=f"{GEM_GSPT_DATASET['folder']}/Global-Steel-Plant-Tracker.xlsx",
        run:
            copy2(input["xlsx"], output["xlsx"])


if (BFS_ROAD_VEHICLE_STOCK_DATASET := dataset_version("bfs_road_vehicle_stock"))[
    "source"
] in [
    "primary",
    "archive",
]:

    rule retrieve_bfs_road_vehicle_stock:
        input:
            csv=storage(BFS_ROAD_VEHICLE_STOCK_DATASET["url"]),
        output:
            csv=f"{BFS_ROAD_VEHICLE_STOCK_DATASET['folder']}/vehicle_stock.csv",
        run:
            copy2(input["csv"], output["csv"])


if (BFS_GDP_AND_POPULATION_DATASET := dataset_version("bfs_gdp_and_population"))[
    "source"
] in [
    "primary",
    "archive",
]:

    rule retrieve_bfs_gdp_and_population:
        input:
            xlsx=storage(BFS_GDP_AND_POPULATION_DATASET["url"]),
        output:
            xlsx=f"{BFS_GDP_AND_POPULATION_DATASET['folder']}/gdp_and_population.xlsx",
        run:
            copy2(input["xlsx"], output["xlsx"])


def get_wdpa_url(DATASET) -> str:
    """
    Find the right URL for the WDPA / WDPA marine dataset based on the source type.
    """
    if DATASET["source"] == "archive":
        return DATASET["url"]
    elif DATASET["source"] == "primary":
        # Some logic to find the correct file URL from the WDPA website (primary source)
        # Sometimes files are released delayed or ahead of schedule, check which file is currently available
        def check_file_exists(url):
            response = requests.head(url)
            return response.status_code == 200

        # Basic pattern where WDPA files can be found
        url_pattern = DATASET["url"]

        # 3-letter month + 4 digit year for current/previous/next/pprevious/nnext months to test
        # order reflects priority of testing
        months = [
            datetime.now(),  # current
            (datetime.now() + relativedelta(months=-1)),  # previous month
            (datetime.now() + relativedelta(months=+1)),  # next month
            (datetime.now() + relativedelta(months=-2)),  # two months ago
            (datetime.now() + relativedelta(months=+2)),  # two months ahead
        ]
        months = [m.strftime("%b%Y") for m in months]

        # Test prioritised: current month -> previous -> next
        for bYYYY in months:
            url = url_pattern.format(bYYYY=bYYYY)
            if check_file_exists(url):
                return url

        raise ValueError(
            f"No {DATASET.dataset} files found at {url_pattern} for bY={months}."
        )


if (WDPA_DATASET := dataset_version("wdpa"))["source"] in [
    "primary",
    "archive",
]:

    # Downloading protected area database from WDPA
    # extract the main zip and then merge the contained 3 zipped shapefiles
    # Website: https://www.protectedplanet.net/en/thematic-areas/wdpa
    rule retrieve_wdpa:
        input:
            zip_file=storage(get_wdpa_url(WDPA_DATASET)),
        output:
            zip_file=f"{WDPA_DATASET['folder']}/WDPA_shp.zip",
            gpkg=f"{WDPA_DATASET['folder']}/WDPA.gpkg",
        run:
            output_folder = Path(output["zip_file"]).parent
            copy2(input["zip_file"], output["zip_file"])
            unpack_archive(output["zip_file"], output_folder)

            for i in range(3):
                # vsizip is special driver for directly working with zipped shapefiles in ogr2ogr
                layer_path = (
                    f"/vsizip/{output_folder}/WDPA_{bYYYY}_Public_shp_{i}.zip"
                )
                print(f"Adding layer {i+1} of 3 to combined output file.")
                shell("ogr2ogr -f gpkg -update -append {output.gpkg} {layer_path}")



if (WDPA_MARINE_DATASET := dataset_version("wdpa_marine"))["source"] in [
    "primary",
    "archive",
]:

    rule retrieve_wdpa_marine:
        # Downloading Marine protected area database from WDPA
        # extract the main zip and then merge the contained 3 zipped shapefiles
        # Website: https://www.protectedplanet.net/en/thematic-areas/marine-protected-areas
        input:
            zip_file=storage(get_wdpa_url(WDPA_MARINE_DATASET)),
        output:
            zip_file=f"{WDPA_MARINE_DATASET['folder']}/WDPA_WDOECM_marine.zip",
            gpkg=f"{WDPA_MARINE_DATASET['folder']}/WDPA_WDOECM_marine.gpkg",
        run:
            output_folder = Path(output["zip_file"]).parent
            copy2(input["zip_file"], output["zip_file"])
            unpack_archive(output["zip_file"], output_folder)

            for i in range(3):
                # vsizip is special driver for directly working with zipped shapefiles in ogr2ogr
                layer_path = f"/vsizip/{output_folder}/WDPA_WDOECM_{bYYYY}_Public_marine_shp_{i}.zip"
                print(f"Adding layer {i+1} of 3 to combined output file.")
                shell("ogr2ogr -f gpkg -update -append {output.gpkg} {layer_path}")



# Versioning not implemented as the dataset is used only for validation
# License - (c) EEX AG, all rights reserved. Personal copy for non-commercial use permitted
rule retrieve_monthly_co2_prices:
    input:
        storage(
            "https://public.eex-group.com/eex/eua-auction-report/emission-spot-primary-market-auction-report-2019-data.xls",
        ),
    output:
        "data/validation/emission-spot-primary-market-auction-report-2019-data.xls",
    log:
        "logs/retrieve_monthly_co2_prices.log",
    resources:
        mem_mb=5000,
    retries: 2
    run:
        copy2(input[0], output[0])


# Versioning not implemented as the dataset is used only for validation
# License - custom; no restrictions on use and redistribution, attribution required
rule retrieve_monthly_fuel_prices:
    output:
        "data/validation/energy-price-trends-xlsx-5619002.xlsx",
    log:
        "logs/retrieve_monthly_fuel_prices.log",
    resources:
        mem_mb=5000,
    retries: 2
    conda:
        "../envs/environment.yaml"
    script:
        "../scripts/retrieve_monthly_fuel_prices.py"


if (TYDNP_DATASET := dataset_version("tyndp"))["source"] in ["primary", "archive"]:

    rule retrieve_tyndp:
        input:
            line_data=storage(TYDNP_DATASET["url"] + "/Line-data.zip"),
            nodes=storage(TYDNP_DATASET["url"] + "/Nodes.zip"),
        output:
            line_data_zip=f"{TYDNP_DATASET['folder']}/Line-data.zip",
            nodes_zip=f"{TYDNP_DATASET['folder']}/Nodes.zip",
            reference_grid=f"{TYDNP_DATASET['folder']}/Line data/ReferenceGrid_Electricity.xlsx",
            nodes=f"{TYDNP_DATASET['folder']}/Nodes/LIST OF NODES.xlsx",
        log:
            "logs/retrieve_tyndp.log",
        run:
            for key in input.keys():
                # Keep zip file
                copy2(input[key], output[f"{key}_zip"])

                # unzip
                output_folder = Path(output[f"{key}_zip"]).parent
                unpack_archive(output[f"{key}_zip"], output_folder)

                # Remove __MACOSX directory if it exists
                macosx_dir = output_folder / "__MACOSX"
                rmtree(macosx_dir, ignore_errors=True)

<<<<<<< HEAD
=======
    rule retrieve_monthly_fuel_prices:
        output:
            "data/validation/energy-price-trends-xlsx-5619002.xlsx",
        log:
            "logs/retrieve_monthly_fuel_prices.log",
        resources:
            mem_mb=5000,
        retries: 2
        script:
            "../scripts/retrieve_monthly_fuel_prices.py"
>>>>>>> 81b3bf5a


if (OSM_DATASET := dataset_version("osm"))["source"] in ["archive"]:
    OSM_FILES = [
        "buses.csv",
        "converters.csv",
        "lines.csv",
        "links.csv",
        "transformers.csv",
        # Newer versions include the additional map.html file for visualisation
        *(["map.html"] if float(OSM_DATASET["version"]) >= 0.6 else []),
    ]

    rule retrieve_osm_archive:
        input:
            **{
                file: storage(f"{OSM_DATASET['url']}/files/{file}")
                for file in OSM_FILES
            },
        output:
            **{file: f"{OSM_DATASET['folder']}/{file}" for file in OSM_FILES},
        log:
            "logs/retrieve_osm_archive.log",
        threads: 1
        resources:
            mem_mb=500,
        run:
            for key in input.keys():
                copy2(input[key], output[key])


elif OSM_DATASET["source"] == "build":

    OSM_FILES = [
        "cables_way.json",
        "lines_way.json",
        "routes_relation.json",
        "substations_way.json",
        "substations_relation.json",
    ]

    rule retrieve_osm_raw:
        output:
            **{
                file.replace(
                    ".json", ""
                ): f"{OSM_DATASET['folder']}/raw/{{country}}/{file}"
                for file in files
            },
        log:
            "logs/retrieve_osm_data_{country}.log",
        threads: 1
        script:
            "../scripts/retrieve_osm_raw.py"

    rule retrieve_osm_raw_all:
        input:
            expand(
                f"{OSM_DATASET['folder']}/raw/{{country}}/{{file}}",
                country=config_provider("countries"),
                file=OSM_FILES,
            ),


if (NATURA_DATASET := dataset_version("natura"))["source"] in ["archive"]:

    rule retrieve_natura:
        input:
            storage(NATURA_DATASET["url"]),
        output:
            f"{NATURA_DATASET["folder"]}/natura.tiff",
        log:
            "logs/retrieve_natura.log",
        run:
            copy2(input[0], output[0])

elif NATURA_DATASET["source"] == "build":

    rule build_natura_raster:
        input:
            online=storage(NATURA_DATASET["url"]),
            cutout=lambda w: input_cutout(w),
        output:
            zip=f"{NATURA_DATASET["folder"]}/raw/natura.zip",
            raw=directory(f"{NATURA_DATASET["folder"]}/raw"),
            raster=f"{NATURA_DATASET["folder"]}/natura.tiff",
        resources:
            mem_mb=5000,
        log:
            "logs/build_natura.log",
        conda:
            "../envs/environment.yaml"
        script:
            "../scripts/build_natura.py"


if (OSM_BOUNDARIES_DATASET := dataset_version("osm_boundaries"))["source"] in [
    "primary"
]:

    rule retrieve_osm_boundaries:
        output:
            json=f"{OSM_BOUNDARIES_DATASET["folder"]}/{country}_adm1.json",
        log:
            "logs/retrieve_osm_boundaries_{country}_adm1.log",
        threads: 1
        script:
            "../scripts/retrieve_osm_boundaries.py"

elif (OSM_BOUNDARIES_DATASET := dataset_version("osm_boundaries"))["source"] in [
    "archive"
]:

    rule retrieve_osm_boundaries:
        input:
            storage(
                f"{OSM_BOUNDARIES_DATASET['url']}",
            ),
        output:
            json1=f"{OSM_BOUNDARIES_DATASET['folder']}/XK_adm1.json",
            json2=f"{OSM_BOUNDARIES_DATASET['folder']}/UA_adm1.json",
            json3=f"{OSM_BOUNDARIES_DATASET['folder']}/MD_adm1.json",
            json4=f"{OSM_BOUNDARIES_DATASET['folder']}/BA_adm1.json",
            zip_file=f"{OSM_BOUNDARIES_DATASET['folder']}/osm_boundaries.zip",
        run:
            output_folder = Path(output["zip_file"]).parent
            copy2(input[0], output["zip_file"])
            unpack_archive(output["zip_file"], output_folder)


if (
    GEOTHERMAL_HEAT_UTILISATION_POTENTIALS_DATASET := dataset_version(
        "geothermal_heat_utilisation_potentials"
    )
)["source"] in ["primary", "archive"]:

    rule retrieve_geothermal_heat_utilisation_potentials:
        input:
            isi_heat_potentials=storage(
                GEOTHERMAL_HEAT_UTILISATION_POTENTIALS_DATASET["url"]
            ),
        output:
            isi_heat_potentials=f"{GEOTHERMAL_HEAT_UTILISATION_POTENTIALS_DATASET['folder']}/isi_heat_utilisation_potentials.xlsx",
        log:
            "logs/retrieve_geothermal_heat_utilisation_potentials.log",
        threads: 1
        retries: 2
        run:
            copy2(input["isi_heat_potentials"], output["isi_heat_potentials"])


if (LAU_REGIONS_DATASET := dataset_version("lau_regions"))["source"] in [
    "primary",
    "archive",
]:

    rule retrieve_lau_regions:
        input:
            lau_regions=storage(LAU_REGIONS_DATASET["url"]),
        output:
            zip=f"{LAU_REGIONS_DATASET['folder']}/lau_regions.zip",
        log:
            "logs/retrieve_lau_regions.log",
        threads: 1
        retries: 2
        run:
            copy2(input["lau_regions"], output["zip"])

    rule retrieve_seawater_temperature:
        params:
            default_cutout=config_provider("atlite", "default_cutout"),
        output:
            seawater_temperature="data/seawater_temperature_{year}.nc",
        log:
            "logs/retrieve_seawater_temperature_{year}.log",
        resources:
            mem_mb=10000,
        script:
            "../scripts/retrieve_seawater_temperature.py"

    rule retrieve_hera_data_test_cutout:
        input:
            hera_data_url=storage(
                f"https://zenodo.org/records/15828866/files/hera_be_2013-03-01_to_2013-03-08.zip"
            ),
        output:
            river_discharge=f"data/hera_be_2013-03-01_to_2013-03-08/river_discharge_be_2013-03-01_to_2013-03-08.nc",
            ambient_temperature=f"data/hera_be_2013-03-01_to_2013-03-08/ambient_temp_be_2013-03-01_to_2013-03-08.nc",
        params:
            folder="data",
        log:
            "logs/retrieve_hera_data_test_cutout.log",
        resources:
            mem_mb=10000,
        retries: 2
        run:
            unpack_archive(input[0], params.folder)

    rule retrieve_hera_data:
        input:
            river_discharge=storage(
                "https://jeodpp.jrc.ec.europa.eu/ftp/jrc-opendata/CEMS-EFAS/HERA/VER1-0/Data/NetCDF/river_discharge/dis.HERA{year}.nc"
            ),
            ambient_temperature=storage(
                "https://jeodpp.jrc.ec.europa.eu/ftp/jrc-opendata/CEMS-EFAS/HERA/VER1-0/Data/NetCDF/climate_inputs/ta6/ta6_{year}.nc"
            ),
        output:
            river_discharge="data/hera_{year}/river_discharge_{year}.nc",
            ambient_temperature="data/hera_{year}/ambient_temp_{year}.nc",
        params:
            snapshot_year="{year}",
        log:
            "logs/retrieve_hera_data_{year}.log",
        resources:
            mem_mb=10000,
        retries: 2
        run:
            move(input.river_discharge, output.river_discharge)
            move(input.ambient_temperature, output.ambient_temperature)


if (JRC_ARDECO_DATASET := dataset_version("jrc_ardeco"))["source"] in [
    "primary",
]:

    rule retrieve_jrc_ardeco:
        input:
            ardeco_gdp=storage(
                f"{JRC_ARDECO_DATASET['url']}/SUVGDP?versions=2021&unit=EUR&format=csv-table"
            ),
            ardeco_pop=storage(
                f"{JRC_ARDECO_DATASET['url']}/SNPTD?versions=2021&unit=EUR&format=csv-table"
            ),
        output:
            ardeco_gdp=f"{JRC_ARDECO_DATASET['folder']}/ARDECO-SUVGDP.2021.table.csv",
            ardeco_pop=f"{JRC_ARDECO_DATASET['folder']}/ARDECO-SNPTD.2021.table.csv",
        run:
            for key in input.keys():
                copy2(input[key], output[key])


elif (JRC_ARDECO_DATASET := dataset_version("jrc_ardeco"))["source"] in ["archive"]:

    rule retrieve_jrc_ardeco:
        input:
            ardeco_gdp=storage(
                f"{JRC_ARDECO_DATASET['url']}/ARDECO-SUVGDP.2021.table.csv"
            ),
            ardeco_pop=storage(
                f"{JRC_ARDECO_DATASET['url']}/ARDECO-SNPTD.2021.table.csv"
            ),
        output:
            ardeco_gdp=f"{JRC_ARDECO_DATASET['folder']}/ARDECO-SUVGDP.2021.table.csv",
            ardeco_pop=f"{JRC_ARDECO_DATASET['folder']}/ARDECO-SNPTD.2021.table.csv",
        run:
            for key in input.keys():
                copy2(input[key], output[key])



if (AQUIFER_DATA_DATASET := dataset_version("aquifer_data"))["source"] in [
    "primary",
    "archive",
]:

    rule retrieve_aquifer_data_bgr:
        input:
            zip_file=storage(AQUIFER_DATA_DATASET["url"]),
        output:
            zip_file=f"{AQUIFER_DATA_DATASET['folder']}/ihme1500_aquif_ec4060_v12_poly.zip",
            aquifer_shapes=expand(
                f"{AQUIFER_DATA_DATASET['folder']}/IHME1500_v12/shp/ihme1500_aquif_ec4060_v12_poly.{{ext}}",
                ext=[
                    "shp",
                    "shx",
                    "dbf",
                    "cpg",
                    "prj",
                    "sbn",
                    "sbx",
                ],
            ),
        run:
            copy2(input["zip_file"], output["zip_file"])
            unpack_archive(
                output["zip_file"],
                AQUIFER_DATA_DATASET["folder"],
            )


if (DH_AREAS_DATASET := dataset_version("dh_areas"))["source"] in [
    "primary",
    "archive",
]:

    rule retrieve_dh_areas:
        input:
            dh_areas=storage(DH_AREAS_DATASET["url"]),
        output:
            dh_areas=f"{DH_AREAS_DATASET['folder']}/dh_areas.gpkg",
        log:
            "logs/retrieve_dh_areas.log",
        run:
            copy2(input["dh_areas"], output["dh_areas"])


if (MOBILITY_PROFILES_DATASET := dataset_version("mobility_profiles"))["source"] in [
    "archive"
]:

    rule retrieve_mobility_profiles:
        input:
            kfz=storage(MOBILITY_PROFILES_DATASET["url"] + "/kfz.csv"),
            pkw=storage(MOBILITY_PROFILES_DATASET["url"] + "/pkw.csv"),
        output:
            kfz=f"{MOBILITY_PROFILES_DATASET["folder"]}/kfz.csv",
            pkw=f"{MOBILITY_PROFILES_DATASET["folder"]}/pkw.csv",
        threads: 1
        resources:
            mem_mb=1000,
        log:
            "logs/retrieve_mobility_profiles.log",
        benchmark:
            "benchmarks/retrieve_mobility_profiles"
        run:
            copy2(input["kfz"], output["kfz"])
            copy2(input["pkw"], output["pkw"])<|MERGE_RESOLUTION|>--- conflicted
+++ resolved
@@ -115,13 +115,8 @@
         output:
             geojson=f"{H2_SALT_CAVERNS_DATASET['folder']}/h2_salt_caverns_GWh_per_sqkm.geojson",
         retries: 2
-<<<<<<< HEAD
         run:
             copy2(input["geojson"], output["geojson"])
-=======
-        script:
-            "../scripts/retrieve_eurostat_data.py"
->>>>>>> 81b3bf5a
 
 
 if (GDP_PER_CAPITA_DATASET := dataset_version("gdp_per_capita"))["source"] in [
@@ -149,13 +144,8 @@
         output:
             tif=f"{POPULATION_COUNT_DATASET['folder']}/ppp_2019_1km_Aggregated.tif",
         retries: 2
-<<<<<<< HEAD
         run:
             copy2(input["tif"], output["tif"])
-=======
-        script:
-            "../scripts/retrieve_eurostat_household_data.py"
->>>>>>> 81b3bf5a
 
             if POPULATION_COUNT_DATASET["source"] == "primary":
                 import xarray as xr
@@ -269,7 +259,6 @@
         input:
             shapes=storage(EU_NUTS2013_DATASET["url"]),
         output:
-<<<<<<< HEAD
             zip_file=f"{EU_NUTS2013_DATASET['folder']}/ref-nuts-2013-03m.geojson.zip",
             folder=directory(
                 f"{EU_NUTS2013_DATASET['folder']}/ref-nuts-2013-03m.geojson"
@@ -279,17 +268,6 @@
         run:
             copy2(input["shapes"], output["zip_file"])
             unpack_archive(output["zip_file"], Path(output.shapes_level_3).parent)
-=======
-            file_entsoepy="data/busshapes/bidding_zones_entsoepy.geojson",
-            file_electricitymaps="data/busshapes/bidding_zones_electricitymaps.geojson",
-        log:
-            "logs/retrieve_bidding_zones.log",
-        resources:
-            mem_mb=1000,
-        retries: 2
-        script:
-            "../scripts/retrieve_bidding_zones.py"
->>>>>>> 81b3bf5a
 
 
 if (EU_NUTS2021_DATASET := dataset_version("eu_nuts2021"))["source"] in [
@@ -323,8 +301,6 @@
     resources:
         mem_mb=1000,
     retries: 2
-    conda:
-        "../envs/environment.yaml"
     script:
         "../scripts/retrieve_bidding_zones.py"
 
@@ -366,20 +342,9 @@
         input:
             storage(COUNTRY_HDD_DATASET["url"]),
         output:
-<<<<<<< HEAD
             era5_runoff=f"{COUNTRY_HDD_DATASET["folder"]}/era5-HDD-per-country.csv",
         run:
             copy2(input[0], output[0])
-=======
-            resources("costs_{planning_horizons}.csv"),
-        log:
-            logs("retrieve_cost_data_{planning_horizons}.log"),
-        resources:
-            mem_mb=1000,
-        retries: 2
-        script:
-            "../scripts/retrieve_cost_data.py"
->>>>>>> 81b3bf5a
 
 
 if (COSTS_DATASET := dataset_version("costs"))["source"] in [
@@ -388,20 +353,11 @@
 
     rule retrieve_cost_data:
         input:
-            costs=storage(COSTS_DATASET["url"] + "/costs_{year}.csv"),
-        output:
-<<<<<<< HEAD
-            costs=COSTS_DATASET["folder"] + "/costs_{year}.csv",
+            costs=storage(COSTS_DATASET["url"] + "/costs_{planning_horizon}.csv"),
+        output:
+            costs=COSTS_DATASET["folder"] + "/costs_{planning_horizon}.csv",
         run:
             copy2(input["costs"], output["costs"])
-=======
-            expand("data/gas_network/scigrid-gas/data/{files}", files=datafiles),
-        log:
-            "logs/retrieve_gas_infrastructure_data.log",
-        retries: 2
-        script:
-            "../scripts/retrieve_gas_infrastructure_data.py"
->>>>>>> 81b3bf5a
 
 
 if (POWERPLANTS_DATASET := dataset_version("powerplants"))["source"] in [
@@ -412,20 +368,9 @@
         input:
             powerplants=storage(POWERPLANTS_DATASET["url"]),
         output:
-<<<<<<< HEAD
             powerplants=f"{POWERPLANTS_DATASET['folder']}/powerplants.csv",
         run:
             copy2(input["powerplants"], output["powerplants"])
-=======
-            "data/electricity_demand_raw.csv",
-        log:
-            "logs/retrieve_electricity_demand.log",
-        resources:
-            mem_mb=5000,
-        retries: 2
-        script:
-            "../scripts/retrieve_electricity_demand.py"
->>>>>>> 81b3bf5a
 
 
 if (SCIGRID_GAS_DATASET := dataset_version("scigrid_gas"))["source"] in [
@@ -457,8 +402,6 @@
     resources:
         mem_mb=5000,
     retries: 2
-    conda:
-        "../envs/environment.yaml"
     script:
         "../scripts/retrieve_electricity_demand.py"
 
@@ -860,8 +803,6 @@
     resources:
         mem_mb=5000,
     retries: 2
-    conda:
-        "../envs/environment.yaml"
     script:
         "../scripts/retrieve_monthly_fuel_prices.py"
 
@@ -892,19 +833,6 @@
                 macosx_dir = output_folder / "__MACOSX"
                 rmtree(macosx_dir, ignore_errors=True)
 
-<<<<<<< HEAD
-=======
-    rule retrieve_monthly_fuel_prices:
-        output:
-            "data/validation/energy-price-trends-xlsx-5619002.xlsx",
-        log:
-            "logs/retrieve_monthly_fuel_prices.log",
-        resources:
-            mem_mb=5000,
-        retries: 2
-        script:
-            "../scripts/retrieve_monthly_fuel_prices.py"
->>>>>>> 81b3bf5a
 
 
 if (OSM_DATASET := dataset_version("osm"))["source"] in ["archive"]:
@@ -995,8 +923,6 @@
             mem_mb=5000,
         log:
             "logs/build_natura.log",
-        conda:
-            "../envs/environment.yaml"
         script:
             "../scripts/build_natura.py"
 
