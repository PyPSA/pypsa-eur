--- conflicted
+++ resolved
@@ -672,14 +672,11 @@
                 keep_local=True,
             ),
         output:
-<<<<<<< HEAD
+            lau_regions="data/lau_regions.geojson",
+        log:
+            "logs/retrieve_lau_regions.log",
             lau_regions="data/lau_regions.zip",
         log: "logs/retrieve_lau_regions.log",
-=======
-            lau_regions="data/lau_regions.geojson",
-        log:
-            "logs/retrieve_lau_regions.log",
->>>>>>> b4b1a022
         threads: 1
         retries: 2
         run:
