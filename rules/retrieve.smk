--- conflicted
+++ resolved
@@ -121,11 +121,7 @@
             shapes_level_3=f"{EU_NUTS2013_DATASET["folder"]}/NUTS_RG_03M_2013_4326_LEVL_3.geojson",
             shapes_level_2=f"{EU_NUTS2013_DATASET["folder"]}/NUTS_RG_03M_2013_4326_LEVL_2.geojson",
         params:
-<<<<<<< HEAD
             zip_file=f"{EU_NUTS2013_DATASET['folder']}/ref-nuts-2013-03m.geojson.zip",
-=======
-            zip_file="ref-nuts-2013-03m.geojson.zip",
->>>>>>> 46754251
         run:
             # Copy file and ensure proper permissions
             shcopy2(input.shapes, params.zip_file)
@@ -157,11 +153,7 @@
             shapes_level_1=f"{EU_NUTS2021_DATASET["folder"]}/NUTS_RG_01M_2021_4326_LEVL_1.geojson",
             shapes_level_0=f"{EU_NUTS2021_DATASET["folder"]}/NUTS_RG_01M_2021_4326_LEVL_0.geojson",
         params:
-<<<<<<< HEAD
             zip_file=f"{EU_NUTS2021_DATASET['folder']}/ref-nuts-2021-01m.geojson.zip",
-=======
-            zip_file="ref-nuts-2021-01m.geojson.zip",
->>>>>>> 46754251
         run:
             # Copy file and ensure proper permissions
             shcopy2(input.shapes, params.zip_file)
@@ -504,43 +496,23 @@
 ]:
 
     rule retrieve_co2stop:
-<<<<<<< HEAD
-        output:
+        output:
+            zip_file=f"{CO2STOP_DATASET['folder']}/co2jrc_openformats.zip",
             storage_table=f"{CO2STOP_DATASET['folder']}/CO2JRC_OpenFormats/CO2Stop_DataInterrogationSystem/Hydrocarbon_Storage_Units.csv",
             storage_map=f"{CO2STOP_DATASET['folder']}/CO2JRC_OpenFormats/CO2Stop_Polygons Data/StorageUnits_March13.kml",
             traps_table1=f"{CO2STOP_DATASET['folder']}/CO2JRC_OpenFormats/CO2Stop_DataInterrogationSystem/Hydrocarbon_Traps.csv",
             traps_table2=f"{CO2STOP_DATASET['folder']}/CO2JRC_OpenFormats/CO2Stop_DataInterrogationSystem/Hydrocarbon_Traps_Temp.csv",
             traps_table3=f"{CO2STOP_DATASET['folder']}/CO2JRC_OpenFormats/CO2Stop_DataInterrogationSystem/Hydrocarbon_Traps1.csv",
             traps_map=f"{CO2STOP_DATASET['folder']}/CO2JRC_OpenFormats/CO2Stop_Polygons Data/DaughterUnits_March13.kml",
-=======
-        params:
-            zip_file="co2jrc_openformats.zip",
-        output:
-            "data/CO2JRC_OpenFormats/CO2Stop_DataInterrogationSystem/Hydrocarbon_Storage_Units.csv",
-            "data/CO2JRC_OpenFormats/CO2Stop_DataInterrogationSystem/Hydrocarbon_Traps.csv",
-            "data/CO2JRC_OpenFormats/CO2Stop_DataInterrogationSystem/Hydrocarbon_Traps_Temp.csv",
-            "data/CO2JRC_OpenFormats/CO2Stop_DataInterrogationSystem/Hydrocarbon_Traps1.csv",
-            "data/CO2JRC_OpenFormats/CO2Stop_Polygons Data/DaughterUnits_March13.kml",
-            "data/CO2JRC_OpenFormats/CO2Stop_Polygons Data/StorageUnits_March13.kml",
->>>>>>> 46754251
         run:
             response = requests.get(
                 CO2STOP_DATASET["url"],
             )
-<<<<<<< HEAD
-            zip_file = f"{CO2STOP_DATASET['folder']}/co2jrc_openformats.zip"
-            output_folder = CO2STOP_DATASET["folder"]
-
-            with open(zip_file, "wb") as f:
+            output_folder = Path(CO2STOP_DATASET["folder"]).parent
+
+            with open(output["zip_file"], "wb") as f:
                 f.write(response.content)
-            unpack_archive(zip_file, output_folder)
-=======
-            with open(params["zip_file"], "wb") as f:
-                f.write(response.content)
-            output_folder = Path(output[0]).parent.parent.parent
-            unpack_archive(params["zip_file"], output_folder)
-            os.remove(params["zip_file"])
->>>>>>> 46754251
+            unpack_archive(output["zip_file"], output_folder)
 
 
 
@@ -648,37 +620,19 @@
     # Website: https://www.protectedplanet.net/en/thematic-areas/wdpa
     rule retrieve_wdpa:
         input:
-<<<<<<< HEAD
             zip=storage(get_wdpa_url(WDPA_DATASET), keep_local=True),
-=======
-            zip_file=storage(url, keep_local=True),
-        params:
-            zip_file="WDPA_shp.zip",
-            folder_name="WDPA",
->>>>>>> 46754251
         output:
             zip=f"{WDPA_DATASET['folder']}/WDPA_shp.zip",
             folder=directory({WDPA_DATASET["folder"]}),
             gpkg=f"{WDPA_DATASET['folder']}/WDPA.gpkg",
         run:
-<<<<<<< HEAD
-            shcopy(input.zip, output.zip)
+            shcopy2(input.zip, output.zip)
             unpack_archive(output.zip, output.folder)
-=======
-            # Copy file and ensure proper permissions
-            shcopy2(input.zip_file, params.zip_file)
-            output_folder = Path(output.gpkg).parent / params.folder_name
-            unpack_archive(params.zip_file, output_folder)
->>>>>>> 46754251
 
             for i in range(3):
                 # vsizip is special driver for directly working with zipped shapefiles in ogr2ogr
                 layer_path = (
-<<<<<<< HEAD
                     f"/vsizip/{output.folder}/WDPA_{bYYYY}_Public_shp_{i}.zip"
-=======
-                    f"/vsizip/{output_folder}/WDPA_{bYYYY}_Public_shp_{i}.zip"
->>>>>>> 46754251
                 )
                 print(f"Adding layer {i+1} of 3 to combined output file.")
                 shell("ogr2ogr -f gpkg -update -append {output.gpkg} {layer_path}")
@@ -696,41 +650,21 @@
         # extract the main zip and then merge the contained 3 zipped shapefiles
         # Website: https://www.protectedplanet.net/en/thematic-areas/marine-protected-areas
         input:
-<<<<<<< HEAD
-            zip=storage(
+            zip_file=storage(
                 get_wdpa_url(WDPA_MARINE_DATASET),
                 keep_local=True,
             ),
-=======
-            zip_file=storage(
-                f"https://d1gam3xoknrgr2.cloudfront.net/current/WDPA_WDOECM_{bYYYY}_Public_marine_shp.zip",
-                keep_local=True,
-            ),
-        params:
-            zip_file="WDPA_WDOECM_marine.zip",
-            folder_name="WDPA_WDOECM_marine",
->>>>>>> 46754251
-        output:
-            zip=f"{WDPA_MARINE_DATASET['folder']}/WDPA_WDOECM_marine.zip",
+        output:
+            zip_file=f"{WDPA_MARINE_DATASET['folder']}/WDPA_WDOECM_marine.zip",
             folder=directory(WDPA_MARINE_DATASET["folder"]),
             gpkg=f"{WDPA_MARINE_DATASET['folder']}/WDPA_WDOECM_marine.gpkg",
         run:
-<<<<<<< HEAD
-            shcopy(input.zip, output.zip)
-            unpack_archive(output.zip, output.folder)
+            shcopy2(input.zip_file, output.zip_file)
+            unpack_archive(output.zip_file, output.folder)
 
             for i in range(3):
                 # vsizip is special driver for directly working with zipped shapefiles in ogr2ogr
                 layer_path = f"/vsizip/{output.folder}/WDPA_WDOECM_{bYYYY}_Public_marine_shp_{i}.zip"
-=======
-            shcopy2(input.zip_file, params.zip_file)
-            output_folder = Path(output.gpkg).parent / params.folder_name
-            unpack_archive(params.zip_file, output_folder)
-
-            for i in range(3):
-                # vsizip is special driver for directly working with zipped shapefiles in ogr2ogr
-                layer_path = f"/vsizip/{output_folder}/WDPA_WDOECM_{bYYYY}_Public_marine_shp_{i}.zip"
->>>>>>> 46754251
                 print(f"Adding layer {i+1} of 3 to combined output file.")
                 shell("ogr2ogr -f gpkg -update -append {output.gpkg} {layer_path}")
             os.remove(params.zip_file)
