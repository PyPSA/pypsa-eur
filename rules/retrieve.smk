# SPDX-FileCopyrightText: Contributors to PyPSA-Eur <https://github.com/pypsa/pypsa-eur>
#
# SPDX-License-Identifier: MIT

import requests
from datetime import datetime, timedelta
from shutil import move, unpack_archive
from zipfile import ZipFile

if config["enable"].get("retrieve", "auto") == "auto":
    config["enable"]["retrieve"] = has_internet_access()

if config["enable"]["retrieve"] is False:
    print("Datafile downloads disabled in config[retrieve] or no internet access.")


if config["enable"]["retrieve"] and config["enable"].get("retrieve_databundle", True):
    datafiles = [
        "je-e-21.03.02.xls",
        "nama_10r_3popgdp.tsv.gz",
        "corine/g250_clc06_V18_5.tif",
        "eea/UNFCCC_v23.csv",
        "emobility/KFZ__count",
        "emobility/Pkw__count",
        "h2_salt_caverns_GWh_per_sqkm.geojson",
        "natura/natura.tiff",
        "gebco/GEBCO_2014_2D.nc",
        "GDP_per_capita_PPP_1990_2015_v2.nc",
        "ppp_2019_1km_Aggregated.tif",
    ]

    rule retrieve_databundle:
        output:
            expand("data/bundle/{file}", file=datafiles),
        log:
            "logs/retrieve_databundle.log",
        benchmark:
            "benchmarks/retrieve_databundle"
        resources:
            mem_mb=1000,
        retries: 2
        conda:
            "../envs/environment.yaml"
        script:
            "../scripts/retrieve_databundle.py"

    rule retrieve_eurostat_data:
        output:
            directory("data/eurostat/Balances-April2023"),
        log:
            "logs/retrieve_eurostat_data.log",
        retries: 2
        conda:
            "../envs/environment.yaml"
        script:
            "../scripts/retrieve_eurostat_data.py"

    rule retrieve_jrc_idees:
        output:
            directory("data/jrc-idees-2021"),
        log:
            "logs/retrieve_jrc_idees.log",
        retries: 2
        script:
            "../scripts/retrieve_jrc_idees.py"

    rule retrieve_eurostat_household_data:
        output:
            "data/eurostat/eurostat-household_energy_balances-february_2024.csv",
        log:
            "logs/retrieve_eurostat_household_data.log",
        retries: 2
        conda:
            "../envs/environment.yaml"
        script:
            "../scripts/retrieve_eurostat_household_data.py"


<<<<<<< HEAD
##### Iberian exception: Follow conventional rule if pypsa_spain[retrieve_Iberian_cutout] is FALSE
if config["enable"]["retrieve"] and config["enable"].get("retrieve_cutout", True) and not config["pypsa_spain"].get("retrieve_Iberian_cutout", False):
=======
if config["enable"]["retrieve"]:

    rule retrieve_nuts_2013_shapes:
        input:
            shapes=storage(
                "https://gisco-services.ec.europa.eu/distribution/v2/nuts/download/ref-nuts-2013-03m.geojson.zip"
            ),
        output:
            shapes_level_3="data/nuts/NUTS_RG_03M_2013_4326_LEVL_3.geojson",
            shapes_level_2="data/nuts/NUTS_RG_03M_2013_4326_LEVL_2.geojson",
        params:
            zip_file="data/nuts/ref-nuts-2013-03m.geojson.zip",
        run:
            os.rename(input.shapes, params.zip_file)
            with ZipFile(params.zip_file, "r") as zip_ref:
                for level in ["LEVL_3", "LEVL_2"]:
                    filename = f"NUTS_RG_03M_2013_4326_{level}.geojson"
                    zip_ref.extract(filename, Path(output.shapes_level_3).parent)
                    extracted_file = Path(output.shapes_level_3).parent / filename
                    extracted_file.rename(
                        getattr(output, f"shapes_level_{level[-1]}")
                    )
            os.remove(params.zip_file)



if config["enable"]["retrieve"]:

    rule retrieve_nuts_2021_shapes:
        input:
            shapes=storage(
                "https://gisco-services.ec.europa.eu/distribution/v2/nuts/download/ref-nuts-2021-01m.geojson.zip"
            ),
        output:
            shapes_level_3="data/nuts/NUTS_RG_01M_2021_4326_LEVL_3.geojson",
            shapes_level_2="data/nuts/NUTS_RG_01M_2021_4326_LEVL_2.geojson",
            shapes_level_1="data/nuts/NUTS_RG_01M_2021_4326_LEVL_1.geojson",
            shapes_level_0="data/nuts/NUTS_RG_01M_2021_4326_LEVL_0.geojson",
        params:
            zip_file="data/nuts/ref-nuts-2021-01m.geojson.zip",
        run:
            os.rename(input.shapes, params.zip_file)
            with ZipFile(params.zip_file, "r") as zip_ref:
                for level in ["LEVL_3", "LEVL_2", "LEVL_1", "LEVL_0"]:
                    filename = f"NUTS_RG_01M_2021_4326_{level}.geojson"
                    zip_ref.extract(filename, Path(output.shapes_level_0).parent)
                    extracted_file = Path(output.shapes_level_0).parent / filename
                    extracted_file.rename(
                        getattr(output, f"shapes_level_{level[-1]}")
                    )
            os.remove(params.zip_file)



if config["enable"]["retrieve"] and config["enable"].get("retrieve_cutout", True):
>>>>>>> 9717cb07

    rule retrieve_cutout:
        input:
            storage(
                "https://zenodo.org/records/12791128/files/{cutout}.nc",
            ),
        output:
            CDIR + "{cutout}.nc",
        log:
            "logs/" + CDIR + "retrieve_cutout_{cutout}.log",
        resources:
            mem_mb=5000,
        retries: 2
        run:
            move(input[0], output[0])
            validate_checksum(output[0], input[0])


##### Iberian exception: Follow new rule if pypsa_spain[retrieve_Iberian_cutout] is TRUE
if config["enable"]["retrieve"] and config["enable"].get("retrieve_cutout", True) and config["pypsa_spain"].get("retrieve_Iberian_cutout", False):

    rule retrieve_cutout:
        input:
            storage(
                "https://drive.upm.es/s/7k4HAjbbi9on8an/download",
            ),
        output:
            protected("cutouts/" + CDIR + "{cutout}.nc"),
        log:
            "logs/" + CDIR + "retrieve_cutout_{cutout}.log",
        resources:
            mem_mb=5000,
        retries: 2
        run:
            move(input[0], output[0])
            # validate_checksum(output[0], input[0])   ##### Do not call function 'validate_checksum' (intended for zenodos links)


if config["enable"]["retrieve"] and config["enable"].get("retrieve_cost_data", True):

    rule retrieve_cost_data:
        params:
            version=config_provider("costs", "version"),
            costs_update=config_provider("pypsa_spain", "costs_update"),   ########## PyPSA-Spain update
        output:
            resources("costs_{year}.csv"),
        log:
            logs("retrieve_cost_data_{year}.log"),
        resources:
            mem_mb=1000,
        retries: 2
        conda:
            "../envs/environment.yaml"
        script:
            "../scripts/retrieve_cost_data.py"


if config["enable"]["retrieve"]:
    datafiles = [
        "IGGIELGN_LNGs.geojson",
        "IGGIELGN_BorderPoints.geojson",
        "IGGIELGN_Productions.geojson",
        "IGGIELGN_Storages.geojson",
        "IGGIELGN_PipeSegments.geojson",
    ]

    rule retrieve_gas_infrastructure_data:
        output:
            expand("data/gas_network/scigrid-gas/data/{files}", files=datafiles),
        log:
            "logs/retrieve_gas_infrastructure_data.log",
        retries: 2
        conda:
            "../envs/environment.yaml"
        script:
            "../scripts/retrieve_gas_infrastructure_data.py"


if config["enable"]["retrieve"]:

    rule retrieve_electricity_demand:
        params:
            versions=["2019-06-05", "2020-10-06"],
        output:
            "data/electricity_demand_raw.csv",
        log:
            "logs/retrieve_electricity_demand.log",
        resources:
            mem_mb=5000,
        retries: 2
        conda:
            "../envs/environment.yaml"
        script:
            "../scripts/retrieve_electricity_demand.py"


if config["enable"]["retrieve"]:

    rule retrieve_synthetic_electricity_demand:
        input:
            storage(
                "https://zenodo.org/records/10820928/files/demand_hourly.csv",
            ),
        output:
            "data/load_synthetic_raw.csv",
        log:
            "logs/retrieve_synthetic_electricity_demand.log",
        resources:
            mem_mb=5000,
        retries: 2
        run:
            move(input[0], output[0])


if config["enable"]["retrieve"]:

    rule retrieve_ship_raster:
        input:
            storage(
                "https://zenodo.org/records/13757228/files/shipdensity_global.zip",
                keep_local=True,
            ),
        output:
            "data/shipdensity_global.zip",
        log:
            "logs/retrieve_ship_raster.log",
        resources:
            mem_mb=5000,
        retries: 2
        run:
            move(input[0], output[0])
            validate_checksum(output[0], input[0])


if config["enable"]["retrieve"]:

    rule retrieve_jrc_enspreso_biomass:
        input:
            storage(
                "https://zenodo.org/records/10356004/files/ENSPRESO_BIOMASS.xlsx",
                keep_local=True,
            ),
        output:
            "data/ENSPRESO_BIOMASS.xlsx",
        retries: 1
        run:
            move(input[0], output[0])


if config["enable"]["retrieve"]:

    rule retrieve_hotmaps_industrial_sites:
        input:
            storage(
                "https://gitlab.com/hotmaps/industrial_sites/industrial_sites_Industrial_Database/-/raw/master/data/Industrial_Database.csv",
                keep_local=True,
            ),
        output:
            "data/Industrial_Database.csv",
        retries: 1
        run:
            move(input[0], output[0])


if config["enable"]["retrieve"]:

    rule retrieve_usgs_ammonia_production:
        input:
            storage(
                "https://d9-wret.s3.us-west-2.amazonaws.com/assets/palladium/production/s3fs-public/media/files/myb1-2022-nitro-ert.xlsx"
            ),
        output:
            "data/myb1-2022-nitro-ert.xlsx",
        retries: 1
        run:
            move(input[0], output[0])


if config["enable"]["retrieve"]:

    rule retrieve_geological_co2_storage_potential:
        input:
            storage(
                "https://raw.githubusercontent.com/ericzhou571/Co2Storage/main/resources/complete_map_2020_unit_Mt.geojson",
                keep_local=True,
            ),
        output:
            "data/complete_map_2020_unit_Mt.geojson",
        retries: 1
        run:
            move(input[0], output[0])


if config["enable"]["retrieve"]:

    # Downloading Copernicus Global Land Cover for land cover and land use:
    # Website: https://land.copernicus.eu/global/products/lc
    rule download_copernicus_land_cover:
        input:
            storage(
                "https://zenodo.org/records/3939050/files/PROBAV_LC100_global_v3.0.1_2019-nrt_Discrete-Classification-map_EPSG-4326.tif",
            ),
        output:
            "data/Copernicus_LC100_global_v3.0.1_2019-nrt_Discrete-Classification-map_EPSG-4326.tif",
        run:
            move(input[0], output[0])
            validate_checksum(output[0], input[0])


if config["enable"]["retrieve"]:

    # Downloading LUISA Base Map for land cover and land use:
    # Website: https://ec.europa.eu/jrc/en/luisa
    rule retrieve_luisa_land_cover:
        input:
            storage(
                "https://jeodpp.jrc.ec.europa.eu/ftp/jrc-opendata/LUISA/EUROPE/Basemaps/LandUse/2018/LATEST/LUISA_basemap_020321_50m.tif",
            ),
        output:
            "data/LUISA_basemap_020321_50m.tif",
        run:
            move(input[0], output[0])


if config["enable"]["retrieve"]:

    rule retrieve_eez:
        params:
            zip="data/eez/World_EEZ_v12_20231025_LR.zip",
        output:
            gpkg="data/eez/World_EEZ_v12_20231025_LR/eez_v12_lowres.gpkg",
        run:
            import os
            import requests
            from uuid import uuid4

            name = str(uuid4())[:8]
            org = str(uuid4())[:8]

            response = requests.post(
                "https://www.marineregions.org/download_file.php",
                params={"name": "World_EEZ_v12_20231025_LR.zip"},
                data={
                    "name": name,
                    "organisation": org,
                    "email": f"{name}@{org}.org",
                    "country": "Germany",
                    "user_category": "academia",
                    "purpose_category": "Research",
                    "agree": "1",
                },
            )

            with open(params["zip"], "wb") as f:
                f.write(response.content)
            output_folder = Path(params["zip"]).parent
            unpack_archive(params["zip"], output_folder)
            os.remove(params["zip"])



if config["enable"]["retrieve"]:

    rule retrieve_worldbank_urban_population:
        params:
            zip="data/worldbank/API_SP.URB.TOTL.IN.ZS_DS2_en_csv_v2.zip",
        output:
            gpkg="data/worldbank/API_SP.URB.TOTL.IN.ZS_DS2_en_csv_v2.csv",
        run:
            import os
            import requests

            response = requests.get(
                "https://api.worldbank.org/v2/en/indicator/SP.URB.TOTL.IN.ZS?downloadformat=csv",
            )

            with open(params["zip"], "wb") as f:
                f.write(response.content)
            output_folder = Path(params["zip"]).parent
            unpack_archive(params["zip"], output_folder)
<<<<<<< HEAD

            for f in os.listdir(output_folder):
                if f.startswith(
                    "API_SP.URB.TOTL.IN.ZS_DS2_en_csv_v2_"
                ) and f.endswith(".csv"):
                    os.rename(os.path.join(output_folder, f), output.gpkg)
                    break
=======
>>>>>>> 9717cb07

            for f in os.listdir(output_folder):
                if f.startswith(
                    "API_SP.URB.TOTL.IN.ZS_DS2_en_csv_v2_"
                ) and f.endswith(".csv"):
                    os.rename(os.path.join(output_folder, f), output.gpkg)
                    break



if config["enable"]["retrieve"]:

    rule retrieve_gem_europe_gas_tracker:
        output:
            "data/gem/Europe-Gas-Tracker-2024-05.xlsx",
        run:
            import requests

            # mirror of https://globalenergymonitor.org/wp-content/uploads/2024/05/Europe-Gas-Tracker-2024-05.xlsx
            url = "https://tubcloud.tu-berlin.de/s/LMBJQCsN6Ez5cN2/download/Europe-Gas-Tracker-2024-05.xlsx"
            response = requests.get(url)
            with open(output[0], "wb") as f:
                f.write(response.content)



if config["enable"]["retrieve"]:

    rule retrieve_gem_steel_plant_tracker:
        output:
            "data/gem/Global-Steel-Plant-Tracker-April-2024-Standard-Copy-V1.xlsx",
        run:
            import requests

            # mirror or https://globalenergymonitor.org/wp-content/uploads/2024/04/Global-Steel-Plant-Tracker-April-2024-Standard-Copy-V1.xlsx
            url = "https://tubcloud.tu-berlin.de/s/Aqebo3rrQZWKGsG/download/Global-Steel-Plant-Tracker-April-2024-Standard-Copy-V1.xlsx"
            response = requests.get(url)
            with open(output[0], "wb") as f:
                f.write(response.content)



if config["enable"]["retrieve"]:
    # Some logic to find the correct file URL
    # Sometimes files are released delayed or ahead of schedule, check which file is currently available

    def check_file_exists(url):
        response = requests.head(url)
        return response.status_code == 200

    # Basic pattern where WDPA files can be found
    url_pattern = (
        "https://d1gam3xoknrgr2.cloudfront.net/current/WDPA_{bYYYY}_Public_shp.zip"
    )

    # 3-letter month + 4 digit year for current/previous/next month to test
    current_monthyear = datetime.now().strftime("%b%Y")
    prev_monthyear = (datetime.now() - timedelta(30)).strftime("%b%Y")
    next_monthyear = (datetime.now() + timedelta(30)).strftime("%b%Y")

    # Test prioritised: current month -> previous -> next
    for bYYYY in [current_monthyear, prev_monthyear, next_monthyear]:
        if check_file_exists(url := url_pattern.format(bYYYY=bYYYY)):
            break
        else:
            # If None of the three URLs are working
            url = False

    assert (
        url
    ), f"No WDPA files found at {url_pattern} for bY='{current_monthyear}, {prev_monthyear}, or {next_monthyear}'"

    # Downloading protected area database from WDPA
    # extract the main zip and then merge the contained 3 zipped shapefiles
    # Website: https://www.protectedplanet.net/en/thematic-areas/wdpa
    rule download_wdpa:
        input:
            storage(url, keep_local=True),
        params:
            zip="data/WDPA_shp.zip",
            folder=directory("data/WDPA"),
        output:
            gpkg="data/WDPA.gpkg",
        run:
            shell("cp {input} {params.zip}")
            shell("unzip -o {params.zip} -d {params.folder}")
            for i in range(3):
                # vsizip is special driver for directly working with zipped shapefiles in ogr2ogr
                layer_path = (
                    f"/vsizip/{params.folder}/WDPA_{bYYYY}_Public_shp_{i}.zip"
                )
                print(f"Adding layer {i+1} of 3 to combined output file.")
                shell("ogr2ogr -f gpkg -update -append {output.gpkg} {layer_path}")

    rule download_wdpa_marine:
        # Downloading Marine protected area database from WDPA
        # extract the main zip and then merge the contained 3 zipped shapefiles
        # Website: https://www.protectedplanet.net/en/thematic-areas/marine-protected-areas
        input:
            storage(
                f"https://d1gam3xoknrgr2.cloudfront.net/current/WDPA_WDOECM_{bYYYY}_Public_marine_shp.zip",
                keep_local=True,
            ),
        params:
            zip="data/WDPA_WDOECM_marine.zip",
            folder=directory("data/WDPA_WDOECM_marine"),
        output:
            gpkg="data/WDPA_WDOECM_marine.gpkg",
        run:
            shell("cp {input} {params.zip}")
            shell("unzip -o {params.zip} -d {params.folder}")
            for i in range(3):
                # vsizip is special driver for directly working with zipped shapefiles in ogr2ogr
                layer_path = f"/vsizip/{params.folder}/WDPA_WDOECM_{bYYYY}_Public_marine_shp_{i}.zip"
                print(f"Adding layer {i+1} of 3 to combined output file.")
                shell("ogr2ogr -f gpkg -update -append {output.gpkg} {layer_path}")



if config["enable"]["retrieve"]:

    rule retrieve_monthly_co2_prices:
        input:
            storage(
                "https://public.eex-group.com/eex/eua-auction-report/emission-spot-primary-market-auction-report-2019-data.xls",
                keep_local=True,
            ),
        output:
            "data/validation/emission-spot-primary-market-auction-report-2019-data.xls",
        log:
            "logs/retrieve_monthly_co2_prices.log",
        resources:
            mem_mb=5000,
        retries: 2
        run:
            move(input[0], output[0])


if config["enable"]["retrieve"]:

    rule retrieve_monthly_fuel_prices:
        output:
            "data/validation/energy-price-trends-xlsx-5619002.xlsx",
        log:
            "logs/retrieve_monthly_fuel_prices.log",
        resources:
            mem_mb=5000,
        retries: 2
        conda:
            "../envs/environment.yaml"
        script:
            "../scripts/retrieve_monthly_fuel_prices.py"


if config["enable"]["retrieve"] and (
    config["electricity"]["base_network"] == "osm-prebuilt"
):
    OSM_VERSION = config["electricity"]["osm-prebuilt-version"]
    OSM_FILES = [
        "buses.csv",
        "converters.csv",
        "lines.csv",
        "links.csv",
        "transformers.csv",
    ]
    if OSM_VERSION >= 0.6:
        OSM_FILES.append("map.html")
    OSM_ZENODO_IDS = {
        0.1: "12799202",
        0.2: "13342577",
        0.3: "13358976",
        0.4: "13759222",
        0.5: "13981528",
        0.6: "14144752",
    }

    # update rule to use the correct version
    rule retrieve_osm_prebuilt:
        input:
            **{
                file: storage(
                    f"https://zenodo.org/records/{OSM_ZENODO_IDS[OSM_VERSION]}/files/{file}"
                )
                for file in OSM_FILES
            },
        output:
            **{file: f"data/osm-prebuilt/{OSM_VERSION}/{file}" for file in OSM_FILES},
        log:
            "logs/retrieve_osm_prebuilt.log",
        threads: 1
        resources:
            mem_mb=500,
        run:
            for key in input.keys():
                move(input[key], output[key])
                validate_checksum(output[key], input[key])



if config["enable"]["retrieve"] and (
    config["electricity"]["base_network"] == "osm-raw"
):

    rule retrieve_osm_data:
        output:
            cables_way="data/osm-raw/{country}/cables_way.json",
            lines_way="data/osm-raw/{country}/lines_way.json",
            routes_relation="data/osm-raw/{country}/routes_relation.json",
            substations_way="data/osm-raw/{country}/substations_way.json",
            substations_relation="data/osm-raw/{country}/substations_relation.json",
        log:
            "logs/retrieve_osm_data_{country}.log",
        threads: 1
        conda:
            "../envs/environment.yaml"
        script:
            "../scripts/retrieve_osm_data.py"


if config["enable"]["retrieve"] and (
    config["electricity"]["base_network"] == "osm-raw"
):

    rule retrieve_osm_data_all:
        input:
            expand(
                "data/osm-raw/{country}/cables_way.json",
                country=config_provider("countries"),
            ),
            expand(
                "data/osm-raw/{country}/lines_way.json",
                country=config_provider("countries"),
            ),
            expand(
                "data/osm-raw/{country}/routes_relation.json",
                country=config_provider("countries"),
            ),
            expand(
                "data/osm-raw/{country}/substations_way.json",
                country=config_provider("countries"),
            ),
            expand(
                "data/osm-raw/{country}/substations_relation.json",
                country=config_provider("countries"),
            ),


if config["enable"]["retrieve"]:

    rule retrieve_osm_boundaries:
        output:
            json="data/osm-boundaries/json/{country}_adm1.json",
        log:
            "logs/retrieve_osm_boundaries_{country}_adm1.log",
        threads: 1
        conda:
            "../envs/environment.yaml"
        script:
            "../scripts/retrieve_osm_boundaries.py"


if config["enable"]["retrieve"]:

    rule retrieve_heat_source_utilisation_potentials:
        params:
            heat_source="{heat_source}",
            heat_utilisation_potentials=config_provider(
                "sector", "district_heating", "heat_utilisation_potentials"
            ),
        log:
            "logs/retrieve_heat_source_potentials_{heat_source}.log",
        resources:
            mem_mb=500,
        output:
            "data/heat_source_utilisation_potentials/{heat_source}.gpkg",
        script:
            "../scripts/retrieve_heat_source_utilisation_potentials.py"


if config["enable"]["retrieve"]:

    rule retrieve_jrc_ardeco:
        output:
            ardeco_gdp="data/jrc-ardeco/ARDECO-SUVGDP.2021.table.csv",
            ardeco_pop="data/jrc-ardeco/ARDECO-SNPTD.2021.table.csv",
        run:
            import requests

            urls = {
                "ardeco_gdp": "https://urban.jrc.ec.europa.eu/ardeco-api-v2/rest/export/SUVGDP?version=2021&format=csv-table",
                "ardeco_pop": "https://urban.jrc.ec.europa.eu/ardeco-api-v2/rest/export/SNPTD?version=2021&format=csv-table",
            }

            for key, url in urls.items():
                response = requests.get(url)
                output_path = output[key] if key in urls else None
                if output_path:
                    with open(output_path, "wb") as f:
                        f.write(response.content)
<|MERGE_RESOLUTION|>--- conflicted
+++ resolved
@@ -76,10 +76,6 @@
             "../scripts/retrieve_eurostat_household_data.py"
 
 
-<<<<<<< HEAD
-##### Iberian exception: Follow conventional rule if pypsa_spain[retrieve_Iberian_cutout] is FALSE
-if config["enable"]["retrieve"] and config["enable"].get("retrieve_cutout", True) and not config["pypsa_spain"].get("retrieve_Iberian_cutout", False):
-=======
 if config["enable"]["retrieve"]:
 
     rule retrieve_nuts_2013_shapes:
@@ -135,7 +131,6 @@
 
 
 if config["enable"]["retrieve"] and config["enable"].get("retrieve_cutout", True):
->>>>>>> 9717cb07
 
     rule retrieve_cutout:
         input:
@@ -152,26 +147,6 @@
         run:
             move(input[0], output[0])
             validate_checksum(output[0], input[0])
-
-
-##### Iberian exception: Follow new rule if pypsa_spain[retrieve_Iberian_cutout] is TRUE
-if config["enable"]["retrieve"] and config["enable"].get("retrieve_cutout", True) and config["pypsa_spain"].get("retrieve_Iberian_cutout", False):
-
-    rule retrieve_cutout:
-        input:
-            storage(
-                "https://drive.upm.es/s/7k4HAjbbi9on8an/download",
-            ),
-        output:
-            protected("cutouts/" + CDIR + "{cutout}.nc"),
-        log:
-            "logs/" + CDIR + "retrieve_cutout_{cutout}.log",
-        resources:
-            mem_mb=5000,
-        retries: 2
-        run:
-            move(input[0], output[0])
-            # validate_checksum(output[0], input[0])   ##### Do not call function 'validate_checksum' (intended for zenodos links)
 
 
 if config["enable"]["retrieve"] and config["enable"].get("retrieve_cost_data", True):
@@ -416,16 +391,6 @@
                 f.write(response.content)
             output_folder = Path(params["zip"]).parent
             unpack_archive(params["zip"], output_folder)
-<<<<<<< HEAD
-
-            for f in os.listdir(output_folder):
-                if f.startswith(
-                    "API_SP.URB.TOTL.IN.ZS_DS2_en_csv_v2_"
-                ) and f.endswith(".csv"):
-                    os.rename(os.path.join(output_folder, f), output.gpkg)
-                    break
-=======
->>>>>>> 9717cb07
 
             for f in os.listdir(output_folder):
                 if f.startswith(
