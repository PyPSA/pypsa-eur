# SPDX-FileCopyrightText: Contributors to PyPSA-Eur <https://github.com/pypsa/pypsa-eur>
#
# SPDX-License-Identifier: MIT

import requests
from datetime import datetime, timedelta
from shutil import move, unpack_archive
from shutil import copy as shcopy
from zipfile import ZipFile

if config["enable"].get("retrieve", "auto") == "auto":
    config["enable"]["retrieve"] = has_internet_access()

if config["enable"]["retrieve"] is False:
    print("Datafile downloads disabled in config[retrieve] or no internet access.")


if config["enable"]["retrieve"] and config["enable"].get("retrieve_databundle", True):
    datafiles = [
        "je-e-21.03.02.xls",
        "nama_10r_3popgdp.tsv.gz",
        "corine/g250_clc06_V18_5.tif",
        "eea/UNFCCC_v23.csv",
        "emobility/KFZ__count",
        "emobility/Pkw__count",
        "h2_salt_caverns_GWh_per_sqkm.geojson",
        "natura/natura.tiff",
        "gebco/GEBCO_2014_2D.nc",
        "GDP_per_capita_PPP_1990_2015_v2.nc",
        "ppp_2019_1km_Aggregated.tif",
        "era5-HDD-per-country.csv",
        "era5-runoff-per-country.csv",
    ]

    rule retrieve_databundle:
        output:
            expand("data/bundle/{file}", file=datafiles),
        log:
            "logs/retrieve_databundle.log",
        benchmark:
            "benchmarks/retrieve_databundle"
        resources:
            mem_mb=1000,
        retries: 2
        conda:
            "../envs/environment.yaml"
        script:
            "../scripts/retrieve_databundle.py"

    rule retrieve_eurostat_data:
        output:
            directory("data/eurostat/Balances-April2023"),
        log:
            "logs/retrieve_eurostat_data.log",
        retries: 2
        conda:
            "../envs/environment.yaml"
        script:
            "../scripts/retrieve_eurostat_data.py"

    rule retrieve_jrc_idees:
        output:
            directory("data/jrc-idees-2021"),
        log:
            "logs/retrieve_jrc_idees.log",
        retries: 2
        script:
            "../scripts/retrieve_jrc_idees.py"

    rule retrieve_eurostat_household_data:
        output:
            "data/eurostat/eurostat-household_energy_balances-february_2024.csv",
        log:
            "logs/retrieve_eurostat_household_data.log",
        retries: 2
        conda:
            "../envs/environment.yaml"
        script:
            "../scripts/retrieve_eurostat_household_data.py"


if config["enable"]["retrieve"]:

    rule retrieve_nuts_2013_shapes:
        input:
            shapes=storage(
                "https://gisco-services.ec.europa.eu/distribution/v2/nuts/download/ref-nuts-2013-03m.geojson.zip"
            ),
        output:
            shapes_level_3="data/nuts/NUTS_RG_03M_2013_4326_LEVL_3.geojson",
            shapes_level_2="data/nuts/NUTS_RG_03M_2013_4326_LEVL_2.geojson",
        params:
            zip_file="data/nuts/ref-nuts-2013-03m.geojson.zip",
        run:
            os.rename(input.shapes, params.zip_file)
            with ZipFile(params.zip_file, "r") as zip_ref:
                for level in ["LEVL_3", "LEVL_2"]:
                    filename = f"NUTS_RG_03M_2013_4326_{level}.geojson"
                    zip_ref.extract(filename, Path(output.shapes_level_3).parent)
                    extracted_file = Path(output.shapes_level_3).parent / filename
                    extracted_file.rename(
                        getattr(output, f"shapes_level_{level[-1]}")
                    )
            os.remove(params.zip_file)



if config["enable"]["retrieve"]:

    rule retrieve_nuts_2021_shapes:
        input:
            shapes=storage(
                "https://gisco-services.ec.europa.eu/distribution/v2/nuts/download/ref-nuts-2021-01m.geojson.zip"
            ),
        output:
            shapes_level_3="data/nuts/NUTS_RG_01M_2021_4326_LEVL_3.geojson",
            shapes_level_2="data/nuts/NUTS_RG_01M_2021_4326_LEVL_2.geojson",
            shapes_level_1="data/nuts/NUTS_RG_01M_2021_4326_LEVL_1.geojson",
            shapes_level_0="data/nuts/NUTS_RG_01M_2021_4326_LEVL_0.geojson",
        params:
            zip_file="data/nuts/ref-nuts-2021-01m.geojson.zip",
        run:
            os.rename(input.shapes, params.zip_file)
            with ZipFile(params.zip_file, "r") as zip_ref:
                for level in ["LEVL_3", "LEVL_2", "LEVL_1", "LEVL_0"]:
                    filename = f"NUTS_RG_01M_2021_4326_{level}.geojson"
                    zip_ref.extract(filename, Path(output.shapes_level_0).parent)
                    extracted_file = Path(output.shapes_level_0).parent / filename
                    extracted_file.rename(
                        getattr(output, f"shapes_level_{level[-1]}")
                    )
            os.remove(params.zip_file)



if config["enable"]["retrieve"] and config["enable"].get("retrieve_cutout", True):

    rule retrieve_cutout:
        input:
            storage(
                "https://zenodo.org/records/14936211/files/{cutout}.nc",
            ),
        output:
            CDIR + "{cutout}.nc",
        log:
            "logs/" + CDIR + "retrieve_cutout_{cutout}.log",
        resources:
            mem_mb=5000,
        retries: 2
        run:
            move(input[0], output[0])
            validate_checksum(output[0], input[0])


if config["enable"]["retrieve"] and config["enable"].get("retrieve_cost_data", True):

    rule retrieve_cost_data:
        params:
            version=config_provider("costs", "version"),
        output:
            resources("costs_{year}.csv"),
        log:
            logs("retrieve_cost_data_{year}.log"),
        resources:
            mem_mb=1000,
        retries: 2
        conda:
            "../envs/environment.yaml"
        script:
            "../scripts/retrieve_cost_data.py"


if config["enable"]["retrieve"]:
    datafiles = [
        "IGGIELGN_LNGs.geojson",
        "IGGIELGN_BorderPoints.geojson",
        "IGGIELGN_Productions.geojson",
        "IGGIELGN_Storages.geojson",
        "IGGIELGN_PipeSegments.geojson",
    ]

    rule retrieve_gas_infrastructure_data:
        output:
            expand("data/gas_network/scigrid-gas/data/{files}", files=datafiles),
        log:
            "logs/retrieve_gas_infrastructure_data.log",
        retries: 2
        conda:
            "../envs/environment.yaml"
        script:
            "../scripts/retrieve_gas_infrastructure_data.py"


if config["enable"]["retrieve"]:

    rule retrieve_electricity_demand:
        params:
            versions=["2019-06-05", "2020-10-06"],
        output:
            "data/electricity_demand_raw.csv",
        log:
            "logs/retrieve_electricity_demand.log",
        resources:
            mem_mb=5000,
        retries: 2
        conda:
            "../envs/environment.yaml"
        script:
            "../scripts/retrieve_electricity_demand.py"


if config["enable"]["retrieve"]:

    rule retrieve_synthetic_electricity_demand:
        input:
            storage(
                "https://zenodo.org/records/10820928/files/demand_hourly.csv",
            ),
        output:
            "data/load_synthetic_raw.csv",
        log:
            "logs/retrieve_synthetic_electricity_demand.log",
        resources:
            mem_mb=5000,
        retries: 2
        run:
            move(input[0], output[0])


if config["enable"]["retrieve"]:

    rule retrieve_ship_raster:
        input:
            storage(
                "https://zenodo.org/records/13757228/files/shipdensity_global.zip",
                keep_local=True,
            ),
        output:
            "data/shipdensity_global.zip",
        log:
            "logs/retrieve_ship_raster.log",
        resources:
            mem_mb=5000,
        retries: 2
        run:
            move(input[0], output[0])
            validate_checksum(output[0], input[0])


if config["enable"]["retrieve"]:

    rule retrieve_jrc_enspreso_biomass:
        input:
            storage(
                "https://zenodo.org/records/10356004/files/ENSPRESO_BIOMASS.xlsx",
                keep_local=True,
            ),
        output:
            "data/ENSPRESO_BIOMASS.xlsx",
        retries: 1
        run:
            move(input[0], output[0])


if config["enable"]["retrieve"]:

    rule retrieve_hotmaps_industrial_sites:
        input:
            storage(
                "https://gitlab.com/hotmaps/industrial_sites/industrial_sites_Industrial_Database/-/raw/master/data/Industrial_Database.csv",
                keep_local=True,
            ),
        output:
            "data/Industrial_Database.csv",
        retries: 1
        run:
            move(input[0], output[0])


if config["enable"]["retrieve"]:

    rule retrieve_usgs_ammonia_production:
        input:
            storage(
                "https://d9-wret.s3.us-west-2.amazonaws.com/assets/palladium/production/s3fs-public/media/files/myb1-2022-nitro-ert.xlsx"
            ),
        output:
            "data/myb1-2022-nitro-ert.xlsx",
        retries: 1
        run:
            move(input[0], output[0])


if config["enable"]["retrieve"]:

    # Downloading Copernicus Global Land Cover for land cover and land use:
    # Website: https://land.copernicus.eu/global/products/lc
    rule download_copernicus_land_cover:
        input:
            storage(
                "https://zenodo.org/records/3939050/files/PROBAV_LC100_global_v3.0.1_2019-nrt_Discrete-Classification-map_EPSG-4326.tif",
            ),
        output:
            "data/Copernicus_LC100_global_v3.0.1_2019-nrt_Discrete-Classification-map_EPSG-4326.tif",
        run:
            move(input[0], output[0])
            validate_checksum(output[0], input[0])


if config["enable"]["retrieve"]:

    # Downloading LUISA Base Map for land cover and land use:
    # Website: https://ec.europa.eu/jrc/en/luisa
    rule retrieve_luisa_land_cover:
        input:
            storage(
                "https://jeodpp.jrc.ec.europa.eu/ftp/jrc-opendata/LUISA/EUROPE/Basemaps/LandUse/2018/LATEST/LUISA_basemap_020321_50m.tif",
            ),
        output:
            "data/LUISA_basemap_020321_50m.tif",
        run:
            move(input[0], output[0])


if config["enable"]["retrieve"]:

    rule retrieve_eez:
        params:
            zip="data/eez/World_EEZ_v12_20231025_LR.zip",
        output:
            gpkg="data/eez/World_EEZ_v12_20231025_LR/eez_v12_lowres.gpkg",
        run:
            import os
            import requests
            from uuid import uuid4

            name = str(uuid4())[:8]
            org = str(uuid4())[:8]

            response = requests.post(
                "https://www.marineregions.org/download_file.php",
                params={"name": "World_EEZ_v12_20231025_LR.zip"},
                data={
                    "name": name,
                    "organisation": org,
                    "email": f"{name}@{org}.org",
                    "country": "Germany",
                    "user_category": "academia",
                    "purpose_category": "Research",
                    "agree": "1",
                },
            )

            with open(params["zip"], "wb") as f:
                f.write(response.content)
            output_folder = Path(params["zip"]).parent
            unpack_archive(params["zip"], output_folder)
            os.remove(params["zip"])



if config["enable"]["retrieve"]:

    rule retrieve_worldbank_urban_population:
        params:
            zip="data/worldbank/API_SP.URB.TOTL.IN.ZS_DS2_en_csv_v2.zip",
        output:
            gpkg="data/worldbank/API_SP.URB.TOTL.IN.ZS_DS2_en_csv_v2.csv",
        run:
            import os
            import requests

            response = requests.get(
                "https://api.worldbank.org/v2/en/indicator/SP.URB.TOTL.IN.ZS?downloadformat=csv",
            )

            with open(params["zip"], "wb") as f:
                f.write(response.content)
            output_folder = Path(params["zip"]).parent
            unpack_archive(params["zip"], output_folder)

            for f in os.listdir(output_folder):
                if f.startswith(
                    "API_SP.URB.TOTL.IN.ZS_DS2_en_csv_v2_"
                ) and f.endswith(".csv"):
                    os.rename(os.path.join(output_folder, f), output.gpkg)
                    break



if config["enable"]["retrieve"]:

    rule retrieve_co2stop:
        params:
            zip="data/co2jrc_openformats.zip",
        output:
            "data/CO2JRC_OpenFormats/CO2Stop_DataInterrogationSystem/Hydrocarbon_Storage_Units.csv",
            "data/CO2JRC_OpenFormats/CO2Stop_Polygons Data/StorageUnits_March13.kml",
            "data/CO2JRC_OpenFormats/CO2Stop_DataInterrogationSystem/Hydrocarbon_Traps.csv",
            "data/CO2JRC_OpenFormats/CO2Stop_DataInterrogationSystem/Hydrocarbon_Traps_Temp.csv",
            "data/CO2JRC_OpenFormats/CO2Stop_DataInterrogationSystem/Hydrocarbon_Traps1.csv",
            "data/CO2JRC_OpenFormats/CO2Stop_Polygons Data/DaughterUnits_March13.kml",
        run:
            import requests

            response = requests.get(
                "https://setis.ec.europa.eu/document/download/786a884f-0b33-4789-b744-28004b16bd1a_en?filename=co2jrc_openformats.zip",
            )
            with open(params["zip"], "wb") as f:
                f.write(response.content)
            output_folder = Path(params["zip"]).parent
            unpack_archive(params["zip"], output_folder)



if config["enable"]["retrieve"]:

    rule retrieve_gem_europe_gas_tracker:
        output:
            "data/gem/Europe-Gas-Tracker-2024-05.xlsx",
        run:
            import requests

            # mirror of https://globalenergymonitor.org/wp-content/uploads/2024/05/Europe-Gas-Tracker-2024-05.xlsx
            url = "https://tubcloud.tu-berlin.de/s/LMBJQCsN6Ez5cN2/download/Europe-Gas-Tracker-2024-05.xlsx"
            response = requests.get(url)
            with open(output[0], "wb") as f:
                f.write(response.content)



if config["enable"]["retrieve"]:

    rule retrieve_gem_steel_plant_tracker:
        output:
            "data/gem/Global-Steel-Plant-Tracker-April-2024-Standard-Copy-V1.xlsx",
        run:
            import requests

            # mirror or https://globalenergymonitor.org/wp-content/uploads/2024/04/Global-Steel-Plant-Tracker-April-2024-Standard-Copy-V1.xlsx
            url = "https://tubcloud.tu-berlin.de/s/Aqebo3rrQZWKGsG/download/Global-Steel-Plant-Tracker-April-2024-Standard-Copy-V1.xlsx"
            response = requests.get(url)
            with open(output[0], "wb") as f:
                f.write(response.content)



if config["enable"]["retrieve"]:
    # Some logic to find the correct file URL
    # Sometimes files are released delayed or ahead of schedule, check which file is currently available

    def check_file_exists(url):
        response = requests.head(url)
        return response.status_code == 200

    # Basic pattern where WDPA files can be found
    url_pattern = (
        "https://d1gam3xoknrgr2.cloudfront.net/current/WDPA_{bYYYY}_Public_shp.zip"
    )

    # 3-letter month + 4 digit year for current/previous/next month to test
    current_monthyear = datetime.now().strftime("%b%Y")
    prev_monthyear = (datetime.now() - timedelta(30)).strftime("%b%Y")
    next_monthyear = (datetime.now() + timedelta(30)).strftime("%b%Y")

    # Test prioritised: current month -> previous -> next
    for bYYYY in [current_monthyear, prev_monthyear, next_monthyear]:
        if check_file_exists(url := url_pattern.format(bYYYY=bYYYY)):
            break
        else:
            # If None of the three URLs are working
            url = False

    assert (
        url
    ), f"No WDPA files found at {url_pattern} for bY='{current_monthyear}, {prev_monthyear}, or {next_monthyear}'"

    # Downloading protected area database from WDPA
    # extract the main zip and then merge the contained 3 zipped shapefiles
    # Website: https://www.protectedplanet.net/en/thematic-areas/wdpa
    rule download_wdpa:
        input:
            zip=storage(url, keep_local=True),
        params:
            zip="data/WDPA_shp.zip",
            folder=directory("data/WDPA"),
        output:
            gpkg="data/WDPA.gpkg",
        run:
            shcopy(input.zip, params.zip)
            unpack_archive(params.zip, params.folder)

            for i in range(3):
                # vsizip is special driver for directly working with zipped shapefiles in ogr2ogr
                layer_path = (
                    f"/vsizip/{params.folder}/WDPA_{bYYYY}_Public_shp_{i}.zip"
                )
                print(f"Adding layer {i+1} of 3 to combined output file.")
                shell("ogr2ogr -f gpkg -update -append {output.gpkg} {layer_path}")

    rule download_wdpa_marine:
        # Downloading Marine protected area database from WDPA
        # extract the main zip and then merge the contained 3 zipped shapefiles
        # Website: https://www.protectedplanet.net/en/thematic-areas/marine-protected-areas
        input:
            zip=storage(
                f"https://d1gam3xoknrgr2.cloudfront.net/current/WDPA_WDOECM_{bYYYY}_Public_marine_shp.zip",
                keep_local=True,
            ),
        params:
            zip="data/WDPA_WDOECM_marine.zip",
            folder=directory("data/WDPA_WDOECM_marine"),
        output:
            gpkg="data/WDPA_WDOECM_marine.gpkg",
        run:
            shcopy(input.zip, params.zip)
            unpack_archive(params.zip, params.folder)

            for i in range(3):
                # vsizip is special driver for directly working with zipped shapefiles in ogr2ogr
                layer_path = f"/vsizip/{params.folder}/WDPA_WDOECM_{bYYYY}_Public_marine_shp_{i}.zip"
                print(f"Adding layer {i+1} of 3 to combined output file.")
                shell("ogr2ogr -f gpkg -update -append {output.gpkg} {layer_path}")



if config["enable"]["retrieve"]:

    rule retrieve_monthly_co2_prices:
        input:
            storage(
                "https://public.eex-group.com/eex/eua-auction-report/emission-spot-primary-market-auction-report-2019-data.xls",
                keep_local=True,
            ),
        output:
            "data/validation/emission-spot-primary-market-auction-report-2019-data.xls",
        log:
            "logs/retrieve_monthly_co2_prices.log",
        resources:
            mem_mb=5000,
        retries: 2
        run:
            move(input[0], output[0])


if config["enable"]["retrieve"]:

    rule retrieve_monthly_fuel_prices:
        output:
            "data/validation/energy-price-trends-xlsx-5619002.xlsx",
        log:
            "logs/retrieve_monthly_fuel_prices.log",
        resources:
            mem_mb=5000,
        retries: 2
        conda:
            "../envs/environment.yaml"
        script:
            "../scripts/retrieve_monthly_fuel_prices.py"


if config["enable"]["retrieve"] and (
    config["electricity"]["base_network"] == "osm-prebuilt"
):
    OSM_VERSION = config["electricity"]["osm-prebuilt-version"]
    OSM_FILES = [
        "buses.csv",
        "converters.csv",
        "lines.csv",
        "links.csv",
        "transformers.csv",
    ]
    if OSM_VERSION >= 0.6:
        OSM_FILES.append("map.html")
    OSM_ZENODO_IDS = {
        0.1: "12799202",
        0.2: "13342577",
        0.3: "13358976",
        0.4: "13759222",
        0.5: "13981528",
        0.6: "14144752",
    }

    # update rule to use the correct version
    rule retrieve_osm_prebuilt:
        input:
            **{
                file: storage(
                    f"https://zenodo.org/records/{OSM_ZENODO_IDS[OSM_VERSION]}/files/{file}"
                )
                for file in OSM_FILES
            },
        output:
            **{file: f"data/osm-prebuilt/{OSM_VERSION}/{file}" for file in OSM_FILES},
        log:
            "logs/retrieve_osm_prebuilt.log",
        threads: 1
        resources:
            mem_mb=500,
        run:
            for key in input.keys():
                move(input[key], output[key])
                validate_checksum(output[key], input[key])



if config["enable"]["retrieve"] and (
    config["electricity"]["base_network"] == "osm-raw"
):

    rule retrieve_osm_data:
        output:
            cables_way="data/osm-raw/{country}/cables_way.json",
            lines_way="data/osm-raw/{country}/lines_way.json",
            routes_relation="data/osm-raw/{country}/routes_relation.json",
            substations_way="data/osm-raw/{country}/substations_way.json",
            substations_relation="data/osm-raw/{country}/substations_relation.json",
        log:
            "logs/retrieve_osm_data_{country}.log",
        threads: 1
        conda:
            "../envs/environment.yaml"
        script:
            "../scripts/retrieve_osm_data.py"


if config["enable"]["retrieve"] and (
    config["electricity"]["base_network"] == "osm-raw"
):

    rule retrieve_osm_data_all:
        input:
            expand(
                "data/osm-raw/{country}/cables_way.json",
                country=config_provider("countries"),
            ),
            expand(
                "data/osm-raw/{country}/lines_way.json",
                country=config_provider("countries"),
            ),
            expand(
                "data/osm-raw/{country}/routes_relation.json",
                country=config_provider("countries"),
            ),
            expand(
                "data/osm-raw/{country}/substations_way.json",
                country=config_provider("countries"),
            ),
            expand(
                "data/osm-raw/{country}/substations_relation.json",
                country=config_provider("countries"),
            ),


if config["enable"]["retrieve"]:

    rule retrieve_osm_boundaries:
        output:
            json="data/osm-boundaries/json/{country}_adm1.json",
        log:
            "logs/retrieve_osm_boundaries_{country}_adm1.log",
        threads: 1
        conda:
            "../envs/environment.yaml"
        script:
            "../scripts/retrieve_osm_boundaries.py"

    rule retrieve_geothermal_heat_utilisation_potentials:
        input:
            isi_heat_potentials=storage(
                "https://fordatis.fraunhofer.de/bitstream/fordatis/341.5/11/Results_DH_Matching_Cluster.xlsx",
                keep_local=True,
            ),
        output:
            "data/isi_heat_utilisation_potentials.xlsx",
        log:
            "logs/retrieve_geothermal_heat_utilisation_potentials.log",
        threads: 1
        retries: 2
        run:
            move(input[0], output[0])

    rule retrieve_lau_regions:
        input:
            lau_regions=storage(
                "https://gisco-services.ec.europa.eu/distribution/v2/lau/download/ref-lau-2019-01m.geojson.zip",
                keep_local=True,
            ),
        output:
            lau_regions="data/lau_regions.zip",
        log:
            "logs/retrieve_lau_regions.log",
        log:
            "logs/retrieve_lau_regions.log",
        threads: 1
        retries: 2
        run:
            move(input[0], output[0])


if config["enable"]["retrieve"]:

    rule retrieve_jrc_ardeco:
        output:
            ardeco_gdp="data/jrc-ardeco/ARDECO-SUVGDP.2021.table.csv",
            ardeco_pop="data/jrc-ardeco/ARDECO-SNPTD.2021.table.csv",
        run:
            import requests

            urls = {
                "ardeco_gdp": "https://urban.jrc.ec.europa.eu/ardeco-api-v2/rest/export/SUVGDP?version=2021&format=csv-table",
                "ardeco_pop": "https://urban.jrc.ec.europa.eu/ardeco-api-v2/rest/export/SNPTD?version=2021&format=csv-table",
            }

            for key, url in urls.items():
                response = requests.get(url)
                output_path = output[key] if key in urls else None
                if output_path:
                    with open(output_path, "wb") as f:
                        f.write(response.content)


<<<<<<< HEAD
if config["enable"]["retrieve"] and config["weather_years"]["enable"]:

    rule retrieve_zenodo_timeseries:
        params:
            rcp=config_provider("weather_years","rcp"),
            global_regional_models=config_provider("weather_years","global_regional_models"),
        output:
            directory("data/zenodo_timeseries"),
        log:
            "logs/retrieve_zenodo_timeseries.log",
        retries: 2
        conda:
            "../envs/environment.yaml"
        script:
            "../scripts/retrieve_zenodo_timeseries.py"
=======

if config["enable"]["retrieve"]:

    rule retrieve_aquifer_data_bgr:
        input:
            zip=storage(
                "https://download.bgr.de/bgr/grundwasser/IHME1500/v12/shp/IHME1500_v12.zip"
            ),
        output:
            aquifer_shapes_shp="data/bgr/ihme1500_aquif_ec4060_v12_poly.shp",
            aquifer_shapes_shx="data/bgr/ihme1500_aquif_ec4060_v12_poly.shx",
            aquifer_shapes_dbf="data/bgr/ihme1500_aquif_ec4060_v12_poly.dbf",
            aquifer_shapes_cpg="data/bgr/ihme1500_aquif_ec4060_v12_poly.cpg",
            aquifer_shapes_prj="data/bgr/ihme1500_aquif_ec4060_v12_poly.prj",
            aquifer_shapes_sbn="data/bgr/ihme1500_aquif_ec4060_v12_poly.sbn",
            aquifer_shapes_sbx="data/bgr/ihme1500_aquif_ec4060_v12_poly.sbx",
        params:
            filename_shp="IHME1500_v12/shp/ihme1500_aquif_ec4060_v12_poly.shp",
            filename_shx="IHME1500_v12/shp/ihme1500_aquif_ec4060_v12_poly.shx",
            filename_dbf="IHME1500_v12/shp/ihme1500_aquif_ec4060_v12_poly.dbf",
            filename_cpg="IHME1500_v12/shp/ihme1500_aquif_ec4060_v12_poly.cpg",
            filename_prj="IHME1500_v12/shp/ihme1500_aquif_ec4060_v12_poly.prj",
            filename_sbn="IHME1500_v12/shp/ihme1500_aquif_ec4060_v12_poly.sbn",
            filename_sbx="IHME1500_v12/shp/ihme1500_aquif_ec4060_v12_poly.sbx",
        run:
            with ZipFile(input.zip, "r") as zip_ref:
                for fn, outpt in zip(
                    params,
                    output,
                ):
                    zip_ref.extract(fn, Path(outpt).parent)
                    extracted_file = Path(outpt).parent / fn
                    extracted_file.rename(outpt)

    rule retrieve_dh_areas:
        input:
            dh_areas=storage(
                "https://fordatis.fraunhofer.de/bitstream/fordatis/341.5/2/dh_areas.gpkg",
                keep_local=True,
            ),
        output:
            dh_areas="data/dh_areas.gpkg",
        log:
            "logs/retrieve_dh_areas.log",
        threads: 1
        retries: 2
        run:
            move(input[0], output[0])
>>>>>>> b7e701ad
<|MERGE_RESOLUTION|>--- conflicted
+++ resolved
@@ -720,24 +720,6 @@
                         f.write(response.content)
 
 
-<<<<<<< HEAD
-if config["enable"]["retrieve"] and config["weather_years"]["enable"]:
-
-    rule retrieve_zenodo_timeseries:
-        params:
-            rcp=config_provider("weather_years","rcp"),
-            global_regional_models=config_provider("weather_years","global_regional_models"),
-        output:
-            directory("data/zenodo_timeseries"),
-        log:
-            "logs/retrieve_zenodo_timeseries.log",
-        retries: 2
-        conda:
-            "../envs/environment.yaml"
-        script:
-            "../scripts/retrieve_zenodo_timeseries.py"
-=======
-
 if config["enable"]["retrieve"]:
 
     rule retrieve_aquifer_data_bgr:
@@ -785,4 +767,19 @@
         retries: 2
         run:
             move(input[0], output[0])
->>>>>>> b7e701ad
+
+if config["enable"]["retrieve"] and config["weather_years"]["enable"]:
+
+    rule retrieve_zenodo_timeseries:
+        params:
+            rcp=config_provider("weather_years","rcp"),
+            global_regional_models=config_provider("weather_years","global_regional_models"),
+        output:
+            directory("data/zenodo_timeseries"),
+        log:
+            "logs/retrieve_zenodo_timeseries.log",
+        retries: 2
+        conda:
+            "../envs/environment.yaml"
+        script:
+            "../scripts/retrieve_zenodo_timeseries.py"
