# SPDX-FileCopyrightText: Contributors to PyPSA-Eur <https://github.com/pypsa/pypsa-eur>
#
# SPDX-License-Identifier: MIT


if config["foresight"] != "perfect":

    rule plot_power_network_clustered:
        params:
            plotting=config_provider("plotting"),
        input:
            network=resources("networks/base_s_{clusters}.nc"),
            regions_onshore=resources("regions_onshore_base_s_{clusters}.geojson"),
        output:
            map=resources("maps/power-network-s-{clusters}.pdf"),
        threads: 1
        resources:
            mem_mb=4000,
        benchmark:
            benchmarks("plot_power_network_clustered/base_s_{clusters}")
        conda:
            "../envs/environment.yaml"
        script:
            "../scripts/plot_power_network_clustered.py"

    rule plot_power_network:
        params:
            plotting=config_provider("plotting"),
            transmission_limit=config_provider("electricity", "transmission_limit"),
        input:
            network=RESULTS
            + "networks/base_s_{clusters}_{opts}_{sector_opts}_{planning_horizons}.nc",
            regions=resources("regions_onshore_base_s_{clusters}.geojson"),
        output:
            map=RESULTS
            + "maps/base_s_{clusters}_{opts}_{sector_opts}-costs-all_{planning_horizons}.pdf",
        threads: 2
        resources:
            mem_mb=10000,
        log:
            RESULTS
            + "logs/plot_power_network/base_s_{clusters}_{opts}_{sector_opts}_{planning_horizons}.log",
        benchmark:
            (
                RESULTS
                + "benchmarks/plot_power_network/base_s_{clusters}_{opts}_{sector_opts}_{planning_horizons}"
            )
        conda:
            "../envs/environment.yaml"
        script:
            "../scripts/plot_power_network.py"

    rule plot_hydrogen_network:
        params:
            plotting=config_provider("plotting"),
            foresight=config_provider("foresight"),
        input:
            network=RESULTS
            + "networks/base_s_{clusters}_{opts}_{sector_opts}_{planning_horizons}.nc",
            regions=resources("regions_onshore_base_s_{clusters}.geojson"),
        output:
            map=RESULTS
            + "maps/base_s_{clusters}_{opts}_{sector_opts}-h2_network_{planning_horizons}.pdf",
        threads: 2
        resources:
            mem_mb=10000,
        log:
            RESULTS
            + "logs/plot_hydrogen_network/base_s_{clusters}_{opts}_{sector_opts}_{planning_horizons}.log",
        benchmark:
            (
                RESULTS
                + "benchmarks/plot_hydrogen_network/base_s_{clusters}_{opts}_{sector_opts}_{planning_horizons}"
            )
        conda:
            "../envs/environment.yaml"
        script:
            "../scripts/plot_hydrogen_network.py"

    rule plot_gas_network:
        params:
            plotting=config_provider("plotting"),
        input:
            network=RESULTS
            + "networks/base_s_{clusters}_{opts}_{sector_opts}_{planning_horizons}.nc",
            regions=resources("regions_onshore_base_s_{clusters}.geojson"),
        output:
            map=RESULTS
            + "maps/base_s_{clusters}_{opts}_{sector_opts}-ch4_network_{planning_horizons}.pdf",
        threads: 2
        resources:
            mem_mb=10000,
        log:
            RESULTS
            + "logs/plot_gas_network/base_s_{clusters}_{opts}_{sector_opts}_{planning_horizons}.log",
        benchmark:
            (
                RESULTS
                + "benchmarks/plot_gas_network/base_s_{clusters}_{opts}_{sector_opts}_{planning_horizons}"
            )
        conda:
            "../envs/environment.yaml"
        script:
            "../scripts/plot_gas_network.py"


if config["foresight"] == "perfect":

    def output_map_year(w):
        return {
            f"map_{year}": RESULTS
            + "maps/base_s_{clusters}_{opts}_{sector_opts}-costs-all_"
            + f"{year}.pdf"
            for year in config_provider("scenario", "planning_horizons")(w)
        }

    rule plot_power_network_perfect:
        params:
            plotting=config_provider("plotting"),
        input:
            network=RESULTS
            + "networks/base_s_{clusters}_{opts}_{sector_opts}_brownfield_all_years.nc",
            regions=resources("regions_onshore_base_s_{clusters}.geojson"),
        output:
            unpack(output_map_year),
        threads: 2
        resources:
            mem_mb=10000,
        conda:
            "../envs/environment.yaml"
        script:
            "../scripts/plot_power_network_perfect.py"


rule make_summary:
    params:
        foresight=config_provider("foresight"),
        costs=config_provider("costs"),
        snapshots=config_provider("snapshots"),
        drop_leap_day=config_provider("enable", "drop_leap_day"),
        scenario=config_provider("scenario"),
        RDIR=RDIR,
    input:
        networks=expand(
            RESULTS
            + "networks/base_s_{clusters}_{opts}_{sector_opts}_{planning_horizons}.nc",
            **config["scenario"],
            allow_missing=True,
        ),
        costs=lambda w: (
            resources("costs_{}.csv".format(config_provider("costs", "year")(w)))
            if config_provider("foresight")(w) == "overnight"
            else resources(
                "costs_{}.csv".format(
                    config_provider("scenario", "planning_horizons", 0)(w)
                )
            )
        ),
        ac_plot=expand(
            resources("maps/power-network-s-{clusters}.pdf"),
            **config["scenario"],
            allow_missing=True,
        ),
        costs_plot=expand(
            RESULTS
            + "maps/base_s_{clusters}_{opts}_{sector_opts}-costs-all_{planning_horizons}.pdf",
            **config["scenario"],
            allow_missing=True,
        ),
        h2_plot=lambda w: expand(
            (
                RESULTS
                + "maps/base_s_{clusters}_{opts}_{sector_opts}-h2_network_{planning_horizons}.pdf"
                if config_provider("sector", "H2_network")(w)
                else []
            ),
            **config["scenario"],
            allow_missing=True,
        ),
        ch4_plot=lambda w: expand(
            (
                RESULTS
                + "maps/base_s_{clusters}_{opts}_{sector_opts}-ch4_network_{planning_horizons}.pdf"
                if config_provider("sector", "gas_network")(w)
                else []
            ),
            **config["scenario"],
            allow_missing=True,
        ),
    output:
        nodal_costs=RESULTS + "csvs/nodal_costs.csv",
        nodal_capacities=RESULTS + "csvs/nodal_capacities.csv",
        nodal_cfs=RESULTS + "csvs/nodal_cfs.csv",
        cfs=RESULTS + "csvs/cfs.csv",
        costs=RESULTS + "csvs/costs.csv",
        capacities=RESULTS + "csvs/capacities.csv",
        curtailment=RESULTS + "csvs/curtailment.csv",
        energy=RESULTS + "csvs/energy.csv",
        supply=RESULTS + "csvs/supply.csv",
        supply_energy=RESULTS + "csvs/supply_energy.csv",
        nodal_supply_energy=RESULTS + "csvs/nodal_supply_energy.csv",
        prices=RESULTS + "csvs/prices.csv",
        weighted_prices=RESULTS + "csvs/weighted_prices.csv",
        market_values=RESULTS + "csvs/market_values.csv",
        price_statistics=RESULTS + "csvs/price_statistics.csv",
        metrics=RESULTS + "csvs/metrics.csv",
    threads: 2
    resources:
        mem_mb=10000,
    log:
        RESULTS + "logs/make_summary.log",
    conda:
        "../envs/environment.yaml"
    script:
        "../scripts/make_summary.py"


rule plot_summary:
    params:
        countries=config_provider("countries"),
        planning_horizons=config_provider("scenario", "planning_horizons"),
        emissions_scope=config_provider("energy", "emissions"),
        plotting=config_provider("plotting"),
        foresight=config_provider("foresight"),
        co2_budget=config_provider("co2_budget"),
        sector=config_provider("sector"),
        RDIR=RDIR,
    input:
        costs=RESULTS + "csvs/costs.csv",
        energy=RESULTS + "csvs/energy.csv",
        balances=RESULTS + "csvs/supply_energy.csv",
        eurostat="data/eurostat/Balances-April2023",
        co2="data/bundle/eea/UNFCCC_v23.csv",
    output:
        costs=RESULTS + "graphs/costs.svg",
        energy=RESULTS + "graphs/energy.svg",
        balances=RESULTS + "graphs/balances-energy.svg",
    threads: 2
    resources:
        mem_mb=10000,
    log:
        RESULTS + "logs/plot_summary.log",
    conda:
        "../envs/environment.yaml"
    script:
        "../scripts/plot_summary.py"


<<<<<<< HEAD
rule plot_balance_timeseries:
=======
rule plot_heatmap_timeseries:
>>>>>>> 26cc5b89
    params:
        plotting=config_provider("plotting"),
        snapshots=config_provider("snapshots"),
    input:
        network=RESULTS
        + "networks/base_s_{clusters}_{opts}_{sector_opts}_{planning_horizons}.nc",
        rc="matplotlibrc",
    threads: 16
    resources:
        mem_mb=10000,
    log:
        RESULTS
<<<<<<< HEAD
        + "logs/plot_balance_timeseries/base_s_{clusters}_{opts}_{sector_opts}_{planning_horizons}.log",
    benchmark:
        RESULTS
        +"benchmarks/plot_balance_timeseries/base_s_{clusters}_{opts}_{sector_opts}_{planning_horizons}"
=======
        + "logs/plot_heatmap_timeseries/base_s_{clusters}_{opts}_{sector_opts}_{planning_horizons}.log",
    benchmark:
        RESULTS
        +"benchmarks/plot_heatmap_timeseries/base_s_{clusters}_{opts}_{sector_opts}_{planning_horizons}"
>>>>>>> 26cc5b89
    conda:
        "../envs/environment.yaml"
    output:
        directory(
            RESULTS
<<<<<<< HEAD
            + "graphics/balance_timeseries/s_{clusters}_{opts}_{sector_opts}_{planning_horizons}"
        ),
    script:
        "../scripts/plot_balance_timeseries.py"
=======
            + "graphics/heatmap_timeseries/s_{clusters}_{opts}_{sector_opts}_{planning_horizons}"
        ),
    script:
        "../scripts/plot_heatmap_timeseries.py"
>>>>>>> 26cc5b89


STATISTICS_BARPLOTS = [
    "capacity_factor",
    "installed_capacity",
    "optimal_capacity",
    "capital_expenditure",
    "operational_expenditure",
    "curtailment",
    "supply",
    "withdrawal",
    "market_value",
]


rule plot_base_statistics:
    params:
        plotting=config_provider("plotting"),
        barplots=STATISTICS_BARPLOTS,
    input:
        network=RESULTS + "networks/base_s_{clusters}_elec_{opts}.nc",
    output:
        **{
            f"{plot}_bar": RESULTS
            + f"figures/statistics_{plot}_bar_base_s_{{clusters}}_elec_{{opts}}.pdf"
            for plot in STATISTICS_BARPLOTS
        },
        barplots_touch=RESULTS
        + "figures/.statistics_plots_base_s_{clusters}_elec_{opts}",
    script:
        "../scripts/plot_statistics.py"<|MERGE_RESOLUTION|>--- conflicted
+++ resolved
@@ -246,11 +246,7 @@
         "../scripts/plot_summary.py"
 
 
-<<<<<<< HEAD
 rule plot_balance_timeseries:
-=======
-rule plot_heatmap_timeseries:
->>>>>>> 26cc5b89
     params:
         plotting=config_provider("plotting"),
         snapshots=config_provider("snapshots"),
@@ -263,33 +259,48 @@
         mem_mb=10000,
     log:
         RESULTS
-<<<<<<< HEAD
         + "logs/plot_balance_timeseries/base_s_{clusters}_{opts}_{sector_opts}_{planning_horizons}.log",
     benchmark:
         RESULTS
         +"benchmarks/plot_balance_timeseries/base_s_{clusters}_{opts}_{sector_opts}_{planning_horizons}"
-=======
+    conda:
+        "../envs/environment.yaml"
+    output:
+        directory(
+            RESULTS
+            + "graphics/balance_timeseries/s_{clusters}_{opts}_{sector_opts}_{planning_horizons}"
+        ),
+    script:
+        "../scripts/plot_balance_timeseries.py"
+
+
+
+rule plot_heatmap_timeseries:
+    params:
+        plotting=config_provider("plotting"),
+        snapshots=config_provider("snapshots"),
+    input:
+        network=RESULTS
+        + "networks/base_s_{clusters}_{opts}_{sector_opts}_{planning_horizons}.nc",
+        rc="matplotlibrc",
+    threads: 16
+    resources:
+        mem_mb=10000,
+    log:
+        RESULTS
         + "logs/plot_heatmap_timeseries/base_s_{clusters}_{opts}_{sector_opts}_{planning_horizons}.log",
     benchmark:
         RESULTS
         +"benchmarks/plot_heatmap_timeseries/base_s_{clusters}_{opts}_{sector_opts}_{planning_horizons}"
->>>>>>> 26cc5b89
     conda:
         "../envs/environment.yaml"
     output:
         directory(
             RESULTS
-<<<<<<< HEAD
-            + "graphics/balance_timeseries/s_{clusters}_{opts}_{sector_opts}_{planning_horizons}"
-        ),
-    script:
-        "../scripts/plot_balance_timeseries.py"
-=======
             + "graphics/heatmap_timeseries/s_{clusters}_{opts}_{sector_opts}_{planning_horizons}"
         ),
     script:
         "../scripts/plot_heatmap_timeseries.py"
->>>>>>> 26cc5b89
 
 
 STATISTICS_BARPLOTS = [
