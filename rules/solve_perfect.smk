# SPDX-FileCopyrightText: Contributors to PyPSA-Eur <https://github.com/pypsa/pypsa-eur>
#
# SPDX-License-Identifier: MIT


rule add_existing_baseyear:
    params:
        baseyear=config_provider("scenario", "planning_horizons", 0),
        sector=config_provider("sector"),
        existing_capacities=config_provider("existing_capacities"),
        costs=config_provider("costs"),
        heat_pump_sources=config_provider("sector", "heat_pump_sources"),
        energy_totals_year=config_provider("energy", "energy_totals_year"),
    input:
        network=resources(
            "networks/base_s_{clusters}_{opts}_{sector_opts}_{planning_horizons}.nc"
        ),
        powerplants=resources("powerplants_s_{clusters}.csv"),
        busmap_s=resources("busmap_base_s.csv"),
        busmap=resources("busmap_base_s_{clusters}.csv"),
        clustered_pop_layout=resources("pop_layout_base_s_{clusters}.csv"),
        costs=lambda w: resources(
            "costs_{}.csv".format(
                config_provider("scenario", "planning_horizons", 0)(w)
            )
        ),
        cop_profiles=resources("cop_profiles_base_s_{clusters}_{planning_horizons}.nc"),
        existing_heating_distribution=resources(
            "existing_heating_distribution_base_s_{clusters}_{planning_horizons}.csv"
        ),
        heating_efficiencies=resources("heating_efficiencies.csv"),
        steel_capacities=lambda w: (
            resources("steel/gem_capacities_s_{clusters}.csv")
            if config_provider("sector", "endo_industry", "enable")(w)
            else []
        ),
        steel_start_dates=lambda w: (
            resources("steel/gem_start_dates_s_{clusters}.csv")
            if config_provider("sector", "endo_industry", "enable")(w)
            else []
        ),
        cement_capacities=lambda w: (
            resources("cement/sfi_capacities_s_{clusters}.csv")
            if config_provider("sector", "endo_industry", "enable")(w)
            else []
        ),
        cement_start_dates=lambda w: (
            resources("cement/sfi_start_dates_s_{clusters}.csv")
            if config_provider("sector", "endo_industry", "enable")(w)
            else []
        ),
        chemicals_capacities=lambda w: (
            resources("chemicals/ecm_capacities_s_{clusters}.csv")
            if config_provider("sector", "endo_industry", "enable")(w)
            else []
        ),
        chemicals_start_dates=lambda w: (
            resources("chemicals/ecm_start_dates_s_{clusters}.csv")
            if config_provider("sector", "endo_industry", "enable")(w)
            else []
        ),
        industrial_distribution_key=lambda w: (
            resources("industrial_distribution_key_base_s_{clusters}.csv")
            if config_provider("sector", "endo_industry", "enable")(w)
            else []
        ),
    output:
        resources(
            "networks/base_s_{clusters}_{opts}_{sector_opts}_{planning_horizons}_brownfield.nc"
        ),
    wildcard_constraints:
        # TODO: The first planning_horizon needs to be aligned across scenarios
        # snakemake does not support passing functions to wildcard_constraints
        # reference: https://github.com/snakemake/snakemake/issues/2703
        planning_horizons=config["scenario"]["planning_horizons"][0],  #only applies to baseyear
    threads: 1
    resources:
        mem_mb=2000,
    log:
<<<<<<< HEAD
        RESULTS
        + "logs/add_existing_baseyear_base_s_{clusters}_l{ll}_{opts}_{sector_opts}_{planning_horizons}.log",
    benchmark:
        (
            RESULTS
            + "benchmarks/add_existing_baseyear/base_s_{clusters}_l{ll}_{opts}_{sector_opts}_{planning_horizons}"
=======
        logs(
            "add_existing_baseyear_base_s_{clusters}_{opts}_{sector_opts}_{planning_horizons}.log"
        ),
    benchmark:
        benchmarks(
            "add_existing_baseyear/base_s_{clusters}_{opts}_{sector_opts}_{planning_horizons}"
>>>>>>> c61f1a3d
        )
    conda:
        "../envs/environment.yaml"
    script:
        "../scripts/add_existing_baseyear.py"


def input_network_year(w):
    return {
        f"network_{year}": resources("networks/base_s_{clusters}_{opts}_{sector_opts}")
        + f"_{year}.nc"
        for year in config_provider("scenario", "planning_horizons")(w)[1:]
    }


rule prepare_perfect_foresight:
    params:
        costs=config_provider("costs"),
        time_resolution=config_provider("clustering", "temporal", "sector"),
    input:
        unpack(input_network_year),
        brownfield_network=lambda w: (
            resources("networks/base_s_{clusters}_{opts}_{sector_opts}_")
            + "{}_brownfield.nc".format(
                str(config_provider("scenario", "planning_horizons", 0)(w))
            )
        ),
    output:
        resources(
            "networks/base_s_{clusters}_{opts}_{sector_opts}_brownfield_all_years.nc"
        ),
    threads: 2
    resources:
        mem_mb=10000,
    log:
        logs("prepare_perfect_foresight_{clusters}_{opts}_{sector_opts}.log"),
    benchmark:
        benchmarks("prepare_perfect_foresight_{clusters}_{opts}_{sector_opts}")
    conda:
        "../envs/environment.yaml"
    script:
        "../scripts/prepare_perfect_foresight.py"


rule solve_sector_network_perfect:
    params:
        solving=config_provider("solving"),
        foresight=config_provider("foresight"),
        sector=config_provider("sector"),
        planning_horizons=config_provider("scenario", "planning_horizons"),
        co2_sequestration_potential=config_provider(
            "sector", "co2_sequestration_potential", default=200
        ),
        custom_extra_functionality=input_custom_extra_functionality,
    input:
        network=resources(
            "networks/base_s_{clusters}_{opts}_{sector_opts}_brownfield_all_years.nc"
        ),
        costs=resources("costs_2030.csv"),
    output:
        network=RESULTS
        + "networks/base_s_{clusters}_{opts}_{sector_opts}_brownfield_all_years.nc",
        config=RESULTS
        + "configs/config.base_s_{clusters}_{opts}_{sector_opts}_brownfield_all_years.yaml",
    threads: solver_threads
    resources:
        mem_mb=config_provider("solving", "mem"),
    shadow:
        "shallow"
    log:
        solver=RESULTS
        + "logs/base_s_{clusters}_{opts}_{sector_opts}_brownfield_all_years_solver.log",
        python=RESULTS
        + "logs/base_s_{clusters}_{opts}_{sector_opts}_brownfield_all_years_python.log",
        memory=RESULTS
        + "logs/base_s_{clusters}_{opts}_{sector_opts}_brownfield_all_years_memory.log",
    benchmark:
        (
            RESULTS
            + "benchmarks/solve_sector_network/base_s_{clusters}_{opts}_{sector_opts}_brownfield_all_years}"
        )
    conda:
        "../envs/environment.yaml"
    script:
        "../scripts/solve_network.py"


def input_networks_make_summary_perfect(w):
    return {
        f"networks_s_{clusters}_{opts}_{sector_opts}": RESULTS
        + f"networks/base_s_{clusters}_{opts}_{sector_opts}_brownfield_all_years.nc"
        for clusters in config_provider("scenario", "clusters")(w)
        for opts in config_provider("scenario", "opts")(w)
        for sector_opts in config_provider("scenario", "sector_opts")(w)
    }


rule make_summary_perfect:
    input:
        unpack(input_networks_make_summary_perfect),
        costs=resources("costs_2020.csv"),
    output:
        nodal_costs=RESULTS + "csvs/nodal_costs.csv",
        nodal_capacities=RESULTS + "csvs/nodal_capacities.csv",
        nodal_cfs=RESULTS + "csvs/nodal_cfs.csv",
        cfs=RESULTS + "csvs/cfs.csv",
        costs=RESULTS + "csvs/costs.csv",
        capacities=RESULTS + "csvs/capacities.csv",
        curtailment=RESULTS + "csvs/curtailment.csv",
        energy=RESULTS + "csvs/energy.csv",
        supply=RESULTS + "csvs/supply.csv",
        supply_energy=RESULTS + "csvs/supply_energy.csv",
        prices=RESULTS + "csvs/prices.csv",
        weighted_prices=RESULTS + "csvs/weighted_prices.csv",
        market_values=RESULTS + "csvs/market_values.csv",
        price_statistics=RESULTS + "csvs/price_statistics.csv",
        metrics=RESULTS + "csvs/metrics.csv",
        co2_emissions=RESULTS + "csvs/co2_emissions.csv",
    threads: 2
    resources:
        mem_mb=10000,
    log:
        logs("make_summary_perfect.log"),
    benchmark:
        benchmarks("make_summary_perfect")
    conda:
        "../envs/environment.yaml"
    script:
        "../scripts/make_summary_perfect.py"<|MERGE_RESOLUTION|>--- conflicted
+++ resolved
@@ -77,21 +77,12 @@
     resources:
         mem_mb=2000,
     log:
-<<<<<<< HEAD
-        RESULTS
-        + "logs/add_existing_baseyear_base_s_{clusters}_l{ll}_{opts}_{sector_opts}_{planning_horizons}.log",
-    benchmark:
-        (
-            RESULTS
-            + "benchmarks/add_existing_baseyear/base_s_{clusters}_l{ll}_{opts}_{sector_opts}_{planning_horizons}"
-=======
         logs(
             "add_existing_baseyear_base_s_{clusters}_{opts}_{sector_opts}_{planning_horizons}.log"
         ),
     benchmark:
         benchmarks(
             "add_existing_baseyear/base_s_{clusters}_{opts}_{sector_opts}_{planning_horizons}"
->>>>>>> c61f1a3d
         )
     conda:
         "../envs/environment.yaml"
