# SPDX-FileCopyrightText: Contributors to PyPSA-Eur <https://github.com/pypsa/pypsa-eur>
#
# SPDX-License-Identifier: MIT


rule build_electricity_demand:
    params:
        snapshots=config_provider("snapshots"),
        drop_leap_day=config_provider("enable", "drop_leap_day"),
        countries=config_provider("countries"),
        load=config_provider("load"),
        electricity_demand=config_provider("pypsa_spain", "electricity_demand"),   #####
    input:
        reported=ancient("data/electricity_demand_raw.csv"),
        synthetic=lambda w: (
            ancient("data/load_synthetic_raw.csv")
            if config_provider("load", "supplement_synthetic")(w)
            else []
        ),
    output:
        resources("electricity_demand.csv"),
    log:
        logs("build_electricity_demand.log"),
    benchmark:
        benchmarks("build_electricity_demand")
    resources:
        mem_mb=5000,
    conda:
        "../envs/environment.yaml"
    script:
        "../scripts/build_electricity_demand.py"


rule build_powerplants:
    params:
        powerplants_filter=config_provider("electricity", "powerplants_filter"),
        custom_powerplants=config_provider("electricity", "custom_powerplants"),
        everywhere_powerplants=config_provider("electricity", "everywhere_powerplants"),
        countries=config_provider("countries"),
    input:
        network=resources("networks/base_s_{clusters}.nc"),
        custom_powerplants="data/custom_powerplants.csv",
    output:
        resources("powerplants_s_{clusters}.csv"),
    log:
        logs("build_powerplants_s_{clusters}.log"),
    benchmark:
        benchmarks("build_powerplants_s_{clusters}")
    threads: 1
    resources:
        mem_mb=7000,
    conda:
        "../envs/environment.yaml"
    script:
        "../scripts/build_powerplants.py"


def input_base_network(w):
    base_network = config_provider("electricity", "base_network")(w)
    osm_prebuilt_version = config_provider("electricity", "osm-prebuilt-version")(w)
    components = {"buses", "lines", "links", "converters", "transformers"}
    if base_network == "osm-raw":
        inputs = {c: resources(f"osm-raw/build/{c}.csv") for c in components}
    elif base_network == "osm-prebuilt":
        inputs = {
            c: f"data/{base_network}/{osm_prebuilt_version}/{c}.csv" for c in components
        }
    elif base_network == "entsoegridkit":
        inputs = {c: f"data/{base_network}/{c}.csv" for c in components}
        inputs["parameter_corrections"] = "data/parameter_corrections.yaml"
        inputs["links_p_nom"] = "data/links_p_nom.csv"
    return inputs


rule base_network:
    params:
        countries=config_provider("countries"),
        snapshots=config_provider("snapshots"),
        drop_leap_day=config_provider("enable", "drop_leap_day"),
        lines=config_provider("lines"),
        transformers=config_provider("transformers"),
    input:
        unpack(input_base_network),
        country_shapes=resources("country_shapes.geojson"),
        offshore_shapes=resources("offshore_shapes.geojson"),
        europe_shape=resources("europe_shape.geojson"),
    output:
        base_network=resources("networks/base.nc"),
        regions_onshore=resources("regions_onshore.geojson"),
        regions_offshore=resources("regions_offshore.geojson"),
    log:
        logs("base_network.log"),
    benchmark:
        benchmarks("base_network")
    threads: 1
    resources:
        mem_mb=1500,
    conda:
        "../envs/environment.yaml"
    script:
        "../scripts/base_network.py"


rule build_osm_boundaries:
    input:
        json="data/osm-boundaries/json/{country}_adm1.json",
        eez=ancient("data/eez/World_EEZ_v12_20231025_LR/eez_v12_lowres.gpkg"),
    output:
        boundary="data/osm-boundaries/build/{country}_adm1.geojson",
    log:
        "logs/build_osm_boundaries_{country}.log",
    threads: 1
    resources:
        mem_mb=1500,
    conda:
        "../envs/environment.yaml"
    script:
        "../scripts/build_osm_boundaries.py"


rule build_shapes:
    params:
        countries=config_provider("countries"),
    input:
        eez=ancient("data/eez/World_EEZ_v12_20231025_LR/eez_v12_lowres.gpkg"),
        nuts3_2021="data/nuts/NUTS_RG_01M_2021_4326_LEVL_3.geojson",
        ba_adm1="data/osm-boundaries/build/BA_adm1.geojson",
        md_adm1="data/osm-boundaries/build/MD_adm1.geojson",
        ua_adm1="data/osm-boundaries/build/UA_adm1.geojson",
        xk_adm1="data/osm-boundaries/build/XK_adm1.geojson",
        nuts3_gdp="data/jrc-ardeco/ARDECO-SUVGDP.2021.table.csv",
        nuts3_pop="data/jrc-ardeco/ARDECO-SNPTD.2021.table.csv",
        other_gdp="data/bundle/GDP_per_capita_PPP_1990_2015_v2.nc",
        other_pop="data/bundle/ppp_2019_1km_Aggregated.tif",
    output:
        country_shapes=resources("country_shapes.geojson"),
        offshore_shapes=resources("offshore_shapes.geojson"),
        europe_shape=resources("europe_shape.geojson"),
        nuts3_shapes=resources("nuts3_shapes.geojson"),
    log:
        logs("build_shapes.log"),
    benchmark:
        benchmarks("build_shapes")
    threads: 1
    resources:
        mem_mb=1500,
    conda:
        "../envs/environment.yaml"
    script:
        "../scripts/build_shapes.py"


if config["enable"].get("build_cutout", False):

    rule build_cutout:
        params:
            snapshots=config_provider("snapshots"),
            cutouts=config_provider("atlite", "cutouts"),
        input:
            regions_onshore=resources("regions_onshore.geojson"),
            regions_offshore=resources("regions_offshore.geojson"),
        output:
            protected(CDIR + "{cutout}.nc"),
        log:
            logs(CDIR + "build_cutout/{cutout}.log"),
        benchmark:
            "benchmarks/" + CDIR + "build_cutout_{cutout}"
        threads: config["atlite"].get("nprocesses", 4)
        resources:
            mem_mb=config["atlite"].get("nprocesses", 4) * 1000,
        conda:
            "../envs/environment.yaml"
        script:
            "../scripts/build_cutout.py"


rule build_ship_raster:
    input:
        ship_density="data/shipdensity_global.zip",
        cutout=lambda w: CDIR + config_provider("atlite", "default_cutout")(w) + ".nc",
    output:
        resources("shipdensity_raster.tif"),
    log:
        logs("build_ship_raster.log"),
    resources:
        mem_mb=5000,
    benchmark:
        benchmarks("build_ship_raster")
    conda:
        "../envs/environment.yaml"
    script:
        "../scripts/build_ship_raster.py"


rule determine_availability_matrix_MD_UA:
    params:
        renewable=config_provider("renewable"),
    input:
        copernicus="data/Copernicus_LC100_global_v3.0.1_2019-nrt_Discrete-Classification-map_EPSG-4326.tif",
        wdpa="data/WDPA.gpkg",
        wdpa_marine="data/WDPA_WDOECM_marine.gpkg",
        gebco=lambda w: (
            "data/bundle/gebco/GEBCO_2014_2D.nc"
            if config_provider("renewable", w.technology)(w).get("max_depth")
            else []
        ),
        ship_density=lambda w: (
            resources("shipdensity_raster.tif")
            if "ship_threshold" in config_provider("renewable", w.technology)(w).keys()
            else []
        ),
        country_shapes=resources("country_shapes.geojson"),
        offshore_shapes=resources("offshore_shapes.geojson"),
        regions=lambda w: (
            resources("regions_onshore_base_s_{clusters}.geojson")
            if w.technology in ("onwind", "solar", "solar-hsat")
            else resources("regions_offshore_base_s_{clusters}.geojson")
        ),
        cutout=lambda w: CDIR
        + config_provider("renewable", w.technology, "cutout")(w)
        + ".nc",
    output:
        availability_matrix=resources(
            "availability_matrix_MD-UA_{clusters}_{technology}.nc"
        ),
    log:
        logs("determine_availability_matrix_MD_UA_{clusters}_{technology}.log"),
    benchmark:
        benchmarks("determine_availability_matrix_MD_UA_{clusters}_{technology}")
    threads: config["atlite"].get("nprocesses", 4)
    resources:
        mem_mb=config["atlite"].get("nprocesses", 4) * 5000,
    conda:
        "../envs/environment.yaml"
    script:
        "../scripts/determine_availability_matrix_MD_UA.py"


# Optional input when having Ukraine (UA) or Moldova (MD) in the countries list
def input_ua_md_availability_matrix(w):
    countries = set(config_provider("countries")(w))
    if {"UA", "MD"}.intersection(countries):
        return {
            "availability_matrix_MD_UA": resources(
                "availability_matrix_MD-UA_{clusters}_{technology}.nc"
            )
        }
    return {}


rule determine_availability_matrix:
    params:
        renewable=config_provider("renewable"),
        q2q_transform=config_provider("pypsa_spain","q2q_transform"), #####
    input:
        unpack(input_ua_md_availability_matrix),
        corine=ancient("data/bundle/corine/g250_clc06_V18_5.tif"),
        natura=lambda w: (
            "data/bundle/natura/natura.tiff"
            if config_provider("renewable", w.technology, "natura")(w)
            else []
        ),
        luisa=lambda w: (
            "data/LUISA_basemap_020321_50m.tif"
            if config_provider("renewable", w.technology, "luisa")(w)
            else []
        ),
        gebco=ancient(
            lambda w: (
                "data/bundle/gebco/GEBCO_2014_2D.nc"
                if (
                    config_provider("renewable", w.technology)(w).get("max_depth")
                    or config_provider("renewable", w.technology)(w).get("min_depth")
                )
                else []
            )
        ),
        ship_density=lambda w: (
            resources("shipdensity_raster.tif")
            if "ship_threshold" in config_provider("renewable", w.technology)(w).keys()
            else []
        ),
        country_shapes=resources("country_shapes.geojson"),
        offshore_shapes=resources("offshore_shapes.geojson"),
        regions=lambda w: (
            resources("regions_onshore_base_s_{clusters}.geojson")
            if w.technology in ("onwind", "solar", "solar-hsat")
            else resources("regions_offshore_base_s_{clusters}.geojson")
        ),
        cutout=lambda w: CDIR
        + config_provider("renewable", w.technology, "cutout")(w)
        + ".nc",
    output:
        resources("availability_matrix_{clusters}_{technology}.nc"),
    log:
        logs("determine_availability_matrix_{clusters}_{technology}.log"),
    benchmark:
        benchmarks("determine_availability_matrix_{clusters}_{technology}")
    threads: config["atlite"].get("nprocesses", 4)
    resources:
        mem_mb=config["atlite"].get("nprocesses", 4) * 5000,
    conda:
        "../envs/environment.yaml"
    script:
        "../scripts/determine_availability_matrix.py"


rule build_renewable_profiles:
    params:
        snapshots=config_provider("snapshots"),
        drop_leap_day=config_provider("enable", "drop_leap_day"),
        renewable=config_provider("renewable"),
    input:
        availability_matrix=resources("availability_matrix_{clusters}_{technology}.nc"),
        offshore_shapes=resources("offshore_shapes.geojson"),
        regions=resources("regions_onshore_base_s_{clusters}.geojson"),
        cutout=lambda w: CDIR
        + config_provider("renewable", w.technology, "cutout")(w)
        + ".nc",
    output:
        profile=resources("profile_{clusters}_{technology}.nc"),
    log:
        logs("build_renewable_profile_{clusters}_{technology}.log"),
    benchmark:
        benchmarks("build_renewable_profile_{clusters}_{technology}")
    threads: config["atlite"].get("nprocesses", 4)
    resources:
        mem_mb=config["atlite"].get("nprocesses", 4) * 5000,
    wildcard_constraints:
        technology="(?!hydro).*",  # Any technology other than hydro
    conda:
        "../envs/environment.yaml"
    script:
        "../scripts/build_renewable_profiles.py"


rule build_monthly_prices:
    input:
        co2_price_raw="data/validation/emission-spot-primary-market-auction-report-2019-data.xls",
        fuel_price_raw="data/validation/energy-price-trends-xlsx-5619002.xlsx",
    output:
        co2_price=resources("co2_price.csv"),
        fuel_price=resources("monthly_fuel_price.csv"),
    log:
        logs("build_monthly_prices.log"),
    benchmark:
        benchmarks("build_monthly_prices")
    threads: 1
    resources:
        mem_mb=5000,
    conda:
        "../envs/environment.yaml"
    script:
        "../scripts/build_monthly_prices.py"


rule build_hydro_profile:
    params:
        hydro=config_provider("renewable", "hydro"),
        countries=config_provider("countries"),
        snapshots=config_provider("snapshots"),
        drop_leap_day=config_provider("enable", "drop_leap_day"),
    input:
        country_shapes=resources("country_shapes.geojson"),
        eia_hydro_generation="data/eia_hydro_annual_generation.csv",
        eia_hydro_capacity="data/eia_hydro_annual_capacity.csv",
        era5_runoff="data/era5-annual-runoff-per-country.csv",
        cutout=lambda w: CDIR
        + config_provider("renewable", "hydro", "cutout")(w)
        + ".nc",
    output:
        profile=resources("profile_hydro.nc"),
    log:
        logs("build_hydro_profile.log"),
    benchmark:
        benchmarks("build_hydro_profile")
    resources:
        mem_mb=5000,
    conda:
        "../envs/environment.yaml"
    script:
        "../scripts/build_hydro_profile.py"


rule build_line_rating:
    params:
        snapshots=config_provider("snapshots"),
        drop_leap_day=config_provider("enable", "drop_leap_day"),
    input:
        base_network=resources("networks/base.nc"),
        cutout=lambda w: CDIR
        + config_provider("lines", "dynamic_line_rating", "cutout")(w)
        + ".nc",
    output:
        output=resources("dlr.nc"),
    log:
        logs("build_line_rating.log"),
    benchmark:
        benchmarks("build_line_rating")
    threads: config["atlite"].get("nprocesses", 4)
    resources:
        mem_mb=config["atlite"].get("nprocesses", 4) * 1000,
    conda:
        "../envs/environment.yaml"
    script:
        "../scripts/build_line_rating.py"


rule build_transmission_projects:
    params:
        transmission_projects=config_provider("transmission_projects"),
        line_factor=config_provider("lines", "length_factor"),
        s_max_pu=config_provider("lines", "s_max_pu"),
    input:
        base_network=resources("networks/base.nc"),
        offshore_shapes=resources("offshore_shapes.geojson"),
        europe_shape=resources("europe_shape.geojson"),
        transmission_projects=lambda w: [
            "data/transmission_projects/" + name
            for name, include in config_provider("transmission_projects", "include")(
                w
            ).items()
            if include
        ],
    output:
        new_lines=resources("transmission_projects/new_lines.csv"),
        new_links=resources("transmission_projects/new_links.csv"),
        adjust_lines=resources("transmission_projects/adjust_lines.csv"),
        adjust_links=resources("transmission_projects/adjust_links.csv"),
        new_buses=resources("transmission_projects/new_buses.csv"),
    log:
        logs("build_transmission_projects.log"),
    benchmark:
        benchmarks("build_transmission_projects")
    resources:
        mem_mb=4000,
    threads: 1
    conda:
        "../envs/environment.yaml"
    script:
        "../scripts/build_transmission_projects.py"


rule add_transmission_projects_and_dlr:
    params:
        transmission_projects=config_provider("transmission_projects"),
        dlr=config_provider("lines", "dynamic_line_rating"),
        s_max_pu=config_provider("lines", "s_max_pu"),
    input:
        network=resources("networks/base.nc"),
        dlr=lambda w: (
            resources("dlr.nc")
            if config_provider("lines", "dynamic_line_rating", "activate")(w)
            else []
        ),
        transmission_projects=lambda w: (
            [
                resources("transmission_projects/new_buses.csv"),
                resources("transmission_projects/new_lines.csv"),
                resources("transmission_projects/new_links.csv"),
                resources("transmission_projects/adjust_lines.csv"),
                resources("transmission_projects/adjust_links.csv"),
            ]
            if config_provider("transmission_projects", "enable")(w)
            else []
        ),
    output:
        network=resources("networks/base_extended.nc"),
    log:
        logs("add_transmission_projects_and_dlr.log"),
    benchmark:
        benchmarks("add_transmission_projects_and_dlr")
    threads: 1
    resources:
        mem_mb=4000,
    conda:
        "../envs/environment.yaml"
    script:
        "../scripts/add_transmission_projects_and_dlr.py"


def input_profile_tech(w):
    return {
        f"profile_{tech}": resources(f"profile_{tech}.nc")
        for tech in config_provider("electricity", "renewable_carriers")(w)
    }


rule build_electricity_demand_base:
    params:
        distribution_key=config_provider("load", "distribution_key"),
    input:
        base_network=resources("networks/base_s.nc"),
        regions=resources("regions_onshore_base_s.geojson"),
        nuts3=resources("nuts3_shapes.geojson"),
        load=resources("electricity_demand.csv"),
    output:
        resources("electricity_demand_base_s.nc"),
    log:
        logs("build_electricity_demand_base_s.log"),
    benchmark:
        benchmarks("build_electricity_demand_base_s")
    resources:
        mem_mb=5000,
    conda:
        "../envs/environment.yaml"
    script:
        "../scripts/build_electricity_demand_base.py"


rule build_hac_features:
    params:
        snapshots=config_provider("snapshots"),
        drop_leap_day=config_provider("enable", "drop_leap_day"),
<<<<<<< HEAD
        transmission_projects=config_provider("transmission_projects"),
        update_gdp_pop=config_provider("pypsa_spain", "update_gdp_pop"),   #####
        electricity_demand=config_provider("pypsa_spain", "electricity_demand"),   #####
        update_elec_capacities=config_provider("pypsa_spain", "update_elec_capacities"),   #####
    input:
        unpack(input_profile_tech),
        unpack(input_conventional),
        unpack(input_gdp_pop_non_nuts3),
        base_network=resources("networks/base.nc"),
        line_rating=lambda w: (
            resources("networks/line_rating.nc")
            if config_provider("lines", "dynamic_line_rating", "activate")(w)
            else resources("networks/base.nc")
        ),
        transmission_projects=lambda w: (
            [
                resources("transmission_projects/new_buses.csv"),
                resources("transmission_projects/new_lines.csv"),
                resources("transmission_projects/new_links.csv"),
                resources("transmission_projects/adjust_lines.csv"),
                resources("transmission_projects/adjust_links.csv"),
            ]
            if config_provider("transmission_projects", "enable")(w)
            else []
        ),
        tech_costs=lambda w: resources(
            f"costs_{config_provider('costs', 'year')(w)}.csv"
        ),
        regions=resources("regions_onshore.geojson"),
        powerplants=resources("powerplants.csv"),
        hydro_capacities=ancient("data/hydro_capacities.csv"),
        unit_commitment="data/unit_commitment.csv",
        fuel_price=lambda w: (
            resources("monthly_fuel_price.csv")
            if config_provider("conventional", "dynamic_fuel_price")(w)
            else []
        ),
        load=resources("electricity_demand.csv"),
        nuts3_shapes=resources("nuts3_shapes.geojson"),
        nuts2_ES='data_ES/nuts/NUTS2_ES.geojson',
        dic_nuts='data_ES/dics/dic_nuts.yaml',
=======
        features=config_provider("clustering", "cluster_network", "hac_features"),
    input:
        cutout=lambda w: CDIR + config_provider("atlite", "default_cutout")(w) + ".nc",
        regions=resources("regions_onshore_base_s.geojson"),
>>>>>>> 9717cb07
    output:
        resources("hac_features.nc"),
    log:
        logs("build_hac_features.log"),
    benchmark:
        benchmarks("build_hac_features")
    threads: config["atlite"].get("nprocesses", 4)
    resources:
        mem_mb=10000,
    conda:
        "../envs/environment.yaml"
    script:
        "../scripts/build_hac_features.py"


rule simplify_network:
    params:
        simplify_network=config_provider("clustering", "simplify_network"),
        cluster_network=config_provider("clustering", "cluster_network"),
        aggregation_strategies=config_provider(
            "clustering", "aggregation_strategies", default={}
        ),
        p_max_pu=config_provider("links", "p_max_pu", default=1.0),
    input:
        network=resources("networks/base_extended.nc"),
        regions_onshore=resources("regions_onshore.geojson"),
        regions_offshore=resources("regions_offshore.geojson"),
    output:
        network=resources("networks/base_s.nc"),
        regions_onshore=resources("regions_onshore_base_s.geojson"),
        regions_offshore=resources("regions_offshore_base_s.geojson"),
        busmap=resources("busmap_base_s.csv"),
    log:
        logs("simplify_network.log"),
    benchmark:
        benchmarks("simplify_network_b")
    threads: 1
    resources:
        mem_mb=12000,
    conda:
        "../envs/environment.yaml"
    script:
        "../scripts/simplify_network.py"


# Optional input when using custom busmaps - Needs to be tailored to selected base_network
def input_cluster_network(w):
    if config_provider("enable", "custom_busmap", default=False)(w):
        base_network = config_provider("electricity", "base_network")(w)
        custom_busmap = f"data/busmaps/base_s_{w.clusters}_{base_network}.csv"
        return {"custom_busmap": custom_busmap}
    return {"custom_busmap": []}


rule cluster_network:
    params:
        cluster_network=config_provider("clustering", "cluster_network"),
        aggregation_strategies=config_provider(
            "clustering", "aggregation_strategies", default={}
        ),
        custom_busmap=config_provider("enable", "custom_busmap", default=False),
        focus_weights=config_provider("clustering", "focus_weights", default=None),
        renewable_carriers=config_provider("electricity", "renewable_carriers"),
        conventional_carriers=config_provider(
            "electricity", "conventional_carriers", default=[]
        ),
        max_hours=config_provider("electricity", "max_hours"),
        length_factor=config_provider("lines", "length_factor"),
    input:
        unpack(input_cluster_network),
        network=resources("networks/base_s.nc"),
        regions_onshore=resources("regions_onshore_base_s.geojson"),
        regions_offshore=resources("regions_offshore_base_s.geojson"),
        busmap=ancient(resources("busmap_base_s.csv")),
        hac_features=lambda w: (
            resources("hac_features.nc")
            if config_provider("clustering", "cluster_network", "algorithm")(w)
            == "hac"
            else []
        ),
        load=resources("electricity_demand_base_s.nc"),
    output:
        network=resources("networks/base_s_{clusters}.nc"),
        regions_onshore=resources("regions_onshore_base_s_{clusters}.geojson"),
        regions_offshore=resources("regions_offshore_base_s_{clusters}.geojson"),
        busmap=resources("busmap_base_s_{clusters}.csv"),
        linemap=resources("linemap_base_s_{clusters}.csv"),
    log:
        logs("cluster_network_base_s_{clusters}.log"),
    benchmark:
        benchmarks("cluster_network_base_s_{clusters}")
    threads: 1
    resources:
        mem_mb=10000,
    conda:
        "../envs/environment.yaml"
    script:
        "../scripts/cluster_network.py"


def input_profile_tech(w):
    return {
        f"profile_{tech}": resources(
            "profile_{clusters}_" + tech + ".nc"
            if tech != "hydro"
            else f"profile_{tech}.nc"
        )
        for tech in config_provider("electricity", "renewable_carriers")(w)
    }


def input_conventional(w):
    carriers = [
        *config_provider("electricity", "conventional_carriers")(w),
        *config_provider("electricity", "extendable_carriers", "Generator")(w),
    ]
    return {
        f"conventional_{carrier}_{attr}": fn
        for carrier, d in config_provider("conventional", default={})(w).items()
        if carrier in carriers
        for attr, fn in d.items()
        if str(fn).startswith("data/")
    }


rule add_electricity:
    params:
        line_length_factor=config_provider("lines", "length_factor"),
        link_length_factor=config_provider("links", "length_factor"),
        scaling_factor=config_provider("load", "scaling_factor"),
        countries=config_provider("countries"),
        snapshots=config_provider("snapshots"),
        renewable=config_provider("renewable"),
        electricity=config_provider("electricity"),
        conventional=config_provider("conventional"),
        costs=config_provider("costs"),
<<<<<<< HEAD
        interconnections=config_provider("pypsa_spain","interconnections"),   #####
=======
        foresight=config_provider("foresight"),
        drop_leap_day=config_provider("enable", "drop_leap_day"),
        consider_efficiency_classes=config_provider(
            "clustering", "consider_efficiency_classes"
        ),
        aggregation_strategies=config_provider("clustering", "aggregation_strategies"),
        exclude_carriers=config_provider("clustering", "exclude_carriers"),
>>>>>>> 9717cb07
    input:
        unpack(input_profile_tech),
        unpack(input_conventional),
        base_network=resources("networks/base_s_{clusters}.nc"),
        tech_costs=lambda w: resources(
            f"costs_{config_provider('costs', 'year')(w)}.csv"
        ),
        regions=resources("regions_onshore_base_s_{clusters}.geojson"),
        powerplants=resources("powerplants_s_{clusters}.csv"),
        hydro_capacities=ancient("data/hydro_capacities.csv"),
        unit_commitment="data/unit_commitment.csv",
        fuel_price=lambda w: (
            resources("monthly_fuel_price.csv")
            if config_provider("conventional", "dynamic_fuel_price")(w)
            else []
        ),
        load=resources("electricity_demand_base_s.nc"),
        busmap=resources("busmap_base_s_{clusters}.csv"),
    output:
        resources("networks/base_s_{clusters}_elec.nc"),
    log:
        logs("add_electricity_{clusters}.log"),
    benchmark:
        benchmarks("add_electricity_{clusters}")
    threads: 1
    resources:
        mem_mb=10000,
    conda:
        "../envs/environment.yaml"
    script:
        "../scripts/add_electricity.py"


rule prepare_network:
    params:
        time_resolution=config_provider("clustering", "temporal", "resolution_elec"),
        links=config_provider("links"),
        lines=config_provider("lines"),
        co2base=config_provider("electricity", "co2base"),
        co2limit_enable=config_provider("electricity", "co2limit_enable", default=False),
        co2limit=config_provider("electricity", "co2limit"),
        gaslimit_enable=config_provider("electricity", "gaslimit_enable", default=False),
        gaslimit=config_provider("electricity", "gaslimit"),
        max_hours=config_provider("electricity", "max_hours"),
        costs=config_provider("costs"),
        adjustments=config_provider("adjustments", "electricity"),
        autarky=config_provider("electricity", "autarky", default={}),
        drop_leap_day=config_provider("enable", "drop_leap_day"),
        transmission_limit=config_provider("electricity", "transmission_limit"),
    input:
        resources("networks/base_s_{clusters}_elec.nc"),
        tech_costs=lambda w: resources(
            f"costs_{config_provider('costs', 'year')(w)}.csv"
        ),
        co2_price=lambda w: resources("co2_price.csv") if "Ept" in w.opts else [],
    output:
        resources("networks/base_s_{clusters}_elec_{opts}.nc"),
    log:
        logs("prepare_network_base_s_{clusters}_elec_{opts}.log"),
    benchmark:
        benchmarks("prepare_network_base_s_{clusters}_elec_{opts}")
    threads: 1
    resources:
        mem_mb=4000,
    conda:
        "../envs/environment.yaml"
    script:
        "../scripts/prepare_network.py"


if config["electricity"]["base_network"] == "osm-raw":

    rule clean_osm_data:
        input:
            cables_way=expand(
                "data/osm-raw/{country}/cables_way.json",
                country=config_provider("countries"),
            ),
            lines_way=expand(
                "data/osm-raw/{country}/lines_way.json",
                country=config_provider("countries"),
            ),
            routes_relation=expand(
                "data/osm-raw/{country}/routes_relation.json",
                country=config_provider("countries"),
            ),
            substations_way=expand(
                "data/osm-raw/{country}/substations_way.json",
                country=config_provider("countries"),
            ),
            substations_relation=expand(
                "data/osm-raw/{country}/substations_relation.json",
                country=config_provider("countries"),
            ),
            offshore_shapes=resources("offshore_shapes.geojson"),
            country_shapes=resources("country_shapes.geojson"),
        output:
            substations=resources("osm-raw/clean/substations.geojson"),
            substations_polygon=resources("osm-raw/clean/substations_polygon.geojson"),
            converters_polygon=resources("osm-raw/clean/converters_polygon.geojson"),
            lines=resources("osm-raw/clean/lines.geojson"),
            links=resources("osm-raw/clean/links.geojson"),
        log:
            logs("clean_osm_data.log"),
        benchmark:
            benchmarks("clean_osm_data")
        threads: 1
        resources:
            mem_mb=4000,
        conda:
            "../envs/environment.yaml"
        script:
            "../scripts/clean_osm_data.py"


if config["electricity"]["base_network"] == "osm-raw":

    rule build_osm_network:
        params:
            countries=config_provider("countries"),
            voltages=config_provider("electricity", "voltages"),
            line_types=config_provider("lines", "types"),
        input:
            substations=resources("osm-raw/clean/substations.geojson"),
            substations_polygon=resources("osm-raw/clean/substations_polygon.geojson"),
            converters_polygon=resources("osm-raw/clean/converters_polygon.geojson"),
            lines=resources("osm-raw/clean/lines.geojson"),
            links=resources("osm-raw/clean/links.geojson"),
            country_shapes=resources("country_shapes.geojson"),
        output:
            lines=resources("osm-raw/build/lines.csv"),
            links=resources("osm-raw/build/links.csv"),
            converters=resources("osm-raw/build/converters.csv"),
            transformers=resources("osm-raw/build/transformers.csv"),
            substations=resources("osm-raw/build/buses.csv"),
            lines_geojson=resources("osm-raw/build/geojson/lines.geojson"),
            links_geojson=resources("osm-raw/build/geojson/links.geojson"),
            converters_geojson=resources("osm-raw/build/geojson/converters.geojson"),
            transformers_geojson=resources("osm-raw/build/geojson/transformers.geojson"),
            substations_geojson=resources("osm-raw/build/geojson/buses.geojson"),
            stations_polygon=resources("osm-raw/build/geojson/stations_polygon.geojson"),
            buses_polygon=resources("osm-raw/build/geojson/buses_polygon.geojson"),
        log:
            logs("build_osm_network.log"),
        benchmark:
            benchmarks("build_osm_network")
        threads: 1
        resources:
            mem_mb=4000,
        conda:
            "../envs/environment.yaml"
        script:
            "../scripts/build_osm_network.py"<|MERGE_RESOLUTION|>--- conflicted
+++ resolved
@@ -512,54 +512,10 @@
     params:
         snapshots=config_provider("snapshots"),
         drop_leap_day=config_provider("enable", "drop_leap_day"),
-<<<<<<< HEAD
-        transmission_projects=config_provider("transmission_projects"),
-        update_gdp_pop=config_provider("pypsa_spain", "update_gdp_pop"),   #####
-        electricity_demand=config_provider("pypsa_spain", "electricity_demand"),   #####
-        update_elec_capacities=config_provider("pypsa_spain", "update_elec_capacities"),   #####
-    input:
-        unpack(input_profile_tech),
-        unpack(input_conventional),
-        unpack(input_gdp_pop_non_nuts3),
-        base_network=resources("networks/base.nc"),
-        line_rating=lambda w: (
-            resources("networks/line_rating.nc")
-            if config_provider("lines", "dynamic_line_rating", "activate")(w)
-            else resources("networks/base.nc")
-        ),
-        transmission_projects=lambda w: (
-            [
-                resources("transmission_projects/new_buses.csv"),
-                resources("transmission_projects/new_lines.csv"),
-                resources("transmission_projects/new_links.csv"),
-                resources("transmission_projects/adjust_lines.csv"),
-                resources("transmission_projects/adjust_links.csv"),
-            ]
-            if config_provider("transmission_projects", "enable")(w)
-            else []
-        ),
-        tech_costs=lambda w: resources(
-            f"costs_{config_provider('costs', 'year')(w)}.csv"
-        ),
-        regions=resources("regions_onshore.geojson"),
-        powerplants=resources("powerplants.csv"),
-        hydro_capacities=ancient("data/hydro_capacities.csv"),
-        unit_commitment="data/unit_commitment.csv",
-        fuel_price=lambda w: (
-            resources("monthly_fuel_price.csv")
-            if config_provider("conventional", "dynamic_fuel_price")(w)
-            else []
-        ),
-        load=resources("electricity_demand.csv"),
-        nuts3_shapes=resources("nuts3_shapes.geojson"),
-        nuts2_ES='data_ES/nuts/NUTS2_ES.geojson',
-        dic_nuts='data_ES/dics/dic_nuts.yaml',
-=======
         features=config_provider("clustering", "cluster_network", "hac_features"),
     input:
         cutout=lambda w: CDIR + config_provider("atlite", "default_cutout")(w) + ".nc",
         regions=resources("regions_onshore_base_s.geojson"),
->>>>>>> 9717cb07
     output:
         resources("hac_features.nc"),
     log:
@@ -696,9 +652,6 @@
         electricity=config_provider("electricity"),
         conventional=config_provider("conventional"),
         costs=config_provider("costs"),
-<<<<<<< HEAD
-        interconnections=config_provider("pypsa_spain","interconnections"),   #####
-=======
         foresight=config_provider("foresight"),
         drop_leap_day=config_provider("enable", "drop_leap_day"),
         consider_efficiency_classes=config_provider(
@@ -706,7 +659,6 @@
         ),
         aggregation_strategies=config_provider("clustering", "aggregation_strategies"),
         exclude_carriers=config_provider("clustering", "exclude_carriers"),
->>>>>>> 9717cb07
     input:
         unpack(input_profile_tech),
         unpack(input_conventional),
