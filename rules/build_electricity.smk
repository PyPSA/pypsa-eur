# SPDX-FileCopyrightText: Contributors to PyPSA-Eur <https://github.com/pypsa/pypsa-eur>
#
# SPDX-License-Identifier: MIT


rule build_electricity_demand:
    params:
        snapshots=config_provider("snapshots"),
        drop_leap_day=config_provider("enable", "drop_leap_day"),
        countries=config_provider("countries"),
        load=config_provider("load"),
    input:
        reported=ancient("data/electricity_demand_raw.csv"),
        synthetic=lambda w: (
            ancient("data/load_synthetic_raw.csv")
            if config_provider("load", "supplement_synthetic")(w)
            else []
        ),
    output:
        resources("electricity_demand.csv"),
    log:
        logs("build_electricity_demand.log"),
    benchmark:
        benchmarks("build_electricity_demand")
    resources:
        mem_mb=5000,
    conda:
        "../envs/environment.yaml"
    script:
        "../scripts/build_electricity_demand.py"


rule build_powerplants:
    params:
        powerplants_filter=config_provider("electricity", "powerplants_filter"),
        custom_powerplants=config_provider("electricity", "custom_powerplants"),
        everywhere_powerplants=config_provider("electricity", "everywhere_powerplants"),
        countries=config_provider("countries"),
    input:
        network=resources("networks/base_s_{clusters}.nc"),
        custom_powerplants="data/custom_powerplants.csv",
    output:
        resources("powerplants_s_{clusters}.csv"),
    log:
        logs("build_powerplants_s_{clusters}.log"),
    benchmark:
        benchmarks("build_powerplants_s_{clusters}")
    threads: 1
    resources:
        mem_mb=7000,
    conda:
        "../envs/environment.yaml"
    script:
        "../scripts/build_powerplants.py"


def input_base_network(w):
    base_network = config_provider("electricity", "base_network")(w)
    osm_prebuilt_version = config_provider("electricity", "osm-prebuilt-version")(w)
    components = {"buses", "lines", "links", "converters", "transformers"}
    if base_network == "osm-raw":
        inputs = {c: resources(f"osm-raw/build/{c}.csv") for c in components}
    elif base_network == "tyndp-raw":
        inputs = {c: resources(f"tyndp-raw/build/{c}.csv") for c in components}
    elif base_network == "osm-prebuilt":
        inputs = {
            c: f"data/{base_network}/{osm_prebuilt_version}/{c}.csv" for c in components
        }
    elif base_network == "entsoegridkit":
        inputs = {c: f"data/{base_network}/{c}.csv" for c in components}
        inputs["parameter_corrections"] = "data/parameter_corrections.yaml"
        inputs["links_p_nom"] = "data/links_p_nom.csv"
    return inputs


rule base_network:
    params:
        countries=config_provider("countries"),
        snapshots=config_provider("snapshots"),
        drop_leap_day=config_provider("enable", "drop_leap_day"),
        lines=config_provider("lines"),
        links=config_provider("links"),
        transformers=config_provider("transformers"),
        clustering=config_provider("clustering", "mode"),
        admin_levels=config_provider("clustering", "administrative"),
    input:
        unpack(input_base_network),
        nuts3_shapes=resources("nuts3_shapes.geojson"),
        country_shapes=resources("country_shapes.geojson"),
        offshore_shapes=resources("offshore_shapes.geojson"),
        europe_shape=resources("europe_shape.geojson"),
    output:
        base_network=resources("networks/base.nc"),
        regions_onshore=resources("regions_onshore.geojson"),
        regions_offshore=resources("regions_offshore.geojson"),
        admin_shapes=resources("admin_shapes.geojson"),
    log:
        logs("base_network.log"),
    benchmark:
        benchmarks("base_network")
    threads: 4
    resources:
        mem_mb=1500,
    conda:
        "../envs/environment.yaml"
    script:
        "../scripts/base_network.py"


rule build_osm_boundaries:
    input:
        json="data/osm-boundaries/json/{country}_adm1.json",
        eez=ancient("data/eez/World_EEZ_v12_20231025_LR/eez_v12_lowres.gpkg"),
    output:
        boundary="data/osm-boundaries/build/{country}_adm1.geojson",
    log:
        "logs/build_osm_boundaries_{country}.log",
    threads: 1
    resources:
        mem_mb=1500,
    conda:
        "../envs/environment.yaml"
    script:
        "../scripts/build_osm_boundaries.py"


rule build_bidding_zones:
    params:
        countries=config_provider("countries"),
        remove_islands=config_provider(
            "clustering", "build_bidding_zones", "remove_islands"
        ),
        aggregate_to_tyndp=config_provider(
            "clustering", "build_bidding_zones", "aggregate_to_tyndp"
        ),
<<<<<<< HEAD
        base=config_provider("electricity", "base_network"),
=======
>>>>>>> 672ea94a
    input:
        bidding_zones_entsoepy="data/busshapes/bidding_zones_entsoepy.geojson",
        bidding_zones_electricitymaps="data/busshapes/bidding_zones_electricitymaps.geojson",
    output:
        file=resources("bidding_zones.geojson"),
    log:
        logs("build_bidding_zones.log"),
    threads: 1
    resources:
        mem_mb=1500,
    conda:
        "../envs/environment.yaml"
    script:
        "../scripts/build_bidding_zones.py"


rule build_shapes:
    params:
        config_provider("clustering", "mode"),
        countries=config_provider("countries"),
    input:
        eez=ancient("data/eez/World_EEZ_v12_20231025_LR/eez_v12_lowres.gpkg"),
        nuts3_2021="data/nuts/NUTS_RG_01M_2021_4326_LEVL_3.geojson",
        ba_adm1="data/osm-boundaries/build/BA_adm1.geojson",
        md_adm1="data/osm-boundaries/build/MD_adm1.geojson",
        ua_adm1="data/osm-boundaries/build/UA_adm1.geojson",
        xk_adm1="data/osm-boundaries/build/XK_adm1.geojson",
        nuts3_gdp="data/jrc-ardeco/ARDECO-SUVGDP.2021.table.csv",
        nuts3_pop="data/jrc-ardeco/ARDECO-SNPTD.2021.table.csv",
        bidding_zones=lambda w: (
            resources("bidding_zones.geojson")
            if config_provider("clustering", "mode")(w) == "administrative"
            else []
        ),
        other_gdp="data/bundle/GDP_per_capita_PPP_1990_2015_v2.nc",
        other_pop="data/bundle/ppp_2019_1km_Aggregated.tif",
    output:
        country_shapes=resources("country_shapes.geojson"),
        offshore_shapes=resources("offshore_shapes.geojson"),
        europe_shape=resources("europe_shape.geojson"),
        nuts3_shapes=resources("nuts3_shapes.geojson"),
    log:
        logs("build_shapes.log"),
    benchmark:
        benchmarks("build_shapes")
    threads: 1
    resources:
        mem_mb=1500,
    conda:
        "../envs/environment.yaml"
    script:
        "../scripts/build_shapes.py"


if config["enable"].get("build_cutout", False):

    rule build_cutout:
        params:
            cutouts=config_provider("atlite", "cutouts"),
        input:
            regions_onshore=resources("regions_onshore.geojson"),
            regions_offshore=resources("regions_offshore.geojson"),
        output:
            protected(CDIR.joinpath("{cutout}.nc").as_posix()),
        log:
            logs(CDIR.joinpath("build_cutout", "{cutout}.log").as_posix()),
        benchmark:
            Path("benchmarks").joinpath(CDIR, "build_cutout_{cutout}").as_posix()
        threads: config["atlite"].get("nprocesses", 4)
        resources:
            mem_mb=config["atlite"].get("nprocesses", 4) * 1000,
        conda:
            "../envs/environment.yaml"
        script:
            "../scripts/build_cutout.py"


rule build_ship_raster:
    input:
        ship_density="data/shipdensity_global.zip",
        cutout=lambda w: input_cutout(w),
    output:
        resources("shipdensity_raster.tif"),
    log:
        logs("build_ship_raster.log"),
    resources:
        mem_mb=5000,
    benchmark:
        benchmarks("build_ship_raster")
    conda:
        "../envs/environment.yaml"
    script:
        "../scripts/build_ship_raster.py"


rule determine_availability_matrix_MD_UA:
    params:
        renewable=config_provider("renewable"),
    input:
        copernicus="data/Copernicus_LC100_global_v3.0.1_2019-nrt_Discrete-Classification-map_EPSG-4326.tif",
        wdpa="data/WDPA.gpkg",
        wdpa_marine="data/WDPA_WDOECM_marine.gpkg",
        gebco=lambda w: (
            "data/bundle/gebco/GEBCO_2014_2D.nc"
            if config_provider("renewable", w.technology)(w).get("max_depth")
            else []
        ),
        ship_density=lambda w: (
            resources("shipdensity_raster.tif")
            if "ship_threshold" in config_provider("renewable", w.technology)(w).keys()
            else []
        ),
        country_shapes=resources("country_shapes.geojson"),
        offshore_shapes=resources("offshore_shapes.geojson"),
        regions=lambda w: (
            resources("regions_onshore_base_s_{clusters}.geojson")
            if w.technology in ("onwind", "solar", "solar-hsat")
            else resources("regions_offshore_base_s_{clusters}.geojson")
        ),
        cutout=lambda w: input_cutout(
            w, config_provider("renewable", w.technology, "cutout")(w)
        ),
    output:
        availability_matrix=resources(
            "availability_matrix_MD-UA_{clusters}_{technology}.nc"
        ),
    log:
        logs("determine_availability_matrix_MD_UA_{clusters}_{technology}.log"),
    benchmark:
        benchmarks("determine_availability_matrix_MD_UA_{clusters}_{technology}")
    threads: config["atlite"].get("nprocesses", 4)
    resources:
        mem_mb=config["atlite"].get("nprocesses", 4) * 5000,
    conda:
        "../envs/environment.yaml"
    script:
        "../scripts/determine_availability_matrix_MD_UA.py"


# Optional input when having Ukraine (UA) or Moldova (MD) in the countries list
def input_ua_md_availability_matrix(w):
    countries = set(config_provider("countries")(w))
    if {"UA", "MD"}.intersection(countries):
        return {
            "availability_matrix_MD_UA": resources(
                "availability_matrix_MD-UA_{clusters}_{technology}.nc"
            )
        }
    return {}


rule determine_availability_matrix:
    params:
        renewable=config_provider("renewable"),
    input:
        unpack(input_ua_md_availability_matrix),
        corine=ancient("data/bundle/corine/g250_clc06_V18_5.tif"),
        natura=lambda w: (
            "data/bundle/natura/natura.tiff"
            if config_provider("renewable", w.technology, "natura")(w)
            else []
        ),
        luisa=lambda w: (
            "data/LUISA_basemap_020321_50m.tif"
            if config_provider("renewable", w.technology, "luisa")(w)
            else []
        ),
        gebco=ancient(
            lambda w: (
                "data/bundle/gebco/GEBCO_2014_2D.nc"
                if (
                    config_provider("renewable", w.technology)(w).get("max_depth")
                    or config_provider("renewable", w.technology)(w).get("min_depth")
                )
                else []
            )
        ),
        ship_density=lambda w: (
            resources("shipdensity_raster.tif")
            if "ship_threshold" in config_provider("renewable", w.technology)(w).keys()
            else []
        ),
        country_shapes=resources("country_shapes.geojson"),
        offshore_shapes=resources("offshore_shapes.geojson"),
        regions=lambda w: (
            resources("regions_onshore_base_s_{clusters}.geojson")
            if w.technology in ("onwind", "solar", "solar-hsat")
            else resources("regions_offshore_base_s_{clusters}.geojson")
        ),
        cutout=lambda w: input_cutout(
            w, config_provider("renewable", w.technology, "cutout")(w)
        ),
    output:
        resources("availability_matrix_{clusters}_{technology}.nc"),
    log:
        logs("determine_availability_matrix_{clusters}_{technology}.log"),
    benchmark:
        benchmarks("determine_availability_matrix_{clusters}_{technology}")
    threads: config["atlite"].get("nprocesses", 4)
    resources:
        mem_mb=config["atlite"].get("nprocesses", 4) * 5000,
    conda:
        "../envs/environment.yaml"
    script:
        "../scripts/determine_availability_matrix.py"


rule build_renewable_profiles:
    params:
        snapshots=config_provider("snapshots"),
        drop_leap_day=config_provider("enable", "drop_leap_day"),
        renewable=config_provider("renewable"),
    input:
        availability_matrix=resources("availability_matrix_{clusters}_{technology}.nc"),
        offshore_shapes=resources("offshore_shapes.geojson"),
        distance_regions=resources("regions_onshore_base_s_{clusters}.geojson"),
        resource_regions=lambda w: (
            resources("regions_onshore_base_s_{clusters}.geojson")
            if w.technology in ("onwind", "solar", "solar-hsat")
            else resources("regions_offshore_base_s_{clusters}.geojson")
        ),
        cutout=lambda w: input_cutout(
            w, config_provider("renewable", w.technology, "cutout")(w)
        ),
    output:
        profile=resources("profile_{clusters}_{technology}.nc"),
        class_regions=resources("regions_by_class_{clusters}_{technology}.geojson"),
    log:
        logs("build_renewable_profile_{clusters}_{technology}.log"),
    benchmark:
        benchmarks("build_renewable_profile_{clusters}_{technology}")
    threads: config["atlite"].get("nprocesses", 4)
    resources:
        mem_mb=config["atlite"].get("nprocesses", 4) * 5000,
    wildcard_constraints:
        technology="(?!hydro).*",  # Any technology other than hydro
    conda:
        "../envs/environment.yaml"
    script:
        "../scripts/build_renewable_profiles.py"


rule build_monthly_prices:
    input:
        co2_price_raw="data/validation/emission-spot-primary-market-auction-report-2019-data.xls",
        fuel_price_raw="data/validation/energy-price-trends-xlsx-5619002.xlsx",
    output:
        co2_price=resources("co2_price.csv"),
        fuel_price=resources("monthly_fuel_price.csv"),
    log:
        logs("build_monthly_prices.log"),
    benchmark:
        benchmarks("build_monthly_prices")
    threads: 1
    resources:
        mem_mb=5000,
    conda:
        "../envs/environment.yaml"
    script:
        "../scripts/build_monthly_prices.py"


rule build_hydro_profile:
    params:
        hydro=config_provider("renewable", "hydro"),
        countries=config_provider("countries"),
        snapshots=config_provider("snapshots"),
        drop_leap_day=config_provider("enable", "drop_leap_day"),
    input:
        country_shapes=resources("country_shapes.geojson"),
        eia_hydro_generation="data/eia_hydro_annual_generation.csv",
        eia_hydro_capacity="data/eia_hydro_annual_capacity.csv",
        era5_runoff="data/bundle/era5-runoff-per-country.csv",
        cutout=lambda w: input_cutout(
            w, config_provider("renewable", "hydro", "cutout")(w)
        ),
    output:
        profile=resources("profile_hydro.nc"),
    log:
        logs("build_hydro_profile.log"),
    benchmark:
        benchmarks("build_hydro_profile")
    resources:
        mem_mb=5000,
    conda:
        "../envs/environment.yaml"
    script:
        "../scripts/build_hydro_profile.py"


rule build_line_rating:
    params:
        snapshots=config_provider("snapshots"),
        drop_leap_day=config_provider("enable", "drop_leap_day"),
    input:
        base_network=resources("networks/base.nc"),
        cutout=lambda w: input_cutout(
            w, config_provider("lines", "dynamic_line_rating", "cutout")(w)
        ),
    output:
        output=resources("dlr.nc"),
    log:
        logs("build_line_rating.log"),
    benchmark:
        benchmarks("build_line_rating")
    threads: config["atlite"].get("nprocesses", 4)
    resources:
        mem_mb=config["atlite"].get("nprocesses", 4) * 1000,
    conda:
        "../envs/environment.yaml"
    script:
        "../scripts/build_line_rating.py"


rule build_transmission_projects:
    params:
        transmission_projects=config_provider("transmission_projects"),
        line_factor=config_provider("lines", "length_factor"),
        s_max_pu=config_provider("lines", "s_max_pu"),
    input:
        base_network=resources("networks/base.nc"),
        offshore_shapes=resources("offshore_shapes.geojson"),
        europe_shape=resources("europe_shape.geojson"),
        transmission_projects=lambda w: [
            "data/transmission_projects/" + name
            for name, include in config_provider("transmission_projects", "include")(
                w
            ).items()
            if include
        ],
    output:
        new_lines=resources("transmission_projects/new_lines.csv"),
        new_links=resources("transmission_projects/new_links.csv"),
        adjust_lines=resources("transmission_projects/adjust_lines.csv"),
        adjust_links=resources("transmission_projects/adjust_links.csv"),
        new_buses=resources("transmission_projects/new_buses.csv"),
    log:
        logs("build_transmission_projects.log"),
    benchmark:
        benchmarks("build_transmission_projects")
    resources:
        mem_mb=4000,
    threads: 1
    conda:
        "../envs/environment.yaml"
    script:
        "../scripts/build_transmission_projects.py"


rule add_transmission_projects_and_dlr:
    params:
        transmission_projects=config_provider("transmission_projects"),
        dlr=config_provider("lines", "dynamic_line_rating"),
        s_max_pu=config_provider("lines", "s_max_pu"),
    input:
        network=resources("networks/base.nc"),
        dlr=lambda w: (
            resources("dlr.nc")
            if config_provider("lines", "dynamic_line_rating", "activate")(w)
            else []
        ),
        transmission_projects=lambda w: (
            [
                resources("transmission_projects/new_buses.csv"),
                resources("transmission_projects/new_lines.csv"),
                resources("transmission_projects/new_links.csv"),
                resources("transmission_projects/adjust_lines.csv"),
                resources("transmission_projects/adjust_links.csv"),
            ]
            if config_provider("transmission_projects", "enable")(w)
            else []
        ),
    output:
        network=resources("networks/base_extended.nc"),
    log:
        logs("add_transmission_projects_and_dlr.log"),
    benchmark:
        benchmarks("add_transmission_projects_and_dlr")
    threads: 1
    resources:
        mem_mb=4000,
    conda:
        "../envs/environment.yaml"
    script:
        "../scripts/add_transmission_projects_and_dlr.py"


def input_class_regions(w):
    return {
        f"class_regions_{tech}": resources(
            f"regions_by_class_{{clusters}}_{tech}.geojson"
        )
        for tech in set(config_provider("electricity", "renewable_carriers")(w))
        - {"hydro"}
    }


rule build_electricity_demand_base:
    params:
        distribution_key=config_provider("load", "distribution_key"),
    input:
        base_network=resources("networks/base_s.nc"),
        regions=resources("regions_onshore_base_s.geojson"),
        nuts3=resources("nuts3_shapes.geojson"),
        load=resources("electricity_demand.csv"),
    output:
        resources("electricity_demand_base_s.nc"),
    log:
        logs("build_electricity_demand_base_s.log"),
    benchmark:
        benchmarks("build_electricity_demand_base_s")
    resources:
        mem_mb=5000,
    conda:
        "../envs/environment.yaml"
    script:
        "../scripts/build_electricity_demand_base.py"


rule build_hac_features:
    params:
        snapshots=config_provider("snapshots"),
        drop_leap_day=config_provider("enable", "drop_leap_day"),
        features=config_provider("clustering", "cluster_network", "hac_features"),
    input:
        cutout=lambda w: input_cutout(w),
        regions=resources("regions_onshore_base_s.geojson"),
    output:
        resources("hac_features.nc"),
    log:
        logs("build_hac_features.log"),
    benchmark:
        benchmarks("build_hac_features")
    threads: config["atlite"].get("nprocesses", 4)
    resources:
        mem_mb=10000,
    conda:
        "../envs/environment.yaml"
    script:
        "../scripts/build_hac_features.py"


rule simplify_network:
    params:
        countries=config_provider("countries"),
        mode=config_provider("clustering", "mode"),
        administrative=config_provider("clustering", "administrative"),
        simplify_network=config_provider("clustering", "simplify_network"),
        cluster_network=config_provider("clustering", "cluster_network"),
        aggregation_strategies=config_provider(
            "clustering", "aggregation_strategies", default={}
        ),
        p_max_pu=config_provider("links", "p_max_pu", default=1.0),
        p_min_pu=config_provider("links", "p_min_pu", default=-1.0),
    input:
        network=resources("networks/base_extended.nc"),
        regions_onshore=resources("regions_onshore.geojson"),
        regions_offshore=resources("regions_offshore.geojson"),
        admin_shapes=resources("admin_shapes.geojson"),
    output:
        network=resources("networks/base_s.nc"),
        regions_onshore=resources("regions_onshore_base_s.geojson"),
        regions_offshore=resources("regions_offshore_base_s.geojson"),
        busmap=resources("busmap_base_s.csv"),
    log:
        logs("simplify_network.log"),
    benchmark:
        benchmarks("simplify_network_b")
    threads: 1
    resources:
        mem_mb=12000,
    conda:
        "../envs/environment.yaml"
    script:
        "../scripts/simplify_network.py"


# Optional input when using custom busmaps - Needs to be tailored to selected base_network
def input_custom_busmap(w):

    custom_busmap = []
    custom_busshapes = []

    mode = config_provider("clustering", "mode", default="busmap")(w)

    if mode == "custom_busmap":
        base_network = config_provider("electricity", "base_network")(w)
        custom_busmap = f"data/busmaps/base_s_{w.clusters}_{base_network}.csv"

    if mode == "custom_busshapes":
        base_network = config_provider("electricity", "base_network")(w)
        custom_busshapes = f"data/busshapes/base_s_{w.clusters}_{base_network}.geojson"

    return {
        "custom_busmap": custom_busmap,
        "custom_busshapes": custom_busshapes,
    }


rule cluster_network:
    params:
        countries=config_provider("countries"),
        mode=config_provider("clustering", "mode"),
        administrative=config_provider("clustering", "administrative"),
        cluster_network=config_provider("clustering", "cluster_network"),
        aggregation_strategies=config_provider(
            "clustering", "aggregation_strategies", default={}
        ),
        focus_weights=config_provider("clustering", "focus_weights", default=None),
        renewable_carriers=config_provider("electricity", "renewable_carriers"),
        conventional_carriers=config_provider(
            "electricity", "conventional_carriers", default=[]
        ),
        max_hours=config_provider("electricity", "max_hours"),
        length_factor=config_provider("lines", "length_factor"),
        cluster_mode=config_provider("clustering", "mode"),
        copperplate_regions=config_provider("clustering", "copperplate_regions"),
<<<<<<< HEAD
        base=config_provider("electricity", "base_network"),
=======
>>>>>>> 672ea94a
    input:
        unpack(input_custom_busmap),
        network=resources("networks/base_s.nc"),
        admin_shapes=resources("admin_shapes.geojson"),
        bidding_zones=lambda w: (
            resources("bidding_zones.geojson")
            if config_provider("clustering", "mode")(w) == "administrative"
            else []
        ),
        regions_onshore=resources("regions_onshore_base_s.geojson"),
        regions_offshore=resources("regions_offshore_base_s.geojson"),
        hac_features=lambda w: (
            resources("hac_features.nc")
            if config_provider("clustering", "cluster_network", "algorithm")(w)
            == "hac"
            else []
        ),
        load=resources("electricity_demand_base_s.nc"),
    output:
        network=resources("networks/base_s_{clusters}.nc"),
        regions_onshore=resources("regions_onshore_base_s_{clusters}.geojson"),
        regions_offshore=resources("regions_offshore_base_s_{clusters}.geojson"),
        busmap=resources("busmap_base_s_{clusters}.csv"),
        linemap=resources("linemap_base_s_{clusters}.csv"),
    log:
        logs("cluster_network_base_s_{clusters}.log"),
    benchmark:
        benchmarks("cluster_network_base_s_{clusters}")
    threads: 1
    resources:
        mem_mb=10000,
    conda:
        "../envs/environment.yaml"
    script:
        "../scripts/cluster_network.py"


def input_profile_tech(w):
    return {
        f"profile_{tech}": resources(
            "profile_{clusters}_" + tech + ".nc"
            if tech != "hydro"
            else f"profile_{tech}.nc"
        )
        for tech in config_provider("electricity", "renewable_carriers")(w)
    }


def input_conventional(w):
    carriers = [
        *config_provider("electricity", "conventional_carriers")(w),
        *config_provider("electricity", "extendable_carriers", "Generator")(w),
    ]
    return {
        f"conventional_{carrier}_{attr}": fn
        for carrier, d in config_provider("conventional", default={})(w).items()
        if carrier in carriers
        for attr, fn in d.items()
        if str(fn).startswith("data/")
    }


rule add_electricity:
    params:
        line_length_factor=config_provider("lines", "length_factor"),
        link_length_factor=config_provider("links", "length_factor"),
        scaling_factor=config_provider("load", "scaling_factor"),
        countries=config_provider("countries"),
        snapshots=config_provider("snapshots"),
        renewable=config_provider("renewable"),
        electricity=config_provider("electricity"),
        conventional=config_provider("conventional"),
        costs=config_provider("costs"),
        foresight=config_provider("foresight"),
        drop_leap_day=config_provider("enable", "drop_leap_day"),
        consider_efficiency_classes=config_provider(
            "clustering", "consider_efficiency_classes"
        ),
        aggregation_strategies=config_provider("clustering", "aggregation_strategies"),
        exclude_carriers=config_provider("clustering", "exclude_carriers"),
    input:
        unpack(input_profile_tech),
        unpack(input_class_regions),
        unpack(input_conventional),
        base_network=resources("networks/base_s_{clusters}.nc"),
        tech_costs=lambda w: resources(
            f"costs_{config_provider('costs', 'year')(w)}.csv"
        ),
        regions=resources("regions_onshore_base_s_{clusters}.geojson"),
        powerplants=resources("powerplants_s_{clusters}.csv"),
        hydro_capacities=ancient("data/hydro_capacities.csv"),
        unit_commitment="data/unit_commitment.csv",
        fuel_price=lambda w: (
            resources("monthly_fuel_price.csv")
            if config_provider("conventional", "dynamic_fuel_price")(w)
            else []
        ),
        load=resources("electricity_demand_base_s.nc"),
        busmap=resources("busmap_base_s_{clusters}.csv"),
    output:
        resources("networks/base_s_{clusters}_elec.nc"),
    log:
        logs("add_electricity_{clusters}.log"),
    benchmark:
        benchmarks("add_electricity_{clusters}")
    threads: 1
    resources:
        mem_mb=10000,
    conda:
        "../envs/environment.yaml"
    script:
        "../scripts/add_electricity.py"


rule prepare_network:
    params:
        time_resolution=config_provider("clustering", "temporal", "resolution_elec"),
        links=config_provider("links"),
        lines=config_provider("lines"),
        co2base=config_provider("electricity", "co2base"),
        co2limit_enable=config_provider("electricity", "co2limit_enable", default=False),
        co2limit=config_provider("electricity", "co2limit"),
        gaslimit_enable=config_provider("electricity", "gaslimit_enable", default=False),
        gaslimit=config_provider("electricity", "gaslimit"),
        max_hours=config_provider("electricity", "max_hours"),
        costs=config_provider("costs"),
        adjustments=config_provider("adjustments", "electricity"),
        autarky=config_provider("electricity", "autarky", default={}),
        drop_leap_day=config_provider("enable", "drop_leap_day"),
        transmission_limit=config_provider("electricity", "transmission_limit"),
    input:
        resources("networks/base_s_{clusters}_elec.nc"),
        tech_costs=lambda w: resources(
            f"costs_{config_provider('costs', 'year')(w)}.csv"
        ),
        co2_price=lambda w: resources("co2_price.csv") if "Ept" in w.opts else [],
    output:
        resources("networks/base_s_{clusters}_elec_{opts}.nc"),
    log:
        logs("prepare_network_base_s_{clusters}_elec_{opts}.log"),
    benchmark:
        benchmarks("prepare_network_base_s_{clusters}_elec_{opts}")
    threads: 1
    resources:
        mem_mb=4000,
    conda:
        "../envs/environment.yaml"
    script:
        "../scripts/prepare_network.py"


if lambda w: config_provider("electricity", "base_network")(w) == "osm-raw":

    rule clean_osm_data:
        input:
            cables_way=expand(
                "data/osm-raw/{country}/cables_way.json",
                country=config_provider("countries"),
            ),
            lines_way=expand(
                "data/osm-raw/{country}/lines_way.json",
                country=config_provider("countries"),
            ),
            routes_relation=expand(
                "data/osm-raw/{country}/routes_relation.json",
                country=config_provider("countries"),
            ),
            substations_way=expand(
                "data/osm-raw/{country}/substations_way.json",
                country=config_provider("countries"),
            ),
            substations_relation=expand(
                "data/osm-raw/{country}/substations_relation.json",
                country=config_provider("countries"),
            ),
            offshore_shapes=resources("offshore_shapes.geojson"),
            country_shapes=resources("country_shapes.geojson"),
        output:
            substations=resources("osm-raw/clean/substations.geojson"),
            substations_polygon=resources("osm-raw/clean/substations_polygon.geojson"),
            converters_polygon=resources("osm-raw/clean/converters_polygon.geojson"),
            lines=resources("osm-raw/clean/lines.geojson"),
            links=resources("osm-raw/clean/links.geojson"),
        log:
            logs("clean_osm_data.log"),
        benchmark:
            benchmarks("clean_osm_data")
        threads: 1
        resources:
            mem_mb=4000,
        conda:
            "../envs/environment.yaml"
        script:
            "../scripts/clean_osm_data.py"


if lambda w: config_provider("electricity", "base_network")(w) == "osm-raw":

    rule build_osm_network:
        params:
            countries=config_provider("countries"),
            voltages=config_provider("electricity", "voltages"),
            line_types=config_provider("lines", "types"),
        input:
            substations=resources("osm-raw/clean/substations.geojson"),
            substations_polygon=resources("osm-raw/clean/substations_polygon.geojson"),
            converters_polygon=resources("osm-raw/clean/converters_polygon.geojson"),
            lines=resources("osm-raw/clean/lines.geojson"),
            links=resources("osm-raw/clean/links.geojson"),
            country_shapes=resources("country_shapes.geojson"),
        output:
            lines=resources("osm-raw/build/lines.csv"),
            links=resources("osm-raw/build/links.csv"),
            converters=resources("osm-raw/build/converters.csv"),
            transformers=resources("osm-raw/build/transformers.csv"),
            substations=resources("osm-raw/build/buses.csv"),
            lines_geojson=resources("osm-raw/build/geojson/lines.geojson"),
            links_geojson=resources("osm-raw/build/geojson/links.geojson"),
            converters_geojson=resources("osm-raw/build/geojson/converters.geojson"),
            transformers_geojson=resources("osm-raw/build/geojson/transformers.geojson"),
            substations_geojson=resources("osm-raw/build/geojson/buses.geojson"),
            stations_polygon=resources("osm-raw/build/geojson/stations_polygon.geojson"),
            buses_polygon=resources("osm-raw/build/geojson/buses_polygon.geojson"),
        log:
            logs("build_osm_network.log"),
        benchmark:
            benchmarks("build_osm_network")
        threads: 1
        resources:
            mem_mb=4000,
        conda:
            "../envs/environment.yaml"
        script:
            "../scripts/build_osm_network.py"


if lambda w: config_provider("electricity", "base_network")(w) == "tyndp-raw":

    rule build_tyndp_network:
        params:
            countries=config_provider("countries"),
        input:
            reference_grid="data/tyndp_2024_bundle/Line data/ReferenceGrid_Electricity.xlsx",
            buses="data/tyndp_2024_bundle/Nodes/LIST OF NODES.xlsx",
            bidding_shapes=resources("bidding_zones.geojson"),
        output:
            lines=resources("tyndp-raw/build/lines.csv"),
            links=resources("tyndp-raw/build/links.csv"),
            converters=resources("tyndp-raw/build/converters.csv"),
            transformers=resources("tyndp-raw/build/transformers.csv"),
            substations=resources("tyndp-raw/build/buses.csv"),
            substations_h2=resources("tyndp-raw/build/buses_h2.csv"),
            lines_geojson=resources("tyndp-raw/build/geojson/lines.geojson"),
            links_geojson=resources("tyndp-raw/build/geojson/links.geojson"),
            converters_geojson=resources("tyndp-raw/build/geojson/converters.geojson"),
            transformers_geojson=resources(
                "tyndp-raw/build/geojson/transformers.geojson"
            ),
            substations_geojson=resources("tyndp-raw/build/geojson/buses.geojson"),
            substations_h2_geojson=resources("tyndp-raw/build/geojson/buses_h2.geojson"),
        log:
            logs("build_tyndp_network.log"),
        benchmark:
            benchmarks("build_tyndp_network")
        threads: 1
        resources:
            mem_mb=4000,
        conda:
            "../envs/environment.yaml"
        script:
            "../scripts/build_tyndp_network.py"<|MERGE_RESOLUTION|>--- conflicted
+++ resolved
@@ -133,10 +133,6 @@
         aggregate_to_tyndp=config_provider(
             "clustering", "build_bidding_zones", "aggregate_to_tyndp"
         ),
-<<<<<<< HEAD
-        base=config_provider("electricity", "base_network"),
-=======
->>>>>>> 672ea94a
     input:
         bidding_zones_entsoepy="data/busshapes/bidding_zones_entsoepy.geojson",
         bidding_zones_electricitymaps="data/busshapes/bidding_zones_electricitymaps.geojson",
@@ -654,10 +650,6 @@
         length_factor=config_provider("lines", "length_factor"),
         cluster_mode=config_provider("clustering", "mode"),
         copperplate_regions=config_provider("clustering", "copperplate_regions"),
-<<<<<<< HEAD
-        base=config_provider("electricity", "base_network"),
-=======
->>>>>>> 672ea94a
     input:
         unpack(input_custom_busmap),
         network=resources("networks/base_s.nc"),
