# SPDX-FileCopyrightText: : 2023-2024 The PyPSA-Eur Authors
#
# SPDX-License-Identifier: MIT


rule build_electricity_demand:
    params:
        snapshots=config_provider("snapshots"),
        drop_leap_day=config_provider("enable", "drop_leap_day"),
        countries=config_provider("countries"),
        load=config_provider("load"),
    input:
        reported=ancient("data/electricity_demand_raw.csv"),
        synthetic=lambda w: (
            ancient("data/load_synthetic_raw.csv")
            if config_provider("load", "supplement_synthetic")(w)
            else []
        ),
    output:
        resources("electricity_demand.csv"),
    log:
        logs("build_electricity_demand.log"),
    resources:
        mem_mb=5000,
    conda:
        "../envs/environment.yaml"
    script:
        "../scripts/build_electricity_demand.py"


rule build_powerplants:
    params:
        powerplants_filter=config_provider("electricity", "powerplants_filter"),
        custom_powerplants=config_provider("electricity", "custom_powerplants"),
        everywhere_powerplants=config_provider("electricity", "everywhere_powerplants"),
        countries=config_provider("countries"),
    input:
        base_network=resources("networks/base.nc"),
        custom_powerplants="data/custom_powerplants.csv",
    output:
        resources("powerplants.csv"),
    log:
        logs("build_powerplants.log"),
    threads: 1
    resources:
        mem_mb=7000,
    conda:
        "../envs/environment.yaml"
    script:
        "../scripts/build_powerplants.py"


rule base_network:
    params:
        countries=config_provider("countries"),
        snapshots=config_provider("snapshots"),
        drop_leap_day=config_provider("enable", "drop_leap_day"),
        lines=config_provider("lines"),
        links=config_provider("links"),
        transformers=config_provider("transformers"),
    input:
        eg_buses="data/entsoegridkit/buses.csv",
        eg_lines="data/entsoegridkit/lines.csv",
        eg_links="data/entsoegridkit/links.csv",
        eg_converters="data/entsoegridkit/converters.csv",
        eg_transformers="data/entsoegridkit/transformers.csv",
        parameter_corrections="data/parameter_corrections.yaml",
        links_p_nom="data/links_p_nom.csv",
        links_tyndp="data/links_tyndp.csv",
        country_shapes=resources("country_shapes.geojson"),
        offshore_shapes=resources("offshore_shapes.geojson"),
        europe_shape=resources("europe_shape.geojson"),
    output:
        base_network=resources("networks/base.nc"),
        regions_onshore=resources("regions_onshore.geojson"),
        regions_offshore=resources("regions_offshore.geojson"),
    log:
        logs("base_network.log"),
    benchmark:
        benchmarks("base_network")
    threads: 1
    resources:
        mem_mb=1500,
    conda:
        "../envs/environment.yaml"
    script:
        "../scripts/base_network.py"


rule build_shapes:
    params:
        countries=config_provider("countries"),
    input:
        naturalearth=ancient("data/naturalearth/ne_10m_admin_0_countries_deu.shp"),
        eez=ancient("data/eez/World_EEZ_v12_20231025_LR/eez_v12_lowres.gpkg"),
        nuts3=ancient("data/bundle/NUTS_2013_60M_SH/data/NUTS_RG_60M_2013.shp"),
        nuts3pop=ancient("data/bundle/nama_10r_3popgdp.tsv.gz"),
        nuts3gdp=ancient("data/bundle/nama_10r_3gdp.tsv.gz"),
        ch_cantons=ancient("data/ch_cantons.csv"),
        ch_popgdp=ancient("data/bundle/je-e-21.03.02.xls"),
    output:
        country_shapes=resources("country_shapes.geojson"),
        offshore_shapes=resources("offshore_shapes.geojson"),
        europe_shape=resources("europe_shape.geojson"),
        nuts3_shapes=resources("nuts3_shapes.geojson"),
    log:
        logs("build_shapes.log"),
    threads: 1
    resources:
        mem_mb=1500,
    conda:
        "../envs/environment.yaml"
    script:
        "../scripts/build_shapes.py"


if config["enable"].get("build_cutout", False):

    rule build_cutout:
        params:
            snapshots=config_provider("snapshots"),
            cutouts=config_provider("atlite", "cutouts"),
        input:
            regions_onshore=resources("regions_onshore.geojson"),
            regions_offshore=resources("regions_offshore.geojson"),
        output:
            protected("cutouts/" + CDIR + "{cutout}.nc"),
        log:
            logs(CDIR + "build_cutout/{cutout}.log"),
        benchmark:
            "benchmarks/" + CDIR + "build_cutout_{cutout}"
        threads: config["atlite"].get("nprocesses", 4)
        resources:
            mem_mb=config["atlite"].get("nprocesses", 4) * 1000,
        conda:
            "../envs/environment.yaml"
        script:
            "../scripts/build_cutout.py"


rule build_ship_raster:
    input:
        ship_density="data/shipdensity_global.zip",
        cutout=lambda w: "cutouts/"
        + CDIR
        + config_provider("atlite", "default_cutout")(w)
        + ".nc",
    output:
        resources("shipdensity_raster.tif"),
    log:
        logs("build_ship_raster.log"),
    resources:
        mem_mb=5000,
    benchmark:
        benchmarks("build_ship_raster")
    conda:
        "../envs/environment.yaml"
    script:
        "../scripts/build_ship_raster.py"


rule determine_availability_matrix_MD_UA:
    input:
        copernicus="data/Copernicus_LC100_global_v3.0.1_2019-nrt_Discrete-Classification-map_EPSG-4326.tif",
        wdpa="data/WDPA.gpkg",
        wdpa_marine="data/WDPA_WDOECM_marine.gpkg",
        gebco=lambda w: (
            "data/bundle/gebco/GEBCO_2014_2D.nc"
            if config_provider("renewable", w.technology)(w).get("max_depth")
            else []
        ),
        ship_density=lambda w: (
            resources("shipdensity_raster.tif")
            if "ship_threshold" in config_provider("renewable", w.technology)(w).keys()
            else []
        ),
        country_shapes=resources("country_shapes.geojson"),
        offshore_shapes=resources("offshore_shapes.geojson"),
        regions=lambda w: (
            resources("regions_onshore.geojson")
            if w.technology in ("onwind", "solar", "solar-hsat")
            else resources("regions_offshore.geojson")
        ),
        cutout=lambda w: "cutouts/"
        + CDIR
        + config_provider("renewable", w.technology, "cutout")(w)
        + ".nc",
    output:
        availability_matrix=resources("availability_matrix_MD-UA_{technology}.nc"),
    log:
        logs("determine_availability_matrix_MD_UA_{technology}.log"),
    threads: config["atlite"].get("nprocesses", 4)
    resources:
        mem_mb=config["atlite"].get("nprocesses", 4) * 5000,
    conda:
        "../envs/environment.yaml"
    script:
        "../scripts/determine_availability_matrix_MD_UA.py"


# Optional input when having Ukraine (UA) or Moldova (MD) in the countries list
def input_ua_md_availability_matrix(w):
    countries = set(config_provider("countries")(w))
    if {"UA", "MD"}.intersection(countries):
        return {
            "availability_matrix_MD_UA": resources(
                "availability_matrix_MD-UA_{technology}.nc"
            )
        }
    return {}


rule build_renewable_profiles:
    params:
        snapshots=config_provider("snapshots"),
        drop_leap_day=config_provider("enable", "drop_leap_day"),
        renewable=config_provider("renewable"),
    input:
        unpack(input_ua_md_availability_matrix),
        base_network=resources("networks/base.nc"),
        corine=ancient("data/bundle/corine/g250_clc06_V18_5.tif"),
        natura=lambda w: (
            "data/bundle/natura/natura.tiff"
            if config_provider("renewable", w.technology, "natura")(w)
            else []
        ),
        luisa=lambda w: (
            "data/LUISA_basemap_020321_50m.tif"
            if config_provider("renewable", w.technology, "luisa")(w)
            else []
        ),
        gebco=ancient(
            lambda w: (
                "data/bundle/gebco/GEBCO_2014_2D.nc"
                if (
                    config_provider("renewable", w.technology)(w).get("max_depth")
                    or config_provider("renewable", w.technology)(w).get("min_depth")
                )
                else []
            )
        ),
        ship_density=lambda w: (
            resources("shipdensity_raster.tif")
            if "ship_threshold" in config_provider("renewable", w.technology)(w).keys()
            else []
        ),
        country_shapes=resources("country_shapes.geojson"),
        offshore_shapes=resources("offshore_shapes.geojson"),
        regions=lambda w: (
            resources("regions_onshore.geojson")
            if w.technology in ("onwind", "solar", "solar-hsat")
            else resources("regions_offshore.geojson")
        ),
        cutout=lambda w: "cutouts/"
        + CDIR
        + config_provider("renewable", w.technology, "cutout")(w)
        + ".nc",
    output:
        profile=resources("profile_{technology}.nc"),
    log:
        logs("build_renewable_profile_{technology}.log"),
    benchmark:
        benchmarks("build_renewable_profiles_{technology}")
    threads: config["atlite"].get("nprocesses", 4)
    resources:
        mem_mb=config["atlite"].get("nprocesses", 4) * 5000,
    wildcard_constraints:
        technology="(?!hydro).*",  # Any technology other than hydro
    conda:
        "../envs/environment.yaml"
    script:
        "../scripts/build_renewable_profiles.py"


rule build_monthly_prices:
    input:
        co2_price_raw="data/validation/emission-spot-primary-market-auction-report-2019-data.xls",
        fuel_price_raw="data/validation/energy-price-trends-xlsx-5619002.xlsx",
    output:
        co2_price=resources("co2_price.csv"),
        fuel_price=resources("monthly_fuel_price.csv"),
    log:
        logs("build_monthly_prices.log"),
    threads: 1
    resources:
        mem_mb=5000,
    conda:
        "../envs/environment.yaml"
    script:
        "../scripts/build_monthly_prices.py"


rule build_hydro_profile:
    params:
        hydro=config_provider("renewable", "hydro"),
        countries=config_provider("countries"),
        snapshots=config_provider("snapshots"),
        drop_leap_day=config_provider("enable", "drop_leap_day"),
    input:
        country_shapes=resources("country_shapes.geojson"),
        eia_hydro_generation="data/eia_hydro_annual_generation.csv",
        eia_hydro_capacity="data/eia_hydro_annual_capacity.csv",
        era5_runoff="data/era5-annual-runoff-per-country.csv",
        cutout=lambda w: f"cutouts/"
        + CDIR
        + config_provider("renewable", "hydro", "cutout")(w)
        + ".nc",
    output:
        profile=resources("profile_hydro.nc"),
    log:
        logs("build_hydro_profile.log"),
    resources:
        mem_mb=5000,
    conda:
        "../envs/environment.yaml"
    script:
        "../scripts/build_hydro_profile.py"


rule build_line_rating:
    params:
        snapshots=config_provider("snapshots"),
        drop_leap_day=config_provider("enable", "drop_leap_day"),
    input:
        base_network=resources("networks/base.nc"),
        cutout=lambda w: "cutouts/"
        + CDIR
        + config_provider("lines", "dynamic_line_rating", "cutout")(w)
        + ".nc",
    output:
        output=resources("networks/line_rating.nc"),
    log:
        logs("build_line_rating.log"),
    benchmark:
        benchmarks("build_line_rating")
    threads: config["atlite"].get("nprocesses", 4)
    resources:
        mem_mb=config["atlite"].get("nprocesses", 4) * 1000,
    conda:
        "../envs/environment.yaml"
    script:
        "../scripts/build_line_rating.py"


<<<<<<< HEAD
    rule build_line_rating:
        input:
            base_network=RESOURCES + "networks/base.nc",
            cutout="cutouts/"
            + CDIR
            + config["lines"]["dynamic_line_rating"]["cutout"]
            + ".nc",
        output:
            output=RESOURCES + "networks/line_rating.nc",
        log:
            LOGS + "build_line_rating.log",
        benchmark:
            BENCHMARKS + "build_line_rating"
        threads: ATLITE_NPROCESSES
        resources:
            mem_mb=ATLITE_NPROCESSES * 2500,
        conda:
            "../envs/environment.yaml"
        script:
            "../scripts/build_line_rating.py"
=======
def input_profile_tech(w):
    return {
        f"profile_{tech}": resources(f"profile_{tech}.nc")
        for tech in config_provider("electricity", "renewable_carriers")(w)
    }


def input_conventional(w):
    return {
        f"conventional_{carrier}_{attr}": fn
        for carrier, d in config_provider("conventional", default={None: {}})(w).items()
        if carrier in config_provider("electricity", "conventional_carriers")(w)
        for attr, fn in d.items()
        if str(fn).startswith("data/")
    }


# Optional input when having Ukraine (UA) or Moldova (MD) in the countries list
def input_gdp_pop_non_nuts3(w):
    countries = set(config_provider("countries")(w))
    if {"UA", "MD"}.intersection(countries):
        return {"gdp_pop_non_nuts3": resources("gdp_pop_non_nuts3.geojson")}
    return {}


rule build_gdp_pop_non_nuts3:
    params:
        countries=config_provider("countries"),
    input:
        base_network=resources("networks/base.nc"),
        regions=resources("regions_onshore.geojson"),
        gdp_non_nuts3="data/bundle/GDP_per_capita_PPP_1990_2015_v2.nc",
        pop_non_nuts3="data/bundle/ppp_2013_1km_Aggregated.tif",
    output:
        resources("gdp_pop_non_nuts3.geojson"),
    log:
        logs("build_gdp_pop_non_nuts3.log"),
    benchmark:
        benchmarks("build_gdp_pop_non_nuts3")
    threads: 1
    resources:
        mem_mb=8000,
    conda:
        "../envs/environment.yaml"
    script:
        "../scripts/build_gdp_pop_non_nuts3.py"
>>>>>>> f72afe7d


rule add_electricity:
    params:
        length_factor=config_provider("lines", "length_factor"),
        scaling_factor=config_provider("load", "scaling_factor"),
        countries=config_provider("countries"),
        snapshots=config_provider("snapshots"),
        renewable=config_provider("renewable"),
        electricity=config_provider("electricity"),
        conventional=config_provider("conventional"),
        costs=config_provider("costs"),
        foresight=config_provider("foresight"),
        drop_leap_day=config_provider("enable", "drop_leap_day"),
    input:
        unpack(input_profile_tech),
        unpack(input_conventional),
        unpack(input_gdp_pop_non_nuts3),
        base_network=resources("networks/base.nc"),
        line_rating=lambda w: (
            resources("networks/line_rating.nc")
            if config_provider("lines", "dynamic_line_rating", "activate")(w)
            else resources("networks/base.nc")
        ),
        tech_costs=lambda w: resources(
            f"costs_{config_provider('costs', 'year')(w)}.csv"
        ),
        regions=resources("regions_onshore.geojson"),
        powerplants=resources("powerplants.csv"),
        hydro_capacities=ancient("data/hydro_capacities.csv"),
        geth_hydro_capacities="data/geth2015_hydro_capacities.csv",
        unit_commitment="data/unit_commitment.csv",
        fuel_price=lambda w: (
            resources("monthly_fuel_price.csv")
            if config_provider("conventional", "dynamic_fuel_price")(w)
            else []
        ),
        load=resources("electricity_demand.csv"),
        nuts3_shapes=resources("nuts3_shapes.geojson"),
    output:
        resources("networks/elec.nc"),
    log:
        logs("add_electricity.log"),
    benchmark:
        benchmarks("add_electricity")
    threads: 1
    resources:
        mem_mb=10000,
    conda:
        "../envs/environment.yaml"
    script:
        "../scripts/add_electricity.py"


rule simplify_network:
    params:
        simplify_network=config_provider("clustering", "simplify_network"),
        aggregation_strategies=config_provider(
            "clustering", "aggregation_strategies", default={}
        ),
        focus_weights=config_provider("clustering", "focus_weights", default=None),
        renewable_carriers=config_provider("electricity", "renewable_carriers"),
        max_hours=config_provider("electricity", "max_hours"),
        length_factor=config_provider("lines", "length_factor"),
        p_max_pu=config_provider("links", "p_max_pu", default=1.0),
        costs=config_provider("costs"),
    input:
        network=resources("networks/elec.nc"),
        tech_costs=lambda w: resources(
            f"costs_{config_provider('costs', 'year')(w)}.csv"
        ),
        regions_onshore=resources("regions_onshore.geojson"),
        regions_offshore=resources("regions_offshore.geojson"),
    output:
        network=resources("networks/elec_s{simpl}.nc"),
        regions_onshore=resources("regions_onshore_elec_s{simpl}.geojson"),
        regions_offshore=resources("regions_offshore_elec_s{simpl}.geojson"),
        busmap=resources("busmap_elec_s{simpl}.csv"),
    log:
        logs("simplify_network/elec_s{simpl}.log"),
    benchmark:
        benchmarks("simplify_network/elec_s{simpl}")
    threads: 1
    resources:
        mem_mb=12000,
    conda:
        "../envs/environment.yaml"
    script:
        "../scripts/simplify_network.py"


rule cluster_network:
    params:
        cluster_network=config_provider("clustering", "cluster_network"),
        aggregation_strategies=config_provider(
            "clustering", "aggregation_strategies", default={}
        ),
        custom_busmap=config_provider("enable", "custom_busmap", default=False),
        focus_weights=config_provider("clustering", "focus_weights", default=None),
        renewable_carriers=config_provider("electricity", "renewable_carriers"),
        conventional_carriers=config_provider(
            "electricity", "conventional_carriers", default=[]
        ),
        max_hours=config_provider("electricity", "max_hours"),
        length_factor=config_provider("lines", "length_factor"),
        costs=config_provider("costs"),
    input:
        network=resources("networks/elec_s{simpl}.nc"),
        regions_onshore=resources("regions_onshore_elec_s{simpl}.geojson"),
        regions_offshore=resources("regions_offshore_elec_s{simpl}.geojson"),
        busmap=ancient(resources("busmap_elec_s{simpl}.csv")),
        custom_busmap=lambda w: (
            "data/custom_busmap_elec_s{simpl}_{clusters}.csv"
            if config_provider("enable", "custom_busmap", default=False)(w)
            else []
        ),
        tech_costs=lambda w: resources(
            f"costs_{config_provider('costs', 'year')(w)}.csv"
        ),
    output:
        network=resources("networks/elec_s{simpl}_{clusters}.nc"),
        regions_onshore=resources("regions_onshore_elec_s{simpl}_{clusters}.geojson"),
        regions_offshore=resources("regions_offshore_elec_s{simpl}_{clusters}.geojson"),
        busmap=resources("busmap_elec_s{simpl}_{clusters}.csv"),
        linemap=resources("linemap_elec_s{simpl}_{clusters}.csv"),
    log:
        logs("cluster_network/elec_s{simpl}_{clusters}.log"),
    benchmark:
        benchmarks("cluster_network/elec_s{simpl}_{clusters}")
    threads: 1
    resources:
        mem_mb=10000,
    conda:
        "../envs/environment.yaml"
    script:
        "../scripts/cluster_network.py"


rule add_extra_components:
    params:
        extendable_carriers=config_provider("electricity", "extendable_carriers"),
        max_hours=config_provider("electricity", "max_hours"),
        costs=config_provider("costs"),
    input:
        network=resources("networks/elec_s{simpl}_{clusters}.nc"),
        tech_costs=lambda w: resources(
            f"costs_{config_provider('costs', 'year')(w)}.csv"
        ),
    output:
        resources("networks/elec_s{simpl}_{clusters}_ec.nc"),
    log:
        logs("add_extra_components/elec_s{simpl}_{clusters}.log"),
    benchmark:
        benchmarks("add_extra_components/elec_s{simpl}_{clusters}_ec")
    threads: 1
    resources:
        mem_mb=4000,
    conda:
        "../envs/environment.yaml"
    script:
        "../scripts/add_extra_components.py"


rule prepare_network:
    params:
        time_resolution=config_provider("clustering", "temporal", "resolution_elec"),
        links=config_provider("links"),
        lines=config_provider("lines"),
        co2base=config_provider("electricity", "co2base"),
        co2limit_enable=config_provider("electricity", "co2limit_enable", default=False),
        co2limit=config_provider("electricity", "co2limit"),
        gaslimit_enable=config_provider("electricity", "gaslimit_enable", default=False),
        gaslimit=config_provider("electricity", "gaslimit"),
        max_hours=config_provider("electricity", "max_hours"),
        costs=config_provider("costs"),
        adjustments=config_provider("adjustments", "electricity"),
        autarky=config_provider("electricity", "autarky", default={}),
        drop_leap_day=config_provider("enable", "drop_leap_day"),
    input:
        resources("networks/elec_s{simpl}_{clusters}_ec.nc"),
        tech_costs=lambda w: resources(
            f"costs_{config_provider('costs', 'year')(w)}.csv"
        ),
        co2_price=lambda w: resources("co2_price.csv") if "Ept" in w.opts else [],
    output:
        resources("networks/elec_s{simpl}_{clusters}_ec_l{ll}_{opts}.nc"),
    log:
        logs("prepare_network/elec_s{simpl}_{clusters}_ec_l{ll}_{opts}.log"),
    benchmark:
        (benchmarks("prepare_network/elec_s{simpl}_{clusters}_ec_l{ll}_{opts}"))
    threads: 1
    resources:
        mem_mb=4000,
    conda:
        "../envs/environment.yaml"
    script:
        "../scripts/prepare_network.py"<|MERGE_RESOLUTION|>--- conflicted
+++ resolved
@@ -342,28 +342,6 @@
         "../scripts/build_line_rating.py"
 
 
-<<<<<<< HEAD
-    rule build_line_rating:
-        input:
-            base_network=RESOURCES + "networks/base.nc",
-            cutout="cutouts/"
-            + CDIR
-            + config["lines"]["dynamic_line_rating"]["cutout"]
-            + ".nc",
-        output:
-            output=RESOURCES + "networks/line_rating.nc",
-        log:
-            LOGS + "build_line_rating.log",
-        benchmark:
-            BENCHMARKS + "build_line_rating"
-        threads: ATLITE_NPROCESSES
-        resources:
-            mem_mb=ATLITE_NPROCESSES * 2500,
-        conda:
-            "../envs/environment.yaml"
-        script:
-            "../scripts/build_line_rating.py"
-=======
 def input_profile_tech(w):
     return {
         f"profile_{tech}": resources(f"profile_{tech}.nc")
@@ -410,7 +388,6 @@
         "../envs/environment.yaml"
     script:
         "../scripts/build_gdp_pop_non_nuts3.py"
->>>>>>> f72afe7d
 
 
 rule add_electricity:
