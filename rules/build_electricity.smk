# SPDX-FileCopyrightText: Contributors to PyPSA-Eur <https://github.com/pypsa/pypsa-eur>
#
# SPDX-License-Identifier: MIT


rule build_electricity_demand:
    params:
        snapshots=config_provider("snapshots"),
        drop_leap_day=config_provider("enable", "drop_leap_day"),
        countries=config_provider("countries"),
        load=config_provider("load"),
    input:
        reported=ancient("data/electricity_demand_raw.csv"),
        synthetic=lambda w: (
            ancient("data/load_synthetic_raw.csv")
            if config_provider("load", "supplement_synthetic")(w)
            else []
        ),
    output:
        resources("electricity_demand.csv"),
    log:
        logs("build_electricity_demand.log"),
    benchmark:
        benchmarks("build_electricity_demand")
    resources:
        mem_mb=5000,
    conda:
        "../envs/environment.yaml"
    script:
        "../scripts/build_electricity_demand.py"


rule build_powerplants:
    params:
        powerplants_filter=config_provider("electricity", "powerplants_filter"),
        custom_powerplants=config_provider("electricity", "custom_powerplants"),
        everywhere_powerplants=config_provider("electricity", "everywhere_powerplants"),
        countries=config_provider("countries"),
    input:
        network=resources("networks/base_s_{clusters}.nc"),
        custom_powerplants="data/custom_powerplants.csv",
    output:
        resources("powerplants_s_{clusters}.csv"),
    log:
        logs("build_powerplants_s_{clusters}.log"),
    benchmark:
        benchmarks("build_powerplants_s_{clusters}")
    threads: 1
    resources:
        mem_mb=7000,
    conda:
        "../envs/environment.yaml"
    script:
        "../scripts/build_powerplants.py"


def input_base_network(w):
    base_network = config_provider("electricity", "base_network")(w)
    osm_prebuilt_version = config_provider("electricity", "osm-prebuilt-version")(w)
    components = {"buses", "lines", "links", "converters", "transformers"}
    if base_network == "osm-raw":
        inputs = {c: resources(f"osm-raw/build/{c}.csv") for c in components}
    elif base_network == "tyndp":
        inputs = {c: resources(f"tyndp/build/{c}.csv") for c in components}
    elif base_network == "osm-prebuilt":
        inputs = {
            c: f"data/{base_network}/{osm_prebuilt_version}/{c}.csv" for c in components
        }
    elif base_network == "entsoegridkit":
        inputs = {c: f"data/{base_network}/{c}.csv" for c in components}
        inputs["parameter_corrections"] = "data/parameter_corrections.yaml"
        inputs["links_p_nom"] = "data/links_p_nom.csv"
    return inputs


rule base_network:
    params:
        countries=config_provider("countries"),
        snapshots=config_provider("snapshots"),
        drop_leap_day=config_provider("enable", "drop_leap_day"),
        lines=config_provider("lines"),
        links=config_provider("links"),
        transformers=config_provider("transformers"),
        clustering=config_provider("clustering", "mode"),
        admin_levels=config_provider("clustering", "administrative"),
    input:
        unpack(input_base_network),
        nuts3_shapes=resources("nuts3_shapes.geojson"),
        country_shapes=resources("country_shapes.geojson"),
        offshore_shapes=resources("offshore_shapes.geojson"),
        europe_shape=resources("europe_shape.geojson"),
    output:
        base_network=resources("networks/base.nc"),
        regions_onshore=resources("regions_onshore.geojson"),
        regions_offshore=resources("regions_offshore.geojson"),
        admin_shapes=resources("admin_shapes.geojson"),
    log:
        logs("base_network.log"),
    benchmark:
        benchmarks("base_network")
    threads: 4
    resources:
        mem_mb=2000,
    conda:
        "../envs/environment.yaml"
    script:
        "../scripts/base_network.py"


rule build_osm_boundaries:
    input:
        json="data/osm-boundaries/json/{country}_adm1.json",
        eez=ancient("data/eez/World_EEZ_v12_20231025_LR/eez_v12_lowres.gpkg"),
    output:
        boundary="data/osm-boundaries/build/{country}_adm1.geojson",
    log:
        "logs/build_osm_boundaries_{country}.log",
    threads: 1
    resources:
        mem_mb=1500,
    conda:
        "../envs/environment.yaml"
    script:
        "../scripts/build_osm_boundaries.py"


rule build_bidding_zones:
    params:
        countries=config_provider("countries"),
        remove_islands=config_provider(
            "clustering", "build_bidding_zones", "remove_islands"
        ),
        aggregate_to_tyndp=config_provider(
            "clustering", "build_bidding_zones", "aggregate_to_tyndp"
        ),
    input:
        bidding_zones_entsoepy="data/busshapes/bidding_zones_entsoepy.geojson",
        bidding_zones_electricitymaps="data/busshapes/bidding_zones_electricitymaps.geojson",
    output:
        file=resources("bidding_zones.geojson"),
    log:
        logs("build_bidding_zones.log"),
    threads: 1
    resources:
        mem_mb=1500,
    conda:
        "../envs/environment.yaml"
    script:
        "../scripts/build_bidding_zones.py"


rule build_shapes:
    params:
        config_provider("clustering", "mode"),
        countries=config_provider("countries"),
    input:
        eez=ancient("data/eez/World_EEZ_v12_20231025_LR/eez_v12_lowres.gpkg"),
        nuts3_2021="data/nuts/NUTS_RG_01M_2021_4326_LEVL_3.geojson",
        ba_adm1="data/osm-boundaries/build/BA_adm1.geojson",
        md_adm1="data/osm-boundaries/build/MD_adm1.geojson",
        ua_adm1="data/osm-boundaries/build/UA_adm1.geojson",
        xk_adm1="data/osm-boundaries/build/XK_adm1.geojson",
        nuts3_gdp="data/jrc-ardeco/ARDECO-SUVGDP.2021.table.csv",
        nuts3_pop="data/jrc-ardeco/ARDECO-SNPTD.2021.table.csv",
        bidding_zones=lambda w: (
            resources("bidding_zones.geojson")
            if config_provider("clustering", "mode")(w) == "administrative"
            else []
        ),
        other_gdp="data/bundle/GDP_per_capita_PPP_1990_2015_v2.nc",
        other_pop="data/bundle/ppp_2019_1km_Aggregated.tif",
    output:
        country_shapes=resources("country_shapes.geojson"),
        offshore_shapes=resources("offshore_shapes.geojson"),
        europe_shape=resources("europe_shape.geojson"),
        nuts3_shapes=resources("nuts3_shapes.geojson"),
    log:
        logs("build_shapes.log"),
    benchmark:
        benchmarks("build_shapes")
    threads: 1
    resources:
        mem_mb=1500,
    conda:
        "../envs/environment.yaml"
    script:
        "../scripts/build_shapes.py"


if config["enable"].get("build_cutout", False):

    rule build_cutout:
        params:
            cutouts=config_provider("atlite", "cutouts"),
        input:
            regions_onshore=resources("regions_onshore.geojson"),
            regions_offshore=resources("regions_offshore.geojson"),
        output:
            protected(CDIR.joinpath("{cutout}.nc").as_posix()),
        log:
            logs(CDIR.joinpath("build_cutout", "{cutout}.log").as_posix()),
        benchmark:
            Path("benchmarks").joinpath(CDIR, "build_cutout_{cutout}").as_posix()
        threads: config["atlite"].get("nprocesses", 4)
        resources:
            mem_mb=config["atlite"].get("nprocesses", 4) * 1000,
        conda:
            "../envs/environment.yaml"
        script:
            "../scripts/build_cutout.py"


rule build_ship_raster:
    input:
        ship_density="data/shipdensity_global.zip",
        cutout=lambda w: input_cutout(w),
    output:
        resources("shipdensity_raster.tif"),
    log:
        logs("build_ship_raster.log"),
    resources:
        mem_mb=5000,
    benchmark:
        benchmarks("build_ship_raster")
    conda:
        "../envs/environment.yaml"
    script:
        "../scripts/build_ship_raster.py"


rule determine_availability_matrix_MD_UA:
    params:
        renewable=config_provider("renewable"),
    input:
        copernicus="data/Copernicus_LC100_global_v3.0.1_2019-nrt_Discrete-Classification-map_EPSG-4326.tif",
        wdpa="data/WDPA.gpkg",
        wdpa_marine="data/WDPA_WDOECM_marine.gpkg",
        gebco=lambda w: (
            "data/bundle/gebco/GEBCO_2023_2D.nc"
            if config_provider("renewable", w.technology)(w).get("max_depth")
            else []
        ),
        ship_density=lambda w: (
            resources("shipdensity_raster.tif")
            if "ship_threshold" in config_provider("renewable", w.technology)(w).keys()
            else []
        ),
        country_shapes=resources("country_shapes.geojson"),
        offshore_shapes=resources("offshore_shapes.geojson"),
        regions=lambda w: (
            resources("regions_onshore_base_s_{clusters}.geojson")
            if w.technology in ("onwind", "solar", "solar-hsat")
            else resources("regions_offshore_base_s_{clusters}.geojson")
        ),
        cutout=lambda w: input_cutout(
            w, config_provider("renewable", w.technology, "cutout")(w)
        ),
    output:
        availability_matrix=resources(
            "availability_matrix_MD-UA_{clusters}_{technology}.nc"
        ),
    log:
        logs("determine_availability_matrix_MD_UA_{clusters}_{technology}.log"),
    benchmark:
        benchmarks("determine_availability_matrix_MD_UA_{clusters}_{technology}")
    threads: config["atlite"].get("nprocesses", 4)
    resources:
        mem_mb=config["atlite"].get("nprocesses", 4) * 5000,
    conda:
        "../envs/environment.yaml"
    script:
        "../scripts/determine_availability_matrix_MD_UA.py"


# Optional input when having Ukraine (UA) or Moldova (MD) in the countries list
def input_ua_md_availability_matrix(w):
    countries = set(config_provider("countries")(w))
    if {"UA", "MD"}.intersection(countries):
        return {
            "availability_matrix_MD_UA": resources(
                "availability_matrix_MD-UA_{clusters}_{technology}.nc"
            )
        }
    return {}


rule determine_availability_matrix:
    params:
        renewable=config_provider("renewable"),
    input:
        unpack(input_ua_md_availability_matrix),
        corine=ancient("data/bundle/corine/g250_clc06_V18_5.tif"),
        natura=lambda w: (
            "data/bundle/natura/natura.tiff"
            if config_provider("renewable", w.technology, "natura")(w)
            else []
        ),
        luisa=lambda w: (
            "data/LUISA_basemap_020321_50m.tif"
            if config_provider("renewable", w.technology, "luisa")(w)
            else []
        ),
        gebco=ancient(
            lambda w: (
                "data/bundle/gebco/GEBCO_2023_2D.nc"
                if (
                    config_provider("renewable", w.technology)(w).get("max_depth")
                    or config_provider("renewable", w.technology)(w).get("min_depth")
                )
                else []
            )
        ),
        ship_density=lambda w: (
            resources("shipdensity_raster.tif")
            if "ship_threshold" in config_provider("renewable", w.technology)(w).keys()
            else []
        ),
        country_shapes=resources("country_shapes.geojson"),
        offshore_shapes=resources("offshore_shapes.geojson"),
        regions=lambda w: (
            resources("regions_onshore_base_s_{clusters}.geojson")
            if w.technology in ("onwind", "solar", "solar-hsat")
            else resources("regions_offshore_base_s_{clusters}.geojson")
        ),
        cutout=lambda w: input_cutout(
            w, config_provider("renewable", w.technology, "cutout")(w)
        ),
    output:
        resources("availability_matrix_{clusters}_{technology}.nc"),
    log:
        logs("determine_availability_matrix_{clusters}_{technology}.log"),
    benchmark:
        benchmarks("determine_availability_matrix_{clusters}_{technology}")
    threads: config["atlite"].get("nprocesses", 4)
    resources:
        mem_mb=config["atlite"].get("nprocesses", 4) * 5000,
    conda:
        "../envs/environment.yaml"
    script:
        "../scripts/determine_availability_matrix.py"


<<<<<<< HEAD
if config["enable"].get("build_renewable_profiles", True):
    rule build_renewable_profiles:
        params:
            snapshots=config_provider("snapshots"),
            drop_leap_day=config_provider("enable", "drop_leap_day"),
            renewable=config_provider("renewable"),
        input:
            availability_matrix=resources("availability_matrix_{clusters}_{technology}.nc"),
            offshore_shapes=resources("offshore_shapes.geojson"),
            regions=resources("regions_onshore_base_s_{clusters}.geojson"),
            cutout=lambda w: "cutouts/"
            + CDIR
            + config_provider("renewable", w.technology, "cutout")(w)
            + ".nc",
        output:
            profile=resources("profile_{clusters}_{technology}.nc"),
        log:
            logs("build_renewable_profile_{clusters}_{technology}.log"),
        benchmark:
            benchmarks("build_renewable_profiles_{clusters}_{technology}")
        threads: config["atlite"].get("nprocesses", 4)
        resources:
            mem_mb=config["atlite"].get("nprocesses", 4) * 5000,
        wildcard_constraints:
            technology="(?!hydro).*",  # Any technology other than hydro
        conda:
            "../envs/environment.yaml"
        script:
            "../scripts/build_renewable_profiles.py"
=======
rule build_renewable_profiles:
    params:
        snapshots=config_provider("snapshots"),
        drop_leap_day=config_provider("enable", "drop_leap_day"),
        renewable=config_provider("renewable"),
    input:
        availability_matrix=resources("availability_matrix_{clusters}_{technology}.nc"),
        offshore_shapes=resources("offshore_shapes.geojson"),
        distance_regions=resources("regions_onshore_base_s_{clusters}.geojson"),
        resource_regions=lambda w: (
            resources("regions_onshore_base_s_{clusters}.geojson")
            if w.technology in ("onwind", "solar", "solar-hsat")
            else resources("regions_offshore_base_s_{clusters}.geojson")
        ),
        cutout=lambda w: input_cutout(
            w, config_provider("renewable", w.technology, "cutout")(w)
        ),
    output:
        profile=resources("profile_{clusters}_{technology}.nc"),
        class_regions=resources("regions_by_class_{clusters}_{technology}.geojson"),
    log:
        logs("build_renewable_profile_{clusters}_{technology}.log"),
    benchmark:
        benchmarks("build_renewable_profile_{clusters}_{technology}")
    threads: config["atlite"].get("nprocesses", 4)
    resources:
        mem_mb=config["atlite"].get("nprocesses", 4) * 5000,
    wildcard_constraints:
        technology="(?!hydro).*",  # Any technology other than hydro
    conda:
        "../envs/environment.yaml"
    script:
        "../scripts/build_renewable_profiles.py"
>>>>>>> 14be7604


rule build_monthly_prices:
    input:
        co2_price_raw="data/validation/emission-spot-primary-market-auction-report-2019-data.xls",
        fuel_price_raw="data/validation/energy-price-trends-xlsx-5619002.xlsx",
    output:
        co2_price=resources("co2_price.csv"),
        fuel_price=resources("monthly_fuel_price.csv"),
    log:
        logs("build_monthly_prices.log"),
    benchmark:
        benchmarks("build_monthly_prices")
    threads: 1
    resources:
        mem_mb=5000,
    conda:
        "../envs/environment.yaml"
    script:
        "../scripts/build_monthly_prices.py"


rule build_hydro_profile:
    params:
        hydro=config_provider("renewable", "hydro"),
        countries=config_provider("countries"),
        snapshots=config_provider("snapshots"),
        drop_leap_day=config_provider("enable", "drop_leap_day"),
    input:
        country_shapes=resources("country_shapes.geojson"),
        eia_hydro_generation="data/eia_hydro_annual_generation.csv",
        eia_hydro_capacity="data/eia_hydro_annual_capacity.csv",
        era5_runoff="data/bundle/era5-runoff-per-country.csv",
        cutout=lambda w: input_cutout(
            w, config_provider("renewable", "hydro", "cutout")(w)
        ),
    output:
        profile=resources("profile_hydro.nc"),
    log:
        logs("build_hydro_profile.log"),
    benchmark:
        benchmarks("build_hydro_profile")
    resources:
        mem_mb=5000,
    conda:
        "../envs/environment.yaml"
    script:
        "../scripts/build_hydro_profile.py"


rule build_line_rating:
    params:
        snapshots=config_provider("snapshots"),
        drop_leap_day=config_provider("enable", "drop_leap_day"),
    input:
        base_network=resources("networks/base.nc"),
        cutout=lambda w: input_cutout(
            w, config_provider("lines", "dynamic_line_rating", "cutout")(w)
        ),
    output:
        output=resources("dlr.nc"),
    log:
        logs("build_line_rating.log"),
    benchmark:
        benchmarks("build_line_rating")
    threads: config["atlite"].get("nprocesses", 4)
    resources:
        mem_mb=config["atlite"].get("nprocesses", 4) * 1000,
    conda:
        "../envs/environment.yaml"
    script:
        "../scripts/build_line_rating.py"


rule build_transmission_projects:
    params:
        transmission_projects=config_provider("transmission_projects"),
        line_factor=config_provider("lines", "length_factor"),
        s_max_pu=config_provider("lines", "s_max_pu"),
    input:
        base_network=resources("networks/base.nc"),
        offshore_shapes=resources("offshore_shapes.geojson"),
        europe_shape=resources("europe_shape.geojson"),
        transmission_projects=lambda w: [
            "data/transmission_projects/" + name
            for name, include in config_provider("transmission_projects", "include")(
                w
            ).items()
            if include
        ],
    output:
        new_lines=resources("transmission_projects/new_lines.csv"),
        new_links=resources("transmission_projects/new_links.csv"),
        adjust_lines=resources("transmission_projects/adjust_lines.csv"),
        adjust_links=resources("transmission_projects/adjust_links.csv"),
        new_buses=resources("transmission_projects/new_buses.csv"),
    log:
        logs("build_transmission_projects.log"),
    benchmark:
        benchmarks("build_transmission_projects")
    resources:
        mem_mb=4000,
    threads: 1
    conda:
        "../envs/environment.yaml"
    script:
        "../scripts/build_transmission_projects.py"


rule add_transmission_projects_and_dlr:
    params:
        transmission_projects=config_provider("transmission_projects"),
        dlr=config_provider("lines", "dynamic_line_rating"),
        s_max_pu=config_provider("lines", "s_max_pu"),
    input:
        network=resources("networks/base.nc"),
        dlr=lambda w: (
            resources("dlr.nc")
            if config_provider("lines", "dynamic_line_rating", "activate")(w)
            else []
        ),
        transmission_projects=lambda w: (
            [
                resources("transmission_projects/new_buses.csv"),
                resources("transmission_projects/new_lines.csv"),
                resources("transmission_projects/new_links.csv"),
                resources("transmission_projects/adjust_lines.csv"),
                resources("transmission_projects/adjust_links.csv"),
            ]
            if config_provider("transmission_projects", "enable")(w)
            else []
        ),
    output:
        network=resources("networks/base_extended.nc"),
    log:
        logs("add_transmission_projects_and_dlr.log"),
    benchmark:
        benchmarks("add_transmission_projects_and_dlr")
    threads: 1
    resources:
        mem_mb=4000,
    conda:
        "../envs/environment.yaml"
    script:
        "../scripts/add_transmission_projects_and_dlr.py"


def input_class_regions(w):
    return {
        f"class_regions_{tech}": resources(
            f"regions_by_class_{{clusters}}_{tech}.geojson"
        )
        for tech in set(config_provider("electricity", "renewable_carriers")(w))
        - {"hydro"}
    }


rule build_electricity_demand_base:
    params:
        distribution_key=config_provider("load", "distribution_key"),
    input:
        base_network=resources("networks/base_s.nc"),
        regions=resources("regions_onshore_base_s.geojson"),
        nuts3=resources("nuts3_shapes.geojson"),
        load=resources("electricity_demand.csv"),
    output:
        resources("electricity_demand_base_s.nc"),
    log:
        logs("build_electricity_demand_base_s.log"),
    benchmark:
        benchmarks("build_electricity_demand_base_s")
    resources:
        mem_mb=5000,
    conda:
        "../envs/environment.yaml"
    script:
        "../scripts/build_electricity_demand_base.py"


rule build_hac_features:
    params:
        snapshots=config_provider("snapshots"),
        drop_leap_day=config_provider("enable", "drop_leap_day"),
        features=config_provider("clustering", "cluster_network", "hac_features"),
    input:
        cutout=lambda w: input_cutout(w),
        regions=resources("regions_onshore_base_s.geojson"),
    output:
        resources("hac_features.nc"),
    log:
        logs("build_hac_features.log"),
    benchmark:
        benchmarks("build_hac_features")
    threads: config["atlite"].get("nprocesses", 4)
    resources:
        mem_mb=10000,
    conda:
        "../envs/environment.yaml"
    script:
        "../scripts/build_hac_features.py"


rule process_cost_data:
    params:
        costs=config_provider("costs"),
        max_hours=config_provider("electricity", "max_hours"),
    input:
        network=resources("networks/base_s.nc"),
        costs=resources("costs_{planning_horizons}.csv"),
        custom_costs=config_provider("costs", "custom_cost_fn"),
    output:
        resources("costs_{planning_horizons}_processed.csv"),
    log:
        logs("build_cost_data_{planning_horizons}.log"),
    benchmark:
        benchmarks("build_cost_data_{planning_horizons}")
    threads: 1
    resources:
        mem_mb=4000,
    conda:
        "../envs/environment.yaml"
    script:
        "../scripts/process_cost_data.py"


rule simplify_network:
    params:
        countries=config_provider("countries"),
        mode=config_provider("clustering", "mode"),
        administrative=config_provider("clustering", "administrative"),
        simplify_network=config_provider("clustering", "simplify_network"),
        cluster_network=config_provider("clustering", "cluster_network"),
        aggregation_strategies=config_provider(
            "clustering", "aggregation_strategies", default={}
        ),
        p_max_pu=config_provider("links", "p_max_pu", default=1.0),
        p_min_pu=config_provider("links", "p_min_pu", default=-1.0),
    input:
        network=resources("networks/base_extended.nc"),
        regions_onshore=resources("regions_onshore.geojson"),
        regions_offshore=resources("regions_offshore.geojson"),
        admin_shapes=resources("admin_shapes.geojson"),
    output:
        network=resources("networks/base_s.nc"),
        regions_onshore=resources("regions_onshore_base_s.geojson"),
        regions_offshore=resources("regions_offshore_base_s.geojson"),
        busmap=resources("busmap_base_s.csv"),
    log:
        logs("simplify_network.log"),
    benchmark:
        benchmarks("simplify_network_b")
    threads: 1
    resources:
        mem_mb=12000,
    conda:
        "../envs/environment.yaml"
    script:
        "../scripts/simplify_network.py"


# Optional input when using custom busmaps - Needs to be tailored to selected base_network
def input_custom_busmap(w):

    custom_busmap = []
    custom_busshapes = []

    mode = config_provider("clustering", "mode", default="busmap")(w)

    if mode == "custom_busmap":
        base_network = config_provider("electricity", "base_network")(w)
        custom_busmap = f"data/busmaps/base_s_{w.clusters}_{base_network}.csv"

    if mode == "custom_busshapes":
        base_network = config_provider("electricity", "base_network")(w)
        custom_busshapes = f"data/busshapes/base_s_{w.clusters}_{base_network}.geojson"

    return {
        "custom_busmap": custom_busmap,
        "custom_busshapes": custom_busshapes,
    }


rule cluster_network:
    params:
        countries=config_provider("countries"),
        mode=config_provider("clustering", "mode"),
        administrative=config_provider("clustering", "administrative"),
        cluster_network=config_provider("clustering", "cluster_network"),
        aggregation_strategies=config_provider(
            "clustering", "aggregation_strategies", default={}
        ),
        focus_weights=config_provider("clustering", "focus_weights", default=None),
        renewable_carriers=config_provider("electricity", "renewable_carriers"),
        conventional_carriers=config_provider(
            "electricity", "conventional_carriers", default=[]
        ),
        max_hours=config_provider("electricity", "max_hours"),
        length_factor=config_provider("lines", "length_factor"),
        cluster_mode=config_provider("clustering", "mode"),
        copperplate_regions=config_provider("clustering", "copperplate_regions"),
    input:
        unpack(input_custom_busmap),
        network=resources("networks/base_s.nc"),
        admin_shapes=resources("admin_shapes.geojson"),
        bidding_zones=lambda w: (
            resources("bidding_zones.geojson")
            if config_provider("clustering", "mode")(w) == "administrative"
            else []
        ),
        regions_onshore=resources("regions_onshore_base_s.geojson"),
        regions_offshore=resources("regions_offshore_base_s.geojson"),
        hac_features=lambda w: (
            resources("hac_features.nc")
            if config_provider("clustering", "cluster_network", "algorithm")(w)
            == "hac"
            else []
        ),
        load=resources("electricity_demand_base_s.nc"),
    output:
        network=resources("networks/base_s_{clusters}.nc"),
        regions_onshore=resources("regions_onshore_base_s_{clusters}.geojson"),
        regions_offshore=resources("regions_offshore_base_s_{clusters}.geojson"),
        busmap=resources("busmap_base_s_{clusters}.csv"),
        linemap=resources("linemap_base_s_{clusters}.csv"),
    log:
        logs("cluster_network_base_s_{clusters}.log"),
    benchmark:
        benchmarks("cluster_network_base_s_{clusters}")
    threads: 1
    resources:
        mem_mb=10000,
    conda:
        "../envs/environment.yaml"
    script:
        "../scripts/cluster_network.py"


def input_profile_tech(w):
    return {
        f"profile_{tech}": resources(
            "profile_{clusters}_" + tech + ".nc"
            if tech != "hydro"
            else f"profile_{tech}.nc"
        )
        for tech in config_provider("electricity", "renewable_carriers")(w)
    }


def input_conventional(w):
    carriers = [
        *config_provider("electricity", "conventional_carriers")(w),
        *config_provider("electricity", "extendable_carriers", "Generator")(w),
    ]
    return {
        f"conventional_{carrier}_{attr}": fn
        for carrier, d in config_provider("conventional", default={})(w).items()
        if carrier in carriers
        for attr, fn in d.items()
        if str(fn).startswith("data/")
    }


rule add_electricity:
    params:
        line_length_factor=config_provider("lines", "length_factor"),
        link_length_factor=config_provider("links", "length_factor"),
        scaling_factor=config_provider("load", "scaling_factor"),
        countries=config_provider("countries"),
        snapshots=config_provider("snapshots"),
        renewable=config_provider("renewable"),
        electricity=config_provider("electricity"),
        conventional=config_provider("conventional"),
        foresight=config_provider("foresight"),
        drop_leap_day=config_provider("enable", "drop_leap_day"),
        consider_efficiency_classes=config_provider(
            "clustering", "consider_efficiency_classes"
        ),
        aggregation_strategies=config_provider("clustering", "aggregation_strategies"),
        exclude_carriers=config_provider("clustering", "exclude_carriers"),
    input:
        unpack(input_profile_tech),
        unpack(input_class_regions),
        unpack(input_conventional),
        base_network=resources("networks/base_s_{clusters}.nc"),
        costs=lambda w: resources(
            f"costs_{config_provider('costs', 'year')(w)}_processed.csv"
        ),
        regions=resources("regions_onshore_base_s_{clusters}.geojson"),
        powerplants=resources("powerplants_s_{clusters}.csv"),
        hydro_capacities=ancient("data/hydro_capacities.csv"),
        unit_commitment="data/unit_commitment.csv",
        fuel_price=lambda w: (
            resources("monthly_fuel_price.csv")
            if config_provider("conventional", "dynamic_fuel_price")(w)
            else []
        ),
        load=resources("electricity_demand_base_s.nc"),
        busmap=resources("busmap_base_s_{clusters}.csv"),
    output:
        resources("networks/base_s_{clusters}_elec.nc"),
    log:
        logs("add_electricity_{clusters}.log"),
    benchmark:
        benchmarks("add_electricity_{clusters}")
    threads: 1
    resources:
        mem_mb=10000,
    conda:
        "../envs/environment.yaml"
    script:
        "../scripts/add_electricity.py"


rule prepare_network:
    params:
        time_resolution=config_provider("clustering", "temporal", "resolution_elec"),
        links=config_provider("links"),
        lines=config_provider("lines"),
        co2base=config_provider("electricity", "co2base"),
        co2limit_enable=config_provider("electricity", "co2limit_enable", default=False),
        co2limit=config_provider("electricity", "co2limit"),
        gaslimit_enable=config_provider("electricity", "gaslimit_enable", default=False),
        gaslimit=config_provider("electricity", "gaslimit"),
        emission_prices=config_provider("costs", "emission_prices"),
        adjustments=config_provider("adjustments", "electricity"),
        autarky=config_provider("electricity", "autarky", default={}),
        drop_leap_day=config_provider("enable", "drop_leap_day"),
        transmission_limit=config_provider("electricity", "transmission_limit"),
    input:
        resources("networks/base_s_{clusters}_elec.nc"),
        costs=lambda w: resources(
            f"costs_{config_provider('costs', 'year')(w)}_processed.csv"
        ),
        co2_price=lambda w: resources("co2_price.csv") if "Ept" in w.opts else [],
    output:
        resources("networks/base_s_{clusters}_elec_{opts}.nc"),
    log:
        logs("prepare_network_base_s_{clusters}_elec_{opts}.log"),
    benchmark:
        benchmarks("prepare_network_base_s_{clusters}_elec_{opts}")
    threads: 1
    resources:
        mem_mb=4000,
    conda:
        "../envs/environment.yaml"
    script:
        "../scripts/prepare_network.py"


if config["electricity"]["base_network"] == "osm-raw":

    rule clean_osm_data:
        input:
            cables_way=expand(
                "data/osm-raw/{country}/cables_way.json",
                country=config_provider("countries"),
            ),
            lines_way=expand(
                "data/osm-raw/{country}/lines_way.json",
                country=config_provider("countries"),
            ),
            routes_relation=expand(
                "data/osm-raw/{country}/routes_relation.json",
                country=config_provider("countries"),
            ),
            substations_way=expand(
                "data/osm-raw/{country}/substations_way.json",
                country=config_provider("countries"),
            ),
            substations_relation=expand(
                "data/osm-raw/{country}/substations_relation.json",
                country=config_provider("countries"),
            ),
            offshore_shapes=resources("offshore_shapes.geojson"),
            country_shapes=resources("country_shapes.geojson"),
        output:
            substations=resources("osm-raw/clean/substations.geojson"),
            substations_polygon=resources("osm-raw/clean/substations_polygon.geojson"),
            converters_polygon=resources("osm-raw/clean/converters_polygon.geojson"),
            lines=resources("osm-raw/clean/lines.geojson"),
            links=resources("osm-raw/clean/links.geojson"),
        log:
            logs("clean_osm_data.log"),
        benchmark:
            benchmarks("clean_osm_data")
        threads: 1
        resources:
            mem_mb=4000,
        conda:
            "../envs/environment.yaml"
        script:
            "../scripts/clean_osm_data.py"


if config["electricity"]["base_network"] == "osm-raw":

    rule build_osm_network:
        params:
            countries=config_provider("countries"),
            voltages=config_provider("electricity", "voltages"),
            line_types=config_provider("lines", "types"),
        input:
            substations=resources("osm-raw/clean/substations.geojson"),
            substations_polygon=resources("osm-raw/clean/substations_polygon.geojson"),
            converters_polygon=resources("osm-raw/clean/converters_polygon.geojson"),
            lines=resources("osm-raw/clean/lines.geojson"),
            links=resources("osm-raw/clean/links.geojson"),
            country_shapes=resources("country_shapes.geojson"),
        output:
            lines=resources("osm-raw/build/lines.csv"),
            links=resources("osm-raw/build/links.csv"),
            converters=resources("osm-raw/build/converters.csv"),
            transformers=resources("osm-raw/build/transformers.csv"),
            substations=resources("osm-raw/build/buses.csv"),
            lines_geojson=resources("osm-raw/build/geojson/lines.geojson"),
            links_geojson=resources("osm-raw/build/geojson/links.geojson"),
            converters_geojson=resources("osm-raw/build/geojson/converters.geojson"),
            transformers_geojson=resources("osm-raw/build/geojson/transformers.geojson"),
            substations_geojson=resources("osm-raw/build/geojson/buses.geojson"),
            stations_polygon=resources("osm-raw/build/geojson/stations_polygon.geojson"),
            buses_polygon=resources("osm-raw/build/geojson/buses_polygon.geojson"),
        log:
            logs("build_osm_network.log"),
        benchmark:
            benchmarks("build_osm_network")
        threads: 1
        resources:
            mem_mb=4000,
        conda:
            "../envs/environment.yaml"
        script:
            "../scripts/build_osm_network.py"


if config["electricity"]["base_network"] == "tyndp":

    rule build_tyndp_network:
        params:
            countries=config_provider("countries"),
        input:
            reference_grid="data/tyndp_2024_bundle/Line data/ReferenceGrid_Electricity.xlsx",
            buses="data/tyndp_2024_bundle/Nodes/LIST OF NODES.xlsx",
            bidding_shapes=resources("bidding_zones.geojson"),
        output:
            lines=resources("tyndp/build/lines.csv"),
            links=resources("tyndp/build/links.csv"),
            converters=resources("tyndp/build/converters.csv"),
            transformers=resources("tyndp/build/transformers.csv"),
            substations=resources("tyndp/build/buses.csv"),
            substations_h2=resources("tyndp/build/buses_h2.csv"),
            lines_geojson=resources("tyndp/build/geojson/lines.geojson"),
            links_geojson=resources("tyndp/build/geojson/links.geojson"),
            converters_geojson=resources("tyndp/build/geojson/converters.geojson"),
            transformers_geojson=resources("tyndp/build/geojson/transformers.geojson"),
            substations_geojson=resources("tyndp/build/geojson/buses.geojson"),
            substations_h2_geojson=resources("tyndp/build/geojson/buses_h2.geojson"),
        log:
            logs("build_tyndp_network.log"),
        benchmark:
            benchmarks("build_tyndp_network")
        threads: 1
        resources:
            mem_mb=4000,
        conda:
            "../envs/environment.yaml"
        script:
            "../scripts/build_tyndp_network.py"<|MERGE_RESOLUTION|>--- conflicted
+++ resolved
@@ -340,7 +340,6 @@
         "../scripts/determine_availability_matrix.py"
 
 
-<<<<<<< HEAD
 if config["enable"].get("build_renewable_profiles", True):
     rule build_renewable_profiles:
         params:
@@ -370,41 +369,6 @@
             "../envs/environment.yaml"
         script:
             "../scripts/build_renewable_profiles.py"
-=======
-rule build_renewable_profiles:
-    params:
-        snapshots=config_provider("snapshots"),
-        drop_leap_day=config_provider("enable", "drop_leap_day"),
-        renewable=config_provider("renewable"),
-    input:
-        availability_matrix=resources("availability_matrix_{clusters}_{technology}.nc"),
-        offshore_shapes=resources("offshore_shapes.geojson"),
-        distance_regions=resources("regions_onshore_base_s_{clusters}.geojson"),
-        resource_regions=lambda w: (
-            resources("regions_onshore_base_s_{clusters}.geojson")
-            if w.technology in ("onwind", "solar", "solar-hsat")
-            else resources("regions_offshore_base_s_{clusters}.geojson")
-        ),
-        cutout=lambda w: input_cutout(
-            w, config_provider("renewable", w.technology, "cutout")(w)
-        ),
-    output:
-        profile=resources("profile_{clusters}_{technology}.nc"),
-        class_regions=resources("regions_by_class_{clusters}_{technology}.geojson"),
-    log:
-        logs("build_renewable_profile_{clusters}_{technology}.log"),
-    benchmark:
-        benchmarks("build_renewable_profile_{clusters}_{technology}")
-    threads: config["atlite"].get("nprocesses", 4)
-    resources:
-        mem_mb=config["atlite"].get("nprocesses", 4) * 5000,
-    wildcard_constraints:
-        technology="(?!hydro).*",  # Any technology other than hydro
-    conda:
-        "../envs/environment.yaml"
-    script:
-        "../scripts/build_renewable_profiles.py"
->>>>>>> 14be7604
 
 
 rule build_monthly_prices:
