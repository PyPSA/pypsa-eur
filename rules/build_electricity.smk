--- conflicted
+++ resolved
@@ -315,19 +315,13 @@
     input:
         availability_matrix=resources("availability_matrix_{clusters}_{technology}.nc"),
         offshore_shapes=resources("offshore_shapes.geojson"),
-<<<<<<< HEAD
         distance_regions=resources("regions_onshore_base_s_{clusters}.geojson"),
         resource_regions=lambda w: (
             resources("regions_onshore_base_s_{clusters}.geojson")
             if w.technology in ("onwind", "solar", "solar-hsat")
             else resources("regions_offshore_base_s_{clusters}.geojson")
         ),
-        cutout=lambda w: "cutouts/"
-        + CDIR
-=======
-        regions=resources("regions_onshore_base_s_{clusters}.geojson"),
         cutout=lambda w: CDIR
->>>>>>> 69011c07
         + config_provider("renewable", w.technology, "cutout")(w)
         + ".nc",
     output:
@@ -500,7 +494,6 @@
     }
 
 
-<<<<<<< HEAD
 def input_class_regions(w):
     return {
         f"class_regions_{tech}": resources(
@@ -511,49 +504,6 @@
     }
 
 
-def input_conventional(w):
-    return {
-        f"conventional_{carrier}_{attr}": fn
-        for carrier, d in config_provider("conventional", default={None: {}})(w).items()
-        if carrier in config_provider("electricity", "conventional_carriers")(w)
-        for attr, fn in d.items()
-        if str(fn).startswith("data/")
-    }
-
-
-# Optional input when having Ukraine (UA) or Moldova (MD) in the countries list
-def input_gdp_pop_non_nuts3(w):
-    countries = set(config_provider("countries")(w))
-    if {"UA", "MD"}.intersection(countries):
-        return {"gdp_pop_non_nuts3": resources("gdp_pop_non_nuts3.geojson")}
-    return {}
-
-
-rule build_gdp_pop_non_nuts3:
-    params:
-        countries=config_provider("countries"),
-    input:
-        base_network=resources("networks/base_s.nc"),
-        regions=resources("regions_onshore_base_s.geojson"),
-        gdp_non_nuts3="data/bundle/GDP_per_capita_PPP_1990_2015_v2.nc",
-        pop_non_nuts3="data/bundle/ppp_2013_1km_Aggregated.tif",
-    output:
-        resources("gdp_pop_non_nuts3.geojson"),
-    log:
-        logs("build_gdp_pop_non_nuts3.log"),
-    benchmark:
-        benchmarks("build_gdp_pop_non_nuts3")
-    threads: 1
-    resources:
-        mem_mb=8000,
-    conda:
-        "../envs/environment.yaml"
-    script:
-        "../scripts/build_gdp_pop_non_nuts3.py"
-
-
-=======
->>>>>>> 69011c07
 rule build_electricity_demand_base:
     params:
         distribution_key=config_provider("load", "distribution_key"),
