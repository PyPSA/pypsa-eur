--- conflicted
+++ resolved
@@ -314,22 +314,15 @@
     input:
         availability_matrix=resources("availability_matrix_{clusters}_{technology}.nc"),
         offshore_shapes=resources("offshore_shapes.geojson"),
-<<<<<<< HEAD
-        regions=resources("regions_onshore_base_s_{clusters}.geojson"),
-        cutout=lambda w: input_cutout(
-            w, config_provider("renewable", w.technology, "cutout")(w)
-        ),
-=======
         distance_regions=resources("regions_onshore_base_s_{clusters}.geojson"),
         resource_regions=lambda w: (
             resources("regions_onshore_base_s_{clusters}.geojson")
             if w.technology in ("onwind", "solar", "solar-hsat")
             else resources("regions_offshore_base_s_{clusters}.geojson")
         ),
-        cutout=lambda w: CDIR
-        + config_provider("renewable", w.technology, "cutout")(w)
-        + ".nc",
->>>>>>> 80557f5d
+        cutout=lambda w: input_cutout(
+            w, config_provider("renewable", w.technology, "cutout")(w)
+        ),
     output:
         profile=resources("profile_{clusters}_{technology}.nc"),
         class_regions=resources("regions_by_class_{clusters}_{technology}.geojson"),
