# SPDX-FileCopyrightText: Contributors to PyPSA-Eur <https://github.com/pypsa/pypsa-eur>
#
# SPDX-License-Identifier: MIT


rule build_electricity_demand:
    params:
        snapshots=config_provider("snapshots"),
        drop_leap_day=config_provider("enable", "drop_leap_day"),
        countries=config_provider("countries"),
        load=config_provider("load"),
    input:
        reported=ancient("data/electricity_demand_raw.csv"),
        synthetic=lambda w: (
            ancient("data/load_synthetic_raw.csv")
            if config_provider("load", "supplement_synthetic")(w)
            else []
        ),
    output:
        resources("electricity_demand.csv"),
    log:
        logs("build_electricity_demand.log"),
    benchmark:
        benchmarks("build_electricity_demand")
    resources:
        mem_mb=5000,
    script:
        "../scripts/build_electricity_demand.py"


rule build_powerplants:
    params:
        powerplants_filter=config_provider("electricity", "powerplants_filter"),
        custom_powerplants=config_provider("electricity", "custom_powerplants"),
        everywhere_powerplants=config_provider("electricity", "everywhere_powerplants"),
        countries=config_provider("countries"),
    input:
        network=resources("networks/clustered.nc"),
        custom_powerplants="data/custom_powerplants.csv",
    output:
        resources("powerplants.csv"),
    log:
        logs("build_powerplants.log"),
    benchmark:
        benchmarks("build_powerplants_s")
    threads: 1
    resources:
        mem_mb=7000,
    script:
        "../scripts/build_powerplants.py"


def input_base_network(w):
    base_network = config_provider("electricity", "base_network")(w)
    osm_prebuilt_version = config_provider("electricity", "osm-prebuilt-version")(w)
    components = {"buses", "lines", "links", "converters", "transformers"}
    if base_network == "osm-raw":
        inputs = {c: resources(f"osm-raw/build/{c}.csv") for c in components}
    elif base_network == "tyndp":
        inputs = {c: resources(f"tyndp/build/{c}.csv") for c in components}
    elif base_network == "osm-prebuilt":
        inputs = {
            c: f"data/{base_network}/{osm_prebuilt_version}/{c}.csv" for c in components
        }
    elif base_network == "entsoegridkit":
        inputs = {c: f"data/{base_network}/{c}.csv" for c in components}
        inputs["parameter_corrections"] = "data/parameter_corrections.yaml"
        inputs["links_p_nom"] = "data/links_p_nom.csv"
    return inputs


rule base_network:
    params:
        countries=config_provider("countries"),
        snapshots=config_provider("snapshots"),
        drop_leap_day=config_provider("enable", "drop_leap_day"),
        lines=config_provider("lines"),
        links=config_provider("links"),
        transformers=config_provider("transformers"),
        clustering=config_provider("clustering", "mode"),
        admin_levels=config_provider("clustering", "administrative"),
    input:
        unpack(input_base_network),
        nuts3_shapes=resources("nuts3_shapes.geojson"),
        country_shapes=resources("country_shapes.geojson"),
        offshore_shapes=resources("offshore_shapes.geojson"),
        europe_shape=resources("europe_shape.geojson"),
    output:
        base_network=resources("networks/base.nc"),
        regions_onshore=resources("regions_onshore_base.geojson"),
        regions_offshore=resources("regions_offshore_base.geojson"),
        admin_shapes=resources("admin_shapes.geojson"),
    log:
        logs("base_network.log"),
    benchmark:
        benchmarks("base_network")
    threads: 4
    resources:
        mem_mb=2000,
    script:
        "../scripts/base_network.py"


rule build_osm_boundaries:
    input:
        json="data/osm-boundaries/json/{country}_adm1.json",
        eez=ancient("data/eez/World_EEZ_v12_20231025_LR/eez_v12_lowres.gpkg"),
    output:
        boundary="data/osm-boundaries/build/{country}_adm1.geojson",
    log:
        "logs/build_osm_boundaries_{country}.log",
    threads: 1
    resources:
        mem_mb=1500,
    script:
        "../scripts/build_osm_boundaries.py"


rule build_bidding_zones:
    params:
        countries=config_provider("countries"),
        remove_islands=config_provider(
            "clustering", "build_bidding_zones", "remove_islands"
        ),
        aggregate_to_tyndp=config_provider(
            "clustering", "build_bidding_zones", "aggregate_to_tyndp"
        ),
    input:
        bidding_zones_entsoepy="data/busshapes/bidding_zones_entsoepy.geojson",
        bidding_zones_electricitymaps="data/busshapes/bidding_zones_electricitymaps.geojson",
    output:
        file=resources("bidding_zones.geojson"),
    log:
        logs("build_bidding_zones.log"),
    threads: 1
    resources:
        mem_mb=1500,
    script:
        "../scripts/build_bidding_zones.py"


rule build_shapes:
    params:
        config_provider("clustering", "mode"),
        countries=config_provider("countries"),
    input:
        eez=ancient("data/eez/World_EEZ_v12_20231025_LR/eez_v12_lowres.gpkg"),
        nuts3_2021="data/nuts/NUTS_RG_01M_2021_4326_LEVL_3.geojson",
        ba_adm1="data/osm-boundaries/build/BA_adm1.geojson",
        md_adm1="data/osm-boundaries/build/MD_adm1.geojson",
        ua_adm1="data/osm-boundaries/build/UA_adm1.geojson",
        xk_adm1="data/osm-boundaries/build/XK_adm1.geojson",
        nuts3_gdp="data/jrc-ardeco/ARDECO-SUVGDP.2021.table.csv",
        nuts3_pop="data/jrc-ardeco/ARDECO-SNPTD.2021.table.csv",
        bidding_zones=lambda w: (
            resources("bidding_zones.geojson")
            if config_provider("clustering", "mode")(w) == "administrative"
            else []
        ),
        other_gdp="data/bundle/GDP_per_capita_PPP_1990_2015_v2.nc",
        other_pop="data/bundle/ppp_2019_1km_Aggregated.tif",
    output:
        country_shapes=resources("country_shapes.geojson"),
        offshore_shapes=resources("offshore_shapes.geojson"),
        europe_shape=resources("europe_shape.geojson"),
        nuts3_shapes=resources("nuts3_shapes.geojson"),
    log:
        logs("build_shapes.log"),
    benchmark:
        benchmarks("build_shapes")
    threads: 1
    resources:
        mem_mb=1500,
    script:
        "../scripts/build_shapes.py"


if config["enable"].get("build_cutout", False):

    rule build_cutout:
        params:
            cutouts=config_provider("atlite", "cutouts"),
        input:
            regions_onshore=resources("regions_onshore.geojson"),
            regions_offshore=resources("regions_offshore.geojson"),
        output:
            protected(CDIR.joinpath("{cutout}.nc").as_posix()),
        log:
            logs(CDIR.joinpath("build_cutout", "{cutout}.log").as_posix()),
        benchmark:
            Path("benchmarks").joinpath(CDIR, "build_cutout_{cutout}").as_posix()
        threads: config["atlite"].get("nprocesses", 4)
        resources:
            mem_mb=config["atlite"].get("nprocesses", 4) * 1000,
        script:
            "../scripts/build_cutout.py"


rule build_ship_raster:
    input:
        ship_density="data/shipdensity_global.zip",
        cutout=lambda w: input_cutout(w),
    output:
        resources("shipdensity_raster.tif"),
    log:
        logs("build_ship_raster.log"),
    resources:
        mem_mb=5000,
    benchmark:
        benchmarks("build_ship_raster")
    script:
        "../scripts/build_ship_raster.py"


rule determine_availability_matrix_MD_UA:
    params:
        renewable=config_provider("renewable"),
    input:
        copernicus="data/Copernicus_LC100_global_v3.0.1_2019-nrt_Discrete-Classification-map_EPSG-4326.tif",
        wdpa="data/WDPA.gpkg",
        wdpa_marine="data/WDPA_WDOECM_marine.gpkg",
        gebco=lambda w: (
            "data/bundle/gebco/GEBCO_2014_2D.nc"
            if config_provider("renewable", w.technology)(w).get("max_depth")
            else []
        ),
        ship_density=lambda w: (
            resources("shipdensity_raster.tif")
            if "ship_threshold" in config_provider("renewable", w.technology)(w).keys()
            else []
        ),
        country_shapes=resources("country_shapes.geojson"),
        offshore_shapes=resources("offshore_shapes.geojson"),
        regions=lambda w: (
            resources("regions_onshore.geojson")
            if w.technology in ("onwind", "solar", "solar-hsat")
            else resources("regions_offshore.geojson")
        ),
        cutout=lambda w: input_cutout(
            w, config_provider("renewable", w.technology, "cutout")(w)
        ),
    output:
        availability_matrix=resources("availability_matrix_MD-UA_{technology}.nc"),
    log:
        logs("determine_availability_matrix_MD_UA_{technology}.log"),
    benchmark:
        benchmarks("determine_availability_matrix_MD_UA_{technology}")
    threads: config["atlite"].get("nprocesses", 4)
    resources:
        mem_mb=config["atlite"].get("nprocesses", 4) * 5000,
    script:
        "../scripts/determine_availability_matrix_MD_UA.py"


# Optional input when having Ukraine (UA) or Moldova (MD) in the countries list
def input_ua_md_availability_matrix(w):
    countries = set(config_provider("countries")(w))
    if {"UA", "MD"}.intersection(countries):
        return {
            "availability_matrix_MD_UA": resources(
                "availability_matrix_MD-UA_{technology}.nc"
            )
        }
    return {}


rule determine_availability_matrix:
    params:
        renewable=config_provider("renewable"),
    input:
        unpack(input_ua_md_availability_matrix),
        corine=ancient("data/bundle/corine/g250_clc06_V18_5.tif"),
        natura=lambda w: (
            "data/bundle/natura/natura.tiff"
            if config_provider("renewable", w.technology, "natura")(w)
            else []
        ),
        luisa=lambda w: (
            "data/LUISA_basemap_020321_50m.tif"
            if config_provider("renewable", w.technology, "luisa")(w)
            else []
        ),
        gebco=ancient(
            lambda w: (
                "data/bundle/gebco/GEBCO_2014_2D.nc"
                if (
                    config_provider("renewable", w.technology)(w).get("max_depth")
                    or config_provider("renewable", w.technology)(w).get("min_depth")
                )
                else []
            )
        ),
        ship_density=lambda w: (
            resources("shipdensity_raster.tif")
            if "ship_threshold" in config_provider("renewable", w.technology)(w).keys()
            else []
        ),
        country_shapes=resources("country_shapes.geojson"),
        offshore_shapes=resources("offshore_shapes.geojson"),
        regions=lambda w: (
            resources("regions_onshore.geojson")
            if w.technology in ("onwind", "solar", "solar-hsat")
            else resources("regions_offshore.geojson")
        ),
        cutout=lambda w: input_cutout(
            w, config_provider("renewable", w.technology, "cutout")(w)
        ),
    output:
        resources("availability_matrix_{technology}.nc"),
    log:
        logs("determine_availability_matrix_{technology}.log"),
    benchmark:
        benchmarks("determine_availability_matrix_{technology}")
    threads: config["atlite"].get("nprocesses", 4)
    resources:
        mem_mb=config["atlite"].get("nprocesses", 4) * 5000,
    script:
        "../scripts/determine_availability_matrix.py"


rule build_renewable_profiles:
    params:
        snapshots=config_provider("snapshots"),
        drop_leap_day=config_provider("enable", "drop_leap_day"),
        renewable=config_provider("renewable"),
    input:
        availability_matrix=resources("availability_matrix_{technology}.nc"),
        offshore_shapes=resources("offshore_shapes.geojson"),
        distance_regions=resources("regions_onshore.geojson"),
        resource_regions=lambda w: (
            resources("regions_onshore.geojson")
            if w.technology in ("onwind", "solar", "solar-hsat")
            else resources("regions_offshore.geojson")
        ),
        cutout=lambda w: input_cutout(
            w, config_provider("renewable", w.technology, "cutout")(w)
        ),
    output:
        profile=resources("profile_{technology}.nc"),
        class_regions=resources("regions_by_class_{technology}.geojson"),
    log:
        logs("build_renewable_profile_{technology}.log"),
    benchmark:
        benchmarks("build_renewable_profile_{technology}")
    threads: config["atlite"].get("nprocesses", 4)
    resources:
        mem_mb=config["atlite"].get("nprocesses", 4) * 5000,
    wildcard_constraints:
        technology="(?!hydro).*",  # Any technology other than hydro
    script:
        "../scripts/build_renewable_profiles.py"


rule build_monthly_prices:
    input:
        co2_price_raw="data/validation/emission-spot-primary-market-auction-report-2019-data.xls",
        fuel_price_raw="data/validation/energy-price-trends-xlsx-5619002.xlsx",
    output:
        co2_price=resources("co2_price.csv"),
        fuel_price=resources("monthly_fuel_price.csv"),
    log:
        logs("build_monthly_prices.log"),
    benchmark:
        benchmarks("build_monthly_prices")
    threads: 1
    resources:
        mem_mb=5000,
    script:
        "../scripts/build_monthly_prices.py"


rule build_hydro_profile:
    params:
        hydro=config_provider("renewable", "hydro"),
        countries=config_provider("countries"),
        snapshots=config_provider("snapshots"),
        drop_leap_day=config_provider("enable", "drop_leap_day"),
    input:
        country_shapes=resources("country_shapes.geojson"),
        eia_hydro_generation="data/eia_hydro_annual_generation.csv",
        eia_hydro_capacity="data/eia_hydro_annual_capacity.csv",
        era5_runoff="data/bundle/era5-runoff-per-country.csv",
        cutout=lambda w: input_cutout(
            w, config_provider("renewable", "hydro", "cutout")(w)
        ),
    output:
        profile=resources("profile_hydro.nc"),
    log:
        logs("build_hydro_profile.log"),
    benchmark:
        benchmarks("build_hydro_profile")
    resources:
        mem_mb=5000,
    script:
        "../scripts/build_hydro_profile.py"


rule build_line_rating:
    params:
        snapshots=config_provider("snapshots"),
        drop_leap_day=config_provider("enable", "drop_leap_day"),
    input:
        base_network=resources("networks/base.nc"),
        cutout=lambda w: input_cutout(
            w, config_provider("lines", "dynamic_line_rating", "cutout")(w)
        ),
    output:
        output=resources("dlr.nc"),
    log:
        logs("build_line_rating.log"),
    benchmark:
        benchmarks("build_line_rating")
    threads: config["atlite"].get("nprocesses", 4)
    resources:
        mem_mb=config["atlite"].get("nprocesses", 4) * 1000,
    script:
        "../scripts/build_line_rating.py"


rule build_transmission_projects:
    params:
        transmission_projects=config_provider("transmission_projects"),
        line_factor=config_provider("lines", "length_factor"),
        s_max_pu=config_provider("lines", "s_max_pu"),
    input:
        base_network=resources("networks/base.nc"),
        offshore_shapes=resources("offshore_shapes.geojson"),
        europe_shape=resources("europe_shape.geojson"),
        transmission_projects=lambda w: [
            "data/transmission_projects/" + name
            for name, include in config_provider("transmission_projects", "include")(
                w
            ).items()
            if include
        ],
    output:
        new_lines=resources("transmission_projects/new_lines.csv"),
        new_links=resources("transmission_projects/new_links.csv"),
        adjust_lines=resources("transmission_projects/adjust_lines.csv"),
        adjust_links=resources("transmission_projects/adjust_links.csv"),
        new_buses=resources("transmission_projects/new_buses.csv"),
    log:
        logs("build_transmission_projects.log"),
    benchmark:
        benchmarks("build_transmission_projects")
    resources:
        mem_mb=4000,
    threads: 1
    script:
        "../scripts/build_transmission_projects.py"


rule add_transmission_projects_and_dlr:
    params:
        transmission_projects=config_provider("transmission_projects"),
        dlr=config_provider("lines", "dynamic_line_rating"),
        s_max_pu=config_provider("lines", "s_max_pu"),
    input:
        network=resources("networks/base.nc"),
        dlr=lambda w: (
            resources("dlr.nc")
            if config_provider("lines", "dynamic_line_rating", "activate")(w)
            else []
        ),
        transmission_projects=lambda w: (
            [
                resources("transmission_projects/new_buses.csv"),
                resources("transmission_projects/new_lines.csv"),
                resources("transmission_projects/new_links.csv"),
                resources("transmission_projects/adjust_lines.csv"),
                resources("transmission_projects/adjust_links.csv"),
            ]
            if config_provider("transmission_projects", "enable")(w)
            else []
        ),
    output:
        network=resources("networks/base_extended.nc"),
    log:
        logs("add_transmission_projects_and_dlr.log"),
    benchmark:
        benchmarks("add_transmission_projects_and_dlr")
    threads: 1
    resources:
        mem_mb=4000,
    script:
        "../scripts/add_transmission_projects_and_dlr.py"


def input_class_regions(w):
    return {
        f"class_regions_{tech}": resources(f"regions_by_class_{tech}.geojson")
        for tech in set(config_provider("electricity", "renewable_carriers")(w))
        - {"hydro"}
    }


rule build_electricity_demand_base:
    params:
        distribution_key=config_provider("load", "distribution_key"),
    input:
        base_network=resources("networks/simplified.nc"),
        regions=resources("regions_onshore_simplified.geojson"),
        nuts3=resources("nuts3_shapes.geojson"),
        load=resources("electricity_demand.csv"),
    output:
        resources("electricity_demand_simplified.nc"),
    log:
        logs("build_electricity_demand_simplified.log"),
    benchmark:
        benchmarks("build_electricity_demand_simplified")
    resources:
        mem_mb=5000,
    script:
        "../scripts/build_electricity_demand_base.py"


rule build_hac_features:
    params:
        snapshots=config_provider("snapshots"),
        drop_leap_day=config_provider("enable", "drop_leap_day"),
        features=config_provider("clustering", "cluster_network", "hac_features"),
    input:
        cutout=lambda w: input_cutout(w),
        regions=resources("regions_onshore_simplified.geojson"),
    output:
        resources("hac_features.nc"),
    log:
        logs("build_hac_features.log"),
    benchmark:
        benchmarks("build_hac_features")
    threads: config["atlite"].get("nprocesses", 4)
    resources:
        mem_mb=10000,
    script:
        "../scripts/build_hac_features.py"


rule process_cost_data:
    params:
        costs=config_provider("costs"),
        max_hours=config_provider("electricity", "max_hours"),
    input:
        network=resources("networks/simplified.nc"),
        costs=resources("costs_{horizon}.csv"),
        custom_costs=config_provider("costs", "custom_cost_fn"),
    output:
        resources("costs_{horizon}_processed.csv"),
    log:
        logs("build_cost_data_{horizon}.log"),
    benchmark:
        benchmarks("build_cost_data_{horizon}")
    threads: 1
    resources:
        mem_mb=4000,
    script:
        "../scripts/process_cost_data.py"


rule simplify_network:
    params:
        countries=config_provider("countries"),
        mode=config_provider("clustering", "mode"),
        administrative=config_provider("clustering", "administrative"),
        simplify_network=config_provider("clustering", "simplify_network"),
        cluster_network=config_provider("clustering", "cluster_network"),
        aggregation_strategies=config_provider(
            "clustering", "aggregation_strategies", default={}
        ),
        p_max_pu=config_provider("links", "p_max_pu", default=1.0),
        p_min_pu=config_provider("links", "p_min_pu", default=-1.0),
    input:
        network=resources("networks/base_extended.nc"),
        regions_onshore=resources("regions_onshore_base.geojson"),
        regions_offshore=resources("regions_offshore_base.geojson"),
        admin_shapes=resources("admin_shapes.geojson"),
    output:
        network=resources("networks/simplified.nc"),
        regions_onshore=resources("regions_onshore_simplified.geojson"),
        regions_offshore=resources("regions_offshore_simplified.geojson"),
        busmap=resources("busmap_simplified.csv"),
    log:
        logs("simplify_network.log"),
    benchmark:
        benchmarks("simplify_network_b")
    threads: 1
    resources:
        mem_mb=12000,
    script:
        "../scripts/simplify_network.py"


# Optional input when using custom busmaps - Needs to be tailored to selected base_network
def input_custom_busmap(w):

    custom_busmap = []
    custom_busshapes = []

    mode = config_provider("clustering", "mode", default="busmap")(w)
    n_clusters = config_provider(
        "clustering", "cluster_network", "n_clusters", default="all"
    )(w)
    if n_clusters is None:
        n_clusters_label = "all"
    else:
        n_clusters_label = str(n_clusters)

    if mode == "custom_busmap":
        base_network = config_provider("electricity", "base_network")(w)
        custom_busmap = f"data/busmaps/simplified_{n_clusters_label}_{base_network}.csv"

    if mode == "custom_busshapes":
        base_network = config_provider("electricity", "base_network")(w)
        custom_busshapes = (
            f"data/busshapes/simplified_{n_clusters_label}_{base_network}.geojson"
        )

    return {
        "custom_busmap": custom_busmap,
        "custom_busshapes": custom_busshapes,
    }


rule cluster_network:
    params:
        countries=config_provider("countries"),
        mode=config_provider("clustering", "mode"),
        administrative=config_provider("clustering", "administrative"),
        cluster_network=config_provider("clustering", "cluster_network"),
        n_clusters=config_provider(
            "clustering", "cluster_network", "n_clusters", default="all"
        ),
        aggregation_strategies=config_provider(
            "clustering", "aggregation_strategies", default={}
        ),
        focus_weights=config_provider("clustering", "focus_weights", default=None),
        renewable_carriers=config_provider("electricity", "renewable_carriers"),
        conventional_carriers=config_provider(
            "electricity", "conventional_carriers", default=[]
        ),
        max_hours=config_provider("electricity", "max_hours"),
        length_factor=config_provider("lines", "length_factor"),
        cluster_mode=config_provider("clustering", "mode"),
        copperplate_regions=config_provider("clustering", "copperplate_regions"),
    input:
        unpack(input_custom_busmap),
        network=resources("networks/simplified.nc"),
        simplified_busmap=resources("busmap_simplified.csv"),
        admin_shapes=resources("admin_shapes.geojson"),
        bidding_zones=lambda w: (
            resources("bidding_zones.geojson")
            if config_provider("clustering", "mode")(w) == "administrative"
            else []
        ),
        regions_onshore=resources("regions_onshore_base.geojson"),
        regions_offshore=resources("regions_offshore_base.geojson"),
        hac_features=lambda w: (
            resources("hac_features.nc")
            if config_provider("clustering", "cluster_network", "algorithm")(w)
            == "hac"
            else []
        ),
        load=resources("electricity_demand_simplified.nc"),
    output:
        network=resources("networks/clustered.nc"),
        regions_onshore=resources("regions_onshore.geojson"),
        regions_offshore=resources("regions_offshore.geojson"),
        busmap=resources("busmap.csv"),
        linemap=resources("linemap.csv"),
    log:
        logs("cluster_network.log"),
    benchmark:
        benchmarks("cluster_network")
    threads: 1
    resources:
        mem_mb=10000,
    script:
        "../scripts/cluster_network.py"


def input_profile_tech(w):
    return {
        f"profile_{tech}": resources(
            "profile_" + tech + ".nc" if tech != "hydro" else f"profile_{tech}.nc"
        )
        for tech in config_provider("electricity", "renewable_carriers")(w)
    }


def input_conventional(w):
    carriers = [
        *config_provider("electricity", "conventional_carriers")(w),
        *config_provider("electricity", "extendable_carriers", "Generator")(w),
    ]
    return {
        f"conventional_{carrier}_{attr}": fn
        for carrier, d in config_provider("conventional", default={})(w).items()
        if carrier in carriers
        for attr, fn in d.items()
        if str(fn).startswith("data/")
    }


<<<<<<< HEAD
=======
rule add_electricity:
    params:
        line_length_factor=config_provider("lines", "length_factor"),
        link_length_factor=config_provider("links", "length_factor"),
        scaling_factor=config_provider("load", "scaling_factor"),
        countries=config_provider("countries"),
        snapshots=config_provider("snapshots"),
        renewable=config_provider("renewable"),
        electricity=config_provider("electricity"),
        conventional=config_provider("conventional"),
        foresight=config_provider("foresight"),
        drop_leap_day=config_provider("enable", "drop_leap_day"),
        consider_efficiency_classes=config_provider(
            "clustering", "consider_efficiency_classes"
        ),
        aggregation_strategies=config_provider("clustering", "aggregation_strategies"),
        exclude_carriers=config_provider("clustering", "exclude_carriers"),
    input:
        unpack(input_profile_tech),
        unpack(input_class_regions),
        unpack(input_conventional),
        base_network=resources("networks/base_s_{clusters}.nc"),
        costs=lambda w: resources(
            f"costs_{config_provider('costs', 'year')(w)}_processed.csv"
        ),
        regions=resources("regions_onshore_base_s_{clusters}.geojson"),
        powerplants=resources("powerplants_s_{clusters}.csv"),
        hydro_capacities=ancient("data/hydro_capacities.csv"),
        unit_commitment="data/unit_commitment.csv",
        fuel_price=lambda w: (
            resources("monthly_fuel_price.csv")
            if config_provider("conventional", "dynamic_fuel_price")(w)
            else []
        ),
        load=resources("electricity_demand_base_s.nc"),
        busmap=resources("busmap_base_s_{clusters}.csv"),
    output:
        resources("networks/base_s_{clusters}_elec.nc"),
    log:
        logs("add_electricity_{clusters}.log"),
    benchmark:
        benchmarks("add_electricity_{clusters}")
    threads: 1
    resources:
        mem_mb=10000,
    script:
        "../scripts/add_electricity.py"


rule prepare_network:
    params:
        time_resolution=config_provider("clustering", "temporal", "resolution_elec"),
        links=config_provider("links"),
        lines=config_provider("lines"),
        co2base=config_provider("electricity", "co2base"),
        co2limit_enable=config_provider("electricity", "co2limit_enable", default=False),
        co2limit=config_provider("electricity", "co2limit"),
        gaslimit_enable=config_provider("electricity", "gaslimit_enable", default=False),
        gaslimit=config_provider("electricity", "gaslimit"),
        emission_prices=config_provider("costs", "emission_prices"),
        adjustments=config_provider("adjustments", "electricity"),
        autarky=config_provider("electricity", "autarky", default={}),
        drop_leap_day=config_provider("enable", "drop_leap_day"),
        transmission_limit=config_provider("electricity", "transmission_limit"),
    input:
        resources("networks/base_s_{clusters}_elec.nc"),
        costs=lambda w: resources(
            f"costs_{config_provider('costs', 'year')(w)}_processed.csv"
        ),
        co2_price=lambda w: resources("co2_price.csv") if "Ept" in w.opts else [],
    output:
        resources("networks/base_s_{clusters}_elec_{opts}.nc"),
    log:
        logs("prepare_network_base_s_{clusters}_elec_{opts}.log"),
    benchmark:
        benchmarks("prepare_network_base_s_{clusters}_elec_{opts}")
    threads: 1
    resources:
        mem_mb=4000,
    script:
        "../scripts/prepare_network.py"


>>>>>>> 2efe86f7
if config["electricity"]["base_network"] == "osm-raw":

    rule clean_osm_data:
        input:
            cables_way=expand(
                "data/osm-raw/{country}/cables_way.json",
                country=config_provider("countries"),
            ),
            lines_way=expand(
                "data/osm-raw/{country}/lines_way.json",
                country=config_provider("countries"),
            ),
            routes_relation=expand(
                "data/osm-raw/{country}/routes_relation.json",
                country=config_provider("countries"),
            ),
            substations_way=expand(
                "data/osm-raw/{country}/substations_way.json",
                country=config_provider("countries"),
            ),
            substations_relation=expand(
                "data/osm-raw/{country}/substations_relation.json",
                country=config_provider("countries"),
            ),
            offshore_shapes=resources("offshore_shapes.geojson"),
            country_shapes=resources("country_shapes.geojson"),
        output:
            substations=resources("osm-raw/clean/substations.geojson"),
            substations_polygon=resources("osm-raw/clean/substations_polygon.geojson"),
            converters_polygon=resources("osm-raw/clean/converters_polygon.geojson"),
            lines=resources("osm-raw/clean/lines.geojson"),
            links=resources("osm-raw/clean/links.geojson"),
        log:
            logs("clean_osm_data.log"),
        benchmark:
            benchmarks("clean_osm_data")
        threads: 1
        resources:
            mem_mb=4000,
        script:
            "../scripts/clean_osm_data.py"


if config["electricity"]["base_network"] == "osm-raw":

    rule build_osm_network:
        params:
            countries=config_provider("countries"),
            voltages=config_provider("electricity", "voltages"),
            line_types=config_provider("lines", "types"),
        input:
            substations=resources("osm-raw/clean/substations.geojson"),
            substations_polygon=resources("osm-raw/clean/substations_polygon.geojson"),
            converters_polygon=resources("osm-raw/clean/converters_polygon.geojson"),
            lines=resources("osm-raw/clean/lines.geojson"),
            links=resources("osm-raw/clean/links.geojson"),
            country_shapes=resources("country_shapes.geojson"),
        output:
            lines=resources("osm-raw/build/lines.csv"),
            links=resources("osm-raw/build/links.csv"),
            converters=resources("osm-raw/build/converters.csv"),
            transformers=resources("osm-raw/build/transformers.csv"),
            substations=resources("osm-raw/build/buses.csv"),
            lines_geojson=resources("osm-raw/build/geojson/lines.geojson"),
            links_geojson=resources("osm-raw/build/geojson/links.geojson"),
            converters_geojson=resources("osm-raw/build/geojson/converters.geojson"),
            transformers_geojson=resources("osm-raw/build/geojson/transformers.geojson"),
            substations_geojson=resources("osm-raw/build/geojson/buses.geojson"),
            stations_polygon=resources("osm-raw/build/geojson/stations_polygon.geojson"),
            buses_polygon=resources("osm-raw/build/geojson/buses_polygon.geojson"),
        log:
            logs("build_osm_network.log"),
        benchmark:
            benchmarks("build_osm_network")
        threads: 1
        resources:
            mem_mb=4000,
        script:
            "../scripts/build_osm_network.py"


if config["electricity"]["base_network"] == "tyndp":

    rule build_tyndp_network:
        params:
            countries=config_provider("countries"),
        input:
            reference_grid="data/tyndp_2024_bundle/Line data/ReferenceGrid_Electricity.xlsx",
            buses="data/tyndp_2024_bundle/Nodes/LIST OF NODES.xlsx",
            bidding_shapes=resources("bidding_zones.geojson"),
        output:
            lines=resources("tyndp/build/lines.csv"),
            links=resources("tyndp/build/links.csv"),
            converters=resources("tyndp/build/converters.csv"),
            transformers=resources("tyndp/build/transformers.csv"),
            substations=resources("tyndp/build/buses.csv"),
            substations_h2=resources("tyndp/build/buses_h2.csv"),
            lines_geojson=resources("tyndp/build/geojson/lines.geojson"),
            links_geojson=resources("tyndp/build/geojson/links.geojson"),
            converters_geojson=resources("tyndp/build/geojson/converters.geojson"),
            transformers_geojson=resources("tyndp/build/geojson/transformers.geojson"),
            substations_geojson=resources("tyndp/build/geojson/buses.geojson"),
            substations_h2_geojson=resources("tyndp/build/geojson/buses_h2.geojson"),
        log:
            logs("build_tyndp_network.log"),
        benchmark:
            benchmarks("build_tyndp_network")
        threads: 1
        resources:
            mem_mb=4000,
        script:
            "../scripts/build_tyndp_network.py"<|MERGE_RESOLUTION|>--- conflicted
+++ resolved
@@ -700,92 +700,6 @@
     }
 
 
-<<<<<<< HEAD
-=======
-rule add_electricity:
-    params:
-        line_length_factor=config_provider("lines", "length_factor"),
-        link_length_factor=config_provider("links", "length_factor"),
-        scaling_factor=config_provider("load", "scaling_factor"),
-        countries=config_provider("countries"),
-        snapshots=config_provider("snapshots"),
-        renewable=config_provider("renewable"),
-        electricity=config_provider("electricity"),
-        conventional=config_provider("conventional"),
-        foresight=config_provider("foresight"),
-        drop_leap_day=config_provider("enable", "drop_leap_day"),
-        consider_efficiency_classes=config_provider(
-            "clustering", "consider_efficiency_classes"
-        ),
-        aggregation_strategies=config_provider("clustering", "aggregation_strategies"),
-        exclude_carriers=config_provider("clustering", "exclude_carriers"),
-    input:
-        unpack(input_profile_tech),
-        unpack(input_class_regions),
-        unpack(input_conventional),
-        base_network=resources("networks/base_s_{clusters}.nc"),
-        costs=lambda w: resources(
-            f"costs_{config_provider('costs', 'year')(w)}_processed.csv"
-        ),
-        regions=resources("regions_onshore_base_s_{clusters}.geojson"),
-        powerplants=resources("powerplants_s_{clusters}.csv"),
-        hydro_capacities=ancient("data/hydro_capacities.csv"),
-        unit_commitment="data/unit_commitment.csv",
-        fuel_price=lambda w: (
-            resources("monthly_fuel_price.csv")
-            if config_provider("conventional", "dynamic_fuel_price")(w)
-            else []
-        ),
-        load=resources("electricity_demand_base_s.nc"),
-        busmap=resources("busmap_base_s_{clusters}.csv"),
-    output:
-        resources("networks/base_s_{clusters}_elec.nc"),
-    log:
-        logs("add_electricity_{clusters}.log"),
-    benchmark:
-        benchmarks("add_electricity_{clusters}")
-    threads: 1
-    resources:
-        mem_mb=10000,
-    script:
-        "../scripts/add_electricity.py"
-
-
-rule prepare_network:
-    params:
-        time_resolution=config_provider("clustering", "temporal", "resolution_elec"),
-        links=config_provider("links"),
-        lines=config_provider("lines"),
-        co2base=config_provider("electricity", "co2base"),
-        co2limit_enable=config_provider("electricity", "co2limit_enable", default=False),
-        co2limit=config_provider("electricity", "co2limit"),
-        gaslimit_enable=config_provider("electricity", "gaslimit_enable", default=False),
-        gaslimit=config_provider("electricity", "gaslimit"),
-        emission_prices=config_provider("costs", "emission_prices"),
-        adjustments=config_provider("adjustments", "electricity"),
-        autarky=config_provider("electricity", "autarky", default={}),
-        drop_leap_day=config_provider("enable", "drop_leap_day"),
-        transmission_limit=config_provider("electricity", "transmission_limit"),
-    input:
-        resources("networks/base_s_{clusters}_elec.nc"),
-        costs=lambda w: resources(
-            f"costs_{config_provider('costs', 'year')(w)}_processed.csv"
-        ),
-        co2_price=lambda w: resources("co2_price.csv") if "Ept" in w.opts else [],
-    output:
-        resources("networks/base_s_{clusters}_elec_{opts}.nc"),
-    log:
-        logs("prepare_network_base_s_{clusters}_elec_{opts}.log"),
-    benchmark:
-        benchmarks("prepare_network_base_s_{clusters}_elec_{opts}")
-    threads: 1
-    resources:
-        mem_mb=4000,
-    script:
-        "../scripts/prepare_network.py"
-
-
->>>>>>> 2efe86f7
 if config["electricity"]["base_network"] == "osm-raw":
 
     rule clean_osm_data:
