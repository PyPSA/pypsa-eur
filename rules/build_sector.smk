# SPDX-FileCopyrightText: Contributors to PyPSA-Eur <https://github.com/pypsa/pypsa-eur>
#
# SPDX-License-Identifier: MIT


rule build_population_layouts:
    input:
        nuts3_shapes=resources("nuts3_shapes.geojson"),
        urban_percent="data/worldbank/API_SP.URB.TOTL.IN.ZS_DS2_en_csv_v2.csv",
        cutout=lambda w: input_cutout(w),
    output:
        pop_layout_total=resources("pop_layout_total.nc"),
        pop_layout_urban=resources("pop_layout_urban.nc"),
        pop_layout_rural=resources("pop_layout_rural.nc"),
    log:
        logs("build_population_layouts.log"),
    resources:
        mem_mb=20000,
    benchmark:
        benchmarks("build_population_layouts")
    threads: 8
    conda:
        "../envs/environment.yaml"
    script:
        "../scripts/build_population_layouts.py"


rule build_clustered_population_layouts:
    input:
        pop_layout_total=resources("pop_layout_total.nc"),
        pop_layout_urban=resources("pop_layout_urban.nc"),
        pop_layout_rural=resources("pop_layout_rural.nc"),
        regions_onshore=resources("regions_onshore_base_s_{clusters}.geojson"),
        cutout=lambda w: input_cutout(w),
    output:
        clustered_pop_layout=resources("pop_layout_base_s_{clusters}.csv"),
    log:
        logs("build_clustered_population_layouts_s_{clusters}.log"),
    resources:
        mem_mb=10000,
    benchmark:
        benchmarks("build_clustered_population_layouts/s_{clusters}")
    conda:
        "../envs/environment.yaml"
    script:
        "../scripts/build_clustered_population_layouts.py"


rule build_clustered_solar_rooftop_potentials:
    input:
        pop_layout=resources("pop_layout_total.nc"),
        class_regions=resources("regions_by_class_{clusters}_solar.geojson"),
        cutout=lambda w: input_cutout(w),
    output:
        potentials=resources("solar_rooftop_potentials_s_{clusters}.csv"),
    log:
        logs("build_clustered_solar_rooftop_potentials_s_{clusters}.log"),
    resources:
        mem_mb=10000,
    benchmark:
        benchmarks("build_clustered_solar_rooftop_potentials/s_{clusters}")
    conda:
        "../envs/environment.yaml"
    script:
        "../scripts/build_clustered_solar_rooftop_potentials.py"


rule build_simplified_population_layouts:
    input:
        pop_layout_total=resources("pop_layout_total.nc"),
        pop_layout_urban=resources("pop_layout_urban.nc"),
        pop_layout_rural=resources("pop_layout_rural.nc"),
        regions_onshore=resources("regions_onshore_base_s.geojson"),
        cutout=lambda w: input_cutout(w),
    output:
        clustered_pop_layout=resources("pop_layout_base_s.csv"),
    resources:
        mem_mb=10000,
    log:
        logs("build_simplified_population_layouts_s"),
    benchmark:
        benchmarks("build_simplified_population_layouts/s")
    conda:
        "../envs/environment.yaml"
    script:
        "../scripts/build_clustered_population_layouts.py"


rule build_gas_network:
    input:
        gas_network="data/gas_network/scigrid-gas/data/IGGIELGN_PipeSegments.geojson",
    output:
        cleaned_gas_network=resources("gas_network.csv"),
    resources:
        mem_mb=4000,
    log:
        logs("build_gas_network.log"),
    benchmark:
        benchmarks("build_gas_network")
    conda:
        "../envs/environment.yaml"
    script:
        "../scripts/build_gas_network.py"


rule build_gas_input_locations:
    input:
        gem="data/gem/Europe-Gas-Tracker-2024-05.xlsx",
        entry="data/gas_network/scigrid-gas/data/IGGIELGN_BorderPoints.geojson",
        storage="data/gas_network/scigrid-gas/data/IGGIELGN_Storages.geojson",
        regions_onshore=resources("regions_onshore_base_s_{clusters}.geojson"),
        regions_offshore=resources("regions_offshore_base_s_{clusters}.geojson"),
    output:
        gas_input_nodes=resources("gas_input_locations_s_{clusters}.geojson"),
        gas_input_nodes_simplified=resources(
            "gas_input_locations_s_{clusters}_simplified.csv"
        ),
    resources:
        mem_mb=2000,
    log:
        logs("build_gas_input_locations_s_{clusters}.log"),
    benchmark:
        benchmarks("build_gas_input_locations/s_{clusters}")
    conda:
        "../envs/environment.yaml"
    script:
        "../scripts/build_gas_input_locations.py"


rule cluster_gas_network:
    input:
        cleaned_gas_network=resources("gas_network.csv"),
        regions_onshore=resources("regions_onshore_base_s_{clusters}.geojson"),
        regions_offshore=resources("regions_offshore_base_s_{clusters}.geojson"),
    output:
        clustered_gas_network=resources("gas_network_base_s_{clusters}.csv"),
    resources:
        mem_mb=4000,
    log:
        logs("cluster_gas_network_{clusters}.log"),
    benchmark:
        benchmarks("cluster_gas_network/s_{clusters}")
    conda:
        "../envs/environment.yaml"
    script:
        "../scripts/cluster_gas_network.py"


rule build_daily_heat_demand:
    params:
        snapshots=config_provider("snapshots"),
        drop_leap_day=config_provider("enable", "drop_leap_day"),
    input:
        pop_layout=resources("pop_layout_total.nc"),
        regions_onshore=resources("regions_onshore_base_s_{clusters}.geojson"),
        cutout=lambda w: input_cutout(
            w, config_provider("sector", "heat_demand_cutout")(w)
        ),
    output:
        heat_demand=resources("daily_heat_demand_total_base_s_{clusters}.nc"),
    resources:
        mem_mb=20000,
    threads: 8
    log:
        logs("build_daily_heat_demand_total_s_{clusters}.loc"),
    benchmark:
        benchmarks("build_daily_heat_demand/total_s_{clusters}")
    conda:
        "../envs/environment.yaml"
    script:
        "../scripts/build_daily_heat_demand.py"


rule build_hourly_heat_demand:
    params:
        snapshots=config_provider("snapshots"),
        drop_leap_day=config_provider("enable", "drop_leap_day"),
    input:
        heat_profile="data/heat_load_profile_BDEW.csv",
        heat_demand=resources("daily_heat_demand_total_base_s_{clusters}.nc"),
    output:
        heat_demand=resources("hourly_heat_demand_total_base_s_{clusters}.nc"),
    resources:
        mem_mb=2000,
    threads: 8
    log:
        logs("build_hourly_heat_demand_total_s_{clusters}.loc"),
    benchmark:
        benchmarks("build_hourly_heat_demand/total_s_{clusters}")
    conda:
        "../envs/environment.yaml"
    script:
        "../scripts/build_hourly_heat_demand.py"


rule build_temperature_profiles:
    params:
        snapshots=config_provider("snapshots"),
        drop_leap_day=config_provider("enable", "drop_leap_day"),
    input:
        pop_layout=resources("pop_layout_total.nc"),
        regions_onshore=resources("regions_onshore_base_s_{clusters}.geojson"),
        cutout=lambda w: input_cutout(
            w, config_provider("sector", "heat_demand_cutout")(w)
        ),
    output:
        temp_soil=resources("temp_soil_total_base_s_{clusters}.nc"),
        temp_air=resources("temp_air_total_base_s_{clusters}.nc"),
    resources:
        mem_mb=20000,
    threads: 8
    log:
        logs("build_temperature_profiles_total_s_{clusters}.log"),
    benchmark:
        benchmarks("build_temperature_profiles/total_{clusters}")
    conda:
        "../envs/environment.yaml"
    script:
        "../scripts/build_temperature_profiles.py"


rule build_central_heating_temperature_profiles:
    params:
        max_forward_temperature_central_heating_baseyear=config_provider(
            "sector",
            "district_heating",
            "supply_temperature_approximation",
            "max_forward_temperature_baseyear",
        ),
        min_forward_temperature_central_heating_baseyear=config_provider(
            "sector",
            "district_heating",
            "supply_temperature_approximation",
            "min_forward_temperature_baseyear",
        ),
        return_temperature_central_heating_baseyear=config_provider(
            "sector",
            "district_heating",
            "supply_temperature_approximation",
            "return_temperature_baseyear",
        ),
        snapshots=config_provider("snapshots"),
        drop_leap_day=config_provider("enable", "drop_leap_day"),
        lower_threshold_ambient_temperature=config_provider(
            "sector",
            "district_heating",
            "supply_temperature_approximation",
            "lower_threshold_ambient_temperature",
        ),
        upper_threshold_ambient_temperature=config_provider(
            "sector",
            "district_heating",
            "supply_temperature_approximation",
            "upper_threshold_ambient_temperature",
        ),
        rolling_window_ambient_temperature=config_provider(
            "sector",
            "district_heating",
            "supply_temperature_approximation",
            "rolling_window_ambient_temperature",
        ),
        relative_annual_temperature_reduction=config_provider(
            "sector",
            "district_heating",
            "supply_temperature_approximation",
            "relative_annual_temperature_reduction",
        ),
        energy_totals_year=config_provider("energy", "energy_totals_year"),
    input:
        temp_air_total=resources("temp_air_total_base_s_{clusters}.nc"),
        regions_onshore=resources("regions_onshore_base_s_{clusters}.geojson"),
    output:
        central_heating_forward_temperature_profiles=resources(
            "central_heating_forward_temperature_profiles_base_s_{clusters}_{planning_horizons}.nc"
        ),
        central_heating_return_temperature_profiles=resources(
            "central_heating_return_temperature_profiles_base_s_{clusters}_{planning_horizons}.nc"
        ),
    resources:
        mem_mb=20000,
    log:
        logs(
            "build_central_heating_temperature_profiles_s_{clusters}_{planning_horizons}.log"
        ),
    benchmark:
        benchmarks(
            "build_central_heating_temperature_profiles/s_{clusters}_{planning_horizons}"
        )
    conda:
        "../envs/environment.yaml"
    script:
        "../scripts/build_central_heating_temperature_profiles/run.py"


rule build_geothermal_heat_potential:
    params:
        drop_leap_day=config_provider("enable", "drop_leap_day"),
        countries=config_provider("countries"),
        constant_temperature_celsius=config_provider(
            "sector",
            "district_heating",
            "limited_heat_sources",
            "geothermal",
            "constant_temperature_celsius",
        ),
        ignore_missing_regions=config_provider(
            "sector",
            "district_heating",
            "limited_heat_sources",
            "geothermal",
            "ignore_missing_regions",
        ),
    input:
        isi_heat_potentials="data/isi_heat_utilisation_potentials.xlsx",
        regions_onshore=resources("regions_onshore_base_s_{clusters}.geojson"),
        lau_regions="data/lau_regions.zip",
    output:
        heat_source_power=resources(
            "heat_source_power_geothermal_base_s_{clusters}.csv"
        ),
    resources:
        mem_mb=2000,
    log:
        logs("build_heat_source_potentials_geothermal_s_{clusters}.log"),
    benchmark:
        benchmarks("build_heat_source_potentials/geothermal_s_{clusters}")
    conda:
        "../envs/environment.yaml"
    script:
        "../scripts/build_geothermal_heat_potential.py"


rule build_ates_potentials:
    params:
        max_top_temperature=config_provider(
            "sector",
            "district_heating",
            "ates",
            "max_top_temperature",
        ),
        min_bottom_temperature=config_provider(
            "sector",
            "district_heating",
            "ates",
            "min_bottom_temperature",
        ),
        suitable_aquifer_types=config_provider(
            "sector",
            "district_heating",
            "ates",
            "suitable_aquifer_types",
        ),
        aquifer_volumetric_heat_capacity=config_provider(
            "sector",
            "district_heating",
            "ates",
            "aquifer_volumetric_heat_capacity",
        ),
        fraction_of_aquifer_area_available=config_provider(
            "sector",
            "district_heating",
            "ates",
            "fraction_of_aquifer_area_available",
        ),
        effective_screen_length=config_provider(
            "sector",
            "district_heating",
            "ates",
            "effective_screen_length",
        ),
        dh_area_buffer=config_provider(
            "sector",
            "district_heating",
            "ates",
            "dh_area_buffer",
        ),
        ignore_missing_regions=config_provider(
            "sector",
            "district_heating",
            "ates",
            "ignore_missing_regions",
        ),
        countries=config_provider("countries"),
    input:
        aquifer_shapes_shp="data/bgr/ihme1500_aquif_ec4060_v12_poly.shp",
        aquifer_shapes_shx="data/bgr/ihme1500_aquif_ec4060_v12_poly.shx",
        aquifer_shapes_dbf="data/bgr/ihme1500_aquif_ec4060_v12_poly.dbf",
        aquifer_shapes_cpg="data/bgr/ihme1500_aquif_ec4060_v12_poly.cpg",
        aquifer_shapes_prj="data/bgr/ihme1500_aquif_ec4060_v12_poly.prj",
        aquifer_shapes_sbn="data/bgr/ihme1500_aquif_ec4060_v12_poly.sbn",
        aquifer_shapes_sbx="data/bgr/ihme1500_aquif_ec4060_v12_poly.sbx",
        dh_areas="data/dh_areas.gpkg",
        regions_onshore=resources("regions_onshore_base_s_{clusters}.geojson"),
        central_heating_forward_temperature_profiles=resources(
            "central_heating_forward_temperature_profiles_base_s_{clusters}_{planning_horizons}.nc"
        ),
        central_heating_return_temperature_profiles=resources(
            "central_heating_return_temperature_profiles_base_s_{clusters}_{planning_horizons}.nc"
        ),
    output:
        ates_potentials=resources(
            "ates_potentials_base_s_{clusters}_{planning_horizons}.csv"
        ),
    resources:
        mem_mb=2000,
    log:
        logs("build_ates_potentials_s_{clusters}_{planning_horizons}.log"),
    benchmark:
        benchmarks("build_ates_potentials_geothermal_s_{clusters}_{planning_horizons}")
    conda:
        "../envs/environment.yaml"
    script:
        "../scripts/build_ates_potentials.py"


rule build_cop_profiles:
    params:
        heat_pump_sink_T_decentral_heating=config_provider(
            "sector", "heat_pump_sink_T_individual_heating"
        ),
        heat_source_cooling_central_heating=config_provider(
            "sector", "district_heating", "heat_source_cooling"
        ),
        heat_pump_cop_approximation_central_heating=config_provider(
            "sector", "district_heating", "heat_pump_cop_approximation"
        ),
        heat_pump_sources=config_provider("sector", "heat_pump_sources"),
        limited_heat_sources=config_provider(
            "sector", "district_heating", "limited_heat_sources"
        ),
        snapshots=config_provider("snapshots"),
    input:
        central_heating_forward_temperature_profiles=resources(
            "central_heating_forward_temperature_profiles_base_s_{clusters}_{planning_horizons}.nc"
        ),
        central_heating_return_temperature_profiles=resources(
            "central_heating_return_temperature_profiles_base_s_{clusters}_{planning_horizons}.nc"
        ),
        temp_soil_total=resources("temp_soil_total_base_s_{clusters}.nc"),
        temp_air_total=resources("temp_air_total_base_s_{clusters}.nc"),
        temp_ptes_total=resources(
            "ptes_top_temperature_profiles_s_{clusters}_{planning_horizons}.nc"
        ),
        regions_onshore=resources("regions_onshore_base_s_{clusters}.geojson"),
    output:
        cop_profiles=resources("cop_profiles_base_s_{clusters}_{planning_horizons}.nc"),
    resources:
        mem_mb=20000,
    log:
        logs("build_cop_profiles_s_{clusters}_{planning_horizons}.log"),
    benchmark:
        benchmarks("build_cop_profiles/s_{clusters}_{planning_horizons}")
    conda:
        "../envs/environment.yaml"
    script:
        "../scripts/build_cop_profiles/run.py"


rule build_ptes_operations:
    params:
        max_ptes_top_temperature=config_provider(
            "sector",
            "district_heating",
            "ptes",
            "max_top_temperature",
        ),
        min_ptes_bottom_temperature=config_provider(
            "sector",
            "district_heating",
            "ptes",
            "min_bottom_temperature",
        ),
        snapshots=config_provider("snapshots"),
    input:
        central_heating_forward_temperature_profiles=resources(
            "central_heating_forward_temperature_profiles_base_s_{clusters}_{planning_horizons}.nc"
        ),
        central_heating_return_temperature_profiles=resources(
            "central_heating_return_temperature_profiles_base_s_{clusters}_{planning_horizons}.nc"
        ),
        regions_onshore=resources("regions_onshore_base_s_{clusters}.geojson"),
    output:
        ptes_direct_utilisation_profiles=resources(
            "ptes_direct_utilisation_profiles_s_{clusters}_{planning_horizons}.nc"
        ),
        ptes_top_temperature_profiles=resources(
            "ptes_top_temperature_profiles_s_{clusters}_{planning_horizons}.nc"
        ),
        ptes_e_max_pu_profiles=resources(
            "ptes_e_max_pu_profiles_base_s_{clusters}_{planning_horizons}.nc"
        ),
    resources:
        mem_mb=2000,
    log:
        logs("build_ptes_operations_s_{clusters}_{planning_horizons}.log"),
    benchmark:
        benchmarks("build_ptes_operations_s_{clusters}_{planning_horizons}")
    conda:
        "../envs/environment.yaml"
    script:
        "../scripts/build_ptes_operations/run.py"


rule build_direct_heat_source_utilisation_profiles:
    params:
        direct_utilisation_heat_sources=config_provider(
            "sector", "district_heating", "direct_utilisation_heat_sources"
        ),
        limited_heat_sources=config_provider(
            "sector", "district_heating", "limited_heat_sources"
        ),
        snapshots=config_provider("snapshots"),
    input:
        central_heating_forward_temperature_profiles=resources(
            "central_heating_forward_temperature_profiles_base_s_{clusters}_{planning_horizons}.nc"
        ),
    output:
        direct_heat_source_utilisation_profiles=resources(
            "direct_heat_source_utilisation_profiles_base_s_{clusters}_{planning_horizons}.nc"
        ),
    resources:
        mem_mb=20000,
    log:
        logs(
            "build_direct_heat_source_utilisation_profiles_s_{clusters}_{planning_horizons}.log"
        ),
    benchmark:
        benchmarks(
            "build_direct_heat_source_utilisation_profiles/s_{clusters}_{planning_horizons}"
        )
    conda:
        "../envs/environment.yaml"
    script:
        "../scripts/build_direct_heat_source_utilisation_profiles.py"


def solar_thermal_cutout(wildcards):
    c = config_provider("solar_thermal", "cutout")(wildcards)
    if c == "default":
        return CDIR.joinpath(
            config_provider("atlite", "default_cutout")(wildcards) + ".nc"
        ).as_posix()
    else:
        return CDIR.joinpath(c + ".nc").as_posix()


rule build_solar_thermal_profiles:
    params:
        snapshots=config_provider("snapshots"),
        drop_leap_day=config_provider("enable", "drop_leap_day"),
        solar_thermal=config_provider("solar_thermal"),
    input:
        pop_layout=resources("pop_layout_total.nc"),
        regions_onshore=resources("regions_onshore_base_s_{clusters}.geojson"),
        cutout=lambda w: input_cutout(w, config_provider("solar_thermal", "cutout")(w)),
    output:
        solar_thermal=resources("solar_thermal_total_base_s_{clusters}.nc"),
    resources:
        mem_mb=20000,
    threads: 16
    log:
        logs("build_solar_thermal_profiles_total_s_{clusters}.log"),
    benchmark:
        benchmarks("build_solar_thermal_profiles/total_{clusters}")
    conda:
        "../envs/environment.yaml"
    script:
        "../scripts/build_solar_thermal_profiles.py"


rule build_energy_totals:
    params:
        countries=config_provider("countries"),
        energy=config_provider("energy"),
    input:
        nuts3_shapes=resources("nuts3_shapes.geojson"),
        co2="data/bundle/eea/UNFCCC_v23.csv",
        swiss="data/switzerland-new_format-all_years.csv",
        swiss_transport="data/gr-e-11.03.02.01.01-cc.csv",
        idees="data/jrc-idees-2021",
        district_heat_share="data/district_heat_share.csv",
        eurostat="data/eurostat/Balances-April2023",
        eurostat_households="data/eurostat/eurostat-household_energy_balances-february_2024.csv",
    output:
        transformation_output_coke=resources("transformation_output_coke.csv"),
        energy_name=resources("energy_totals.csv"),
        co2_name=resources("co2_totals.csv"),
        transport_name=resources("transport_data.csv"),
        district_heat_share=resources("district_heat_share.csv"),
        heating_efficiencies=resources("heating_efficiencies.csv"),
    threads: 16
    resources:
        mem_mb=10000,
    log:
        logs("build_energy_totals.log"),
    benchmark:
        benchmarks("build_energy_totals")
    conda:
        "../envs/environment.yaml"
    script:
        "../scripts/build_energy_totals.py"


rule build_heat_totals:
    input:
        hdd="data/bundle/era5-HDD-per-country.csv",
        energy_totals=resources("energy_totals.csv"),
    output:
        heat_totals=resources("heat_totals.csv"),
    threads: 1
    resources:
        mem_mb=2000,
    log:
        logs("build_heat_totals.log"),
    benchmark:
        benchmarks("build_heat_totals")
    conda:
        "../envs/environment.yaml"
    script:
        "../scripts/build_heat_totals.py"


rule build_biomass_potentials:
    params:
        biomass=config_provider("biomass"),
    input:
        enspreso_biomass="data/ENSPRESO_BIOMASS.xlsx",
        eurostat="data/eurostat/Balances-April2023",
        nuts2="data/nuts/NUTS_RG_03M_2013_4326_LEVL_2.geojson",
        regions_onshore=resources("regions_onshore_base_s_{clusters}.geojson"),
        nuts3_population=ancient("data/bundle/nama_10r_3popgdp.tsv.gz"),
        swiss_cantons=ancient("data/ch_cantons.csv"),
        swiss_population=ancient("data/bundle/je-e-21.03.02.xls"),
        country_shapes=resources("country_shapes.geojson"),
    output:
        biomass_potentials_all=resources(
            "biomass_potentials_all_{clusters}_{planning_horizons}.csv"
        ),
        biomass_potentials=resources(
            "biomass_potentials_s_{clusters}_{planning_horizons}.csv"
        ),
    threads: 8
    resources:
        mem_mb=2000,
    log:
        logs("build_biomass_potentials_s_{clusters}_{planning_horizons}.log"),
    benchmark:
        benchmarks("build_biomass_potentials_s_{clusters}_{planning_horizons}")
    conda:
        "../envs/environment.yaml"
    script:
        "../scripts/build_biomass_potentials.py"


rule build_biomass_transport_costs:
    input:
        sc1="data/biomass_transport_costs_supplychain1.csv",
        sc2="data/biomass_transport_costs_supplychain2.csv",
    output:
        biomass_transport_costs=resources("biomass_transport_costs.csv"),
    threads: 1
    resources:
        mem_mb=1000,
    log:
        logs("build_biomass_transport_costs.log"),
    benchmark:
        benchmarks("build_biomass_transport_costs")
    conda:
        "../envs/environment.yaml"
    script:
        "../scripts/build_biomass_transport_costs.py"


rule build_co2_sequestration_potentials:
    input:
        storage_table="data/CO2JRC_OpenFormats/CO2Stop_DataInterrogationSystem/Hydrocarbon_Storage_Units.csv",
        storage_map="data/CO2JRC_OpenFormats/CO2Stop_Polygons Data/StorageUnits_March13.kml",
        traps_table1="data/CO2JRC_OpenFormats/CO2Stop_DataInterrogationSystem/Hydrocarbon_Traps.csv",
        traps_table2="data/CO2JRC_OpenFormats/CO2Stop_DataInterrogationSystem/Hydrocarbon_Traps_Temp.csv",
        traps_table3="data/CO2JRC_OpenFormats/CO2Stop_DataInterrogationSystem/Hydrocarbon_Traps1.csv",
        traps_map="data/CO2JRC_OpenFormats/CO2Stop_Polygons Data/DaughterUnits_March13.kml",
    output:
        resources("co2_sequestration_potentials.geojson"),
    threads: 1
    resources:
        mem_mb=4000,
    log:
        logs("build_co2_sequestration_potentials.log"),
    benchmark:
        benchmarks("build_co2_sequestration_potentials")
    conda:
        "../envs/environment.yaml"
    script:
        "../scripts/build_co2_sequestration_potentials.py"


rule build_clustered_co2_sequestration_potentials:
    params:
        sequestration_potential=config_provider(
            "sector", "regional_co2_sequestration_potential"
        ),
    input:
        sequestration_potential=resources("co2_sequestration_potentials.geojson"),
        regions_onshore=resources("regions_onshore_base_s_{clusters}.geojson"),
        regions_offshore=resources("regions_offshore_base_s_{clusters}.geojson"),
    output:
        sequestration_potential=resources(
            "co2_sequestration_potential_base_s_{clusters}.csv"
        ),
    threads: 1
    resources:
        mem_mb=4000,
    log:
        logs("build_clustered_co2_sequestration_potentials_{clusters}.log"),
    benchmark:
        benchmarks("build_clustered_co2_sequestration_potentials_{clusters}")
    conda:
        "../envs/environment.yaml"
    script:
        "../scripts/build_clustered_co2_sequestration_potentials.py"


rule build_salt_cavern_potentials:
    input:
        salt_caverns="data/bundle/h2_salt_caverns_GWh_per_sqkm.geojson",
        regions_onshore=resources("regions_onshore_base_s_{clusters}.geojson"),
        regions_offshore=resources("regions_offshore_base_s_{clusters}.geojson"),
    output:
        h2_cavern_potential=resources("salt_cavern_potentials_s_{clusters}.csv"),
    threads: 1
    resources:
        mem_mb=2000,
    log:
        logs("build_salt_cavern_potentials_s_{clusters}.log"),
    benchmark:
        benchmarks("build_salt_cavern_potentials_s_{clusters}")
    conda:
        "../envs/environment.yaml"
    script:
        "../scripts/build_salt_cavern_potentials.py"


rule build_ammonia_production:
    input:
        usgs="data/myb1-2022-nitro-ert.xlsx",
    output:
        ammonia_production=resources("ammonia_production.csv"),
    threads: 1
    resources:
        mem_mb=1000,
    log:
        logs("build_ammonia_production.log"),
    benchmark:
        benchmarks("build_ammonia_production")
    conda:
        "../envs/environment.yaml"
    script:
        "../scripts/build_ammonia_production.py"


rule build_industry_sector_ratios:
    params:
        industry=config_provider("industry"),
        ammonia=config_provider("sector", "ammonia", default=False),
        endo_industry=config_provider("sector", "endo_industry", "enable"),
    input:
        ammonia_production=resources("ammonia_production.csv"),
        idees="data/jrc-idees-2021",
    output:
        industry_sector_ratios=resources("industry_sector_ratios.csv"),
    threads: 1
    resources:
        mem_mb=1000,
    log:
        logs("build_industry_sector_ratios.log"),
    benchmark:
        benchmarks("build_industry_sector_ratios")
    conda:
        "../envs/environment.yaml"
    script:
        "../scripts/build_industry_sector_ratios.py"


rule build_industry_sector_ratios_intermediate:
    params:
        industry=config_provider("industry"),
    input:
        industry_sector_ratios=resources("industry_sector_ratios.csv"),
        industrial_energy_demand_per_country_today=resources(
            "industrial_energy_demand_per_country_today.csv"
        ),
        industrial_production_per_country=resources(
            "industrial_production_per_country.csv"
        ),
    output:
        industry_sector_ratios=resources(
            "industry_sector_ratios_{planning_horizons}.csv"
        ),
    threads: 1
    resources:
        mem_mb=1000,
    log:
        logs("build_industry_sector_ratios_{planning_horizons}.log"),
    benchmark:
        benchmarks("build_industry_sector_ratios_{planning_horizons}")
    conda:
        "../envs/environment.yaml"
    script:
        "../scripts/build_industry_sector_ratios_intermediate.py"


rule build_industrial_production_per_country:
    params:
        industry=config_provider("industry"),
        countries=config_provider("countries"),
    input:
        ch_industrial_production="data/ch_industrial_production_per_subsector.csv",
        ammonia_production=resources("ammonia_production.csv"),
        jrc="data/jrc-idees-2021",
        eurostat="data/eurostat/Balances-April2023",
    output:
        industrial_production_per_country=resources(
            "industrial_production_per_country.csv"
        ),
    threads: 8
    resources:
        mem_mb=1000,
    log:
        logs("build_industrial_production_per_country.log"),
    benchmark:
        benchmarks("build_industrial_production_per_country")
    conda:
        "../envs/environment.yaml"
    script:
        "../scripts/build_industrial_production_per_country.py"


rule build_industrial_production_per_country_tomorrow:
    params:
        industry=config_provider("industry"),
    input:
        industrial_production_per_country=resources(
            "industrial_production_per_country.csv"
        ),
    output:
        industrial_production_per_country_tomorrow=resources(
            "industrial_production_per_country_tomorrow_{planning_horizons}.csv"
        ),
    threads: 1
    resources:
        mem_mb=1000,
    log:
        logs("build_industrial_production_per_country_tomorrow_{planning_horizons}.log"),
    benchmark:
        (
            benchmarks(
                "build_industrial_production_per_country_tomorrow_{planning_horizons}"
            )
        )
    conda:
        "../envs/environment.yaml"
    script:
        "../scripts/build_industrial_production_per_country_tomorrow.py"


rule build_industrial_distribution_key:
    params:
        hotmaps_locate_missing=config_provider(
            "industry", "hotmaps_locate_missing", default=False
        ),
        countries=config_provider("countries"),
        endo_industry=config_provider("sector", "endo_industry", "enable"),
    input:
        regions_onshore=resources("regions_onshore_base_s_{clusters}.geojson"),
        clustered_pop_layout=resources("pop_layout_base_s_{clusters}.csv"),
        hotmaps="data/Industrial_Database.csv",
        steel_gem="data/gem/Global-Steel-Plant-Tracker-April-2024-Standard-Copy-V1.xlsx",
        cement_sfi="data/sfi/SFI-Global-Cement-Database-July-2021.xlsx",
        chemicals_ecm="data/1-s2.0-S0196890424010586-mmc2.xlsx", # Reference Neuwirth et al., https://doi.org/10.1016/j.enconman.2024.119117 
        ammonia="data/ammonia_plants.csv",
        cement_supplement="data/cement-plants-noneu.csv",
        refineries_supplement="data/refineries-noneu.csv",
    output:
        industrial_distribution_key=resources(
            "industrial_distribution_key_base_s_{clusters}.csv"
        ),
        capacities=resources("endo_industry/capacities_s_{clusters}.csv"),
        start_dates=resources("endo_industry/start_dates_s_{clusters}.csv"),
    threads: 1
    resources:
        mem_mb=1000,
    log:
        logs("build_industrial_distribution_key_{clusters}.log"),
    benchmark:
        benchmarks("build_industrial_distribution_key/s_{clusters}")
    conda:
        "../envs/environment.yaml"
    script:
        "../scripts/build_industrial_distribution_key.py"


rule build_industrial_production_per_node:
    params:
        endo_industry=config_provider("sector","endo_industry","enable")
    input:
        industrial_distribution_key=resources(
            "industrial_distribution_key_base_s_{clusters}.csv"
        ),
        industrial_production_per_country_tomorrow=resources(
            "industrial_production_per_country_tomorrow_{planning_horizons}.csv"
        ),
    output:
        industrial_production_per_node=resources(
            "industrial_production_base_s_{clusters}_{planning_horizons}.csv"
        ),
    threads: 1
    resources:
        mem_mb=1000,
    log:
        logs("build_industrial_production_per_node_{clusters}_{planning_horizons}.log"),
    benchmark:
        (
            benchmarks(
                "build_industrial_production_per_node/s_{clusters}_{planning_horizons}"
            )
        )
    conda:
        "../envs/environment.yaml"
    script:
        "../scripts/build_industrial_production_per_node.py"


rule build_industrial_energy_demand_per_node:
    params:
        endo_industry=config_provider("sector","endo_industry","enable")
    input:
        industry_sector_ratios=resources(
            "industry_sector_ratios_{planning_horizons}.csv"
        ),
        industrial_production_per_node=resources(
            "industrial_production_base_s_{clusters}_{planning_horizons}.csv"
        ),
        industrial_energy_demand_per_node_today=resources(
            "industrial_energy_demand_today_base_s_{clusters}.csv"
        ),
    output:
        industrial_energy_demand_per_node=resources(
            "industrial_energy_demand_base_s_{clusters}_{planning_horizons}.csv"
        ),
    threads: 1
    resources:
        mem_mb=1000,
    log:
        logs(
            "build_industrial_energy_demand_per_node_{clusters}_{planning_horizons}.log"
        ),
    benchmark:
        (
            benchmarks(
                "build_industrial_energy_demand_per_node/s_{clusters}_{planning_horizons}"
            )
        )
    conda:
        "../envs/environment.yaml"
    script:
        "../scripts/build_industrial_energy_demand_per_node.py"


rule build_industrial_energy_demand_per_country_today:
    params:
        countries=config_provider("countries"),
        industry=config_provider("industry"),
        ammonia=config_provider("sector", "ammonia", default=False),
    input:
        transformation_output_coke=resources("transformation_output_coke.csv"),
        jrc="data/jrc-idees-2021",
        industrial_production_per_country=resources(
            "industrial_production_per_country.csv"
        ),
    output:
        industrial_energy_demand_per_country_today=resources(
            "industrial_energy_demand_per_country_today.csv"
        ),
    threads: 8
    resources:
        mem_mb=1000,
    log:
        logs("build_industrial_energy_demand_per_country_today.log"),
    benchmark:
        benchmarks("build_industrial_energy_demand_per_country_today")
    conda:
        "../envs/environment.yaml"
    script:
        "../scripts/build_industrial_energy_demand_per_country_today.py"


rule build_industrial_energy_demand_per_node_today:
    params:
        endo_industry=config_provider("sector","endo_industry","enable")
    input:
        industrial_distribution_key=resources(
            "industrial_distribution_key_base_s_{clusters}.csv"
        ),
        industrial_energy_demand_per_country_today=resources(
            "industrial_energy_demand_per_country_today.csv"
        ),
    output:
        industrial_energy_demand_per_node_today=resources(
            "industrial_energy_demand_today_base_s_{clusters}.csv"
        ),
    threads: 1
    resources:
        mem_mb=1000,
    log:
        logs("build_industrial_energy_demand_per_node_today_{clusters}.log"),
    benchmark:
        benchmarks("build_industrial_energy_demand_per_node_today/s_{clusters}")
    conda:
        "../envs/environment.yaml"
    script:
        "../scripts/build_industrial_energy_demand_per_node_today.py"


if config["sector"]["endo_industry"].get("enable", False):

    rule build_industrial_policies_projections:
        output:
            industry_prod_scenarios=resources("endo_industry/eu_industry_prod_scenarios.csv"),
        log:
            logs("build_industrial_policies_projections.log"),
        resources:
            mem_mb=5000,
        conda:
            "../envs/environment.yaml"
        script:
            "../scripts/build_industrial_policies_projections.py"


if config["sector"]["endo_industry"].get("enable", False)  and config["sector"]["endo_industry"].get("empirical_demand_growth", False):

    rule build_industry_steel_production_projections:
        input:
            ssp="data/ssp_snapshot_1706291930_allcountries.xlsx",  #ADB manually uploaded data is freely available here upon registration https://data.ece.iiasa.ac.at/ssp/#/login
        output:
            steel_demand=resources("endo_industry/eu_steel_production.csv"),
        log:
            logs("build_industry_steel_production_projections.log"),
        resources:
            mem_mb=5000,
        conda:
            "../envs/environment.yaml"
        script:
            "../scripts/build_industry_steel_production_projections.py"

if config["sector"]["endo_industry"].get("enable", False) and config["sector"]["endo_industry"].get("empirical_demnad_growth", False): 

    rule build_industry_cement_production_projections:
        params:
            countries=config_provider("countries")
        input:
            ssp="data/ssp_snapshot_1706291930_allcountries.xlsx",  #ADB manually uploaded data is freely available here upon registration https://data.ece.iiasa.ac.at/ssp/#/login
            cement_plants="data/sfi/SFI-Global-Cement-Database-July-2021.xlsx",
            idees="data/jrc-idees-2021",
            cement_extra_eu="data/cement_production_extra_eu27.xlsx",
            industrial_distribution_key=resources("industrial_distribution_key_base_s_{clusters}.csv"),
        output:
            cement_prod=resources("endo_industry/cement_production_s_{clusters}.csv"),
        log:
            logs("build_industry_cement_production_projections_{clusters}.log"),
        benchmark:
            benchmarks("build_industry_cement_production_projections/s_{clusters}")
        resources:
            mem_mb=5000,
        conda:
            "../envs/environment.yaml"
        script:
            "../scripts/build_industry_cement_production_projections.py"

rule build_retro_cost:
    params:
        retrofitting=config_provider("sector", "retrofitting"),
        countries=config_provider("countries"),
    input:
        building_stock="data/retro/data_building_stock.csv",
        data_tabula="data/bundle/retro/tabula-calculator-calcsetbuilding.csv",
        air_temperature=resources("temp_air_total_base_s_{clusters}.nc"),
        u_values_PL="data/retro/u_values_poland.csv",
        tax_w="data/retro/electricity_taxes_eu.csv",
        construction_index="data/retro/comparative_level_investment.csv",
        floor_area_missing="data/retro/floor_area_missing.csv",
        clustered_pop_layout=resources("pop_layout_base_s_{clusters}.csv"),
        cost_germany="data/retro/retro_cost_germany.csv",
        window_assumptions="data/retro/window_assumptions.csv",
    output:
        retro_cost=resources("retro_cost_base_s_{clusters}.csv"),
        floor_area=resources("floor_area_base_s_{clusters}.csv"),
    resources:
        mem_mb=1000,
    log:
        logs("build_retro_cost_{clusters}.log"),
    benchmark:
        benchmarks("build_retro_cost/s_{clusters}")
    conda:
        "../envs/environment.yaml"
    script:
        "../scripts/build_retro_cost.py"


rule build_population_weighted_energy_totals:
    params:
        snapshots=config_provider("snapshots"),
        drop_leap_day=config_provider("enable", "drop_leap_day"),
    input:
        energy_totals=resources("{kind}_totals.csv"),
        clustered_pop_layout=resources("pop_layout_base_s_{clusters}.csv"),
    output:
        resources("pop_weighted_{kind}_totals_s_{clusters}.csv"),
    threads: 1
    resources:
        mem_mb=2000,
    log:
        logs("build_population_weighted_{kind}_totals_{clusters}.log"),
    benchmark:
        benchmarks("build_population_weighted_{kind}_totals_{clusters}")
    conda:
        "../envs/environment.yaml"
    script:
        "../scripts/build_population_weighted_energy_totals.py"


rule build_shipping_demand:
    input:
        ports="data/attributed_ports.json",
        scope=resources("europe_shape.geojson"),
        regions=resources("regions_onshore_base_s_{clusters}.geojson"),
        demand=resources("energy_totals.csv"),
    params:
        energy_totals_year=config_provider("energy", "energy_totals_year"),
    output:
        resources("shipping_demand_s_{clusters}.csv"),
    threads: 1
    resources:
        mem_mb=2000,
    log:
        logs("build_shipping_demand_s_{clusters}.log"),
    benchmark:
        benchmarks("build_shipping_demand/s_{clusters}")
    conda:
        "../envs/environment.yaml"
    script:
        "../scripts/build_shipping_demand.py"


rule build_transport_demand:
    params:
        snapshots=config_provider("snapshots"),
        drop_leap_day=config_provider("enable", "drop_leap_day"),
        sector=config_provider("sector"),
        energy_totals_year=config_provider("energy", "energy_totals_year"),
    input:
        clustered_pop_layout=resources("pop_layout_base_s_{clusters}.csv"),
        pop_weighted_energy_totals=resources(
            "pop_weighted_energy_totals_s_{clusters}.csv"
        ),
        transport_data=resources("transport_data.csv"),
        traffic_data_KFZ="data/bundle/emobility/KFZ__count",
        traffic_data_Pkw="data/bundle/emobility/Pkw__count",
        temp_air_total=resources("temp_air_total_base_s_{clusters}.nc"),
    output:
        transport_demand=resources("transport_demand_s_{clusters}.csv"),
        transport_data=resources("transport_data_s_{clusters}.csv"),
        avail_profile=resources("avail_profile_s_{clusters}.csv"),
        dsm_profile=resources("dsm_profile_s_{clusters}.csv"),
    threads: 1
    resources:
        mem_mb=2000,
    log:
        logs("build_transport_demand_s_{clusters}.log"),
    benchmark:
        benchmarks("build_transport_demand/s_{clusters}")
    conda:
        "../envs/environment.yaml"
    script:
        "../scripts/build_transport_demand.py"


rule build_district_heat_share:
    params:
        sector=config_provider("sector"),
        energy_totals_year=config_provider("energy", "energy_totals_year"),
    input:
        district_heat_share=resources("district_heat_share.csv"),
        clustered_pop_layout=resources("pop_layout_base_s_{clusters}.csv"),
    output:
        district_heat_share=resources(
            "district_heat_share_base_s_{clusters}_{planning_horizons}.csv"
        ),
    threads: 1
    resources:
        mem_mb=1000,
    log:
        logs("build_district_heat_share_{clusters}_{planning_horizons}.log"),
    benchmark:
        benchmarks("build_district_heat_share_{clusters}_{planning_horizons}")
    conda:
        "../envs/environment.yaml"
    script:
        "../scripts/build_district_heat_share.py"


rule build_existing_heating_distribution:
    params:
        baseyear=config_provider("scenario", "planning_horizons", 0),
        sector=config_provider("sector"),
        existing_capacities=config_provider("existing_capacities"),
    input:
        existing_heating="data/existing_infrastructure/existing_heating_raw.csv",
        clustered_pop_layout=resources("pop_layout_base_s_{clusters}.csv"),
        clustered_pop_energy_layout=resources(
            "pop_weighted_energy_totals_s_{clusters}.csv"
        ),
        district_heat_share=resources(
            "district_heat_share_base_s_{clusters}_{planning_horizons}.csv"
        ),
    output:
        existing_heating_distribution=resources(
            "existing_heating_distribution_base_s_{clusters}_{planning_horizons}.csv"
        ),
    threads: 1
    resources:
        mem_mb=2000,
    log:
        logs(
            "build_existing_heating_distribution_base_s_{clusters}_{planning_horizons}.log"
        ),
    benchmark:
        benchmarks(
            "build_existing_heating_distribution/base_s_{clusters}_{planning_horizons}"
        )
    conda:
        "../envs/environment.yaml"
    script:
        "../scripts/build_existing_heating_distribution.py"


rule time_aggregation:
    params:
        time_resolution=config_provider("clustering", "temporal", "resolution_sector"),
        drop_leap_day=config_provider("enable", "drop_leap_day"),
        solver_name=config_provider("solving", "solver", "name"),
    input:
        network=resources("networks/base_s_{clusters}_elec_{opts}.nc"),
        hourly_heat_demand_total=lambda w: (
            resources("hourly_heat_demand_total_base_s_{clusters}.nc")
            if config_provider("sector", "heating")(w)
            else []
        ),
        solar_thermal_total=lambda w: (
            resources("solar_thermal_total_base_s_{clusters}.nc")
            if config_provider("sector", "solar_thermal")(w)
            else []
        ),
    output:
        snapshot_weightings=resources(
            "snapshot_weightings_base_s_{clusters}_elec_{opts}_{sector_opts}.csv"
        ),
    threads: 1
    resources:
        mem_mb=5000,
    log:
        logs("time_aggregation_base_s_{clusters}_elec_{opts}_{sector_opts}.log"),
    benchmark:
        benchmarks("time_aggregation_base_s_{clusters}_elec_{opts}_{sector_opts}")
    conda:
        "../envs/environment.yaml"
    script:
        "../scripts/time_aggregation.py"


def input_profile_offwind(w):
    return {
        f"profile_{tech}": resources("profile_{clusters}_" + tech + ".nc")
        for tech in ["offwind-ac", "offwind-dc", "offwind-float"]
        if (tech in config_provider("electricity", "renewable_carriers")(w))
    }


rule build_egs_potentials:
    params:
        snapshots=config_provider("snapshots"),
        drop_leap_day=config_provider("enable", "drop_leap_day"),
        sector=config_provider("sector"),
        costs=config_provider("costs"),
    input:
        egs_cost="data/egs_costs.json",
        regions=resources("regions_onshore_base_s_{clusters}.geojson"),
        air_temperature=(
            resources("temp_air_total_base_s_{clusters}.nc")
            if config_provider("sector", "enhanced_geothermal", "var_cf")
            else []
        ),
    output:
        egs_potentials=resources("egs_potentials_{clusters}.csv"),
        egs_overlap=resources("egs_overlap_{clusters}.csv"),
        egs_capacity_factors=resources("egs_capacity_factors_{clusters}.csv"),
    threads: 1
    resources:
        mem_mb=2000,
    log:
        logs("build_egs_potentials_{clusters}.log"),
    benchmark:
        benchmarks("build_egs_potentials_{clusters}")
    conda:
        "../envs/environment.yaml"
    script:
        "../scripts/build_egs_potentials.py"


def input_heat_source_power(w):

    return {
        heat_source_name: resources(
            "heat_source_power_" + heat_source_name + "_base_s_{clusters}.csv"
        )
        for heat_source_name in config_provider(
            "sector", "heat_pump_sources", "urban central"
        )(w)
        if heat_source_name
        in config_provider("sector", "district_heating", "limited_heat_sources")(
            w
        ).keys()
    }


rule prepare_sector_network:
    params:
        time_resolution=config_provider("clustering", "temporal", "resolution_sector"),
        co2_budget=config_provider("co2_budget"),
        conventional_carriers=config_provider(
            "existing_capacities", "conventional_carriers"
        ),
        foresight=config_provider("foresight"),
        costs=config_provider("costs"),
        sector=config_provider("sector"),
        industry=config_provider("industry"),
        renewable=config_provider("renewable"),
        lines=config_provider("lines"),
        pypsa_eur=config_provider("pypsa_eur"),
        length_factor=config_provider("lines", "length_factor"),
        planning_horizons=config_provider("scenario", "planning_horizons"),
        countries=config_provider("countries"),
        adjustments=config_provider("adjustments", "sector"),
        emissions_scope=config_provider("energy", "emissions"),
        biomass=config_provider("biomass"),
        RDIR=RDIR,
        heat_pump_sources=config_provider("sector", "heat_pump_sources"),
        heat_systems=config_provider("sector", "heat_systems"),
        energy_totals_year=config_provider("energy", "energy_totals_year"),
        direct_utilisation_heat_sources=config_provider(
            "sector", "district_heating", "direct_utilisation_heat_sources"
        ),
        limited_heat_sources=config_provider(
            "sector", "district_heating", "limited_heat_sources"
        ),
        temperature_limited_stores=config_provider(
            "sector", "district_heating", "temperature_limited_stores"
        ),
<<<<<<< HEAD
<<<<<<< HEAD
        base=config_provider("electricity", "base_network"),
        endo_industry=config_provider("sector", "endo_industry", "enable"),
        endo_ammonia=config_provider("sector", "endo_industry","endo_ammonia"),
        endo_hvc=config_provider("sector", "endo_industry","endo_hvc"),
        weather_years=config_provider("weather_years","enable"),
        renewable_carriers=config_provider("electricity","renewable_carriers"),
        industrial_policy_scenario=config_provider("sector","endo_industry","policy_scenario")
=======
>>>>>>> 04e6428713126ab24c0e7914e47e491cba1e3674
=======
>>>>>>> 04e64287
    input:
        unpack(input_profile_offwind),
        unpack(input_heat_source_power),
        **rules.cluster_gas_network.output,
        **rules.build_gas_input_locations.output,
        snapshot_weightings=resources(
            "snapshot_weightings_base_s_{clusters}_elec_{opts}_{sector_opts}.csv"
        ),
        retro_cost=lambda w: (
            resources("retro_cost_base_s_{clusters}.csv")
            if config_provider("sector", "retrofitting", "retro_endogen")(w)
            else []
        ),
        floor_area=lambda w: (
            resources("floor_area_base_s_{clusters}.csv")
            if config_provider("sector", "retrofitting", "retro_endogen")(w)
            else []
        ),
        biomass_transport_costs=lambda w: (
            resources("biomass_transport_costs.csv")
            if config_provider("sector", "biomass_transport")(w)
            or config_provider("sector", "biomass_spatial")(w)
            else []
        ),
        sequestration_potential=lambda w: (
            resources("co2_sequestration_potential_base_s_{clusters}.csv")
            if config_provider(
                "sector", "regional_co2_sequestration_potential", "enable"
            )(w)
            else []
        ),
        network=resources("networks/base_s_{clusters}_elec_{opts}.nc"),
        eurostat="data/eurostat/Balances-April2023",
        pop_weighted_energy_totals=resources(
            "pop_weighted_energy_totals_s_{clusters}.csv"
        ),
        pop_weighted_heat_totals=resources("pop_weighted_heat_totals_s_{clusters}.csv"),
        shipping_demand=resources("shipping_demand_s_{clusters}.csv"),
        transport_demand=resources("transport_demand_s_{clusters}.csv"),
        transport_data=resources("transport_data_s_{clusters}.csv"),
        avail_profile=resources("avail_profile_s_{clusters}.csv"),
        dsm_profile=resources("dsm_profile_s_{clusters}.csv"),
        co2_totals_name=resources("co2_totals.csv"),
        co2="data/bundle/eea/UNFCCC_v23.csv",
        biomass_potentials=resources(
            "biomass_potentials_s_{clusters}_{planning_horizons}.csv"
        ),
        costs=lambda w: (
            resources("costs_{}.csv".format(config_provider("costs", "year")(w)))
            if config_provider("foresight")(w) == "overnight"
            else resources("costs_{planning_horizons}.csv")
        ),
        h2_cavern=resources("salt_cavern_potentials_s_{clusters}.csv"),
        busmap_s=resources("busmap_base_s.csv"),
        busmap=resources("busmap_base_s_{clusters}.csv"),
        clustered_pop_layout=resources("pop_layout_base_s_{clusters}.csv"),
        industrial_demand=resources(
            "industrial_energy_demand_base_s_{clusters}_{planning_horizons}.csv"
        ),
        # This previous input takes less sectors if endo_industry is enabled
        hourly_heat_demand_total=resources(
            "hourly_heat_demand_total_base_s_{clusters}.nc"
        ),
        industrial_production=resources(
            "industrial_production_base_s_{clusters}_{planning_horizons}.csv"
        ), #ADB then use the one not projected for the future
        district_heat_share=resources(
            "district_heat_share_base_s_{clusters}_{planning_horizons}.csv"
        ),
        heating_efficiencies=resources("heating_efficiencies.csv"),
        temp_soil_total=resources("temp_soil_total_base_s_{clusters}.nc"),
        temp_air_total=resources("temp_air_total_base_s_{clusters}.nc"),
        cop_profiles=resources("cop_profiles_base_s_{clusters}_{planning_horizons}.nc"),
        ptes_e_max_pu_profiles=lambda w: (
            resources(
                "ptes_e_max_pu_profiles_base_s_{clusters}_{planning_horizons}.nc"
            )
            if config_provider(
                "sector", "district_heating", "ptes", "dynamic_capacity"
            )(w)
            else []
        ),
        ptes_direct_utilisation_profiles=lambda w: (
            resources(
                "ptes_direct_utilisation_profiles_s_{clusters}_{planning_horizons}.nc"
            )
            if config_provider(
                "sector", "district_heating", "ptes", "supplemental_heating", "enable"
            )(w)
            else []
        ),
        solar_thermal_total=lambda w: (
            resources("solar_thermal_total_base_s_{clusters}.nc")
            if config_provider("sector", "solar_thermal")(w)
            else []
        ),
        solar_rooftop_potentials=lambda w: (
            resources("solar_rooftop_potentials_s_{clusters}.csv")
            if "solar" in config_provider("electricity", "renewable_carriers")(w)
            else []
        ),
        egs_potentials=lambda w: (
            resources("egs_potentials_{clusters}.csv")
            if config_provider("sector", "enhanced_geothermal", "enable")(w)
            else []
        ),
        egs_overlap=lambda w: (
            resources("egs_overlap_{clusters}.csv")
            if config_provider("sector", "enhanced_geothermal", "enable")(w)
            else []
        ),
        egs_capacity_factors=lambda w: (
            resources("egs_capacity_factors_{clusters}.csv")
            if config_provider("sector", "enhanced_geothermal", "enable")(w)
            else []
        ),
        direct_heat_source_utilisation_profiles=resources(
            "direct_heat_source_utilisation_profiles_base_s_{clusters}_{planning_horizons}.nc"
        ),
        ates_potentials=lambda w: (
            resources("ates_potentials_base_s_{clusters}_{planning_horizons}.csv")
            if config_provider("sector", "district_heating", "ates", "enable")(w)
            else []
        ),
        # Climate
        zenodo_timeseries=lambda w: (
            "data/zenodo_timeseries"
            if config_provider("weather_years", "enable")(w)
            else []
        ),
        industry_production_scenarios=lambda w: (
            resources("endo_industry/eu_industry_prod_scenarios.csv")
            if config_provider("sector", "endo_industry","enable")(w)
            else []
        ),
        endoindustry_capacities=lambda w: (
            #resources("steel/gem_capacities_s_{clusters}.csv")
            resources("endo_industry/capacities_s_{clusters}.csv")
            if config_provider("sector", "endo_industry", "enable")(w)
            else []
        ),
        industrial_distribution_key=lambda w: (
            resources("industrial_distribution_key_base_s_{clusters}.csv")
            if config_provider("sector", "endo_industry", "enable")(w)
            else []
        ),
    output:
        resources(
            "networks/base_s_{clusters}_{opts}_{sector_opts}_{planning_horizons}.nc"
        ),
    threads: 1
    resources:
        mem_mb=2000,
    log:
        logs(
            "prepare_sector_network_base_s_{clusters}_{opts}_{sector_opts}_{planning_horizons}.log"
        ),
    benchmark:
        benchmarks(
            "prepare_sector_network/base_s_{clusters}_{opts}_{sector_opts}_{planning_horizons}"
        )
    conda:
        "../envs/environment.yaml"
    script:
        "../scripts/prepare_sector_network.py"<|MERGE_RESOLUTION|>--- conflicted
+++ resolved
@@ -1365,8 +1365,6 @@
         temperature_limited_stores=config_provider(
             "sector", "district_heating", "temperature_limited_stores"
         ),
-<<<<<<< HEAD
-<<<<<<< HEAD
         base=config_provider("electricity", "base_network"),
         endo_industry=config_provider("sector", "endo_industry", "enable"),
         endo_ammonia=config_provider("sector", "endo_industry","endo_ammonia"),
@@ -1374,10 +1372,6 @@
         weather_years=config_provider("weather_years","enable"),
         renewable_carriers=config_provider("electricity","renewable_carriers"),
         industrial_policy_scenario=config_provider("sector","endo_industry","policy_scenario")
-=======
->>>>>>> 04e6428713126ab24c0e7914e47e491cba1e3674
-=======
->>>>>>> 04e64287
     input:
         unpack(input_profile_offwind),
         unpack(input_heat_source_power),
