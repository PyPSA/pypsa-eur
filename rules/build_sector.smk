# SPDX-FileCopyrightText: Contributors to PyPSA-Eur <https://github.com/pypsa/pypsa-eur>
#
# SPDX-License-Identifier: MIT


rule build_population_layouts:
    input:
        nuts3_shapes=resources("nuts3_shapes.geojson"),
        urban_percent="data/worldbank/API_SP.URB.TOTL.IN.ZS_DS2_en_csv_v2.csv",
        cutout=lambda w: "cutouts/"
        + CDIR
        + config_provider("atlite", "default_cutout")(w)
        + ".nc",
    output:
        pop_layout_total=resources("pop_layout_total.nc"),
        pop_layout_urban=resources("pop_layout_urban.nc"),
        pop_layout_rural=resources("pop_layout_rural.nc"),
    log:
        logs("build_population_layouts.log"),
    resources:
        mem_mb=20000,
    benchmark:
        benchmarks("build_population_layouts")
    threads: 8
    conda:
        "../envs/environment.yaml"
    script:
        "../scripts/build_population_layouts.py"


rule build_clustered_population_layouts:
    input:
        pop_layout_total=resources("pop_layout_total.nc"),
        pop_layout_urban=resources("pop_layout_urban.nc"),
        pop_layout_rural=resources("pop_layout_rural.nc"),
        regions_onshore=resources("regions_onshore_base_s_{clusters}.geojson"),
        cutout=lambda w: "cutouts/"
        + CDIR
        + config_provider("atlite", "default_cutout")(w)
        + ".nc",
    output:
        clustered_pop_layout=resources("pop_layout_base_s_{clusters}.csv"),
    log:
        logs("build_clustered_population_layouts_s_{clusters}.log"),
    resources:
        mem_mb=10000,
    benchmark:
        benchmarks("build_clustered_population_layouts/s_{clusters}")
    conda:
        "../envs/environment.yaml"
    script:
        "../scripts/build_clustered_population_layouts.py"


rule build_simplified_population_layouts:
    input:
        pop_layout_total=resources("pop_layout_total.nc"),
        pop_layout_urban=resources("pop_layout_urban.nc"),
        pop_layout_rural=resources("pop_layout_rural.nc"),
        regions_onshore=resources("regions_onshore_base_s.geojson"),
        cutout=lambda w: "cutouts/"
        + CDIR
        + config_provider("atlite", "default_cutout")(w)
        + ".nc",
    output:
        clustered_pop_layout=resources("pop_layout_base_s.csv"),
    resources:
        mem_mb=10000,
    log:
        logs("build_simplified_population_layouts_s"),
    benchmark:
        benchmarks("build_simplified_population_layouts/s")
    conda:
        "../envs/environment.yaml"
    script:
        "../scripts/build_clustered_population_layouts.py"


rule build_gas_network:
    input:
        gas_network="data/gas_network/scigrid-gas/data/IGGIELGN_PipeSegments.geojson",
    output:
        cleaned_gas_network=resources("gas_network.csv"),
    resources:
        mem_mb=4000,
    log:
        logs("build_gas_network.log"),
    benchmark:
        benchmarks("build_gas_network")
    conda:
        "../envs/environment.yaml"
    script:
        "../scripts/build_gas_network.py"


rule build_gas_input_locations:
    input:
        gem="data/gem/Europe-Gas-Tracker-2024-05.xlsx",
        entry="data/gas_network/scigrid-gas/data/IGGIELGN_BorderPoints.geojson",
        storage="data/gas_network/scigrid-gas/data/IGGIELGN_Storages.geojson",
        regions_onshore=resources("regions_onshore_base_s_{clusters}.geojson"),
        regions_offshore=resources("regions_offshore_base_s_{clusters}.geojson"),
    output:
        gas_input_nodes=resources("gas_input_locations_s_{clusters}.geojson"),
        gas_input_nodes_simplified=resources(
            "gas_input_locations_s_{clusters}_simplified.csv"
        ),
    resources:
        mem_mb=2000,
    log:
        logs("build_gas_input_locations_s_{clusters}.log"),
    benchmark:
        benchmarks("build_gas_input_locations/s_{clusters}")
    conda:
        "../envs/environment.yaml"
    script:
        "../scripts/build_gas_input_locations.py"


rule cluster_gas_network:
    input:
        cleaned_gas_network=resources("gas_network.csv"),
        regions_onshore=resources("regions_onshore_base_s_{clusters}.geojson"),
        regions_offshore=resources("regions_offshore_base_s_{clusters}.geojson"),
    output:
        clustered_gas_network=resources("gas_network_base_s_{clusters}.csv"),
    resources:
        mem_mb=4000,
    log:
        logs("cluster_gas_network_{clusters}.log"),
    benchmark:
        benchmarks("cluster_gas_network/s_{clusters}")
    conda:
        "../envs/environment.yaml"
    script:
        "../scripts/cluster_gas_network.py"


def heat_demand_cutout(wildcards):
    c = config_provider("sector", "heat_demand_cutout")(wildcards)
    if c == "default":
        return (
            "cutouts/"
            + CDIR
            + config_provider("atlite", "default_cutout")(wildcards)
            + ".nc"
        )
    else:
        return "cutouts/" + CDIR + c + ".nc"


rule build_daily_heat_demand:
    params:
        snapshots=config_provider("snapshots"),
        drop_leap_day=config_provider("enable", "drop_leap_day"),
    input:
        pop_layout=resources("pop_layout_total.nc"),
        regions_onshore=resources("regions_onshore_base_s_{clusters}.geojson"),
        cutout=heat_demand_cutout,
    output:
        heat_demand=resources("daily_heat_demand_total_base_s_{clusters}.nc"),
    resources:
        mem_mb=20000,
    threads: 8
    log:
        logs("build_daily_heat_demand_total_s_{clusters}.loc"),
    benchmark:
        benchmarks("build_daily_heat_demand/total_s_{clusters}")
    conda:
        "../envs/environment.yaml"
    script:
        "../scripts/build_daily_heat_demand.py"


rule build_hourly_heat_demand:
    params:
        snapshots=config_provider("snapshots"),
        drop_leap_day=config_provider("enable", "drop_leap_day"),
    input:
        heat_profile="data/heat_load_profile_BDEW.csv",
        heat_demand=resources("daily_heat_demand_total_base_s_{clusters}.nc"),
    output:
        heat_demand=resources("hourly_heat_demand_total_base_s_{clusters}.nc"),
    resources:
        mem_mb=2000,
    threads: 8
    log:
        logs("build_hourly_heat_demand_total_s_{clusters}.loc"),
    benchmark:
        benchmarks("build_hourly_heat_demand/total_s_{clusters}")
    conda:
        "../envs/environment.yaml"
    script:
        "../scripts/build_hourly_heat_demand.py"


rule build_temperature_profiles:
    params:
        snapshots=config_provider("snapshots"),
        drop_leap_day=config_provider("enable", "drop_leap_day"),
    input:
        pop_layout=resources("pop_layout_total.nc"),
        regions_onshore=resources("regions_onshore_base_s_{clusters}.geojson"),
        cutout=heat_demand_cutout,
    output:
        temp_soil=resources("temp_soil_total_base_s_{clusters}.nc"),
        temp_air=resources("temp_air_total_base_s_{clusters}.nc"),
    resources:
        mem_mb=20000,
    threads: 8
    log:
        logs("build_temperature_profiles_total_s_{clusters}.log"),
    benchmark:
        benchmarks("build_temperature_profiles/total_{clusters}")
    conda:
        "../envs/environment.yaml"
    script:
        "../scripts/build_temperature_profiles.py"


rule build_central_heating_temperature_profiles:
    params:
        max_forward_temperature_central_heating_baseyear=config_provider(
            "sector",
            "district_heating",
            "supply_temperature_approximation",
            "max_forward_temperature_baseyear",
        ),
        min_forward_temperature_central_heating_baseyear=config_provider(
            "sector",
            "district_heating",
            "supply_temperature_approximation",
            "min_forward_temperature_baseyear",
        ),
        return_temperature_central_heating_baseyear=config_provider(
            "sector",
            "district_heating",
            "supply_temperature_approximation",
            "return_temperature_baseyear",
        ),
        snapshots=config_provider("snapshots"),
        lower_threshold_ambient_temperature=config_provider(
            "sector",
            "district_heating",
            "supply_temperature_approximation",
            "lower_threshold_ambient_temperature",
        ),
        upper_threshold_ambient_temperature=config_provider(
            "sector",
            "district_heating",
            "supply_temperature_approximation",
            "upper_threshold_ambient_temperature",
        ),
        rolling_window_ambient_temperature=config_provider(
            "sector",
            "district_heating",
            "supply_temperature_approximation",
            "rolling_window_ambient_temperature",
        ),
        relative_annual_temperature_reduction=config_provider(
            "sector",
            "district_heating",
            "supply_temperature_approximation",
            "relative_annual_temperature_reduction",
        ),
        energy_totals_year=config_provider("energy", "energy_totals_year"),
    input:
        temp_air_total=resources("temp_air_total_base_s_{clusters}.nc"),
        regions_onshore=resources("regions_onshore_base_s_{clusters}.geojson"),
    output:
        central_heating_forward_temperature_profiles=resources(
            "central_heating_forward_temperature_profiles_base_s_{clusters}_{planning_horizons}.nc"
        ),
        central_heating_return_temperature_profiles=resources(
            "central_heating_return_temperature_profiles_base_s_{clusters}_{planning_horizons}.nc"
        ),
    resources:
        mem_mb=20000,
    log:
        logs(
            "build_central_heating_temperature_profiles_s_{clusters}_{planning_horizons}.log"
        ),
    benchmark:
        benchmarks(
            "build_central_heating_temperature_profiles/s_{clusters}_{planning_horizons}"
        )
    conda:
        "../envs/environment.yaml"
    script:
        "../scripts/build_central_heating_temperature_profiles/run.py"


rule build_geothermal_heat_potential:
    params:
        drop_leap_day=config_provider("enable", "drop_leap_day"),
        countries=config_provider("countries"),
        constant_temperature_celsius=config_provider(
            "sector",
            "district_heating",
            "limited_heat_sources",
            "geothermal",
            "constant_temperature_celsius",
        ),
    input:
<<<<<<< HEAD
        isi_heat_potentials="data/isi_heat_utilisation_potentials.xlsx",
        regions_onshore=resources("regions_onshore_base_s_{clusters}.geojson"),
        lau_regions="data/lau_regions.geojson",
=======
        isi_heat_potentials=storage(
            "https://fordatis.fraunhofer.de/bitstream/fordatis/341.3/12/Results_DH_Matching_Cluster.xlsx",
            keep_local=True,
        ),
        regions_onshore=resources("regions_onshore_base_s_{clusters}.geojson"),
        lau_regions=storage(
            "https://gisco-services.ec.europa.eu/distribution/v2/lau/download/ref-lau-2019-01m.geojson.zip",
            keep_local=True,
        ),
>>>>>>> 3080d25c
    output:
        heat_source_power=resources(
            "heat_source_power_geothermal_base_s_{clusters}.csv"
        ),
    resources:
        mem_mb=2000,
    log:
        logs("build_heat_source_potentials_geothermal_s_{clusters}.log"),
    benchmark:
        benchmarks("build_heat_source_potentials/geothermal_s_{clusters}")
    conda:
        "../envs/environment.yaml"
    script:
        "../scripts/build_geothermal_heat_potential.py"


rule build_cop_profiles:
    params:
        heat_pump_sink_T_decentral_heating=config_provider(
            "sector", "heat_pump_sink_T_individual_heating"
        ),
        heat_source_cooling_central_heating=config_provider(
            "sector", "district_heating", "heat_source_cooling"
        ),
        heat_pump_cop_approximation_central_heating=config_provider(
            "sector", "district_heating", "heat_pump_cop_approximation"
        ),
        heat_pump_sources=config_provider("sector", "heat_pump_sources"),
        limited_heat_sources=config_provider(
            "sector", "district_heating", "limited_heat_sources"
        ),
        snapshots=config_provider("snapshots"),
    input:
        central_heating_forward_temperature_profiles=resources(
            "central_heating_forward_temperature_profiles_base_s_{clusters}_{planning_horizons}.nc"
        ),
        central_heating_return_temperature_profiles=resources(
            "central_heating_return_temperature_profiles_base_s_{clusters}_{planning_horizons}.nc"
        ),
        temp_soil_total=resources("temp_soil_total_base_s_{clusters}.nc"),
        temp_air_total=resources("temp_air_total_base_s_{clusters}.nc"),
        regions_onshore=resources("regions_onshore_base_s_{clusters}.geojson"),
    output:
        cop_profiles=resources("cop_profiles_base_s_{clusters}_{planning_horizons}.nc"),
    resources:
        mem_mb=20000,
    log:
        logs("build_cop_profiles_s_{clusters}_{planning_horizons}.log"),
    benchmark:
        benchmarks("build_cop_profiles/s_{clusters}_{planning_horizons}")
    conda:
        "../envs/environment.yaml"
    script:
        "../scripts/build_cop_profiles/run.py"


rule build_direct_heat_source_utilisation_profiles:
    params:
        direct_utilisation_heat_sources=config_provider(
            "sector", "district_heating", "direct_utilisation_heat_sources"
        ),
        limited_heat_sources=config_provider(
            "sector", "district_heating", "limited_heat_sources"
        ),
        snapshots=config_provider("snapshots"),
    input:
        central_heating_forward_temperature_profiles=resources(
            "central_heating_forward_temperature_profiles_base_s_{clusters}_{planning_horizons}.nc"
        ),
    output:
        direct_heat_source_utilisation_profiles=resources(
            "direct_heat_source_utilisation_profiles_base_s_{clusters}_{planning_horizons}.nc"
        ),
    resources:
        mem_mb=20000,
    log:
        logs(
            "build_direct_heat_source_utilisation_profiles_s_{clusters}_{planning_horizons}.log"
        ),
    benchmark:
        benchmarks(
            "build_direct_heat_source_utilisation_profiles/s_{clusters}_{planning_horizons}"
        )
    conda:
        "../envs/environment.yaml"
    script:
        "../scripts/build_direct_heat_source_utilisation_profiles.py"


def solar_thermal_cutout(wildcards):
    c = config_provider("solar_thermal", "cutout")(wildcards)
    if c == "default":
        return (
            "cutouts/"
            + CDIR
            + config_provider("atlite", "default_cutout")(wildcards)
            + ".nc"
        )
    else:
        return "cutouts/" + CDIR + c + ".nc"


rule build_solar_thermal_profiles:
    params:
        snapshots=config_provider("snapshots"),
        drop_leap_day=config_provider("enable", "drop_leap_day"),
        solar_thermal=config_provider("solar_thermal"),
    input:
        pop_layout=resources("pop_layout_total.nc"),
        regions_onshore=resources("regions_onshore_base_s_{clusters}.geojson"),
        cutout=solar_thermal_cutout,
    output:
        solar_thermal=resources("solar_thermal_total_base_s_{clusters}.nc"),
    resources:
        mem_mb=20000,
    threads: 16
    log:
        logs("build_solar_thermal_profiles_total_s_{clusters}.log"),
    benchmark:
        benchmarks("build_solar_thermal_profiles/total_{clusters}")
    conda:
        "../envs/environment.yaml"
    script:
        "../scripts/build_solar_thermal_profiles.py"


rule build_energy_totals:
    params:
        countries=config_provider("countries"),
        energy=config_provider("energy"),
    input:
        nuts3_shapes=resources("nuts3_shapes.geojson"),
        co2="data/bundle/eea/UNFCCC_v23.csv",
        swiss="data/switzerland-new_format-all_years.csv",
        swiss_transport="data/gr-e-11.03.02.01.01-cc.csv",
        idees="data/jrc-idees-2021",
        district_heat_share="data/district_heat_share.csv",
        eurostat="data/eurostat/Balances-April2023",
        eurostat_households="data/eurostat/eurostat-household_energy_balances-february_2024.csv",
    output:
        transformation_output_coke=resources("transformation_output_coke.csv"),
        energy_name=resources("energy_totals.csv"),
        co2_name=resources("co2_totals.csv"),
        transport_name=resources("transport_data.csv"),
        district_heat_share=resources("district_heat_share.csv"),
        heating_efficiencies=resources("heating_efficiencies.csv"),
    threads: 16
    resources:
        mem_mb=10000,
    log:
        logs("build_energy_totals.log"),
    benchmark:
        benchmarks("build_energy_totals")
    conda:
        "../envs/environment.yaml"
    script:
        "../scripts/build_energy_totals.py"


rule build_heat_totals:
    input:
        hdd="data/era5-annual-HDD-per-country.csv",
        energy_totals=resources("energy_totals.csv"),
    output:
        heat_totals=resources("heat_totals.csv"),
    threads: 1
    resources:
        mem_mb=2000,
    log:
        logs("build_heat_totals.log"),
    benchmark:
        benchmarks("build_heat_totals")
    conda:
        "../envs/environment.yaml"
    script:
        "../scripts/build_heat_totals.py"


rule build_biomass_potentials:
    params:
        biomass=config_provider("biomass"),
    input:
        enspreso_biomass="data/ENSPRESO_BIOMASS.xlsx",
        eurostat="data/eurostat/Balances-April2023",
        nuts2="data/nuts/NUTS_RG_03M_2013_4326_LEVL_2.geojson",
        regions_onshore=resources("regions_onshore_base_s_{clusters}.geojson"),
        nuts3_population=ancient("data/bundle/nama_10r_3popgdp.tsv.gz"),
        swiss_cantons=ancient("data/ch_cantons.csv"),
        swiss_population=ancient("data/bundle/je-e-21.03.02.xls"),
        country_shapes=resources("country_shapes.geojson"),
    output:
        biomass_potentials_all=resources(
            "biomass_potentials_all_{clusters}_{planning_horizons}.csv"
        ),
        biomass_potentials=resources(
            "biomass_potentials_s_{clusters}_{planning_horizons}.csv"
        ),
    threads: 8
    resources:
        mem_mb=1000,
    log:
        logs("build_biomass_potentials_s_{clusters}_{planning_horizons}.log"),
    benchmark:
        benchmarks("build_biomass_potentials_s_{clusters}_{planning_horizons}")
    conda:
        "../envs/environment.yaml"
    script:
        "../scripts/build_biomass_potentials.py"


rule build_biomass_transport_costs:
    input:
        sc1="data/biomass_transport_costs_supplychain1.csv",
        sc2="data/biomass_transport_costs_supplychain2.csv",
    output:
        biomass_transport_costs=resources("biomass_transport_costs.csv"),
    threads: 1
    resources:
        mem_mb=1000,
    log:
        logs("build_biomass_transport_costs.log"),
    benchmark:
        benchmarks("build_biomass_transport_costs")
    conda:
        "../envs/environment.yaml"
    script:
        "../scripts/build_biomass_transport_costs.py"


rule build_sequestration_potentials:
    params:
        sequestration_potential=config_provider(
            "sector", "regional_co2_sequestration_potential"
        ),
    input:
        sequestration_potential="data/complete_map_2020_unit_Mt.geojson",
        regions_onshore=resources("regions_onshore_base_s_{clusters}.geojson"),
        regions_offshore=resources("regions_offshore_base_s_{clusters}.geojson"),
    output:
        sequestration_potential=resources(
            "co2_sequestration_potential_base_s_{clusters}.csv"
        ),
    threads: 1
    resources:
        mem_mb=4000,
    log:
        logs("build_sequestration_potentials_{clusters}.log"),
    benchmark:
        benchmarks("build_sequestration_potentials_{clusters}")
    conda:
        "../envs/environment.yaml"
    script:
        "../scripts/build_sequestration_potentials.py"


rule build_salt_cavern_potentials:
    input:
        salt_caverns="data/bundle/h2_salt_caverns_GWh_per_sqkm.geojson",
        regions_onshore=resources("regions_onshore_base_s_{clusters}.geojson"),
        regions_offshore=resources("regions_offshore_base_s_{clusters}.geojson"),
    output:
        h2_cavern_potential=resources("salt_cavern_potentials_s_{clusters}.csv"),
    threads: 1
    resources:
        mem_mb=2000,
    log:
        logs("build_salt_cavern_potentials_s_{clusters}.log"),
    benchmark:
        benchmarks("build_salt_cavern_potentials_s_{clusters}")
    conda:
        "../envs/environment.yaml"
    script:
        "../scripts/build_salt_cavern_potentials.py"


rule build_ammonia_production:
    input:
        usgs="data/myb1-2022-nitro-ert.xlsx",
    output:
        ammonia_production=resources("ammonia_production.csv"),
    threads: 1
    resources:
        mem_mb=1000,
    log:
        logs("build_ammonia_production.log"),
    benchmark:
        benchmarks("build_ammonia_production")
    conda:
        "../envs/environment.yaml"
    script:
        "../scripts/build_ammonia_production.py"


rule build_industry_sector_ratios:
    params:
        industry=config_provider("industry"),
        ammonia=config_provider("sector", "ammonia", default=False),
    input:
        ammonia_production=resources("ammonia_production.csv"),
        idees="data/jrc-idees-2021",
    output:
        industry_sector_ratios=resources("industry_sector_ratios.csv"),
    threads: 1
    resources:
        mem_mb=1000,
    log:
        logs("build_industry_sector_ratios.log"),
    benchmark:
        benchmarks("build_industry_sector_ratios")
    conda:
        "../envs/environment.yaml"
    script:
        "../scripts/build_industry_sector_ratios.py"


rule build_industry_sector_ratios_intermediate:
    params:
        industry=config_provider("industry"),
    input:
        industry_sector_ratios=resources("industry_sector_ratios.csv"),
        industrial_energy_demand_per_country_today=resources(
            "industrial_energy_demand_per_country_today.csv"
        ),
        industrial_production_per_country=resources(
            "industrial_production_per_country.csv"
        ),
    output:
        industry_sector_ratios=resources(
            "industry_sector_ratios_{planning_horizons}.csv"
        ),
    threads: 1
    resources:
        mem_mb=1000,
    log:
        logs("build_industry_sector_ratios_{planning_horizons}.log"),
    benchmark:
        benchmarks("build_industry_sector_ratios_{planning_horizons}")
    conda:
        "../envs/environment.yaml"
    script:
        "../scripts/build_industry_sector_ratios_intermediate.py"


rule build_industrial_production_per_country:
    params:
        industry=config_provider("industry"),
        countries=config_provider("countries"),
    input:
        ch_industrial_production="data/ch_industrial_production_per_subsector.csv",
        ammonia_production=resources("ammonia_production.csv"),
        jrc="data/jrc-idees-2021",
        eurostat="data/eurostat/Balances-April2023",
    output:
        industrial_production_per_country=resources(
            "industrial_production_per_country.csv"
        ),
    threads: 8
    resources:
        mem_mb=1000,
    log:
        logs("build_industrial_production_per_country.log"),
    benchmark:
        benchmarks("build_industrial_production_per_country")
    conda:
        "../envs/environment.yaml"
    script:
        "../scripts/build_industrial_production_per_country.py"


rule build_industrial_production_per_country_tomorrow:
    params:
        industry=config_provider("industry"),
    input:
        industrial_production_per_country=resources(
            "industrial_production_per_country.csv"
        ),
    output:
        industrial_production_per_country_tomorrow=resources(
            "industrial_production_per_country_tomorrow_{planning_horizons}.csv"
        ),
    threads: 1
    resources:
        mem_mb=1000,
    log:
        logs("build_industrial_production_per_country_tomorrow_{planning_horizons}.log"),
    benchmark:
        (
            benchmarks(
                "build_industrial_production_per_country_tomorrow_{planning_horizons}"
            )
        )
    conda:
        "../envs/environment.yaml"
    script:
        "../scripts/build_industrial_production_per_country_tomorrow.py"


rule build_industrial_distribution_key:
    params:
        hotmaps_locate_missing=config_provider(
            "industry", "hotmaps_locate_missing", default=False
        ),
        countries=config_provider("countries"),
    input:
        regions_onshore=resources("regions_onshore_base_s_{clusters}.geojson"),
        clustered_pop_layout=resources("pop_layout_base_s_{clusters}.csv"),
        hotmaps="data/Industrial_Database.csv",
        gem_gspt="data/gem/Global-Steel-Plant-Tracker-April-2024-Standard-Copy-V1.xlsx",
        ammonia="data/ammonia_plants.csv",
        cement_supplement="data/cement-plants-noneu.csv",
        refineries_supplement="data/refineries-noneu.csv",
    output:
        industrial_distribution_key=resources(
            "industrial_distribution_key_base_s_{clusters}.csv"
        ),
    threads: 1
    resources:
        mem_mb=1000,
    log:
        logs("build_industrial_distribution_key_{clusters}.log"),
    benchmark:
        benchmarks("build_industrial_distribution_key/s_{clusters}")
    conda:
        "../envs/environment.yaml"
    script:
        "../scripts/build_industrial_distribution_key.py"


rule build_industrial_production_per_node:
    input:
        industrial_distribution_key=resources(
            "industrial_distribution_key_base_s_{clusters}.csv"
        ),
        industrial_production_per_country_tomorrow=resources(
            "industrial_production_per_country_tomorrow_{planning_horizons}.csv"
        ),
    output:
        industrial_production_per_node=resources(
            "industrial_production_base_s_{clusters}_{planning_horizons}.csv"
        ),
    threads: 1
    resources:
        mem_mb=1000,
    log:
        logs("build_industrial_production_per_node_{clusters}_{planning_horizons}.log"),
    benchmark:
        (
            benchmarks(
                "build_industrial_production_per_node/s_{clusters}_{planning_horizons}"
            )
        )
    conda:
        "../envs/environment.yaml"
    script:
        "../scripts/build_industrial_production_per_node.py"


rule build_industrial_energy_demand_per_node:
    input:
        industry_sector_ratios=resources(
            "industry_sector_ratios_{planning_horizons}.csv"
        ),
        industrial_production_per_node=resources(
            "industrial_production_base_s_{clusters}_{planning_horizons}.csv"
        ),
        industrial_energy_demand_per_node_today=resources(
            "industrial_energy_demand_today_base_s_{clusters}.csv"
        ),
    output:
        industrial_energy_demand_per_node=resources(
            "industrial_energy_demand_base_s_{clusters}_{planning_horizons}.csv"
        ),
    threads: 1
    resources:
        mem_mb=1000,
    log:
        logs(
            "build_industrial_energy_demand_per_node_{clusters}_{planning_horizons}.log"
        ),
    benchmark:
        (
            benchmarks(
                "build_industrial_energy_demand_per_node/s_{clusters}_{planning_horizons}"
            )
        )
    conda:
        "../envs/environment.yaml"
    script:
        "../scripts/build_industrial_energy_demand_per_node.py"


rule build_industrial_energy_demand_per_country_today:
    params:
        countries=config_provider("countries"),
        industry=config_provider("industry"),
        ammonia=config_provider("sector", "ammonia", default=False),
    input:
        transformation_output_coke=resources("transformation_output_coke.csv"),
        jrc="data/jrc-idees-2021",
        industrial_production_per_country=resources(
            "industrial_production_per_country.csv"
        ),
    output:
        industrial_energy_demand_per_country_today=resources(
            "industrial_energy_demand_per_country_today.csv"
        ),
    threads: 8
    resources:
        mem_mb=1000,
    log:
        logs("build_industrial_energy_demand_per_country_today.log"),
    benchmark:
        benchmarks("build_industrial_energy_demand_per_country_today")
    conda:
        "../envs/environment.yaml"
    script:
        "../scripts/build_industrial_energy_demand_per_country_today.py"


rule build_industrial_energy_demand_per_node_today:
    input:
        industrial_distribution_key=resources(
            "industrial_distribution_key_base_s_{clusters}.csv"
        ),
        industrial_energy_demand_per_country_today=resources(
            "industrial_energy_demand_per_country_today.csv"
        ),
    output:
        industrial_energy_demand_per_node_today=resources(
            "industrial_energy_demand_today_base_s_{clusters}.csv"
        ),
    threads: 1
    resources:
        mem_mb=1000,
    log:
        logs("build_industrial_energy_demand_per_node_today_{clusters}.log"),
    benchmark:
        benchmarks("build_industrial_energy_demand_per_node_today/s_{clusters}")
    conda:
        "../envs/environment.yaml"
    script:
        "../scripts/build_industrial_energy_demand_per_node_today.py"


rule build_retro_cost:
    params:
        retrofitting=config_provider("sector", "retrofitting"),
        countries=config_provider("countries"),
    input:
        building_stock="data/retro/data_building_stock.csv",
        data_tabula="data/bundle/retro/tabula-calculator-calcsetbuilding.csv",
        air_temperature=resources("temp_air_total_base_s_{clusters}.nc"),
        u_values_PL="data/retro/u_values_poland.csv",
        tax_w="data/retro/electricity_taxes_eu.csv",
        construction_index="data/retro/comparative_level_investment.csv",
        floor_area_missing="data/retro/floor_area_missing.csv",
        clustered_pop_layout=resources("pop_layout_base_s_{clusters}.csv"),
        cost_germany="data/retro/retro_cost_germany.csv",
        window_assumptions="data/retro/window_assumptions.csv",
    output:
        retro_cost=resources("retro_cost_base_s_{clusters}.csv"),
        floor_area=resources("floor_area_base_s_{clusters}.csv"),
    resources:
        mem_mb=1000,
    log:
        logs("build_retro_cost_{clusters}.log"),
    benchmark:
        benchmarks("build_retro_cost/s_{clusters}")
    conda:
        "../envs/environment.yaml"
    script:
        "../scripts/build_retro_cost.py"


rule build_population_weighted_energy_totals:
    params:
        snapshots=config_provider("snapshots"),
    input:
        energy_totals=resources("{kind}_totals.csv"),
        clustered_pop_layout=resources("pop_layout_base_s_{clusters}.csv"),
    output:
        resources("pop_weighted_{kind}_totals_s_{clusters}.csv"),
    threads: 1
    resources:
        mem_mb=2000,
    log:
        logs("build_population_weighted_{kind}_totals_{clusters}.log"),
    benchmark:
        benchmarks("build_population_weighted_{kind}_totals_{clusters}")
    conda:
        "../envs/environment.yaml"
    script:
        "../scripts/build_population_weighted_energy_totals.py"


rule build_shipping_demand:
    input:
        ports="data/attributed_ports.json",
        scope=resources("europe_shape.geojson"),
        regions=resources("regions_onshore_base_s_{clusters}.geojson"),
        demand=resources("energy_totals.csv"),
    params:
        energy_totals_year=config_provider("energy", "energy_totals_year"),
    output:
        resources("shipping_demand_s_{clusters}.csv"),
    threads: 1
    resources:
        mem_mb=2000,
    log:
        logs("build_shipping_demand_s_{clusters}.log"),
    benchmark:
        benchmarks("build_shipping_demand/s_{clusters}")
    conda:
        "../envs/environment.yaml"
    script:
        "../scripts/build_shipping_demand.py"


rule build_transport_demand:
    params:
        snapshots=config_provider("snapshots"),
        drop_leap_day=config_provider("enable", "drop_leap_day"),
        sector=config_provider("sector"),
        energy_totals_year=config_provider("energy", "energy_totals_year"),
    input:
        clustered_pop_layout=resources("pop_layout_base_s_{clusters}.csv"),
        pop_weighted_energy_totals=resources(
            "pop_weighted_energy_totals_s_{clusters}.csv"
        ),
        transport_data=resources("transport_data.csv"),
        traffic_data_KFZ="data/bundle/emobility/KFZ__count",
        traffic_data_Pkw="data/bundle/emobility/Pkw__count",
        temp_air_total=resources("temp_air_total_base_s_{clusters}.nc"),
    output:
        transport_demand=resources("transport_demand_s_{clusters}.csv"),
        transport_data=resources("transport_data_s_{clusters}.csv"),
        avail_profile=resources("avail_profile_s_{clusters}.csv"),
        dsm_profile=resources("dsm_profile_s_{clusters}.csv"),
    threads: 1
    resources:
        mem_mb=2000,
    log:
        logs("build_transport_demand_s_{clusters}.log"),
    benchmark:
        benchmarks("build_transport_demand/s_{clusters}")
    conda:
        "../envs/environment.yaml"
    script:
        "../scripts/build_transport_demand.py"


rule build_district_heat_share:
    params:
        sector=config_provider("sector"),
        energy_totals_year=config_provider("energy", "energy_totals_year"),
    input:
        district_heat_share=resources("district_heat_share.csv"),
        clustered_pop_layout=resources("pop_layout_base_s_{clusters}.csv"),
    output:
        district_heat_share=resources(
            "district_heat_share_base_s_{clusters}_{planning_horizons}.csv"
        ),
    threads: 1
    resources:
        mem_mb=1000,
    log:
        logs("build_district_heat_share_{clusters}_{planning_horizons}.log"),
    benchmark:
        benchmarks("build_district_heat_share_{clusters}_{planning_horizons}")
    conda:
        "../envs/environment.yaml"
    script:
        "../scripts/build_district_heat_share.py"


rule build_existing_heating_distribution:
    params:
        baseyear=config_provider("scenario", "planning_horizons", 0),
        sector=config_provider("sector"),
        existing_capacities=config_provider("existing_capacities"),
    input:
        existing_heating="data/existing_infrastructure/existing_heating_raw.csv",
        clustered_pop_layout=resources("pop_layout_base_s_{clusters}.csv"),
        clustered_pop_energy_layout=resources(
            "pop_weighted_energy_totals_s_{clusters}.csv"
        ),
        district_heat_share=resources(
            "district_heat_share_base_s_{clusters}_{planning_horizons}.csv"
        ),
    output:
        existing_heating_distribution=resources(
            "existing_heating_distribution_base_s_{clusters}_{planning_horizons}.csv"
        ),
    threads: 1
    resources:
        mem_mb=2000,
    log:
        logs(
            "build_existing_heating_distribution_base_s_{clusters}_{planning_horizons}.log"
        ),
    benchmark:
        benchmarks(
            "build_existing_heating_distribution/base_s_{clusters}_{planning_horizons}"
        )
    conda:
        "../envs/environment.yaml"
    script:
        "../scripts/build_existing_heating_distribution.py"


rule time_aggregation:
    params:
        time_resolution=config_provider("clustering", "temporal", "resolution_sector"),
        drop_leap_day=config_provider("enable", "drop_leap_day"),
        solver_name=config_provider("solving", "solver", "name"),
    input:
        network=resources("networks/base_s_{clusters}_elec_{opts}.nc"),
        hourly_heat_demand_total=lambda w: (
            resources("hourly_heat_demand_total_base_s_{clusters}.nc")
            if config_provider("sector", "heating")(w)
            else []
        ),
        solar_thermal_total=lambda w: (
            resources("solar_thermal_total_base_s_{clusters}.nc")
            if config_provider("sector", "solar_thermal")(w)
            else []
        ),
    output:
        snapshot_weightings=resources(
            "snapshot_weightings_base_s_{clusters}_elec_{opts}_{sector_opts}.csv"
        ),
    threads: 1
    resources:
        mem_mb=5000,
    log:
        logs("time_aggregation_base_s_{clusters}_elec_{opts}_{sector_opts}.log"),
    benchmark:
        benchmarks("time_aggregation_base_s_{clusters}_elec_{opts}_{sector_opts}")
    conda:
        "../envs/environment.yaml"
    script:
        "../scripts/time_aggregation.py"


def input_profile_offwind(w):
    return {
        f"profile_{tech}": resources("profile_{clusters}_" + tech + ".nc")
        for tech in ["offwind-ac", "offwind-dc", "offwind-float"]
        if (tech in config_provider("electricity", "renewable_carriers")(w))
    }


rule build_egs_potentials:
    params:
        snapshots=config_provider("snapshots"),
        sector=config_provider("sector"),
        costs=config_provider("costs"),
    input:
        egs_cost="data/egs_costs.json",
        regions=resources("regions_onshore_base_s_{clusters}.geojson"),
        air_temperature=(
            resources("temp_air_total_base_s_{clusters}.nc")
            if config_provider("sector", "enhanced_geothermal", "var_cf")
            else []
        ),
    output:
        egs_potentials=resources("egs_potentials_{clusters}.csv"),
        egs_overlap=resources("egs_overlap_{clusters}.csv"),
        egs_capacity_factors=resources("egs_capacity_factors_{clusters}.csv"),
    threads: 1
    resources:
        mem_mb=2000,
    log:
        logs("build_egs_potentials_{clusters}.log"),
    benchmark:
        benchmarks("build_egs_potentials_{clusters}")
    conda:
        "../envs/environment.yaml"
    script:
        "../scripts/build_egs_potentials.py"


def input_heat_source_power(w):

    return {
        heat_source_name: resources(
            "heat_source_power_" + heat_source_name + "_base_s_{clusters}.csv"
        )
        for heat_source_name in config_provider(
            "sector", "heat_pump_sources", "urban central"
        )(w)
        if heat_source_name
        in config_provider("sector", "district_heating", "limited_heat_sources")(
            w
        ).keys()
    }


rule prepare_sector_network:
    params:
        time_resolution=config_provider("clustering", "temporal", "resolution_sector"),
        co2_budget=config_provider("co2_budget"),
        conventional_carriers=config_provider(
            "existing_capacities", "conventional_carriers"
        ),
        foresight=config_provider("foresight"),
        costs=config_provider("costs"),
        sector=config_provider("sector"),
        industry=config_provider("industry"),
        renewable=config_provider("renewable"),
        lines=config_provider("lines"),
        pypsa_eur=config_provider("pypsa_eur"),
        length_factor=config_provider("lines", "length_factor"),
        planning_horizons=config_provider("scenario", "planning_horizons"),
        countries=config_provider("countries"),
        adjustments=config_provider("adjustments", "sector"),
        emissions_scope=config_provider("energy", "emissions"),
        biomass=config_provider("biomass"),
        RDIR=RDIR,
        heat_pump_sources=config_provider("sector", "heat_pump_sources"),
        heat_systems=config_provider("sector", "heat_systems"),
        energy_totals_year=config_provider("energy", "energy_totals_year"),
        direct_utilisation_heat_sources=config_provider(
            "sector", "district_heating", "direct_utilisation_heat_sources"
        ),
        limited_heat_sources=config_provider(
            "sector", "district_heating", "limited_heat_sources"
        ),
    input:
        unpack(input_profile_offwind),
        unpack(input_heat_source_power),
        **rules.cluster_gas_network.output,
        **rules.build_gas_input_locations.output,
        snapshot_weightings=resources(
            "snapshot_weightings_base_s_{clusters}_elec_{opts}_{sector_opts}.csv"
        ),
        retro_cost=lambda w: (
            resources("retro_cost_base_s_{clusters}.csv")
            if config_provider("sector", "retrofitting", "retro_endogen")(w)
            else []
        ),
        floor_area=lambda w: (
            resources("floor_area_base_s_{clusters}.csv")
            if config_provider("sector", "retrofitting", "retro_endogen")(w)
            else []
        ),
        biomass_transport_costs=lambda w: (
            resources("biomass_transport_costs.csv")
            if config_provider("sector", "biomass_transport")(w)
            or config_provider("sector", "biomass_spatial")(w)
            else []
        ),
        sequestration_potential=lambda w: (
            resources("co2_sequestration_potential_base_s_{clusters}.csv")
            if config_provider(
                "sector", "regional_co2_sequestration_potential", "enable"
            )(w)
            else []
        ),
        network=resources("networks/base_s_{clusters}_elec_{opts}.nc"),
        eurostat="data/eurostat/Balances-April2023",
        pop_weighted_energy_totals=resources(
            "pop_weighted_energy_totals_s_{clusters}.csv"
        ),
        pop_weighted_heat_totals=resources("pop_weighted_heat_totals_s_{clusters}.csv"),
        shipping_demand=resources("shipping_demand_s_{clusters}.csv"),
        transport_demand=resources("transport_demand_s_{clusters}.csv"),
        transport_data=resources("transport_data_s_{clusters}.csv"),
        avail_profile=resources("avail_profile_s_{clusters}.csv"),
        dsm_profile=resources("dsm_profile_s_{clusters}.csv"),
        co2_totals_name=resources("co2_totals.csv"),
        co2="data/bundle/eea/UNFCCC_v23.csv",
        biomass_potentials=resources(
            "biomass_potentials_s_{clusters}_{planning_horizons}.csv"
        ),
        costs=lambda w: (
            resources("costs_{}.csv".format(config_provider("costs", "year")(w)))
            if config_provider("foresight")(w) == "overnight"
            else resources("costs_{planning_horizons}.csv")
        ),
        h2_cavern=resources("salt_cavern_potentials_s_{clusters}.csv"),
        busmap_s=resources("busmap_base_s.csv"),
        busmap=resources("busmap_base_s_{clusters}.csv"),
        clustered_pop_layout=resources("pop_layout_base_s_{clusters}.csv"),
        industrial_demand=resources(
            "industrial_energy_demand_base_s_{clusters}_{planning_horizons}.csv"
        ),
        hourly_heat_demand_total=resources(
            "hourly_heat_demand_total_base_s_{clusters}.nc"
        ),
        industrial_production=resources(
            "industrial_production_base_s_{clusters}_{planning_horizons}.csv"
        ),
        district_heat_share=resources(
            "district_heat_share_base_s_{clusters}_{planning_horizons}.csv"
        ),
        heating_efficiencies=resources("heating_efficiencies.csv"),
        temp_soil_total=resources("temp_soil_total_base_s_{clusters}.nc"),
        temp_air_total=resources("temp_air_total_base_s_{clusters}.nc"),
        cop_profiles=resources("cop_profiles_base_s_{clusters}_{planning_horizons}.nc"),
        solar_thermal_total=lambda w: (
            resources("solar_thermal_total_base_s_{clusters}.nc")
            if config_provider("sector", "solar_thermal")(w)
            else []
        ),
        egs_potentials=lambda w: (
            resources("egs_potentials_{clusters}.csv")
            if config_provider("sector", "enhanced_geothermal", "enable")(w)
            else []
        ),
        egs_overlap=lambda w: (
            resources("egs_overlap_{clusters}.csv")
            if config_provider("sector", "enhanced_geothermal", "enable")(w)
            else []
        ),
        egs_capacity_factors=lambda w: (
            resources("egs_capacity_factors_{clusters}.csv")
            if config_provider("sector", "enhanced_geothermal", "enable")(w)
            else []
        ),
        direct_heat_source_utilisation_profiles=resources(
            "direct_heat_source_utilisation_profiles_base_s_{clusters}_{planning_horizons}.nc"
        ),
    output:
        resources(
            "networks/base_s_{clusters}_{opts}_{sector_opts}_{planning_horizons}.nc"
        ),
    threads: 1
    resources:
        mem_mb=2000,
    log:
        logs(
            "prepare_sector_network_base_s_{clusters}_{opts}_{sector_opts}_{planning_horizons}.log"
        ),
    benchmark:
        benchmarks(
            "prepare_sector_network/base_s_{clusters}_{opts}_{sector_opts}_{planning_horizons}"
        )
    conda:
        "../envs/environment.yaml"
    script:
        "../scripts/prepare_sector_network.py"<|MERGE_RESOLUTION|>--- conflicted
+++ resolved
@@ -302,21 +302,9 @@
             "constant_temperature_celsius",
         ),
     input:
-<<<<<<< HEAD
         isi_heat_potentials="data/isi_heat_utilisation_potentials.xlsx",
         regions_onshore=resources("regions_onshore_base_s_{clusters}.geojson"),
         lau_regions="data/lau_regions.geojson",
-=======
-        isi_heat_potentials=storage(
-            "https://fordatis.fraunhofer.de/bitstream/fordatis/341.3/12/Results_DH_Matching_Cluster.xlsx",
-            keep_local=True,
-        ),
-        regions_onshore=resources("regions_onshore_base_s_{clusters}.geojson"),
-        lau_regions=storage(
-            "https://gisco-services.ec.europa.eu/distribution/v2/lau/download/ref-lau-2019-01m.geojson.zip",
-            keep_local=True,
-        ),
->>>>>>> 3080d25c
     output:
         heat_source_power=resources(
             "heat_source_power_geothermal_base_s_{clusters}.csv"
