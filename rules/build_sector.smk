# SPDX-FileCopyrightText: : 2023-2024 The PyPSA-Eur Authors
#
# SPDX-License-Identifier: MIT


rule build_population_layouts:
    input:
        nuts3_shapes=resources("nuts3_shapes.geojson"),
        urban_percent="data/urban_percent.csv",
        cutout=lambda w: "cutouts/"
        + CDIR
        + config_provider("atlite", "default_cutout")(w)
        + ".nc",
    output:
        pop_layout_total=resources("pop_layout_total.nc"),
        pop_layout_urban=resources("pop_layout_urban.nc"),
        pop_layout_rural=resources("pop_layout_rural.nc"),
    log:
        logs("build_population_layouts.log"),
    resources:
        mem_mb=20000,
    benchmark:
        benchmarks("build_population_layouts")
    threads: 8
    conda:
        "../envs/environment.yaml"
    script:
        "../scripts/build_population_layouts.py"


rule build_clustered_population_layouts:
    input:
        pop_layout_total=resources("pop_layout_total.nc"),
        pop_layout_urban=resources("pop_layout_urban.nc"),
        pop_layout_rural=resources("pop_layout_rural.nc"),
        regions_onshore=resources("regions_onshore_elec_s{simpl}_{clusters}.geojson"),
        cutout=lambda w: "cutouts/"
        + CDIR
        + config_provider("atlite", "default_cutout")(w)
        + ".nc",
    output:
        clustered_pop_layout=resources("pop_layout_elec_s{simpl}_{clusters}.csv"),
    log:
        logs("build_clustered_population_layouts_{simpl}_{clusters}.log"),
    resources:
        mem_mb=10000,
    benchmark:
        benchmarks("build_clustered_population_layouts/s{simpl}_{clusters}")
    conda:
        "../envs/environment.yaml"
    script:
        "../scripts/build_clustered_population_layouts.py"


rule build_simplified_population_layouts:
    input:
        pop_layout_total=resources("pop_layout_total.nc"),
        pop_layout_urban=resources("pop_layout_urban.nc"),
        pop_layout_rural=resources("pop_layout_rural.nc"),
        regions_onshore=resources("regions_onshore_elec_s{simpl}.geojson"),
        cutout=lambda w: "cutouts/"
        + CDIR
        + config_provider("atlite", "default_cutout")(w)
        + ".nc",
    output:
        clustered_pop_layout=resources("pop_layout_elec_s{simpl}.csv"),
    resources:
        mem_mb=10000,
    log:
        logs("build_simplified_population_layouts_{simpl}"),
    benchmark:
        benchmarks("build_simplified_population_layouts/s{simpl}")
    conda:
        "../envs/environment.yaml"
    script:
        "../scripts/build_clustered_population_layouts.py"


rule build_gas_network:
    input:
        gas_network="data/gas_network/scigrid-gas/data/IGGIELGN_PipeSegments.geojson",
    output:
        cleaned_gas_network=resources("gas_network.csv"),
    resources:
        mem_mb=4000,
    log:
        logs("build_gas_network.log"),
    conda:
        "../envs/environment.yaml"
    script:
        "../scripts/build_gas_network.py"


rule build_gas_input_locations:
    input:
        gem=storage(
            "https://globalenergymonitor.org/wp-content/uploads/2023/07/Europe-Gas-Tracker-2023-03-v3.xlsx",
            keep_local=True,
        ),
        entry="data/gas_network/scigrid-gas/data/IGGIELGN_BorderPoints.geojson",
        storage="data/gas_network/scigrid-gas/data/IGGIELGN_Storages.geojson",
        regions_onshore=resources("regions_onshore_elec_s{simpl}_{clusters}.geojson"),
        regions_offshore=resources("regions_offshore_elec_s{simpl}_{clusters}.geojson"),
    output:
        gas_input_nodes=resources("gas_input_locations_s{simpl}_{clusters}.geojson"),
        gas_input_nodes_simplified=resources(
            "gas_input_locations_s{simpl}_{clusters}_simplified.csv"
        ),
    resources:
        mem_mb=2000,
    log:
        logs("build_gas_input_locations_s{simpl}_{clusters}.log"),
    conda:
        "../envs/environment.yaml"
    script:
        "../scripts/build_gas_input_locations.py"


rule cluster_gas_network:
    input:
        cleaned_gas_network=resources("gas_network.csv"),
        regions_onshore=resources("regions_onshore_elec_s{simpl}_{clusters}.geojson"),
        regions_offshore=resources("regions_offshore_elec_s{simpl}_{clusters}.geojson"),
    output:
        clustered_gas_network=resources("gas_network_elec_s{simpl}_{clusters}.csv"),
    resources:
        mem_mb=4000,
    log:
        logs("cluster_gas_network_s{simpl}_{clusters}.log"),
    conda:
        "../envs/environment.yaml"
    script:
        "../scripts/cluster_gas_network.py"


def heat_demand_cutout(wildcards):
    c = config_provider("sector", "heat_demand_cutout")(wildcards)
    if c == "default":
        return (
            "cutouts/"
            + CDIR
            + config_provider("atlite", "default_cutout")(wildcards)
            + ".nc"
        )
    else:
        return "cutouts/" + CDIR + c + ".nc"


rule build_daily_heat_demand:
    params:
        snapshots=config_provider("snapshots"),
        drop_leap_day=config_provider("enable", "drop_leap_day"),
    input:
        pop_layout=resources("pop_layout_{scope}.nc"),
        regions_onshore=resources("regions_onshore_elec_s{simpl}_{clusters}.geojson"),
        cutout=heat_demand_cutout,
    output:
        heat_demand=resources("daily_heat_demand_{scope}_elec_s{simpl}_{clusters}.nc"),
    resources:
        mem_mb=20000,
    threads: 8
    log:
        logs("build_daily_heat_demand_{scope}_{simpl}_{clusters}.loc"),
    benchmark:
        benchmarks("build_daily_heat_demand/{scope}_s{simpl}_{clusters}")
    conda:
        "../envs/environment.yaml"
    script:
        "../scripts/build_daily_heat_demand.py"


rule build_hourly_heat_demand:
    params:
        snapshots=config_provider("snapshots"),
        drop_leap_day=config_provider("enable", "drop_leap_day"),
    input:
        heat_profile="data/heat_load_profile_BDEW.csv",
        heat_demand=resources("daily_heat_demand_{scope}_elec_s{simpl}_{clusters}.nc"),
    output:
        heat_demand=resources("hourly_heat_demand_{scope}_elec_s{simpl}_{clusters}.nc"),
    resources:
        mem_mb=2000,
    threads: 8
    log:
        logs("build_hourly_heat_demand_{scope}_{simpl}_{clusters}.loc"),
    benchmark:
        benchmarks("build_hourly_heat_demand/{scope}_s{simpl}_{clusters}")
    conda:
        "../envs/environment.yaml"
    script:
        "../scripts/build_hourly_heat_demand.py"


rule build_temperature_profiles:
    params:
        snapshots=config_provider("snapshots"),
        drop_leap_day=config_provider("enable", "drop_leap_day"),
    input:
        pop_layout=resources("pop_layout_{scope}.nc"),
        regions_onshore=resources("regions_onshore_elec_s{simpl}_{clusters}.geojson"),
        cutout=heat_demand_cutout,
    output:
        temp_soil=resources("temp_soil_{scope}_elec_s{simpl}_{clusters}.nc"),
        temp_air=resources("temp_air_{scope}_elec_s{simpl}_{clusters}.nc"),
    resources:
        mem_mb=20000,
    threads: 8
    log:
        logs("build_temperature_profiles_{scope}_{simpl}_{clusters}.log"),
    benchmark:
        benchmarks("build_temperature_profiles/{scope}_s{simpl}_{clusters}")
    conda:
        "../envs/environment.yaml"
    script:
        "../scripts/build_temperature_profiles.py"


rule build_cop_profiles:
    params:
        heat_pump_sink_T=config_provider("sector", "heat_pump_sink_T"),
    input:
        temp_soil_total=resources("temp_soil_total_elec_s{simpl}_{clusters}.nc"),
        temp_soil_rural=resources("temp_soil_rural_elec_s{simpl}_{clusters}.nc"),
        temp_soil_urban=resources("temp_soil_urban_elec_s{simpl}_{clusters}.nc"),
        temp_air_total=resources("temp_air_total_elec_s{simpl}_{clusters}.nc"),
        temp_air_rural=resources("temp_air_rural_elec_s{simpl}_{clusters}.nc"),
        temp_air_urban=resources("temp_air_urban_elec_s{simpl}_{clusters}.nc"),
    output:
        cop_soil_total=resources("cop_soil_total_elec_s{simpl}_{clusters}.nc"),
        cop_soil_rural=resources("cop_soil_rural_elec_s{simpl}_{clusters}.nc"),
        cop_soil_urban=resources("cop_soil_urban_elec_s{simpl}_{clusters}.nc"),
        cop_air_total=resources("cop_air_total_elec_s{simpl}_{clusters}.nc"),
        cop_air_rural=resources("cop_air_rural_elec_s{simpl}_{clusters}.nc"),
        cop_air_urban=resources("cop_air_urban_elec_s{simpl}_{clusters}.nc"),
    resources:
        mem_mb=20000,
    log:
        logs("build_cop_profiles_s{simpl}_{clusters}.log"),
    benchmark:
        benchmarks("build_cop_profiles/s{simpl}_{clusters}")
    conda:
        "../envs/environment.yaml"
    script:
        "../scripts/build_cop_profiles.py"


def solar_thermal_cutout(wildcards):
    c = config_provider("solar_thermal", "cutout")(wildcards)
    if c == "default":
        return (
            "cutouts/"
            + CDIR
            + config_provider("atlite", "default_cutout")(wildcards)
            + ".nc"
        )
    else:
        return "cutouts/" + CDIR + c + ".nc"


rule build_solar_thermal_profiles:
    params:
        snapshots=config_provider("snapshots"),
        drop_leap_day=config_provider("enable", "drop_leap_day"),
        solar_thermal=config_provider("solar_thermal"),
    input:
        pop_layout=resources("pop_layout_{scope}.nc"),
        regions_onshore=resources("regions_onshore_elec_s{simpl}_{clusters}.geojson"),
        cutout=solar_thermal_cutout,
    output:
        solar_thermal=resources("solar_thermal_{scope}_elec_s{simpl}_{clusters}.nc"),
    resources:
        mem_mb=20000,
    threads: 16
    log:
        logs("build_solar_thermal_profiles_{scope}_s{simpl}_{clusters}.log"),
    benchmark:
        benchmarks("build_solar_thermal_profiles/{scope}_s{simpl}_{clusters}")
    conda:
        "../envs/environment.yaml"
    script:
        "../scripts/build_solar_thermal_profiles.py"


rule build_energy_totals:
    params:
        countries=config_provider("countries"),
        energy=config_provider("energy"),
    input:
        nuts3_shapes=resources("nuts3_shapes.geojson"),
        co2="data/bundle/eea/UNFCCC_v23.csv",
        swiss="data/switzerland-new_format-all_years.csv",
        swiss_transport="data/gr-e-11.03.02.01.01-cc.csv",
        idees="data/bundle/jrc-idees-2015",
        district_heat_share="data/district_heat_share.csv",
<<<<<<< HEAD
        eurostat="data/eurostat/Balances-April2023",
=======
        eurostat="data/eurostat/eurostat-energy_balances-april_2023_edition",
        eurostat_households="data/eurostat/eurostat-household_energy_balances-february_2024.csv",
>>>>>>> bc786079
    output:
        energy_name=resources("energy_totals.csv"),
        co2_name=resources("co2_totals.csv"),
        transport_name=resources("transport_data.csv"),
        district_heat_share=resources("district_heat_share.csv"),
    threads: 16
    resources:
        mem_mb=10000,
    log:
        logs("build_energy_totals.log"),
    benchmark:
        benchmarks("build_energy_totals")
    conda:
        "../envs/environment.yaml"
    script:
        "../scripts/build_energy_totals.py"


rule build_heat_totals:
    input:
        hdd="data/era5-annual-HDD-per-country.csv",
        energy_totals=resources("energy_totals.csv"),
    output:
        heat_totals=resources("heat_totals.csv"),
    threads: 1
    resources:
        mem_mb=2000,
    log:
        logs("build_heat_totals.log"),
    benchmark:
        benchmarks("build_heat_totals")
    conda:
        "../envs/environment.yaml"
    script:
        "../scripts/build_heat_totals.py"


rule build_biomass_potentials:
    params:
        biomass=config_provider("biomass"),
    input:
        enspreso_biomass=storage(
            "https://zenodo.org/records/10356004/files/ENSPRESO_BIOMASS.xlsx",
            keep_local=True,
        ),
        nuts2="data/bundle/nuts/NUTS_RG_10M_2013_4326_LEVL_2.geojson",  # https://gisco-services.ec.europa.eu/distribution/v2/nuts/download/#nuts21
        regions_onshore=resources("regions_onshore_elec_s{simpl}_{clusters}.geojson"),
        nuts3_population=ancient("data/bundle/nama_10r_3popgdp.tsv.gz"),
        swiss_cantons=ancient("data/ch_cantons.csv"),
        swiss_population=ancient("data/bundle/je-e-21.03.02.xls"),
        country_shapes=resources("country_shapes.geojson"),
    output:
        biomass_potentials_all=resources(
            "biomass_potentials_all_s{simpl}_{clusters}_{planning_horizons}.csv"
        ),
        biomass_potentials=resources(
            "biomass_potentials_s{simpl}_{clusters}_{planning_horizons}.csv"
        ),
    threads: 1
    resources:
        mem_mb=1000,
    log:
        logs("build_biomass_potentials_s{simpl}_{clusters}_{planning_horizons}.log"),
    benchmark:
        benchmarks("build_biomass_potentials_s{simpl}_{clusters}_{planning_horizons}")
    conda:
        "../envs/environment.yaml"
    script:
        "../scripts/build_biomass_potentials.py"


rule build_biomass_transport_costs:
    input:
        transport_cost_data=storage(
            "https://publications.jrc.ec.europa.eu/repository/bitstream/JRC98626/biomass potentials in europe_web rev.pdf",
            keep_local=True,
        ),
    output:
        biomass_transport_costs=resources("biomass_transport_costs.csv"),
    threads: 1
    resources:
        mem_mb=1000,
    log:
        logs("build_biomass_transport_costs.log"),
    benchmark:
        benchmarks("build_biomass_transport_costs")
    conda:
        "../envs/environment.yaml"
    script:
        "../scripts/build_biomass_transport_costs.py"


rule build_sequestration_potentials:
    params:
        sequestration_potential=config_provider(
            "sector", "regional_co2_sequestration_potential"
        ),
    input:
        sequestration_potential=storage(
            "https://raw.githubusercontent.com/ericzhou571/Co2Storage/main/resources/complete_map_2020_unit_Mt.geojson",
            keep_local=True,
        ),
        regions_onshore=resources("regions_onshore_elec_s{simpl}_{clusters}.geojson"),
        regions_offshore=resources("regions_offshore_elec_s{simpl}_{clusters}.geojson"),
    output:
        sequestration_potential=resources(
            "co2_sequestration_potential_elec_s{simpl}_{clusters}.csv"
        ),
    threads: 1
    resources:
        mem_mb=4000,
    log:
        logs("build_sequestration_potentials_s{simpl}_{clusters}.log"),
    benchmark:
        benchmarks("build_sequestration_potentials_s{simpl}_{clusters}")
    conda:
        "../envs/environment.yaml"
    script:
        "../scripts/build_sequestration_potentials.py"


rule build_salt_cavern_potentials:
    input:
        salt_caverns="data/bundle/h2_salt_caverns_GWh_per_sqkm.geojson",
        regions_onshore=resources("regions_onshore_elec_s{simpl}_{clusters}.geojson"),
        regions_offshore=resources("regions_offshore_elec_s{simpl}_{clusters}.geojson"),
    output:
        h2_cavern_potential=resources("salt_cavern_potentials_s{simpl}_{clusters}.csv"),
    threads: 1
    resources:
        mem_mb=2000,
    log:
        logs("build_salt_cavern_potentials_s{simpl}_{clusters}.log"),
    benchmark:
        benchmarks("build_salt_cavern_potentials_s{simpl}_{clusters}")
    conda:
        "../envs/environment.yaml"
    script:
        "../scripts/build_salt_cavern_potentials.py"


rule build_ammonia_production:
    input:
        usgs="data/bundle/myb1-2017-nitro.xls",
    output:
        ammonia_production=resources("ammonia_production.csv"),
    threads: 1
    resources:
        mem_mb=1000,
    log:
        logs("build_ammonia_production.log"),
    benchmark:
        benchmarks("build_ammonia_production")
    conda:
        "../envs/environment.yaml"
    script:
        "../scripts/build_ammonia_production.py"


rule build_industry_sector_ratios:
    params:
        industry=config_provider("industry"),
        ammonia=config_provider("sector", "ammonia", default=False),
    input:
        ammonia_production=resources("ammonia_production.csv"),
        idees="data/bundle/jrc-idees-2015",
    output:
        industry_sector_ratios=resources("industry_sector_ratios.csv"),
    threads: 1
    resources:
        mem_mb=1000,
    log:
        logs("build_industry_sector_ratios.log"),
    benchmark:
        benchmarks("build_industry_sector_ratios")
    conda:
        "../envs/environment.yaml"
    script:
        "../scripts/build_industry_sector_ratios.py"


rule build_industry_sector_ratios_intermediate:
    params:
        industry=config_provider("industry"),
    input:
        industry_sector_ratios=resources("industry_sector_ratios.csv"),
        industrial_energy_demand_per_country_today=resources(
            "industrial_energy_demand_per_country_today.csv"
        ),
        industrial_production_per_country=resources(
            "industrial_production_per_country.csv"
        ),
    output:
        industry_sector_ratios=resources(
            "industry_sector_ratios_{planning_horizons}.csv"
        ),
    threads: 1
    resources:
        mem_mb=1000,
    log:
        logs("build_industry_sector_ratios_{planning_horizons}.log"),
    benchmark:
        benchmarks("build_industry_sector_ratios_{planning_horizons}")
    conda:
        "../envs/environment.yaml"
    script:
        "../scripts/build_industry_sector_ratios_intermediate.py"


rule build_industrial_production_per_country:
    params:
        industry=config_provider("industry"),
        countries=config_provider("countries"),
    input:
        ammonia_production=resources("ammonia_production.csv"),
        jrc="data/bundle/jrc-idees-2015",
        eurostat="data/eurostat/Balances-April2023",
    output:
        industrial_production_per_country=resources(
            "industrial_production_per_country.csv"
        ),
    threads: 8
    resources:
        mem_mb=1000,
    log:
        logs("build_industrial_production_per_country.log"),
    benchmark:
        benchmarks("build_industrial_production_per_country")
    conda:
        "../envs/environment.yaml"
    script:
        "../scripts/build_industrial_production_per_country.py"


rule build_industrial_production_per_country_tomorrow:
    params:
        industry=config_provider("industry"),
    input:
        industrial_production_per_country=resources(
            "industrial_production_per_country.csv"
        ),
    output:
        industrial_production_per_country_tomorrow=resources(
            "industrial_production_per_country_tomorrow_{planning_horizons}.csv"
        ),
    threads: 1
    resources:
        mem_mb=1000,
    log:
        logs("build_industrial_production_per_country_tomorrow_{planning_horizons}.log"),
    benchmark:
        (
            benchmarks(
                "build_industrial_production_per_country_tomorrow_{planning_horizons}"
            )
        )
    conda:
        "../envs/environment.yaml"
    script:
        "../scripts/build_industrial_production_per_country_tomorrow.py"


rule build_industrial_distribution_key:
    params:
        hotmaps_locate_missing=config_provider(
            "industry", "hotmaps_locate_missing", default=False
        ),
        countries=config_provider("countries"),
    input:
        regions_onshore=resources("regions_onshore_elec_s{simpl}_{clusters}.geojson"),
        clustered_pop_layout=resources("pop_layout_elec_s{simpl}_{clusters}.csv"),
        hotmaps_industrial_database=storage(
            "https://gitlab.com/hotmaps/industrial_sites/industrial_sites_Industrial_Database/-/raw/master/data/Industrial_Database.csv",
            keep_local=True,
        ),
    output:
        industrial_distribution_key=resources(
            "industrial_distribution_key_elec_s{simpl}_{clusters}.csv"
        ),
    threads: 1
    resources:
        mem_mb=1000,
    log:
        logs("build_industrial_distribution_key_s{simpl}_{clusters}.log"),
    benchmark:
        benchmarks("build_industrial_distribution_key/s{simpl}_{clusters}")
    conda:
        "../envs/environment.yaml"
    script:
        "../scripts/build_industrial_distribution_key.py"


rule build_industrial_production_per_node:
    input:
        industrial_distribution_key=resources(
            "industrial_distribution_key_elec_s{simpl}_{clusters}.csv"
        ),
        industrial_production_per_country_tomorrow=resources(
            "industrial_production_per_country_tomorrow_{planning_horizons}.csv"
        ),
    output:
        industrial_production_per_node=resources(
            "industrial_production_elec_s{simpl}_{clusters}_{planning_horizons}.csv"
        ),
    threads: 1
    resources:
        mem_mb=1000,
    log:
        logs(
            "build_industrial_production_per_node_s{simpl}_{clusters}_{planning_horizons}.log"
        ),
    benchmark:
        (
            benchmarks(
                "build_industrial_production_per_node/s{simpl}_{clusters}_{planning_horizons}"
            )
        )
    conda:
        "../envs/environment.yaml"
    script:
        "../scripts/build_industrial_production_per_node.py"


rule build_industrial_energy_demand_per_node:
    input:
        industry_sector_ratios=resources(
            "industry_sector_ratios_{planning_horizons}.csv"
        ),
        industrial_production_per_node=resources(
            "industrial_production_elec_s{simpl}_{clusters}_{planning_horizons}.csv"
        ),
        industrial_energy_demand_per_node_today=resources(
            "industrial_energy_demand_today_elec_s{simpl}_{clusters}.csv"
        ),
    output:
        industrial_energy_demand_per_node=resources(
            "industrial_energy_demand_elec_s{simpl}_{clusters}_{planning_horizons}.csv"
        ),
    threads: 1
    resources:
        mem_mb=1000,
    log:
        logs(
            "build_industrial_energy_demand_per_node_s{simpl}_{clusters}_{planning_horizons}.log"
        ),
    benchmark:
        (
            benchmarks(
                "build_industrial_energy_demand_per_node/s{simpl}_{clusters}_{planning_horizons}"
            )
        )
    conda:
        "../envs/environment.yaml"
    script:
        "../scripts/build_industrial_energy_demand_per_node.py"


rule build_industrial_energy_demand_per_country_today:
    params:
        countries=config_provider("countries"),
        industry=config_provider("industry"),
    input:
        jrc="data/bundle/jrc-idees-2015",
        industrial_production_per_country=resources(
            "industrial_production_per_country.csv"
        ),
    output:
        industrial_energy_demand_per_country_today=resources(
            "industrial_energy_demand_per_country_today.csv"
        ),
    threads: 8
    resources:
        mem_mb=1000,
    log:
        logs("build_industrial_energy_demand_per_country_today.log"),
    benchmark:
        benchmarks("build_industrial_energy_demand_per_country_today")
    conda:
        "../envs/environment.yaml"
    script:
        "../scripts/build_industrial_energy_demand_per_country_today.py"


rule build_industrial_energy_demand_per_node_today:
    input:
        industrial_distribution_key=resources(
            "industrial_distribution_key_elec_s{simpl}_{clusters}.csv"
        ),
        industrial_energy_demand_per_country_today=resources(
            "industrial_energy_demand_per_country_today.csv"
        ),
    output:
        industrial_energy_demand_per_node_today=resources(
            "industrial_energy_demand_today_elec_s{simpl}_{clusters}.csv"
        ),
    threads: 1
    resources:
        mem_mb=1000,
    log:
        logs("build_industrial_energy_demand_per_node_today_s{simpl}_{clusters}.log"),
    benchmark:
        benchmarks("build_industrial_energy_demand_per_node_today/s{simpl}_{clusters}")
    conda:
        "../envs/environment.yaml"
    script:
        "../scripts/build_industrial_energy_demand_per_node_today.py"


rule build_retro_cost:
    params:
        retrofitting=config_provider("sector", "retrofitting"),
        countries=config_provider("countries"),
    input:
        building_stock="data/retro/data_building_stock.csv",
        data_tabula="data/bundle/retro/tabula-calculator-calcsetbuilding.csv",
        air_temperature=resources("temp_air_total_elec_s{simpl}_{clusters}.nc"),
        u_values_PL="data/retro/u_values_poland.csv",
        tax_w="data/retro/electricity_taxes_eu.csv",
        construction_index="data/retro/comparative_level_investment.csv",
        floor_area_missing="data/retro/floor_area_missing.csv",
        clustered_pop_layout=resources("pop_layout_elec_s{simpl}_{clusters}.csv"),
        cost_germany="data/retro/retro_cost_germany.csv",
        window_assumptions="data/retro/window_assumptions.csv",
    output:
        retro_cost=resources("retro_cost_elec_s{simpl}_{clusters}.csv"),
        floor_area=resources("floor_area_elec_s{simpl}_{clusters}.csv"),
    resources:
        mem_mb=1000,
    log:
        logs("build_retro_cost_s{simpl}_{clusters}.log"),
    benchmark:
        benchmarks("build_retro_cost/s{simpl}_{clusters}")
    conda:
        "../envs/environment.yaml"
    script:
        "../scripts/build_retro_cost.py"


rule build_population_weighted_energy_totals:
    params:
        snapshots=config_provider("snapshots"),
    input:
        energy_totals=resources("{kind}_totals.csv"),
        clustered_pop_layout=resources("pop_layout_elec_s{simpl}_{clusters}.csv"),
    output:
        resources("pop_weighted_{kind}_totals_s{simpl}_{clusters}.csv"),
    threads: 1
    resources:
        mem_mb=2000,
    log:
        logs("build_population_weighted_{kind}_totals_s{simpl}_{clusters}.log"),
    conda:
        "../envs/environment.yaml"
    script:
        "../scripts/build_population_weighted_energy_totals.py"


rule build_shipping_demand:
    input:
        ports="data/attributed_ports.json",
        scope=resources("europe_shape.geojson"),
        regions=resources("regions_onshore_elec_s{simpl}_{clusters}.geojson"),
        demand=resources("energy_totals.csv"),
    params:
        energy_totals_year=config_provider("energy", "energy_totals_year"),
    output:
        resources("shipping_demand_s{simpl}_{clusters}.csv"),
    threads: 1
    resources:
        mem_mb=2000,
    log:
        logs("build_shipping_demand_s{simpl}_{clusters}.log"),
    conda:
        "../envs/environment.yaml"
    script:
        "../scripts/build_shipping_demand.py"


rule build_transport_demand:
    params:
        snapshots=config_provider("snapshots"),
        drop_leap_day=config_provider("enable", "drop_leap_day"),
        sector=config_provider("sector"),
        energy_totals_year=config_provider("energy", "energy_totals_year"),
    input:
        clustered_pop_layout=resources("pop_layout_elec_s{simpl}_{clusters}.csv"),
        pop_weighted_energy_totals=resources(
            "pop_weighted_energy_totals_s{simpl}_{clusters}.csv"
        ),
        transport_data=resources("transport_data.csv"),
        traffic_data_KFZ="data/bundle/emobility/KFZ__count",
        traffic_data_Pkw="data/bundle/emobility/Pkw__count",
        temp_air_total=resources("temp_air_total_elec_s{simpl}_{clusters}.nc"),
    output:
        transport_demand=resources("transport_demand_s{simpl}_{clusters}.csv"),
        transport_data=resources("transport_data_s{simpl}_{clusters}.csv"),
        avail_profile=resources("avail_profile_s{simpl}_{clusters}.csv"),
        dsm_profile=resources("dsm_profile_s{simpl}_{clusters}.csv"),
    threads: 1
    resources:
        mem_mb=2000,
    log:
        logs("build_transport_demand_s{simpl}_{clusters}.log"),
    conda:
        "../envs/environment.yaml"
    script:
        "../scripts/build_transport_demand.py"


rule build_district_heat_share:
    params:
        sector=config_provider("sector"),
        energy_totals_year=config_provider("energy", "energy_totals_year"),
    input:
        district_heat_share=resources("district_heat_share.csv"),
        clustered_pop_layout=resources("pop_layout_elec_s{simpl}_{clusters}.csv"),
    output:
        district_heat_share=resources(
            "district_heat_share_elec_s{simpl}_{clusters}_{planning_horizons}.csv"
        ),
    threads: 1
    resources:
        mem_mb=1000,
    log:
        logs("build_district_heat_share_s{simpl}_{clusters}_{planning_horizons}.log"),
    conda:
        "../envs/environment.yaml"
    script:
        "../scripts/build_district_heat_share.py"


rule build_existing_heating_distribution:
    params:
        baseyear=config_provider("scenario", "planning_horizons", 0),
        sector=config_provider("sector"),
        existing_capacities=config_provider("existing_capacities"),
    input:
        existing_heating="data/existing_infrastructure/existing_heating_raw.csv",
        clustered_pop_layout=resources("pop_layout_elec_s{simpl}_{clusters}.csv"),
        clustered_pop_energy_layout=resources(
            "pop_weighted_energy_totals_s{simpl}_{clusters}.csv"
        ),
        district_heat_share=resources(
            "district_heat_share_elec_s{simpl}_{clusters}_{planning_horizons}.csv"
        ),
    output:
        existing_heating_distribution=resources(
            "existing_heating_distribution_elec_s{simpl}_{clusters}_{planning_horizons}.csv"
        ),
    threads: 1
    resources:
        mem_mb=2000,
    log:
        logs(
            "build_existing_heating_distribution_elec_s{simpl}_{clusters}_{planning_horizons}.log"
        ),
    benchmark:
        benchmarks(
            "build_existing_heating_distribution/elec_s{simpl}_{clusters}_{planning_horizons}"
        )
    conda:
        "../envs/environment.yaml"
    script:
        "../scripts/build_existing_heating_distribution.py"


rule time_aggregation:
    params:
        time_resolution=config_provider("clustering", "temporal", "resolution_sector"),
        drop_leap_day=config_provider("enable", "drop_leap_day"),
        solver_name=config_provider("solving", "solver", "name"),
    input:
        network=resources("networks/elec_s{simpl}_{clusters}_ec_l{ll}_{opts}.nc"),
        hourly_heat_demand_total=lambda w: (
            resources("hourly_heat_demand_total_elec_s{simpl}_{clusters}.nc")
            if config_provider("sector", "heating")(w)
            else None
        ),
        solar_thermal_total=lambda w: (
            resources("solar_thermal_total_elec_s{simpl}_{clusters}.nc")
            if config_provider("sector", "solar_thermal")(w)
            else None
        ),
    output:
        snapshot_weightings=resources(
            "snapshot_weightings_elec_s{simpl}_{clusters}_ec_l{ll}_{opts}.csv"
        ),
    threads: 1
    resources:
        mem_mb=5000,
    log:
        logs("time_aggregation_elec_s{simpl}_{clusters}_ec_l{ll}_{opts}.log"),
    benchmark:
        benchmarks("time_aggregation_elec_s{simpl}_{clusters}_ec_l{ll}_{opts}")
    conda:
        "../envs/environment.yaml"
    script:
        "../scripts/time_aggregation.py"


def input_profile_offwind(w):
    return {
        f"profile_{tech}": resources(f"profile_{tech}.nc")
        for tech in ["offwind-ac", "offwind-dc", "offwind-float"]
        if (tech in config_provider("electricity", "renewable_carriers")(w))
    }


rule prepare_sector_network:
    params:
        time_resolution=config_provider("clustering", "temporal", "resolution_sector"),
        co2_budget=config_provider("co2_budget"),
        conventional_carriers=config_provider(
            "existing_capacities", "conventional_carriers"
        ),
        foresight=config_provider("foresight"),
        costs=config_provider("costs"),
        sector=config_provider("sector"),
        industry=config_provider("industry"),
        lines=config_provider("lines"),
        pypsa_eur=config_provider("pypsa_eur"),
        length_factor=config_provider("lines", "length_factor"),
        planning_horizons=config_provider("scenario", "planning_horizons"),
        countries=config_provider("countries"),
        adjustments=config_provider("adjustments", "sector"),
        emissions_scope=config_provider("energy", "emissions"),
        RDIR=RDIR,
    input:
        unpack(input_profile_offwind),
        **rules.cluster_gas_network.output,
        **rules.build_gas_input_locations.output,
        snapshot_weightings=resources(
            "snapshot_weightings_elec_s{simpl}_{clusters}_ec_l{ll}_{opts}.csv"
        ),
        retro_cost=lambda w: (
            resources("retro_cost_elec_s{simpl}_{clusters}.csv")
            if config_provider("sector", "retrofitting", "retro_endogen")(w)
            else []
        ),
        floor_area=lambda w: (
            resources("floor_area_elec_s{simpl}_{clusters}.csv")
            if config_provider("sector", "retrofitting", "retro_endogen")(w)
            else []
        ),
        biomass_transport_costs=lambda w: (
            resources("biomass_transport_costs.csv")
            if config_provider("sector", "biomass_transport")(w)
            or config_provider("sector", "biomass_spatial")(w)
            else []
        ),
        sequestration_potential=lambda w: (
            resources("co2_sequestration_potential_elec_s{simpl}_{clusters}.csv")
            if config_provider(
                "sector", "regional_co2_sequestration_potential", "enable"
            )(w)
            else []
        ),
        network=resources("networks/elec_s{simpl}_{clusters}_ec_l{ll}_{opts}.nc"),
        eurostat="data/eurostat/Balances-April2023",
        pop_weighted_energy_totals=resources(
            "pop_weighted_energy_totals_s{simpl}_{clusters}.csv"
        ),
        pop_weighted_heat_totals=resources(
            "pop_weighted_heat_totals_s{simpl}_{clusters}.csv"
        ),
        shipping_demand=resources("shipping_demand_s{simpl}_{clusters}.csv"),
        transport_demand=resources("transport_demand_s{simpl}_{clusters}.csv"),
        transport_data=resources("transport_data_s{simpl}_{clusters}.csv"),
        avail_profile=resources("avail_profile_s{simpl}_{clusters}.csv"),
        dsm_profile=resources("dsm_profile_s{simpl}_{clusters}.csv"),
        co2_totals_name=resources("co2_totals.csv"),
        co2="data/bundle/eea/UNFCCC_v23.csv",
        biomass_potentials=lambda w: (
            resources(
                "biomass_potentials_s{simpl}_{clusters}_"
                + "{}.csv".format(config_provider("biomass", "year")(w))
            )
            if config_provider("foresight")(w) == "overnight"
            else resources(
                "biomass_potentials_s{simpl}_{clusters}_{planning_horizons}.csv"
            )
        ),
        costs=lambda w: (
            resources("costs_{}.csv".format(config_provider("costs", "year")(w)))
            if config_provider("foresight")(w) == "overnight"
            else resources("costs_{planning_horizons}.csv")
        ),
        h2_cavern=resources("salt_cavern_potentials_s{simpl}_{clusters}.csv"),
        busmap_s=resources("busmap_elec_s{simpl}.csv"),
        busmap=resources("busmap_elec_s{simpl}_{clusters}.csv"),
        clustered_pop_layout=resources("pop_layout_elec_s{simpl}_{clusters}.csv"),
        simplified_pop_layout=resources("pop_layout_elec_s{simpl}.csv"),
        industrial_demand=resources(
            "industrial_energy_demand_elec_s{simpl}_{clusters}_{planning_horizons}.csv"
        ),
        hourly_heat_demand_total=resources(
            "hourly_heat_demand_total_elec_s{simpl}_{clusters}.nc"
        ),
        district_heat_share=resources(
            "district_heat_share_elec_s{simpl}_{clusters}_{planning_horizons}.csv"
        ),
        temp_soil_total=resources("temp_soil_total_elec_s{simpl}_{clusters}.nc"),
        temp_soil_rural=resources("temp_soil_rural_elec_s{simpl}_{clusters}.nc"),
        temp_soil_urban=resources("temp_soil_urban_elec_s{simpl}_{clusters}.nc"),
        temp_air_total=resources("temp_air_total_elec_s{simpl}_{clusters}.nc"),
        temp_air_rural=resources("temp_air_rural_elec_s{simpl}_{clusters}.nc"),
        temp_air_urban=resources("temp_air_urban_elec_s{simpl}_{clusters}.nc"),
        cop_soil_total=resources("cop_soil_total_elec_s{simpl}_{clusters}.nc"),
        cop_soil_rural=resources("cop_soil_rural_elec_s{simpl}_{clusters}.nc"),
        cop_soil_urban=resources("cop_soil_urban_elec_s{simpl}_{clusters}.nc"),
        cop_air_total=resources("cop_air_total_elec_s{simpl}_{clusters}.nc"),
        cop_air_rural=resources("cop_air_rural_elec_s{simpl}_{clusters}.nc"),
        cop_air_urban=resources("cop_air_urban_elec_s{simpl}_{clusters}.nc"),
        solar_thermal_total=lambda w: (
            resources("solar_thermal_total_elec_s{simpl}_{clusters}.nc")
            if config_provider("sector", "solar_thermal")(w)
            else []
        ),
        solar_thermal_urban=lambda w: (
            resources("solar_thermal_urban_elec_s{simpl}_{clusters}.nc")
            if config_provider("sector", "solar_thermal")(w)
            else []
        ),
        solar_thermal_rural=lambda w: (
            resources("solar_thermal_rural_elec_s{simpl}_{clusters}.nc")
            if config_provider("sector", "solar_thermal")(w)
            else []
        ),
    output:
        RESULTS
        + "prenetworks/elec_s{simpl}_{clusters}_l{ll}_{opts}_{sector_opts}_{planning_horizons}.nc",
    threads: 1
    resources:
        mem_mb=2000,
    log:
        RESULTS
        + "logs/prepare_sector_network_elec_s{simpl}_{clusters}_l{ll}_{opts}_{sector_opts}_{planning_horizons}.log",
    benchmark:
        (
            RESULTS
            + "benchmarks/prepare_sector_network/elec_s{simpl}_{clusters}_l{ll}_{opts}_{sector_opts}_{planning_horizons}"
        )
    conda:
        "../envs/environment.yaml"
    script:
        "../scripts/prepare_sector_network.py"<|MERGE_RESOLUTION|>--- conflicted
+++ resolved
@@ -292,12 +292,8 @@
         swiss_transport="data/gr-e-11.03.02.01.01-cc.csv",
         idees="data/bundle/jrc-idees-2015",
         district_heat_share="data/district_heat_share.csv",
-<<<<<<< HEAD
         eurostat="data/eurostat/Balances-April2023",
-=======
-        eurostat="data/eurostat/eurostat-energy_balances-april_2023_edition",
         eurostat_households="data/eurostat/eurostat-household_energy_balances-february_2024.csv",
->>>>>>> bc786079
     output:
         energy_name=resources("energy_totals.csv"),
         co2_name=resources("co2_totals.csv"),
