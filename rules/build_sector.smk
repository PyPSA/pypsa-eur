# SPDX-FileCopyrightText: Contributors to PyPSA-Eur <https://github.com/pypsa/pypsa-eur>
#
# SPDX-License-Identifier: MIT


rule build_population_layouts:
    input:
        nuts3_shapes=resources("nuts3_shapes.geojson"),
        urban_percent="data/worldbank/API_SP.URB.TOTL.IN.ZS_DS2_en_csv_v2.csv",
<<<<<<< HEAD
        cutout=lambda w: "cutouts/"
        + CDIR
        + config_provider("atlite", "default_cutout")(w)
        + ".nc",
=======
        cutout=lambda w: CDIR + config_provider("atlite", "default_cutout")(w) + ".nc",
>>>>>>> 9717cb07
    output:
        pop_layout_total=resources("pop_layout_total.nc"),
        pop_layout_urban=resources("pop_layout_urban.nc"),
        pop_layout_rural=resources("pop_layout_rural.nc"),
    log:
        logs("build_population_layouts.log"),
    resources:
        mem_mb=20000,
    benchmark:
        benchmarks("build_population_layouts")
    threads: 8
    conda:
        "../envs/environment.yaml"
    script:
        "../scripts/build_population_layouts.py"


rule build_clustered_population_layouts:
    input:
        pop_layout_total=resources("pop_layout_total.nc"),
        pop_layout_urban=resources("pop_layout_urban.nc"),
        pop_layout_rural=resources("pop_layout_rural.nc"),
        regions_onshore=resources("regions_onshore_base_s_{clusters}.geojson"),
        cutout=lambda w: CDIR + config_provider("atlite", "default_cutout")(w) + ".nc",
    output:
        clustered_pop_layout=resources("pop_layout_base_s_{clusters}.csv"),
    log:
        logs("build_clustered_population_layouts_s_{clusters}.log"),
    resources:
        mem_mb=10000,
    benchmark:
        benchmarks("build_clustered_population_layouts/s_{clusters}")
    conda:
        "../envs/environment.yaml"
    script:
        "../scripts/build_clustered_population_layouts.py"


rule build_simplified_population_layouts:
    input:
        pop_layout_total=resources("pop_layout_total.nc"),
        pop_layout_urban=resources("pop_layout_urban.nc"),
        pop_layout_rural=resources("pop_layout_rural.nc"),
        regions_onshore=resources("regions_onshore_base_s.geojson"),
        cutout=lambda w: CDIR + config_provider("atlite", "default_cutout")(w) + ".nc",
    output:
        clustered_pop_layout=resources("pop_layout_base_s.csv"),
    resources:
        mem_mb=10000,
    log:
        logs("build_simplified_population_layouts_s"),
    benchmark:
        benchmarks("build_simplified_population_layouts/s")
    conda:
        "../envs/environment.yaml"
    script:
        "../scripts/build_clustered_population_layouts.py"


rule build_gas_network:
    input:
        gas_network="data/gas_network/scigrid-gas/data/IGGIELGN_PipeSegments.geojson",
    output:
        cleaned_gas_network=resources("gas_network.csv"),
    resources:
        mem_mb=4000,
    log:
        logs("build_gas_network.log"),
    benchmark:
        benchmarks("build_gas_network")
    conda:
        "../envs/environment.yaml"
    script:
        "../scripts/build_gas_network.py"


rule build_gas_input_locations:
    input:
        gem="data/gem/Europe-Gas-Tracker-2024-05.xlsx",
        entry="data/gas_network/scigrid-gas/data/IGGIELGN_BorderPoints.geojson",
        storage="data/gas_network/scigrid-gas/data/IGGIELGN_Storages.geojson",
        regions_onshore=resources("regions_onshore_base_s_{clusters}.geojson"),
        regions_offshore=resources("regions_offshore_base_s_{clusters}.geojson"),
    output:
        gas_input_nodes=resources("gas_input_locations_s_{clusters}.geojson"),
        gas_input_nodes_simplified=resources(
            "gas_input_locations_s_{clusters}_simplified.csv"
        ),
    resources:
        mem_mb=2000,
    log:
        logs("build_gas_input_locations_s_{clusters}.log"),
    benchmark:
        benchmarks("build_gas_input_locations/s_{clusters}")
    conda:
        "../envs/environment.yaml"
    script:
        "../scripts/build_gas_input_locations.py"


rule cluster_gas_network:
    input:
        cleaned_gas_network=resources("gas_network.csv"),
        regions_onshore=resources("regions_onshore_base_s_{clusters}.geojson"),
        regions_offshore=resources("regions_offshore_base_s_{clusters}.geojson"),
    output:
        clustered_gas_network=resources("gas_network_base_s_{clusters}.csv"),
    resources:
        mem_mb=4000,
    log:
        logs("cluster_gas_network_{clusters}.log"),
    benchmark:
        benchmarks("cluster_gas_network/s_{clusters}")
    conda:
        "../envs/environment.yaml"
    script:
        "../scripts/cluster_gas_network.py"


def heat_demand_cutout(wildcards):
    c = config_provider("sector", "heat_demand_cutout")(wildcards)
    if c == "default":
        return CDIR + config_provider("atlite", "default_cutout")(wildcards) + ".nc"
    else:
        return CDIR + c + ".nc"


rule build_daily_heat_demand:
    params:
        snapshots=config_provider("snapshots"),
        drop_leap_day=config_provider("enable", "drop_leap_day"),
    input:
        pop_layout=resources("pop_layout_total.nc"),
        regions_onshore=resources("regions_onshore_base_s_{clusters}.geojson"),
        cutout=heat_demand_cutout,
    output:
        heat_demand=resources("daily_heat_demand_total_base_s_{clusters}.nc"),
    resources:
        mem_mb=20000,
    threads: 8
    log:
        logs("build_daily_heat_demand_total_s_{clusters}.loc"),
    benchmark:
        benchmarks("build_daily_heat_demand/total_s_{clusters}")
    conda:
        "../envs/environment.yaml"
    script:
        "../scripts/build_daily_heat_demand.py"


rule build_hourly_heat_demand:
    params:
        snapshots=config_provider("snapshots"),
        drop_leap_day=config_provider("enable", "drop_leap_day"),
    input:
        heat_profile="data/heat_load_profile_BDEW.csv",
        heat_demand=resources("daily_heat_demand_total_base_s_{clusters}.nc"),
    output:
        heat_demand=resources("hourly_heat_demand_total_base_s_{clusters}.nc"),
    resources:
        mem_mb=2000,
    threads: 8
    log:
        logs("build_hourly_heat_demand_total_s_{clusters}.loc"),
    benchmark:
        benchmarks("build_hourly_heat_demand/total_s_{clusters}")
    conda:
        "../envs/environment.yaml"
    script:
        "../scripts/build_hourly_heat_demand.py"


rule build_temperature_profiles:
    params:
        snapshots=config_provider("snapshots"),
        drop_leap_day=config_provider("enable", "drop_leap_day"),
    input:
        pop_layout=resources("pop_layout_total.nc"),
        regions_onshore=resources("regions_onshore_base_s_{clusters}.geojson"),
        cutout=heat_demand_cutout,
    output:
        temp_soil=resources("temp_soil_total_base_s_{clusters}.nc"),
        temp_air=resources("temp_air_total_base_s_{clusters}.nc"),
    resources:
        mem_mb=20000,
    threads: 8
    log:
        logs("build_temperature_profiles_total_s_{clusters}.log"),
    benchmark:
        benchmarks("build_temperature_profiles/total_{clusters}")
    conda:
        "../envs/environment.yaml"
    script:
        "../scripts/build_temperature_profiles.py"


rule build_central_heating_temperature_profiles:
    params:
        max_forward_temperature_central_heating_baseyear=config_provider(
            "sector",
            "district_heating",
            "supply_temperature_approximation",
            "max_forward_temperature_baseyear",
        ),
        min_forward_temperature_central_heating_baseyear=config_provider(
            "sector",
            "district_heating",
            "supply_temperature_approximation",
            "min_forward_temperature_baseyear",
        ),
        return_temperature_central_heating_baseyear=config_provider(
            "sector",
            "district_heating",
            "supply_temperature_approximation",
            "return_temperature_baseyear",
        ),
        snapshots=config_provider("snapshots"),
        lower_threshold_ambient_temperature=config_provider(
            "sector",
            "district_heating",
            "supply_temperature_approximation",
            "lower_threshold_ambient_temperature",
        ),
        upper_threshold_ambient_temperature=config_provider(
            "sector",
            "district_heating",
            "supply_temperature_approximation",
            "upper_threshold_ambient_temperature",
        ),
        rolling_window_ambient_temperature=config_provider(
            "sector",
            "district_heating",
            "supply_temperature_approximation",
            "rolling_window_ambient_temperature",
        ),
        relative_annual_temperature_reduction=config_provider(
            "sector",
            "district_heating",
            "supply_temperature_approximation",
            "relative_annual_temperature_reduction",
        ),
        energy_totals_year=config_provider("energy", "energy_totals_year"),
    input:
        temp_air_total=resources("temp_air_total_base_s_{clusters}.nc"),
        regions_onshore=resources("regions_onshore_base_s_{clusters}.geojson"),
    output:
        central_heating_forward_temperature_profiles=resources(
            "central_heating_forward_temperature_profiles_base_s_{clusters}_{planning_horizons}.nc"
        ),
        central_heating_return_temperature_profiles=resources(
            "central_heating_return_temperature_profiles_base_s_{clusters}_{planning_horizons}.nc"
        ),
    resources:
        mem_mb=20000,
    log:
        logs(
            "build_central_heating_temperature_profiles_s_{clusters}_{planning_horizons}.log"
        ),
    benchmark:
        benchmarks(
            "build_central_heating_temperature_profiles/s_{clusters}_{planning_horizons}"
        )
    conda:
        "../envs/environment.yaml"
    script:
        "../scripts/build_central_heating_temperature_profiles/run.py"


rule build_heat_source_potentials:
    params:
        heat_utilisation_potentials=config_provider(
            "sector", "district_heating", "heat_utilisation_potentials"
        ),
    input:
        utilisation_potential="data/heat_source_utilisation_potentials/{heat_source}.gpkg",
        regions_onshore=resources("regions_onshore_base_s_{clusters}.geojson"),
    output:
        resources("heat_source_potential_{heat_source}_base_s_{clusters}.csv"),
    resources:
        mem_mb=2000,
    log:
        logs("build_heat_source_potentials_{heat_source}_s_{clusters}.log"),
    benchmark:
        benchmarks("build_heat_source_potentials/{heat_source}_s_{clusters}")
    conda:
        "../envs/environment.yaml"
    script:
        "../scripts/build_heat_source_potentials/run.py"


rule build_cop_profiles:
    params:
        heat_pump_sink_T_decentral_heating=config_provider(
            "sector", "heat_pump_sink_T_individual_heating"
        ),
        heat_source_cooling_central_heating=config_provider(
            "sector", "district_heating", "heat_source_cooling"
        ),
        heat_pump_cop_approximation_central_heating=config_provider(
            "sector", "district_heating", "heat_pump_cop_approximation"
        ),
        heat_pump_sources=config_provider("sector", "heat_pump_sources"),
        heat_utilisation_potentials=config_provider(
            "sector", "district_heating", "heat_utilisation_potentials"
        ),
        snapshots=config_provider("snapshots"),
    input:
        central_heating_forward_temperature_profiles=resources(
            "central_heating_forward_temperature_profiles_base_s_{clusters}_{planning_horizons}.nc"
        ),
        central_heating_return_temperature_profiles=resources(
            "central_heating_return_temperature_profiles_base_s_{clusters}_{planning_horizons}.nc"
        ),
        temp_soil_total=resources("temp_soil_total_base_s_{clusters}.nc"),
        temp_air_total=resources("temp_air_total_base_s_{clusters}.nc"),
        regions_onshore=resources("regions_onshore_base_s_{clusters}.geojson"),
    output:
        cop_profiles=resources("cop_profiles_base_s_{clusters}_{planning_horizons}.nc"),
    resources:
        mem_mb=20000,
    log:
        logs("build_cop_profiles_s_{clusters}_{planning_horizons}.log"),
    benchmark:
        benchmarks("build_cop_profiles/s_{clusters}_{planning_horizons}")
    conda:
        "../envs/environment.yaml"
    script:
        "../scripts/build_cop_profiles/run.py"


rule build_direct_heat_source_utilisation_profiles:
    params:
        direct_utilisation_heat_sources=config_provider(
            "sector", "district_heating", "direct_utilisation_heat_sources"
        ),
        heat_utilisation_potentials=config_provider(
            "sector", "district_heating", "heat_utilisation_potentials"
        ),
        snapshots=config_provider("snapshots"),
    input:
        central_heating_forward_temperature_profiles=resources(
            "central_heating_forward_temperature_profiles_base_s_{clusters}_{planning_horizons}.nc"
        ),
    output:
        direct_heat_source_utilisation_profiles=resources(
            "direct_heat_source_utilisation_profiles_base_s_{clusters}_{planning_horizons}.nc"
        ),
    resources:
        mem_mb=20000,
    log:
        logs(
            "build_direct_heat_source_utilisation_profiles_s_{clusters}_{planning_horizons}.log"
        ),
    benchmark:
        benchmarks(
            "build_direct_heat_source_utilisation_profiles/s_{clusters}_{planning_horizons}"
        )
    conda:
        "../envs/environment.yaml"
    script:
        "../scripts/build_direct_heat_source_utilisation_profiles.py"


def solar_thermal_cutout(wildcards):
    c = config_provider("solar_thermal", "cutout")(wildcards)
    if c == "default":
        return CDIR + config_provider("atlite", "default_cutout")(wildcards) + ".nc"
    else:
        return CDIR + c + ".nc"


rule build_solar_thermal_profiles:
    params:
        snapshots=config_provider("snapshots"),
        drop_leap_day=config_provider("enable", "drop_leap_day"),
        solar_thermal=config_provider("solar_thermal"),
    input:
        pop_layout=resources("pop_layout_total.nc"),
        regions_onshore=resources("regions_onshore_base_s_{clusters}.geojson"),
        cutout=solar_thermal_cutout,
    output:
        solar_thermal=resources("solar_thermal_total_base_s_{clusters}.nc"),
    resources:
        mem_mb=20000,
    threads: 16
    log:
        logs("build_solar_thermal_profiles_total_s_{clusters}.log"),
    benchmark:
        benchmarks("build_solar_thermal_profiles/total_{clusters}")
    conda:
        "../envs/environment.yaml"
    script:
        "../scripts/build_solar_thermal_profiles.py"


rule build_energy_totals:
    params:
        countries=config_provider("countries"),
        energy=config_provider("energy"),
    input:
        nuts3_shapes=resources("nuts3_shapes.geojson"),
        co2="data/bundle/eea/UNFCCC_v23.csv",
        swiss="data/switzerland-new_format-all_years.csv",
        swiss_transport="data/gr-e-11.03.02.01.01-cc.csv",
        idees="data/jrc-idees-2021",
        district_heat_share="data/district_heat_share.csv",
        eurostat="data/eurostat/Balances-April2023",
        eurostat_households="data/eurostat/eurostat-household_energy_balances-february_2024.csv",
    output:
        transformation_output_coke=resources("transformation_output_coke.csv"),
        energy_name=resources("energy_totals.csv"),
        co2_name=resources("co2_totals.csv"),
        transport_name=resources("transport_data.csv"),
        district_heat_share=resources("district_heat_share.csv"),
        heating_efficiencies=resources("heating_efficiencies.csv"),
    threads: 16
    resources:
        mem_mb=10000,
    log:
        logs("build_energy_totals.log"),
    benchmark:
        benchmarks("build_energy_totals")
    conda:
        "../envs/environment.yaml"
    script:
        "../scripts/build_energy_totals.py"


rule build_heat_totals:
    input:
        hdd="data/era5-annual-HDD-per-country.csv",
        energy_totals=resources("energy_totals.csv"),
    output:
        heat_totals=resources("heat_totals.csv"),
    threads: 1
    resources:
        mem_mb=2000,
    log:
        logs("build_heat_totals.log"),
    benchmark:
        benchmarks("build_heat_totals")
    conda:
        "../envs/environment.yaml"
    script:
        "../scripts/build_heat_totals.py"


rule build_biomass_potentials:
    params:
        biomass=config_provider("biomass"),
    input:
        enspreso_biomass="data/ENSPRESO_BIOMASS.xlsx",
        eurostat="data/eurostat/Balances-April2023",
        nuts2="data/nuts/NUTS_RG_03M_2013_4326_LEVL_2.geojson",
        regions_onshore=resources("regions_onshore_base_s_{clusters}.geojson"),
        nuts3_population=ancient("data/bundle/nama_10r_3popgdp.tsv.gz"),
        swiss_cantons=ancient("data/ch_cantons.csv"),
        swiss_population=ancient("data/bundle/je-e-21.03.02.xls"),
        country_shapes=resources("country_shapes.geojson"),
    output:
        biomass_potentials_all=resources(
            "biomass_potentials_all_{clusters}_{planning_horizons}.csv"
        ),
        biomass_potentials=resources(
            "biomass_potentials_s_{clusters}_{planning_horizons}.csv"
        ),
    threads: 8
    resources:
        mem_mb=1000,
    log:
        logs("build_biomass_potentials_s_{clusters}_{planning_horizons}.log"),
    benchmark:
        benchmarks("build_biomass_potentials_s_{clusters}_{planning_horizons}")
    conda:
        "../envs/environment.yaml"
    script:
        "../scripts/build_biomass_potentials.py"


rule build_biomass_transport_costs:
    input:
        sc1="data/biomass_transport_costs_supplychain1.csv",
        sc2="data/biomass_transport_costs_supplychain2.csv",
    output:
        biomass_transport_costs=resources("biomass_transport_costs.csv"),
    threads: 1
    resources:
        mem_mb=1000,
    log:
        logs("build_biomass_transport_costs.log"),
    benchmark:
        benchmarks("build_biomass_transport_costs")
    conda:
        "../envs/environment.yaml"
    script:
        "../scripts/build_biomass_transport_costs.py"


rule build_sequestration_potentials:
    params:
        sequestration_potential=config_provider(
            "sector", "regional_co2_sequestration_potential"
        ),
    input:
        sequestration_potential="data/complete_map_2020_unit_Mt.geojson",
        regions_onshore=resources("regions_onshore_base_s_{clusters}.geojson"),
        regions_offshore=resources("regions_offshore_base_s_{clusters}.geojson"),
    output:
        sequestration_potential=resources(
            "co2_sequestration_potential_base_s_{clusters}.csv"
        ),
    threads: 1
    resources:
        mem_mb=4000,
    log:
        logs("build_sequestration_potentials_{clusters}.log"),
    benchmark:
        benchmarks("build_sequestration_potentials_{clusters}")
    conda:
        "../envs/environment.yaml"
    script:
        "../scripts/build_sequestration_potentials.py"


rule build_salt_cavern_potentials:
    input:
        salt_caverns="data/bundle/h2_salt_caverns_GWh_per_sqkm.geojson",
        regions_onshore=resources("regions_onshore_base_s_{clusters}.geojson"),
        regions_offshore=resources("regions_offshore_base_s_{clusters}.geojson"),
    output:
        h2_cavern_potential=resources("salt_cavern_potentials_s_{clusters}.csv"),
    threads: 1
    resources:
        mem_mb=2000,
    log:
        logs("build_salt_cavern_potentials_s_{clusters}.log"),
    benchmark:
        benchmarks("build_salt_cavern_potentials_s_{clusters}")
    conda:
        "../envs/environment.yaml"
    script:
        "../scripts/build_salt_cavern_potentials.py"


rule build_ammonia_production:
    input:
        usgs="data/myb1-2022-nitro-ert.xlsx",
    output:
        ammonia_production=resources("ammonia_production.csv"),
    threads: 1
    resources:
        mem_mb=1000,
    log:
        logs("build_ammonia_production.log"),
    benchmark:
        benchmarks("build_ammonia_production")
    conda:
        "../envs/environment.yaml"
    script:
        "../scripts/build_ammonia_production.py"


rule build_industry_sector_ratios:
    params:
        industry=config_provider("industry"),
        ammonia=config_provider("sector", "ammonia", default=False),
    input:
        ammonia_production=resources("ammonia_production.csv"),
        idees="data/jrc-idees-2021",
    output:
        industry_sector_ratios=resources("industry_sector_ratios.csv"),
    threads: 1
    resources:
        mem_mb=1000,
    log:
        logs("build_industry_sector_ratios.log"),
    benchmark:
        benchmarks("build_industry_sector_ratios")
    conda:
        "../envs/environment.yaml"
    script:
        "../scripts/build_industry_sector_ratios.py"


rule build_industry_sector_ratios_intermediate:
    params:
        industry=config_provider("industry"),
    input:
        industry_sector_ratios=resources("industry_sector_ratios.csv"),
        industrial_energy_demand_per_country_today=resources(
            "industrial_energy_demand_per_country_today.csv"
        ),
        industrial_production_per_country=resources(
            "industrial_production_per_country.csv"
        ),
    output:
        industry_sector_ratios=resources(
            "industry_sector_ratios_{planning_horizons}.csv"
        ),
    threads: 1
    resources:
        mem_mb=1000,
    log:
        logs("build_industry_sector_ratios_{planning_horizons}.log"),
    benchmark:
        benchmarks("build_industry_sector_ratios_{planning_horizons}")
    conda:
        "../envs/environment.yaml"
    script:
        "../scripts/build_industry_sector_ratios_intermediate.py"


rule build_industrial_production_per_country:
    params:
        industry=config_provider("industry"),
        countries=config_provider("countries"),
    input:
        ch_industrial_production="data/ch_industrial_production_per_subsector.csv",
        ammonia_production=resources("ammonia_production.csv"),
        jrc="data/jrc-idees-2021",
        eurostat="data/eurostat/Balances-April2023",
    output:
        industrial_production_per_country=resources(
            "industrial_production_per_country.csv"
        ),
    threads: 8
    resources:
        mem_mb=1000,
    log:
        logs("build_industrial_production_per_country.log"),
    benchmark:
        benchmarks("build_industrial_production_per_country")
    conda:
        "../envs/environment.yaml"
    script:
        "../scripts/build_industrial_production_per_country.py"


rule build_industrial_production_per_country_tomorrow:
    params:
        industry=config_provider("industry"),
    input:
        industrial_production_per_country=resources(
            "industrial_production_per_country.csv"
        ),
    output:
        industrial_production_per_country_tomorrow=resources(
            "industrial_production_per_country_tomorrow_{planning_horizons}.csv"
        ),
    threads: 1
    resources:
        mem_mb=1000,
    log:
        logs("build_industrial_production_per_country_tomorrow_{planning_horizons}.log"),
    benchmark:
        (
            benchmarks(
                "build_industrial_production_per_country_tomorrow_{planning_horizons}"
            )
        )
    conda:
        "../envs/environment.yaml"
    script:
        "../scripts/build_industrial_production_per_country_tomorrow.py"


rule build_industrial_distribution_key:
    params:
        hotmaps_locate_missing=config_provider(
            "industry", "hotmaps_locate_missing", default=False
        ),
        countries=config_provider("countries"),
    input:
        regions_onshore=resources("regions_onshore_base_s_{clusters}.geojson"),
        clustered_pop_layout=resources("pop_layout_base_s_{clusters}.csv"),
        hotmaps="data/Industrial_Database.csv",
        gem_gspt="data/gem/Global-Steel-Plant-Tracker-April-2024-Standard-Copy-V1.xlsx",
        ammonia="data/ammonia_plants.csv",
        cement_supplement="data/cement-plants-noneu.csv",
        refineries_supplement="data/refineries-noneu.csv",
    output:
        industrial_distribution_key=resources(
            "industrial_distribution_key_base_s_{clusters}.csv"
        ),
    threads: 1
    resources:
        mem_mb=1000,
    log:
        logs("build_industrial_distribution_key_{clusters}.log"),
    benchmark:
        benchmarks("build_industrial_distribution_key/s_{clusters}")
    conda:
        "../envs/environment.yaml"
    script:
        "../scripts/build_industrial_distribution_key.py"


rule build_industrial_production_per_node:
    input:
        industrial_distribution_key=resources(
            "industrial_distribution_key_base_s_{clusters}.csv"
        ),
        industrial_production_per_country_tomorrow=resources(
            "industrial_production_per_country_tomorrow_{planning_horizons}.csv"
        ),
    output:
        industrial_production_per_node=resources(
            "industrial_production_base_s_{clusters}_{planning_horizons}.csv"
        ),
    threads: 1
    resources:
        mem_mb=1000,
    log:
        logs("build_industrial_production_per_node_{clusters}_{planning_horizons}.log"),
    benchmark:
        (
            benchmarks(
                "build_industrial_production_per_node/s_{clusters}_{planning_horizons}"
            )
        )
    conda:
        "../envs/environment.yaml"
    script:
        "../scripts/build_industrial_production_per_node.py"


rule build_industrial_energy_demand_per_node:
    input:
        industry_sector_ratios=resources(
            "industry_sector_ratios_{planning_horizons}.csv"
        ),
        industrial_production_per_node=resources(
            "industrial_production_base_s_{clusters}_{planning_horizons}.csv"
        ),
        industrial_energy_demand_per_node_today=resources(
            "industrial_energy_demand_today_base_s_{clusters}.csv"
        ),
    output:
        industrial_energy_demand_per_node=resources(
            "industrial_energy_demand_base_s_{clusters}_{planning_horizons}.csv"
        ),
    threads: 1
    resources:
        mem_mb=1000,
    log:
        logs(
            "build_industrial_energy_demand_per_node_{clusters}_{planning_horizons}.log"
        ),
    benchmark:
        (
            benchmarks(
                "build_industrial_energy_demand_per_node/s_{clusters}_{planning_horizons}"
            )
        )
    conda:
        "../envs/environment.yaml"
    script:
        "../scripts/build_industrial_energy_demand_per_node.py"


rule build_industrial_energy_demand_per_country_today:
    params:
        countries=config_provider("countries"),
        industry=config_provider("industry"),
        ammonia=config_provider("sector", "ammonia", default=False),
    input:
        transformation_output_coke=resources("transformation_output_coke.csv"),
        jrc="data/jrc-idees-2021",
        industrial_production_per_country=resources(
            "industrial_production_per_country.csv"
        ),
    output:
        industrial_energy_demand_per_country_today=resources(
            "industrial_energy_demand_per_country_today.csv"
        ),
    threads: 8
    resources:
        mem_mb=1000,
    log:
        logs("build_industrial_energy_demand_per_country_today.log"),
    benchmark:
        benchmarks("build_industrial_energy_demand_per_country_today")
    conda:
        "../envs/environment.yaml"
    script:
        "../scripts/build_industrial_energy_demand_per_country_today.py"


rule build_industrial_energy_demand_per_node_today:
    input:
        industrial_distribution_key=resources(
            "industrial_distribution_key_base_s_{clusters}.csv"
        ),
        industrial_energy_demand_per_country_today=resources(
            "industrial_energy_demand_per_country_today.csv"
        ),
    output:
        industrial_energy_demand_per_node_today=resources(
            "industrial_energy_demand_today_base_s_{clusters}.csv"
        ),
    threads: 1
    resources:
        mem_mb=1000,
    log:
        logs("build_industrial_energy_demand_per_node_today_{clusters}.log"),
    benchmark:
        benchmarks("build_industrial_energy_demand_per_node_today/s_{clusters}")
    conda:
        "../envs/environment.yaml"
    script:
        "../scripts/build_industrial_energy_demand_per_node_today.py"


rule build_retro_cost:
    params:
        retrofitting=config_provider("sector", "retrofitting"),
        countries=config_provider("countries"),
    input:
        building_stock="data/retro/data_building_stock.csv",
        data_tabula="data/bundle/retro/tabula-calculator-calcsetbuilding.csv",
        air_temperature=resources("temp_air_total_base_s_{clusters}.nc"),
        u_values_PL="data/retro/u_values_poland.csv",
        tax_w="data/retro/electricity_taxes_eu.csv",
        construction_index="data/retro/comparative_level_investment.csv",
        floor_area_missing="data/retro/floor_area_missing.csv",
        clustered_pop_layout=resources("pop_layout_base_s_{clusters}.csv"),
        cost_germany="data/retro/retro_cost_germany.csv",
        window_assumptions="data/retro/window_assumptions.csv",
    output:
        retro_cost=resources("retro_cost_base_s_{clusters}.csv"),
        floor_area=resources("floor_area_base_s_{clusters}.csv"),
    resources:
        mem_mb=1000,
    log:
        logs("build_retro_cost_{clusters}.log"),
    benchmark:
        benchmarks("build_retro_cost/s_{clusters}")
    conda:
        "../envs/environment.yaml"
    script:
        "../scripts/build_retro_cost.py"


rule build_population_weighted_energy_totals:
    params:
        snapshots=config_provider("snapshots"),
    input:
        energy_totals=resources("{kind}_totals.csv"),
        clustered_pop_layout=resources("pop_layout_base_s_{clusters}.csv"),
    output:
        resources("pop_weighted_{kind}_totals_s_{clusters}.csv"),
    threads: 1
    resources:
        mem_mb=2000,
    log:
        logs("build_population_weighted_{kind}_totals_{clusters}.log"),
    benchmark:
        benchmarks("build_population_weighted_{kind}_totals_{clusters}")
    conda:
        "../envs/environment.yaml"
    script:
        "../scripts/build_population_weighted_energy_totals.py"


rule build_shipping_demand:
    input:
        ports="data/attributed_ports.json",
        scope=resources("europe_shape.geojson"),
        regions=resources("regions_onshore_base_s_{clusters}.geojson"),
        demand=resources("energy_totals.csv"),
    params:
        energy_totals_year=config_provider("energy", "energy_totals_year"),
    output:
        resources("shipping_demand_s_{clusters}.csv"),
    threads: 1
    resources:
        mem_mb=2000,
    log:
        logs("build_shipping_demand_s_{clusters}.log"),
    benchmark:
        benchmarks("build_shipping_demand/s_{clusters}")
    conda:
        "../envs/environment.yaml"
    script:
        "../scripts/build_shipping_demand.py"


rule build_transport_demand:
    params:
        snapshots=config_provider("snapshots"),
        drop_leap_day=config_provider("enable", "drop_leap_day"),
        sector=config_provider("sector"),
        energy_totals_year=config_provider("energy", "energy_totals_year"),
    input:
        clustered_pop_layout=resources("pop_layout_base_s_{clusters}.csv"),
        pop_weighted_energy_totals=resources(
            "pop_weighted_energy_totals_s_{clusters}.csv"
        ),
        transport_data=resources("transport_data.csv"),
        traffic_data_KFZ="data/bundle/emobility/KFZ__count",
        traffic_data_Pkw="data/bundle/emobility/Pkw__count",
        temp_air_total=resources("temp_air_total_base_s_{clusters}.nc"),
    output:
        transport_demand=resources("transport_demand_s_{clusters}.csv"),
        transport_data=resources("transport_data_s_{clusters}.csv"),
        avail_profile=resources("avail_profile_s_{clusters}.csv"),
        dsm_profile=resources("dsm_profile_s_{clusters}.csv"),
    threads: 1
    resources:
        mem_mb=2000,
    log:
        logs("build_transport_demand_s_{clusters}.log"),
    benchmark:
        benchmarks("build_transport_demand/s_{clusters}")
    conda:
        "../envs/environment.yaml"
    script:
        "../scripts/build_transport_demand.py"


rule build_district_heat_share:
    params:
        sector=config_provider("sector"),
        energy_totals_year=config_provider("energy", "energy_totals_year"),
    input:
        district_heat_share=resources("district_heat_share.csv"),
        clustered_pop_layout=resources("pop_layout_base_s_{clusters}.csv"),
    output:
        district_heat_share=resources(
            "district_heat_share_base_s_{clusters}_{planning_horizons}.csv"
        ),
    threads: 1
    resources:
        mem_mb=1000,
    log:
        logs("build_district_heat_share_{clusters}_{planning_horizons}.log"),
    benchmark:
        benchmarks("build_district_heat_share_{clusters}_{planning_horizons}")
    conda:
        "../envs/environment.yaml"
    script:
        "../scripts/build_district_heat_share.py"


rule build_existing_heating_distribution:
    params:
        baseyear=config_provider("scenario", "planning_horizons", 0),
        sector=config_provider("sector"),
        existing_capacities=config_provider("existing_capacities"),
    input:
        existing_heating="data/existing_infrastructure/existing_heating_raw.csv",
        clustered_pop_layout=resources("pop_layout_base_s_{clusters}.csv"),
        clustered_pop_energy_layout=resources(
            "pop_weighted_energy_totals_s_{clusters}.csv"
        ),
        district_heat_share=resources(
            "district_heat_share_base_s_{clusters}_{planning_horizons}.csv"
        ),
    output:
        existing_heating_distribution=resources(
            "existing_heating_distribution_base_s_{clusters}_{planning_horizons}.csv"
        ),
    threads: 1
    resources:
        mem_mb=2000,
    log:
        logs(
            "build_existing_heating_distribution_base_s_{clusters}_{planning_horizons}.log"
        ),
    benchmark:
        benchmarks(
            "build_existing_heating_distribution/base_s_{clusters}_{planning_horizons}"
        )
    conda:
        "../envs/environment.yaml"
    script:
        "../scripts/build_existing_heating_distribution.py"


rule time_aggregation:
    params:
        time_resolution=config_provider("clustering", "temporal", "resolution_sector"),
        drop_leap_day=config_provider("enable", "drop_leap_day"),
        solver_name=config_provider("solving", "solver", "name"),
    input:
        network=resources("networks/base_s_{clusters}_elec_{opts}.nc"),
        hourly_heat_demand_total=lambda w: (
            resources("hourly_heat_demand_total_base_s_{clusters}.nc")
            if config_provider("sector", "heating")(w)
            else []
        ),
        solar_thermal_total=lambda w: (
            resources("solar_thermal_total_base_s_{clusters}.nc")
            if config_provider("sector", "solar_thermal")(w)
            else []
        ),
    output:
        snapshot_weightings=resources(
            "snapshot_weightings_base_s_{clusters}_elec_{opts}_{sector_opts}.csv"
        ),
    threads: 1
    resources:
        mem_mb=5000,
    log:
        logs("time_aggregation_base_s_{clusters}_elec_{opts}_{sector_opts}.log"),
    benchmark:
        benchmarks("time_aggregation_base_s_{clusters}_elec_{opts}_{sector_opts}")
    conda:
        "../envs/environment.yaml"
    script:
        "../scripts/time_aggregation.py"


def input_profile_offwind(w):
    return {
        f"profile_{tech}": resources("profile_{clusters}_" + tech + ".nc")
        for tech in ["offwind-ac", "offwind-dc", "offwind-float"]
        if (tech in config_provider("electricity", "renewable_carriers")(w))
    }


rule build_egs_potentials:
    params:
        snapshots=config_provider("snapshots"),
        sector=config_provider("sector"),
        costs=config_provider("costs"),
    input:
        egs_cost="data/egs_costs.json",
        regions=resources("regions_onshore_base_s_{clusters}.geojson"),
        air_temperature=(
            resources("temp_air_total_base_s_{clusters}.nc")
            if config_provider("sector", "enhanced_geothermal", "var_cf")
            else []
        ),
    output:
        egs_potentials=resources("egs_potentials_{clusters}.csv"),
        egs_overlap=resources("egs_overlap_{clusters}.csv"),
        egs_capacity_factors=resources("egs_capacity_factors_{clusters}.csv"),
    threads: 1
    resources:
        mem_mb=2000,
    log:
        logs("build_egs_potentials_{clusters}.log"),
    benchmark:
        benchmarks("build_egs_potentials_{clusters}")
    conda:
        "../envs/environment.yaml"
    script:
        "../scripts/build_egs_potentials.py"


def input_heat_source_potentials(w):

    return {
        heat_source_name: resources(
            "heat_source_potential_" + heat_source_name + "_base_s_{clusters}.csv"
        )
        for heat_source_name in config_provider(
            "sector", "district_heating", "heat_utilisation_potentials"
        )(w).keys()
        if heat_source_name
        in config_provider("sector", "heat_pump_sources", "urban central")(w)
    }


rule prepare_sector_network:
    params:
        time_resolution=config_provider("clustering", "temporal", "resolution_sector"),
        co2_budget=config_provider("co2_budget"),
        conventional_carriers=config_provider(
            "existing_capacities", "conventional_carriers"
        ),
        foresight=config_provider("foresight"),
        costs=config_provider("costs"),
        sector=config_provider("sector"),
        industry=config_provider("industry"),
        renewable=config_provider("renewable"),
        lines=config_provider("lines"),
        pypsa_eur=config_provider("pypsa_eur"),
        length_factor=config_provider("lines", "length_factor"),
        planning_horizons=config_provider("scenario", "planning_horizons"),
        countries=config_provider("countries"),
        adjustments=config_provider("adjustments", "sector"),
        emissions_scope=config_provider("energy", "emissions"),
        biomass=config_provider("biomass"),
        RDIR=RDIR,
        heat_pump_sources=config_provider("sector", "heat_pump_sources"),
        heat_systems=config_provider("sector", "heat_systems"),
        energy_totals_year=config_provider("energy", "energy_totals_year"),
        heat_utilisation_potentials=config_provider(
            "sector", "district_heating", "heat_utilisation_potentials"
        ),
        direct_utilisation_heat_sources=config_provider(
            "sector", "district_heating", "direct_utilisation_heat_sources"
        ),
    input:
        unpack(input_profile_offwind),
        unpack(input_heat_source_potentials),
        **rules.cluster_gas_network.output,
        **rules.build_gas_input_locations.output,
        snapshot_weightings=resources(
            "snapshot_weightings_base_s_{clusters}_elec_{opts}_{sector_opts}.csv"
        ),
        retro_cost=lambda w: (
            resources("retro_cost_base_s_{clusters}.csv")
            if config_provider("sector", "retrofitting", "retro_endogen")(w)
            else []
        ),
        floor_area=lambda w: (
            resources("floor_area_base_s_{clusters}.csv")
            if config_provider("sector", "retrofitting", "retro_endogen")(w)
            else []
        ),
        biomass_transport_costs=lambda w: (
            resources("biomass_transport_costs.csv")
            if config_provider("sector", "biomass_transport")(w)
            or config_provider("sector", "biomass_spatial")(w)
            else []
        ),
        sequestration_potential=lambda w: (
            resources("co2_sequestration_potential_base_s_{clusters}.csv")
            if config_provider(
                "sector", "regional_co2_sequestration_potential", "enable"
            )(w)
            else []
        ),
        network=resources("networks/base_s_{clusters}_elec_{opts}.nc"),
        eurostat="data/eurostat/Balances-April2023",
        pop_weighted_energy_totals=resources(
            "pop_weighted_energy_totals_s_{clusters}.csv"
        ),
        pop_weighted_heat_totals=resources("pop_weighted_heat_totals_s_{clusters}.csv"),
        shipping_demand=resources("shipping_demand_s_{clusters}.csv"),
        transport_demand=resources("transport_demand_s_{clusters}.csv"),
        transport_data=resources("transport_data_s_{clusters}.csv"),
        avail_profile=resources("avail_profile_s_{clusters}.csv"),
        dsm_profile=resources("dsm_profile_s_{clusters}.csv"),
        co2_totals_name=resources("co2_totals.csv"),
        co2="data/bundle/eea/UNFCCC_v23.csv",
        biomass_potentials=resources(
            "biomass_potentials_s_{clusters}_{planning_horizons}.csv"
        ),
        costs=lambda w: (
            resources("costs_{}.csv".format(config_provider("costs", "year")(w)))
            if config_provider("foresight")(w) == "overnight"
            else resources("costs_{planning_horizons}.csv")
        ),
        h2_cavern=resources("salt_cavern_potentials_s_{clusters}.csv"),
        busmap_s=resources("busmap_base_s.csv"),
        busmap=resources("busmap_base_s_{clusters}.csv"),
        clustered_pop_layout=resources("pop_layout_base_s_{clusters}.csv"),
        industrial_demand=resources(
            "industrial_energy_demand_base_s_{clusters}_{planning_horizons}.csv"
        ),
        hourly_heat_demand_total=resources(
            "hourly_heat_demand_total_base_s_{clusters}.nc"
        ),
        industrial_production=resources(
            "industrial_production_base_s_{clusters}_{planning_horizons}.csv"
        ),
        district_heat_share=resources(
            "district_heat_share_base_s_{clusters}_{planning_horizons}.csv"
        ),
        heating_efficiencies=resources("heating_efficiencies.csv"),
        temp_soil_total=resources("temp_soil_total_base_s_{clusters}.nc"),
        temp_air_total=resources("temp_air_total_base_s_{clusters}.nc"),
        cop_profiles=resources("cop_profiles_base_s_{clusters}_{planning_horizons}.nc"),
        solar_thermal_total=lambda w: (
            resources("solar_thermal_total_base_s_{clusters}.nc")
            if config_provider("sector", "solar_thermal")(w)
            else []
        ),
        egs_potentials=lambda w: (
            resources("egs_potentials_{clusters}.csv")
            if config_provider("sector", "enhanced_geothermal", "enable")(w)
            else []
        ),
        egs_overlap=lambda w: (
            resources("egs_overlap_{clusters}.csv")
            if config_provider("sector", "enhanced_geothermal", "enable")(w)
            else []
        ),
        egs_capacity_factors=lambda w: (
            resources("egs_capacity_factors_{clusters}.csv")
            if config_provider("sector", "enhanced_geothermal", "enable")(w)
            else []
        ),
        direct_heat_source_utilisation_profiles=resources(
            "direct_heat_source_utilisation_profiles_base_s_{clusters}_{planning_horizons}.nc"
        ),
    output:
        resources(
            "networks/base_s_{clusters}_{opts}_{sector_opts}_{planning_horizons}.nc"
        ),
    threads: 1
    resources:
        mem_mb=2000,
    log:
        logs(
            "prepare_sector_network_base_s_{clusters}_{opts}_{sector_opts}_{planning_horizons}.log"
        ),
    benchmark:
        benchmarks(
            "prepare_sector_network/base_s_{clusters}_{opts}_{sector_opts}_{planning_horizons}"
        )
    conda:
        "../envs/environment.yaml"
    script:
        "../scripts/prepare_sector_network.py"<|MERGE_RESOLUTION|>--- conflicted
+++ resolved
@@ -7,14 +7,7 @@
     input:
         nuts3_shapes=resources("nuts3_shapes.geojson"),
         urban_percent="data/worldbank/API_SP.URB.TOTL.IN.ZS_DS2_en_csv_v2.csv",
-<<<<<<< HEAD
-        cutout=lambda w: "cutouts/"
-        + CDIR
-        + config_provider("atlite", "default_cutout")(w)
-        + ".nc",
-=======
         cutout=lambda w: CDIR + config_provider("atlite", "default_cutout")(w) + ".nc",
->>>>>>> 9717cb07
     output:
         pop_layout_total=resources("pop_layout_total.nc"),
         pop_layout_urban=resources("pop_layout_urban.nc"),
