--- conflicted
+++ resolved
@@ -1306,13 +1306,10 @@
         limited_heat_sources=config_provider(
             "sector", "district_heating", "limited_heat_sources"
         ),
-<<<<<<< HEAD
-        base=config_provider("electricity", "base_network"),
-=======
         temperature_limited_stores=config_provider(
             "sector", "district_heating", "temperature_limited_stores"
         ),
->>>>>>> c77b8299
+        base=config_provider("electricity", "base_network"),
     input:
         unpack(input_profile_offwind),
         unpack(input_heat_source_power),
