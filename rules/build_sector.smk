# SPDX-FileCopyrightText: Contributors to PyPSA-Eur <https://github.com/pypsa/pypsa-eur>
#
# SPDX-License-Identifier: MIT


rule build_population_layouts:
    input:
        nuts3_shapes=resources("nuts3_shapes.geojson"),
        urban_percent="data/worldbank/API_SP.URB.TOTL.IN.ZS_DS2_en_csv_v2.csv",
        cutout=lambda w: input_cutout(w),
    output:
        pop_layout_total=resources("pop_layout_total.nc"),
        pop_layout_urban=resources("pop_layout_urban.nc"),
        pop_layout_rural=resources("pop_layout_rural.nc"),
    log:
        logs("build_population_layouts.log"),
    resources:
        mem_mb=20000,
    benchmark:
        benchmarks("build_population_layouts")
    threads: 8
    script:
        "../scripts/build_population_layouts.py"


rule build_clustered_population_layouts:
    input:
        pop_layout_total=resources("pop_layout_total.nc"),
        pop_layout_urban=resources("pop_layout_urban.nc"),
        pop_layout_rural=resources("pop_layout_rural.nc"),
        regions_onshore=resources("regions_onshore.geojson"),
        cutout=lambda w: input_cutout(w),
    output:
        clustered_pop_layout=resources("pop_layout.csv"),
    log:
        logs("build_clustered_population_layouts.log"),
    resources:
        mem_mb=10000,
    benchmark:
<<<<<<< HEAD
        benchmarks("build_clustered_population_layouts")
    conda:
        "../envs/environment.yaml"
=======
        benchmarks("build_clustered_population_layouts/s_{clusters}")
>>>>>>> 2efe86f7
    script:
        "../scripts/build_clustered_population_layouts.py"


rule build_solar_rooftop_potentials:
    input:
        pop_layout=resources("pop_layout_total.nc"),
        class_regions=resources("regions_by_class_solar.geojson"),
        cutout=lambda w: input_cutout(w),
    output:
        potentials=resources("solar_rooftop_potentials.csv"),
    log:
        logs("build_solar_rooftop_potentials.log"),
    resources:
        mem_mb=10000,
    benchmark:
<<<<<<< HEAD
        benchmarks("build_solar_rooftop_potentials")
    conda:
        "../envs/environment.yaml"
=======
        benchmarks("build_clustered_solar_rooftop_potentials/s_{clusters}")
>>>>>>> 2efe86f7
    script:
        "../scripts/build_solar_rooftop_potentials.py"


rule build_simplified_population_layouts:
    input:
        pop_layout_total=resources("pop_layout_total.nc"),
        pop_layout_urban=resources("pop_layout_urban.nc"),
        pop_layout_rural=resources("pop_layout_rural.nc"),
        regions_onshore=resources("regions_onshore_simplified.geojson"),
        cutout=lambda w: input_cutout(w),
    output:
        clustered_pop_layout=resources("pop_layout_simplified.csv"),
    resources:
        mem_mb=10000,
    log:
        logs("build_simplified_population_layouts"),
    benchmark:
<<<<<<< HEAD
        benchmarks("build_simplified_population_layouts")
    conda:
        "../envs/environment.yaml"
=======
        benchmarks("build_simplified_population_layouts/s")
>>>>>>> 2efe86f7
    script:
        "../scripts/build_population_layouts.py"


rule build_gas_network:
    input:
        gas_network="data/gas_network/scigrid-gas/data/IGGIELGN_PipeSegments.geojson",
    output:
        cleaned_gas_network=resources("gas_network.csv"),
    resources:
        mem_mb=4000,
    log:
        logs("build_gas_network.log"),
    benchmark:
        benchmarks("build_gas_network")
    script:
        "../scripts/build_gas_network.py"


rule build_gas_input_locations:
    input:
        gem="data/gem/Europe-Gas-Tracker-2024-05.xlsx",
        entry="data/gas_network/scigrid-gas/data/IGGIELGN_BorderPoints.geojson",
        storage="data/gas_network/scigrid-gas/data/IGGIELGN_Storages.geojson",
        regions_onshore=resources("regions_onshore.geojson"),
        regions_offshore=resources("regions_offshore.geojson"),
    output:
        gas_input_nodes=resources("gas_input_locations.geojson"),
        gas_input_nodes_simplified=resources("gas_input_locations_simplified.csv"),
    resources:
        mem_mb=2000,
    log:
        logs("build_gas_input_locations.log"),
    benchmark:
<<<<<<< HEAD
        benchmarks("build_gas_input_locations/s")
    conda:
        "../envs/environment.yaml"
=======
        benchmarks("build_gas_input_locations/s_{clusters}")
>>>>>>> 2efe86f7
    script:
        "../scripts/build_gas_input_locations.py"


rule cluster_gas_network:
    input:
        cleaned_gas_network=resources("gas_network.csv"),
        regions_onshore=resources("regions_onshore.geojson"),
        regions_offshore=resources("regions_offshore.geojson"),
    output:
        clustered_gas_network=resources("gas_network_clustered.csv"),
    resources:
        mem_mb=4000,
    log:
        logs("cluster_gas_network.log"),
    benchmark:
<<<<<<< HEAD
        benchmarks("cluster_gas_network/s")
    conda:
        "../envs/environment.yaml"
=======
        benchmarks("cluster_gas_network/s_{clusters}")
>>>>>>> 2efe86f7
    script:
        "../scripts/cluster_gas_network.py"


rule build_daily_heat_demand:
    params:
        snapshots=config_provider("snapshots"),
        drop_leap_day=config_provider("enable", "drop_leap_day"),
    input:
        pop_layout=resources("pop_layout_total.nc"),
        regions_onshore=resources("regions_onshore.geojson"),
        cutout=lambda w: input_cutout(
            w, config_provider("sector", "heat_demand_cutout")(w)
        ),
    output:
        heat_demand=resources("daily_heat_demand_total.nc"),
    resources:
        mem_mb=20000,
    threads: 8
    log:
        logs("build_daily_heat_demand_total.loc"),
    benchmark:
<<<<<<< HEAD
        benchmarks("build_daily_heat_demand/total")
    conda:
        "../envs/environment.yaml"
=======
        benchmarks("build_daily_heat_demand/total_s_{clusters}")
>>>>>>> 2efe86f7
    script:
        "../scripts/build_daily_heat_demand.py"


rule build_hourly_heat_demand:
    params:
        snapshots=config_provider("snapshots"),
        drop_leap_day=config_provider("enable", "drop_leap_day"),
    input:
        heat_profile="data/heat_load_profile_BDEW.csv",
        heat_demand=resources("daily_heat_demand_total.nc"),
    output:
        heat_demand=resources("hourly_heat_demand_total.nc"),
    resources:
        mem_mb=2000,
    threads: 8
    log:
        logs("build_hourly_heat_demand_total.loc"),
    benchmark:
<<<<<<< HEAD
        benchmarks("build_hourly_heat_demand/total")
    conda:
        "../envs/environment.yaml"
=======
        benchmarks("build_hourly_heat_demand/total_s_{clusters}")
>>>>>>> 2efe86f7
    script:
        "../scripts/build_hourly_heat_demand.py"


rule build_temperature_profiles:
    params:
        snapshots=config_provider("snapshots"),
        drop_leap_day=config_provider("enable", "drop_leap_day"),
    input:
        pop_layout=resources("pop_layout_total.nc"),
        regions_onshore=resources("regions_onshore.geojson"),
        cutout=lambda w: input_cutout(
            w, config_provider("sector", "heat_demand_cutout")(w)
        ),
    output:
        temp_soil=resources("temp_soil_total.nc"),
        temp_air=resources("temp_air_total.nc"),
    resources:
        mem_mb=20000,
    threads: 8
    log:
        logs("build_temperature_profiles_total.log"),
    benchmark:
<<<<<<< HEAD
        benchmarks("build_temperature_profiles/total")
    conda:
        "../envs/environment.yaml"
=======
        benchmarks("build_temperature_profiles/total_{clusters}")
>>>>>>> 2efe86f7
    script:
        "../scripts/build_temperature_profiles.py"


rule build_central_heating_temperature_profiles:
    params:
        max_forward_temperature_central_heating_baseyear=config_provider(
            "sector",
            "district_heating",
            "supply_temperature_approximation",
            "max_forward_temperature_baseyear",
        ),
        min_forward_temperature_central_heating_baseyear=config_provider(
            "sector",
            "district_heating",
            "supply_temperature_approximation",
            "min_forward_temperature_baseyear",
        ),
        return_temperature_central_heating_baseyear=config_provider(
            "sector",
            "district_heating",
            "supply_temperature_approximation",
            "return_temperature_baseyear",
        ),
        snapshots=config_provider("snapshots"),
        drop_leap_day=config_provider("enable", "drop_leap_day"),
        lower_threshold_ambient_temperature=config_provider(
            "sector",
            "district_heating",
            "supply_temperature_approximation",
            "lower_threshold_ambient_temperature",
        ),
        upper_threshold_ambient_temperature=config_provider(
            "sector",
            "district_heating",
            "supply_temperature_approximation",
            "upper_threshold_ambient_temperature",
        ),
        rolling_window_ambient_temperature=config_provider(
            "sector",
            "district_heating",
            "supply_temperature_approximation",
            "rolling_window_ambient_temperature",
        ),
        relative_annual_temperature_reduction=config_provider(
            "sector",
            "district_heating",
            "supply_temperature_approximation",
            "relative_annual_temperature_reduction",
        ),
        energy_totals_year=config_provider("energy", "energy_totals_year"),
    input:
        temp_air_total=resources("temp_air_total.nc"),
        regions_onshore=resources("regions_onshore.geojson"),
    output:
        central_heating_forward_temperature_profiles=resources(
            "central_heating_forward_temperature_profiles_{horizon}.nc"
        ),
        central_heating_return_temperature_profiles=resources(
            "central_heating_return_temperature_profiles_{horizon}.nc"
        ),
    resources:
        mem_mb=20000,
    log:
        logs("build_central_heating_temperature_profiles_{horizon}.log"),
    benchmark:
<<<<<<< HEAD
        benchmarks("build_central_heating_temperature_profiles/s_{horizon}")
    conda:
        "../envs/environment.yaml"
=======
        benchmarks(
            "build_central_heating_temperature_profiles/s_{clusters}_{planning_horizons}"
        )
>>>>>>> 2efe86f7
    script:
        "../scripts/build_central_heating_temperature_profiles/run.py"


rule build_dh_areas:
    params:
        handle_missing_countries=config_provider(
            "sector", "district_heating", "dh_areas", "handle_missing_countries"
        ),
        countries=config_provider("countries"),
    input:
        dh_areas="data/dh_areas.gpkg",
        regions_onshore=resources("regions_onshore.geojson"),
    output:
        dh_areas=resources("dh_areas.geojson"),
    resources:
        mem_mb=2000,
    log:
        logs("build_dh_areas.log"),
    benchmark:
<<<<<<< HEAD
        benchmarks("build_dh_areas")
    conda:
        "../envs/environment.yaml"
=======
        benchmarks("build_dh_areas_s/s_{clusters}")
>>>>>>> 2efe86f7
    script:
        "../scripts/build_dh_areas.py"


rule build_geothermal_heat_potential:
    params:
        drop_leap_day=config_provider("enable", "drop_leap_day"),
        countries=config_provider("countries"),
        constant_temperature_celsius=config_provider(
            "sector",
            "district_heating",
            "limited_heat_sources",
            "geothermal",
            "constant_temperature_celsius",
        ),
        ignore_missing_regions=config_provider(
            "sector",
            "district_heating",
            "limited_heat_sources",
            "geothermal",
            "ignore_missing_regions",
        ),
    input:
        isi_heat_potentials="data/isi_heat_utilisation_potentials.xlsx",
        regions_onshore=resources("regions_onshore.geojson"),
        lau_regions="data/lau_regions.zip",
    output:
        heat_source_power=resources("heat_source_power_geothermal.csv"),
    resources:
        mem_mb=2000,
    log:
        logs("build_heat_source_potentials_geothermal.log"),
    benchmark:
<<<<<<< HEAD
        benchmarks("build_heat_source_potentials/geothermal")
    conda:
        "../envs/environment.yaml"
=======
        benchmarks("build_heat_source_potentials/geothermal_s_{clusters}")
>>>>>>> 2efe86f7
    script:
        "../scripts/build_geothermal_heat_potential.py"


rule build_ates_potentials:
    params:
        max_top_temperature=config_provider(
            "sector",
            "district_heating",
            "ates",
            "max_top_temperature",
        ),
        min_bottom_temperature=config_provider(
            "sector",
            "district_heating",
            "ates",
            "min_bottom_temperature",
        ),
        suitable_aquifer_types=config_provider(
            "sector",
            "district_heating",
            "ates",
            "suitable_aquifer_types",
        ),
        aquifer_volumetric_heat_capacity=config_provider(
            "sector",
            "district_heating",
            "ates",
            "aquifer_volumetric_heat_capacity",
        ),
        fraction_of_aquifer_area_available=config_provider(
            "sector",
            "district_heating",
            "ates",
            "fraction_of_aquifer_area_available",
        ),
        effective_screen_length=config_provider(
            "sector",
            "district_heating",
            "ates",
            "effective_screen_length",
        ),
        dh_area_buffer=config_provider(
            "sector",
            "district_heating",
            "dh_areas",
            "buffer",
        ),
        ignore_missing_regions=config_provider(
            "sector",
            "district_heating",
            "ates",
            "ignore_missing_regions",
        ),
        countries=config_provider("countries"),
    input:
        aquifer_shapes_shp="data/bgr/ihme1500_aquif_ec4060_v12_poly.shp",
        aquifer_shapes_shx="data/bgr/ihme1500_aquif_ec4060_v12_poly.shx",
        aquifer_shapes_dbf="data/bgr/ihme1500_aquif_ec4060_v12_poly.dbf",
        aquifer_shapes_cpg="data/bgr/ihme1500_aquif_ec4060_v12_poly.cpg",
        aquifer_shapes_prj="data/bgr/ihme1500_aquif_ec4060_v12_poly.prj",
        aquifer_shapes_sbn="data/bgr/ihme1500_aquif_ec4060_v12_poly.sbn",
        aquifer_shapes_sbx="data/bgr/ihme1500_aquif_ec4060_v12_poly.sbx",
        dh_areas="data/dh_areas.gpkg",
        regions_onshore=resources("regions_onshore.geojson"),
        central_heating_forward_temperature_profiles=resources(
            "central_heating_forward_temperature_profiles_{horizon}.nc"
        ),
        central_heating_return_temperature_profiles=resources(
            "central_heating_return_temperature_profiles_{horizon}.nc"
        ),
    output:
        ates_potentials=resources("ates_potentials_{horizon}.csv"),
    resources:
        mem_mb=2000,
    log:
        logs("build_ates_potentials_{horizon}.log"),
    benchmark:
<<<<<<< HEAD
        benchmarks("build_ates_potentials_geothermal_{horizon}")
    conda:
        "../envs/environment.yaml"
=======
        benchmarks("build_ates_potentials_geothermal_s_{clusters}_{planning_horizons}")
>>>>>>> 2efe86f7
    script:
        "../scripts/build_ates_potentials.py"


def input_hera_data(w) -> dict[str, str]:
    """
    Generate input file paths for HERA river discharge and ambient temperature data.

    Parameters
    ----------
    w : snakemake.io.Wildcards
        Snakemake wildcards object.

    Returns
    -------
    dict[str, str]
        Dictionary mapping keys like "hera_river_discharge_{year}" and
        "hera_ambient_temperature_{year}" to NetCDF file paths.
    """
    if config_provider("atlite", "default_cutout")(w) == "be-03-2013-era5":
        hera_data_key = "be_2013-03-01_to_2013-03-08"
        return {
            "hera_river_discharge_2013": f"data/hera_{hera_data_key}/river_discharge_{hera_data_key}.nc",
            "hera_ambient_temperature_2013": f"data/hera_{hera_data_key}/ambient_temp_{hera_data_key}.nc",
        }
    else:
        from scripts._helpers import get_snapshots

        # Get all snapshots and extract unique years
        snapshots_config = config_provider("snapshots")(w)
        snapshots = get_snapshots(snapshots_config)
        unique_years = snapshots.year.unique()

        # Create dictionary with year-specific keys
        result = {}
        for year in unique_years:
            result[f"hera_river_discharge_{year}"] = (
                f"data/hera_{year}/river_discharge_{year}.nc"
            )
            result[f"hera_ambient_temperature_{year}"] = (
                f"data/hera_{year}/ambient_temp_{year}.nc"
            )

        return result


rule build_river_heat_potential:
    params:
        drop_leap_day=config_provider("enable", "drop_leap_day"),
        snapshots=config_provider("snapshots"),
        dh_area_buffer=config_provider(
            "sector", "district_heating", "dh_areas", "buffer"
        ),
        enable_heat_source_maps=config_provider("plotting", "enable_heat_source_maps"),
    input:
        unpack(input_hera_data),
        regions_onshore=resources("regions_onshore.geojson"),
        dh_areas=resources("dh_areas.geojson"),
    output:
        heat_source_power=resources("heat_source_power_river_water.csv"),
        heat_source_temperature=resources("temp_river_water.nc"),
        heat_source_temperature_temporal_aggregate=resources(
            "temp_river_water_temporal_aggregate.nc"
        ),
        heat_source_energy_temporal_aggregate=resources(
            "heat_source_energy_river_water_temporal_aggregate.nc"
        ),
    resources:
        mem_mb=20000,
    log:
        logs("build_river_water_heat_potential.log"),
    benchmark:
        benchmarks("build_river_water_heat_potential")
    threads: 1
    script:
        "../scripts/build_surface_water_heat_potentials/build_river_water_heat_potential.py"


def input_heat_source_temperature(
    w,
    replace_names: dict[str, str] = {
        "air": "air_total",
        "ground": "soil_total",
        "ptes": "ptes_top_profiles",
    },
) -> dict[str, str]:
    """
    Generate input file paths for heat source temperature profiles.

    Parameters
    ----------
    w : snakemake.io.Wildcards
        Snakemake wildcards object.
    replace_names : dict[str, str], optional
        Mapping to transform heat source names to file naming conventions.

    Returns
    -------
    dict[str, str]
        Dictionary mapping keys like "temp_{heat_source_name}" to NetCDF file paths
        for heat sources that require temperature profiles (excludes constant
        temperature sources).
    """

    heat_pump_sources = set(
        config_provider("sector", "heat_pump_sources", "urban central")(w)
    ).union(
        config_provider("sector", "heat_pump_sources", "urban decentral")(w),
        config_provider("sector", "heat_pump_sources", "rural")(w),
    )

    is_limited_heat_source = {
        heat_source_name: heat_source_name
        in config_provider("sector", "district_heating", "limited_heat_sources")(w)
        for heat_source_name in heat_pump_sources
    }

    has_constant_temperature = {
        heat_source_name: (
            False
            if not is_limited_heat_source[heat_source_name]
            else config_provider(
                "sector",
                "district_heating",
                "limited_heat_sources",
                heat_source_name,
                "constant_temperature_celsius",
            )(w)
        )
        for heat_source_name in heat_pump_sources
    }

    # replace names for soil and air temperature files
    return {
        f"temp_{heat_source_name}": resources(
            "temp_"
            + replace_names.get(heat_source_name, heat_source_name)
            + ("_{horizon}" if heat_source_name == "ptes" else "")
            + ".nc"
        )
        for heat_source_name in heat_pump_sources
        # remove heat sources with constant temperature - i.e. no temperature profile file
        if not has_constant_temperature[heat_source_name]
    }


def input_seawater_temperature(w) -> dict[str, str]:
    """
    Generate input file paths for seawater temperature data.

    Parameters
    ----------
    w : snakemake.io.Wildcards
        Snakemake wildcards object.

    Returns
    -------
    dict[str, str]
        Dictionary mapping keys like "seawater_temperature_{year}" to NetCDF file paths.
    """

    # Import here to avoid circular imports
    from scripts._helpers import get_snapshots

    # Get all snapshots and extract unique years
    snapshots_config = config_provider("snapshots")(w)
    snapshots = get_snapshots(snapshots_config)
    unique_years = snapshots.year.unique()

    # Create dictionary with year-specific keys
    return {
        f"seawater_temperature_{year}": f"data/seawater_temperature_{year}.nc"
        for year in unique_years
    }


rule build_sea_heat_potential:
    params:
        drop_leap_day=config_provider("enable", "drop_leap_day"),
        snapshots=config_provider("snapshots"),
        dh_area_buffer=config_provider(
            "sector", "district_heating", "dh_areas", "buffer"
        ),
    input:
        # seawater_temperature=lambda w: input_seawater_temperature(w),
        unpack(input_seawater_temperature),
        regions_onshore=resources("regions_onshore.geojson"),
        dh_areas=resources("dh_areas.geojson"),
    output:
        heat_source_temperature=resources("temp_sea_water.nc"),
        heat_source_temperature_temporal_aggregate=resources(
            "temp_sea_water_temporal_aggregate.nc"
        ),
    resources:
        mem_mb=10000,
    log:
        logs("build_sea_water_heat_potential.log"),
    benchmark:
        benchmarks("build_sea_water_heat_potential")
    threads: config["atlite"].get("nprocesses", 4)
    script:
        "../scripts/build_surface_water_heat_potentials/build_sea_water_heat_potential.py"


rule build_cop_profiles:
    params:
        heat_pump_sink_T_decentral_heating=config_provider(
            "sector", "heat_pump_sink_T_individual_heating"
        ),
        heat_source_cooling_central_heating=config_provider(
            "sector", "district_heating", "heat_source_cooling"
        ),
        heat_pump_cop_approximation_central_heating=config_provider(
            "sector", "district_heating", "heat_pump_cop_approximation"
        ),
        heat_pump_sources=config_provider("sector", "heat_pump_sources"),
        limited_heat_sources=config_provider(
            "sector", "district_heating", "limited_heat_sources"
        ),
        snapshots=config_provider("snapshots"),
    input:
        unpack(input_heat_source_temperature),
        central_heating_forward_temperature_profiles=resources(
            "central_heating_forward_temperature_profiles_{horizon}.nc"
        ),
        central_heating_return_temperature_profiles=resources(
            "central_heating_return_temperature_profiles_{horizon}.nc"
        ),
        temp_soil_total=resources("temp_soil_total.nc"),
        temp_air_total=resources("temp_air_total.nc"),
        temp_ptes_total=resources("ptes_top_temperature_profiles_{horizon}.nc"),
        regions_onshore=resources("regions_onshore.geojson"),
    output:
        cop_profiles=resources("cop_profiles_{horizon}.nc"),
    resources:
        mem_mb=20000,
    log:
        logs("build_cop_profiles_{horizon}.log"),
    benchmark:
<<<<<<< HEAD
        benchmarks("build_cop_profiles/s_{horizon}")
    conda:
        "../envs/environment.yaml"
=======
        benchmarks("build_cop_profiles/s_{clusters}_{planning_horizons}")
>>>>>>> 2efe86f7
    script:
        "../scripts/build_cop_profiles/run.py"


rule build_ptes_operations:
    params:
        max_ptes_top_temperature=config_provider(
            "sector",
            "district_heating",
            "ptes",
            "max_top_temperature",
        ),
        min_ptes_bottom_temperature=config_provider(
            "sector",
            "district_heating",
            "ptes",
            "min_bottom_temperature",
        ),
        snapshots=config_provider("snapshots"),
    input:
        central_heating_forward_temperature_profiles=resources(
            "central_heating_forward_temperature_profiles_{horizon}.nc"
        ),
        central_heating_return_temperature_profiles=resources(
            "central_heating_return_temperature_profiles_{horizon}.nc"
        ),
        regions_onshore=resources("regions_onshore.geojson"),
    output:
        ptes_direct_utilisation_profiles=resources(
            "ptes_direct_utilisation_profiles_{horizon}.nc"
        ),
        ptes_top_temperature_profiles=resources(
            "ptes_top_temperature_profiles_{horizon}.nc"
        ),
        ptes_e_max_pu_profiles=resources("ptes_e_max_pu_profiles_{horizon}.nc"),
    resources:
        mem_mb=2000,
    log:
        logs("build_ptes_operations_{horizon}.log"),
    benchmark:
<<<<<<< HEAD
        benchmarks("build_ptes_operations_{horizon}")
    conda:
        "../envs/environment.yaml"
=======
        benchmarks("build_ptes_operations_s_{clusters}_{planning_horizons}")
>>>>>>> 2efe86f7
    script:
        "../scripts/build_ptes_operations/run.py"


rule build_direct_heat_source_utilisation_profiles:
    params:
        direct_utilisation_heat_sources=config_provider(
            "sector", "district_heating", "direct_utilisation_heat_sources"
        ),
        limited_heat_sources=config_provider(
            "sector", "district_heating", "limited_heat_sources"
        ),
        snapshots=config_provider("snapshots"),
    input:
        central_heating_forward_temperature_profiles=resources(
            "central_heating_forward_temperature_profiles_{horizon}.nc"
        ),
    output:
        direct_heat_source_utilisation_profiles=resources(
            "direct_heat_source_utilisation_profiles_{horizon}.nc"
        ),
    resources:
        mem_mb=20000,
    log:
        logs("build_direct_heat_source_utilisation_profiles_{horizon}.log"),
    benchmark:
<<<<<<< HEAD
        benchmarks("build_direct_heat_source_utilisation_profiles/s_{horizon}")
    conda:
        "../envs/environment.yaml"
=======
        benchmarks(
            "build_direct_heat_source_utilisation_profiles/s_{clusters}_{planning_horizons}"
        )
>>>>>>> 2efe86f7
    script:
        "../scripts/build_direct_heat_source_utilisation_profiles.py"


def solar_thermal_cutout(wildcards):
    c = config_provider("solar_thermal", "cutout")(wildcards)
    if c == "default":
        return CDIR.joinpath(
            config_provider("atlite", "default_cutout")(wildcards) + ".nc"
        ).as_posix()
    else:
        return CDIR.joinpath(c + ".nc").as_posix()


rule build_solar_thermal_profiles:
    params:
        snapshots=config_provider("snapshots"),
        drop_leap_day=config_provider("enable", "drop_leap_day"),
        solar_thermal=config_provider("solar_thermal"),
    input:
        pop_layout=resources("pop_layout_total.nc"),
        regions_onshore=resources("regions_onshore.geojson"),
        cutout=lambda w: input_cutout(w, config_provider("solar_thermal", "cutout")(w)),
    output:
        solar_thermal=resources("solar_thermal_total.nc"),
    resources:
        mem_mb=20000,
    threads: 16
    log:
        logs("build_solar_thermal_profiles_total.log"),
    benchmark:
<<<<<<< HEAD
        benchmarks("build_solar_thermal_profiles/total")
    conda:
        "../envs/environment.yaml"
=======
        benchmarks("build_solar_thermal_profiles/total_{clusters}")
>>>>>>> 2efe86f7
    script:
        "../scripts/build_solar_thermal_profiles.py"


rule build_energy_totals:
    params:
        countries=config_provider("countries"),
        energy=config_provider("energy"),
        emissions_scope=config_provider("co2_budget", "emissions_scope"),
    input:
        nuts3_shapes=resources("nuts3_shapes.geojson"),
        co2="data/bundle/eea/UNFCCC_v23.csv",
        swiss="data/switzerland-new_format-all_years.csv",
        swiss_transport="data/gr-e-11.03.02.01.01-cc.csv",
        idees="data/jrc-idees-2021",
        district_heat_share="data/district_heat_share.csv",
        eurostat="data/eurostat/Balances-April2023",
        eurostat_households="data/eurostat/eurostat-household_energy_balances-february_2024.csv",
    output:
        transformation_output_coke=resources("transformation_output_coke.csv"),
        energy_name=resources("energy_totals.csv"),
        co2_name=resources("co2_totals.csv"),
        transport_name=resources("transport_data_raw.csv"),
        district_heat_share=resources("district_heat_share.csv"),
        heating_efficiencies=resources("heating_efficiencies.csv"),
    threads: 16
    resources:
        mem_mb=10000,
    log:
        logs("build_energy_totals.log"),
    benchmark:
        benchmarks("build_energy_totals")
    script:
        "../scripts/build_energy_totals.py"


rule build_heat_totals:
    input:
        hdd="data/bundle/era5-HDD-per-country.csv",
        energy_totals=resources("energy_totals.csv"),
    output:
        heat_totals=resources("heat_totals.csv"),
    threads: 1
    resources:
        mem_mb=2000,
    log:
        logs("build_heat_totals.log"),
    benchmark:
        benchmarks("build_heat_totals")
    script:
        "../scripts/build_heat_totals.py"


rule build_co2_budget_distribution:
    params:
        co2_budget=config_provider("co2_budget"),
        countries=config_provider("countries"),
        planning_horizons=config_provider("planning_horizons"),
        sector=config_provider("sector"),
    input:
        co2="data/bundle/eea/UNFCCC_v23.csv",
        eurostat="data/eurostat/Balances-April2023",
    output:
        co2_budget_distribution=resources("co2_budget_distribution.csv"),
    threads: 1
    resources:
        mem_mb=1000,
    log:
        logs("build_co2_budget_distribution.log"),
    benchmark:
        benchmarks("build_co2_budget_distribution")
    conda:
        "../envs/environment.yaml"
    script:
        "../scripts/build_co2_budget_distribution.py"


rule build_biomass_potentials:
    params:
        biomass=config_provider("biomass"),
    input:
        enspreso_biomass="data/ENSPRESO_BIOMASS.xlsx",
        eurostat="data/eurostat/Balances-April2023",
        nuts2="data/nuts/NUTS_RG_03M_2013_4326_LEVL_2.geojson",
        regions_onshore=resources("regions_onshore.geojson"),
        nuts3_population=ancient("data/bundle/nama_10r_3popgdp.tsv.gz"),
        swiss_cantons=ancient("data/ch_cantons.csv"),
        swiss_population=ancient("data/bundle/je-e-21.03.02.xls"),
        country_shapes=resources("country_shapes.geojson"),
    output:
        biomass_potentials_all=resources("biomass_potentials_all_{horizon}.csv"),
        biomass_potentials=resources("biomass_potentials_{horizon}.csv"),
    threads: 8
    resources:
        mem_mb=2000,
    log:
        logs("build_biomass_potentials_{horizon}.log"),
    benchmark:
<<<<<<< HEAD
        benchmarks("build_biomass_potentials_{horizon}")
    conda:
        "../envs/environment.yaml"
=======
        benchmarks("build_biomass_potentials_s_{clusters}_{planning_horizons}")
>>>>>>> 2efe86f7
    script:
        "../scripts/build_biomass_potentials.py"


rule build_biomass_transport_costs:
    input:
        sc1="data/biomass_transport_costs_supplychain1.csv",
        sc2="data/biomass_transport_costs_supplychain2.csv",
    output:
        biomass_transport_costs=resources("biomass_transport_costs.csv"),
    threads: 1
    resources:
        mem_mb=1000,
    log:
        logs("build_biomass_transport_costs.log"),
    benchmark:
        benchmarks("build_biomass_transport_costs")
    script:
        "../scripts/build_biomass_transport_costs.py"


rule build_co2_sequestration_potentials:
    input:
        storage_table="data/CO2JRC_OpenFormats/CO2Stop_DataInterrogationSystem/Hydrocarbon_Storage_Units.csv",
        storage_map="data/CO2JRC_OpenFormats/CO2Stop_Polygons Data/StorageUnits_March13.kml",
        traps_table1="data/CO2JRC_OpenFormats/CO2Stop_DataInterrogationSystem/Hydrocarbon_Traps.csv",
        traps_table2="data/CO2JRC_OpenFormats/CO2Stop_DataInterrogationSystem/Hydrocarbon_Traps_Temp.csv",
        traps_table3="data/CO2JRC_OpenFormats/CO2Stop_DataInterrogationSystem/Hydrocarbon_Traps1.csv",
        traps_map="data/CO2JRC_OpenFormats/CO2Stop_Polygons Data/DaughterUnits_March13.kml",
    output:
        resources("co2_sequestration_potentials.geojson"),
    threads: 1
    resources:
        mem_mb=4000,
    log:
        logs("build_co2_sequestration_potentials.log"),
    benchmark:
        benchmarks("build_co2_sequestration_potentials")
    script:
        "../scripts/build_co2_sequestration_potentials.py"


rule build_clustered_co2_sequestration_potentials:
    params:
        sequestration_potential=config_provider(
            "sector", "regional_co2_sequestration_potential"
        ),
    input:
        sequestration_potential=resources("co2_sequestration_potentials.geojson"),
        regions_onshore=resources("regions_onshore.geojson"),
        regions_offshore=resources("regions_offshore.geojson"),
    output:
        sequestration_potential=resources("co2_sequestration_potential.csv"),
    threads: 1
    resources:
        mem_mb=4000,
    log:
        logs("build_clustered_co2_sequestration_potentials.log"),
    benchmark:
<<<<<<< HEAD
        benchmarks("build_clustered_co2_sequestration_potentials")
    conda:
        "../envs/environment.yaml"
=======
        benchmarks("build_clustered_co2_sequestration_potentials_{clusters}")
>>>>>>> 2efe86f7
    script:
        "../scripts/build_clustered_co2_sequestration_potentials.py"


rule build_salt_cavern_potentials:
    input:
        salt_caverns="data/bundle/h2_salt_caverns_GWh_per_sqkm.geojson",
        regions_onshore=resources("regions_onshore.geojson"),
        regions_offshore=resources("regions_offshore.geojson"),
    output:
        h2_cavern_potential=resources("salt_cavern_potentials.csv"),
    threads: 1
    resources:
        mem_mb=2000,
    log:
        logs("build_salt_cavern_potentials.log"),
    benchmark:
<<<<<<< HEAD
        benchmarks("build_salt_cavern_potentials")
    conda:
        "../envs/environment.yaml"
=======
        benchmarks("build_salt_cavern_potentials_s_{clusters}")
>>>>>>> 2efe86f7
    script:
        "../scripts/build_salt_cavern_potentials.py"


rule build_ammonia_production:
    input:
        usgs="data/myb1-2022-nitro-ert.xlsx",
    output:
        ammonia_production=resources("ammonia_production.csv"),
    threads: 1
    resources:
        mem_mb=1000,
    log:
        logs("build_ammonia_production.log"),
    benchmark:
        benchmarks("build_ammonia_production")
    script:
        "../scripts/build_ammonia_production.py"


rule build_industry_sector_ratios:
    params:
        industry=config_provider("industry"),
        ammonia=config_provider("sector", "ammonia", default=False),
    input:
        ammonia_production=resources("ammonia_production.csv"),
        idees="data/jrc-idees-2021",
    output:
        industry_sector_ratios=resources("industry_sector_ratios.csv"),
    threads: 1
    resources:
        mem_mb=1000,
    log:
        logs("build_industry_sector_ratios.log"),
    benchmark:
        benchmarks("build_industry_sector_ratios")
    script:
        "../scripts/build_industry_sector_ratios.py"


rule build_industry_sector_ratios_intermediate:
    params:
        industry=config_provider("industry"),
    input:
        industry_sector_ratios=resources("industry_sector_ratios.csv"),
        industrial_energy_demand_per_country_today=resources(
            "industrial_energy_demand_per_country_today.csv"
        ),
        industrial_production_per_country=resources(
            "industrial_production_per_country.csv"
        ),
    output:
        industry_sector_ratios=resources("industry_sector_ratios_{horizon}.csv"),
    threads: 1
    resources:
        mem_mb=1000,
    log:
        logs("build_industry_sector_ratios_{horizon}.log"),
    benchmark:
<<<<<<< HEAD
        benchmarks("build_industry_sector_ratios_{horizon}")
    conda:
        "../envs/environment.yaml"
=======
        benchmarks("build_industry_sector_ratios_{planning_horizons}")
>>>>>>> 2efe86f7
    script:
        "../scripts/build_industry_sector_ratios_intermediate.py"


rule build_industrial_production_per_country:
    params:
        industry=config_provider("industry"),
        countries=config_provider("countries"),
    input:
        ch_industrial_production="data/ch_industrial_production_per_subsector.csv",
        ammonia_production=resources("ammonia_production.csv"),
        jrc="data/jrc-idees-2021",
        eurostat="data/eurostat/Balances-April2023",
    output:
        industrial_production_per_country=resources(
            "industrial_production_per_country.csv"
        ),
    threads: 8
    resources:
        mem_mb=2000,
    log:
        logs("build_industrial_production_per_country.log"),
    benchmark:
        benchmarks("build_industrial_production_per_country")
    script:
        "../scripts/build_industrial_production_per_country.py"


rule build_industrial_production_per_country_tomorrow:
    params:
        industry=config_provider("industry"),
    input:
        industrial_production_per_country=resources(
            "industrial_production_per_country.csv"
        ),
    output:
        industrial_production_per_country_tomorrow=resources(
            "industrial_production_per_country_tomorrow_{horizon}.csv"
        ),
    threads: 1
    resources:
        mem_mb=1000,
    log:
        logs("build_industrial_production_per_country_tomorrow_{horizon}.log"),
    benchmark:
<<<<<<< HEAD
        (benchmarks("build_industrial_production_per_country_tomorrow_{horizon}"))
    conda:
        "../envs/environment.yaml"
=======
        (
            benchmarks(
                "build_industrial_production_per_country_tomorrow_{planning_horizons}"
            )
        )
>>>>>>> 2efe86f7
    script:
        "../scripts/build_industrial_production_per_country_tomorrow.py"


rule build_industrial_distribution_key:
    params:
        hotmaps_locate_missing=config_provider(
            "industry", "hotmaps_locate_missing", default=False
        ),
        countries=config_provider("countries"),
    input:
        regions_onshore=resources("regions_onshore.geojson"),
        clustered_pop_layout=resources("pop_layout.csv"),
        hotmaps="data/Industrial_Database.csv",
        gem_gspt="data/gem/Global-Steel-Plant-Tracker-April-2024-Standard-Copy-V1.xlsx",
        ammonia="data/ammonia_plants.csv",
        cement_supplement="data/cement-plants-noneu.csv",
        refineries_supplement="data/refineries-noneu.csv",
    output:
        industrial_distribution_key=resources("industrial_distribution_key.csv"),
    threads: 1
    resources:
        mem_mb=1000,
    log:
        logs("build_industrial_distribution_key.log"),
    benchmark:
<<<<<<< HEAD
        benchmarks("build_industrial_distribution_key/s")
    conda:
        "../envs/environment.yaml"
=======
        benchmarks("build_industrial_distribution_key/s_{clusters}")
>>>>>>> 2efe86f7
    script:
        "../scripts/build_industrial_distribution_key.py"


rule build_industrial_production_per_node:
    input:
        industrial_distribution_key=resources("industrial_distribution_key.csv"),
        industrial_production_per_country_tomorrow=resources(
            "industrial_production_per_country_tomorrow_{horizon}.csv"
        ),
    output:
        industrial_production_per_node=resources("industrial_production_{horizon}.csv"),
    threads: 1
    resources:
        mem_mb=1000,
    log:
        logs("build_industrial_production_per_node_{horizon}.log"),
    benchmark:
<<<<<<< HEAD
        (benchmarks("build_industrial_production_per_node/s_{horizon}"))
    conda:
        "../envs/environment.yaml"
=======
        (
            benchmarks(
                "build_industrial_production_per_node/s_{clusters}_{planning_horizons}"
            )
        )
>>>>>>> 2efe86f7
    script:
        "../scripts/build_industrial_production_per_node.py"


rule build_industrial_energy_demand_per_node:
    input:
        industry_sector_ratios=resources("industry_sector_ratios_{horizon}.csv"),
        industrial_production_per_node=resources("industrial_production_{horizon}.csv"),
        industrial_energy_demand_per_node_today=resources(
            "industrial_energy_demand_today.csv"
        ),
    output:
        industrial_energy_demand_per_node=resources(
            "industrial_energy_demand_{horizon}.csv"
        ),
    threads: 1
    resources:
        mem_mb=1000,
    log:
        logs("build_industrial_energy_demand_per_node_{horizon}.log"),
    benchmark:
<<<<<<< HEAD
        (benchmarks("build_industrial_energy_demand_per_node/s_{horizon}"))
    conda:
        "../envs/environment.yaml"
=======
        (
            benchmarks(
                "build_industrial_energy_demand_per_node/s_{clusters}_{planning_horizons}"
            )
        )
>>>>>>> 2efe86f7
    script:
        "../scripts/build_industrial_energy_demand_per_node.py"


rule build_industrial_energy_demand_per_country_today:
    params:
        countries=config_provider("countries"),
        industry=config_provider("industry"),
        ammonia=config_provider("sector", "ammonia", default=False),
    input:
        transformation_output_coke=resources("transformation_output_coke.csv"),
        jrc="data/jrc-idees-2021",
        industrial_production_per_country=resources(
            "industrial_production_per_country.csv"
        ),
    output:
        industrial_energy_demand_per_country_today=resources(
            "industrial_energy_demand_per_country_today.csv"
        ),
    threads: 8
    resources:
        mem_mb=2000,
    log:
        logs("build_industrial_energy_demand_per_country_today.log"),
    benchmark:
        benchmarks("build_industrial_energy_demand_per_country_today")
    script:
        "../scripts/build_industrial_energy_demand_per_country_today.py"


rule build_industrial_energy_demand_per_node_today:
    input:
        industrial_distribution_key=resources("industrial_distribution_key.csv"),
        industrial_energy_demand_per_country_today=resources(
            "industrial_energy_demand_per_country_today.csv"
        ),
    output:
        industrial_energy_demand_per_node_today=resources(
            "industrial_energy_demand_today.csv"
        ),
    threads: 1
    resources:
        mem_mb=1000,
    log:
        logs("build_industrial_energy_demand_per_node_today.log"),
    benchmark:
<<<<<<< HEAD
        benchmarks("build_industrial_energy_demand_per_node_today/s")
    conda:
        "../envs/environment.yaml"
=======
        benchmarks("build_industrial_energy_demand_per_node_today/s_{clusters}")
>>>>>>> 2efe86f7
    script:
        "../scripts/build_industrial_energy_demand_per_node_today.py"


rule build_retro_cost:
    params:
        retrofitting=config_provider("sector", "retrofitting"),
        countries=config_provider("countries"),
    input:
        building_stock="data/retro/data_building_stock.csv",
        data_tabula="data/bundle/retro/tabula-calculator-calcsetbuilding.csv",
        air_temperature=resources("temp_air_total.nc"),
        u_values_PL="data/retro/u_values_poland.csv",
        tax_w="data/retro/electricity_taxes_eu.csv",
        construction_index="data/retro/comparative_level_investment.csv",
        floor_area_missing="data/retro/floor_area_missing.csv",
        clustered_pop_layout=resources("pop_layout.csv"),
        cost_germany="data/retro/retro_cost_germany.csv",
        window_assumptions="data/retro/window_assumptions.csv",
    output:
        retro_cost=resources("retro_cost.csv"),
        floor_area=resources("floor_area.csv"),
    resources:
        mem_mb=1000,
    log:
        logs("build_retro_cost.log"),
    benchmark:
<<<<<<< HEAD
        benchmarks("build_retro_cost/s")
    conda:
        "../envs/environment.yaml"
=======
        benchmarks("build_retro_cost/s_{clusters}")
>>>>>>> 2efe86f7
    script:
        "../scripts/build_retro_cost.py"


rule build_population_weighted_energy_totals:
    params:
        snapshots=config_provider("snapshots"),
        drop_leap_day=config_provider("enable", "drop_leap_day"),
    input:
        energy_totals=resources("{kind}_totals.csv"),
        clustered_pop_layout=resources("pop_layout.csv"),
    output:
        resources("pop_weighted_{kind}_totals.csv"),
    threads: 1
    resources:
        mem_mb=2000,
    log:
        logs("build_population_weighted_{kind}_totals.log"),
    benchmark:
<<<<<<< HEAD
        benchmarks("build_population_weighted_{kind}_totals")
    conda:
        "../envs/environment.yaml"
=======
        benchmarks("build_population_weighted_{kind}_totals_{clusters}")
>>>>>>> 2efe86f7
    script:
        "../scripts/build_population_weighted_energy_totals.py"


rule build_shipping_demand:
    input:
        ports="data/attributed_ports.json",
        scope=resources("europe_shape.geojson"),
        regions=resources("regions_onshore.geojson"),
        demand=resources("energy_totals.csv"),
    params:
        energy_totals_year=config_provider("energy", "energy_totals_year"),
    output:
        resources("shipping_demand.csv"),
    threads: 1
    resources:
        mem_mb=2000,
    log:
        logs("build_shipping_demand.log"),
    benchmark:
<<<<<<< HEAD
        benchmarks("build_shipping_demand/s")
    conda:
        "../envs/environment.yaml"
=======
        benchmarks("build_shipping_demand/s_{clusters}")
>>>>>>> 2efe86f7
    script:
        "../scripts/build_shipping_demand.py"


rule build_transport_demand:
    params:
        snapshots=config_provider("snapshots"),
        drop_leap_day=config_provider("enable", "drop_leap_day"),
        sector=config_provider("sector"),
        energy_totals_year=config_provider("energy", "energy_totals_year"),
    input:
        network=resources("networks/clustered.nc"),
        clustered_pop_layout=resources("pop_layout.csv"),
        pop_weighted_energy_totals=resources("pop_weighted_energy_totals.csv"),
        transport_data_raw=resources("transport_data_raw.csv"),
        traffic_data_KFZ="data/bundle/emobility/KFZ__count",
        traffic_data_Pkw="data/bundle/emobility/Pkw__count",
        temp_air_total=resources("temp_air_total.nc"),
    output:
        transport_demand=resources("transport_demand.csv"),
        transport_data=resources("transport_data.csv"),
        avail_profile=resources("avail_profile.csv"),
        dsm_profile=resources("dsm_profile.csv"),
    threads: 1
    resources:
        mem_mb=2000,
    log:
        logs("build_transport_demand.log"),
    benchmark:
<<<<<<< HEAD
        benchmarks("build_transport_demand")
    conda:
        "../envs/environment.yaml"
=======
        benchmarks("build_transport_demand/s_{clusters}")
>>>>>>> 2efe86f7
    script:
        "../scripts/build_transport_demand.py"


rule build_district_heat_share:
    params:
        sector=config_provider("sector"),
        energy_totals_year=config_provider("energy", "energy_totals_year"),
    input:
        district_heat_share=resources("district_heat_share.csv"),
        clustered_pop_layout=resources("pop_layout.csv"),
    output:
        district_heat_share=resources("district_heat_share_{horizon}.csv"),
    threads: 1
    resources:
        mem_mb=1000,
    log:
        logs("build_district_heat_share_{horizon}.log"),
    benchmark:
<<<<<<< HEAD
        benchmarks("build_district_heat_share_{horizon}")
    conda:
        "../envs/environment.yaml"
=======
        benchmarks("build_district_heat_share_{clusters}_{planning_horizons}")
>>>>>>> 2efe86f7
    script:
        "../scripts/build_district_heat_share.py"


rule build_existing_heating_distribution:
    params:
        baseyear=config_provider("planning_horizons", default=0),
        sector=config_provider("sector"),
        existing_capacities=config_provider("existing_capacities"),
    input:
        existing_heating="data/existing_infrastructure/existing_heating_raw.csv",
        clustered_pop_layout=resources("pop_layout.csv"),
        clustered_pop_energy_layout=resources("pop_weighted_energy_totals.csv"),
        district_heat_share=resources("district_heat_share_{horizon}.csv"),
    output:
        existing_heating_distribution=resources(
            "existing_heating_distribution_{horizon}.csv"
        ),
    threads: 1
    resources:
        mem_mb=2000,
    log:
        logs("build_existing_heating_distribution_{horizon}.log"),
    benchmark:
<<<<<<< HEAD
        benchmarks("build_existing_heating_distribution/_{horizon}")
    conda:
        "../envs/environment.yaml"
=======
        benchmarks(
            "build_existing_heating_distribution/base_s_{clusters}_{planning_horizons}"
        )
>>>>>>> 2efe86f7
    script:
        "../scripts/build_existing_heating_distribution.py"


rule time_aggregation:
    params:
        time_resolution=config_provider("clustering", "temporal"),
        drop_leap_day=config_provider("enable", "drop_leap_day"),
        solver_name=config_provider("solving", "solver", "name"),
    input:
        network=resources("networks/clustered.nc"),
        hourly_heat_demand_total=lambda w: (
            resources("hourly_heat_demand_total.nc")
            if config_provider("sector", "heating", "enable")(w)
            else []
        ),
        solar_thermal_total=lambda w: (
            resources("solar_thermal_total.nc")
            if config_provider("sector", "solar_thermal")(w)
            else []
        ),
    output:
        snapshot_weightings=resources("snapshot_weightings.csv"),
    threads: 1
    resources:
        mem_mb=5000,
    log:
        logs("time_aggregation_elec.log"),
    benchmark:
<<<<<<< HEAD
        benchmarks("time_aggregation_elec")
    conda:
        "../envs/environment.yaml"
=======
        benchmarks("time_aggregation_base_s_{clusters}_elec_{opts}_{sector_opts}")
>>>>>>> 2efe86f7
    script:
        "../scripts/time_aggregation.py"


def input_profile_offwind(w):
    return {
        f"profile_{tech}": resources("profile_" + tech + ".nc")
        for tech in ["offwind-ac", "offwind-dc", "offwind-float"]
        if (tech in config_provider("electricity", "renewable_carriers")(w))
    }


rule build_egs_potentials:
    params:
        snapshots=config_provider("snapshots"),
        drop_leap_day=config_provider("enable", "drop_leap_day"),
        sector=config_provider("sector"),
        costs=config_provider("costs"),
    input:
        egs_cost="data/egs_costs.json",
        regions=resources("regions_onshore.geojson"),
        air_temperature=(
            resources("temp_air_total.nc")
            if config_provider("sector", "enhanced_geothermal", "var_cf")
            else []
        ),
    output:
        egs_potentials=resources("egs_potentials.csv"),
        egs_overlap=resources("egs_overlap.csv"),
        egs_capacity_factors=resources("egs_capacity_factors.csv"),
    threads: 1
    resources:
        mem_mb=2000,
    log:
        logs("build_egs_potentials.log"),
    benchmark:
<<<<<<< HEAD
        benchmarks("build_egs_potentials")
    conda:
        "../envs/environment.yaml"
=======
        benchmarks("build_egs_potentials_{clusters}")
>>>>>>> 2efe86f7
    script:
        "../scripts/build_egs_potentials.py"


def input_heat_source_power(w):

    return {
        heat_source_name: resources("heat_source_power_" + heat_source_name + ".csv")
        for heat_source_name in config_provider(
            "sector", "heat_pump_sources", "urban central"
        )(w)
        if heat_source_name
        in config_provider("sector", "district_heating", "limited_heat_sources")(
            w
        ).keys()
<<<<<<< HEAD
    }
=======
    }


rule prepare_sector_network:
    params:
        time_resolution=config_provider("clustering", "temporal", "resolution_sector"),
        co2_budget=config_provider("co2_budget"),
        conventional_carriers=config_provider(
            "existing_capacities", "conventional_carriers"
        ),
        foresight=config_provider("foresight"),
        sector=config_provider("sector"),
        industry=config_provider("industry"),
        renewable=config_provider("renewable"),
        lines=config_provider("lines"),
        pypsa_eur=config_provider("pypsa_eur"),
        length_factor=config_provider("lines", "length_factor"),
        planning_horizons=config_provider("scenario", "planning_horizons"),
        countries=config_provider("countries"),
        adjustments=config_provider("adjustments", "sector"),
        emissions_scope=config_provider("energy", "emissions"),
        emission_prices=config_provider("costs", "emission_prices"),
        biomass=config_provider("biomass"),
        RDIR=RDIR,
        heat_pump_sources=config_provider("sector", "heat_pump_sources"),
        heat_systems=config_provider("sector", "heat_systems"),
        energy_totals_year=config_provider("energy", "energy_totals_year"),
        direct_utilisation_heat_sources=config_provider(
            "sector", "district_heating", "direct_utilisation_heat_sources"
        ),
        limited_heat_sources=config_provider(
            "sector", "district_heating", "limited_heat_sources"
        ),
        temperature_limited_stores=config_provider(
            "sector", "district_heating", "temperature_limited_stores"
        ),
    input:
        unpack(input_profile_offwind),
        unpack(input_heat_source_power),
        **rules.cluster_gas_network.output,
        **rules.build_gas_input_locations.output,
        snapshot_weightings=resources(
            "snapshot_weightings_base_s_{clusters}_elec_{opts}_{sector_opts}.csv"
        ),
        retro_cost=lambda w: (
            resources("retro_cost_base_s_{clusters}.csv")
            if config_provider("sector", "retrofitting", "retro_endogen")(w)
            else []
        ),
        floor_area=lambda w: (
            resources("floor_area_base_s_{clusters}.csv")
            if config_provider("sector", "retrofitting", "retro_endogen")(w)
            else []
        ),
        biomass_transport_costs=lambda w: (
            resources("biomass_transport_costs.csv")
            if config_provider("sector", "biomass_transport")(w)
            or config_provider("sector", "biomass_spatial")(w)
            else []
        ),
        sequestration_potential=lambda w: (
            resources("co2_sequestration_potential_base_s_{clusters}.csv")
            if config_provider(
                "sector", "regional_co2_sequestration_potential", "enable"
            )(w)
            else []
        ),
        network=resources("networks/base_s_{clusters}_elec_{opts}.nc"),
        eurostat="data/eurostat/Balances-April2023",
        pop_weighted_energy_totals=resources(
            "pop_weighted_energy_totals_s_{clusters}.csv"
        ),
        pop_weighted_heat_totals=resources("pop_weighted_heat_totals_s_{clusters}.csv"),
        shipping_demand=resources("shipping_demand_s_{clusters}.csv"),
        transport_demand=resources("transport_demand_s_{clusters}.csv"),
        transport_data=resources("transport_data_s_{clusters}.csv"),
        avail_profile=resources("avail_profile_s_{clusters}.csv"),
        dsm_profile=resources("dsm_profile_s_{clusters}.csv"),
        co2_totals_name=resources("co2_totals.csv"),
        co2="data/bundle/eea/UNFCCC_v23.csv",
        biomass_potentials=resources(
            "biomass_potentials_s_{clusters}_{planning_horizons}.csv"
        ),
        costs=lambda w: (
            resources(f"costs_{config_provider("costs", "year")(w)}_processed.csv")
            if config_provider("foresight")(w) == "overnight"
            else resources("costs_{planning_horizons}_processed.csv")
        ),
        h2_cavern=resources("salt_cavern_potentials_s_{clusters}.csv"),
        busmap_s=resources("busmap_base_s.csv"),
        busmap=resources("busmap_base_s_{clusters}.csv"),
        clustered_pop_layout=resources("pop_layout_base_s_{clusters}.csv"),
        industrial_demand=resources(
            "industrial_energy_demand_base_s_{clusters}_{planning_horizons}.csv"
        ),
        hourly_heat_demand_total=resources(
            "hourly_heat_demand_total_base_s_{clusters}.nc"
        ),
        industrial_production=resources(
            "industrial_production_base_s_{clusters}_{planning_horizons}.csv"
        ),
        district_heat_share=resources(
            "district_heat_share_base_s_{clusters}_{planning_horizons}.csv"
        ),
        heating_efficiencies=resources("heating_efficiencies.csv"),
        temp_soil_total=resources("temp_soil_total_base_s_{clusters}.nc"),
        temp_air_total=resources("temp_air_total_base_s_{clusters}.nc"),
        cop_profiles=resources("cop_profiles_base_s_{clusters}_{planning_horizons}.nc"),
        ptes_e_max_pu_profiles=lambda w: (
            resources(
                "ptes_e_max_pu_profiles_base_s_{clusters}_{planning_horizons}.nc"
            )
            if config_provider(
                "sector", "district_heating", "ptes", "dynamic_capacity"
            )(w)
            else []
        ),
        ptes_direct_utilisation_profiles=lambda w: (
            resources(
                "ptes_direct_utilisation_profiles_base_s_{clusters}_{planning_horizons}.nc"
            )
            if config_provider(
                "sector", "district_heating", "ptes", "supplemental_heating", "enable"
            )(w)
            else []
        ),
        solar_thermal_total=lambda w: (
            resources("solar_thermal_total_base_s_{clusters}.nc")
            if config_provider("sector", "solar_thermal")(w)
            else []
        ),
        solar_rooftop_potentials=lambda w: (
            resources("solar_rooftop_potentials_s_{clusters}.csv")
            if "solar" in config_provider("electricity", "renewable_carriers")(w)
            else []
        ),
        egs_potentials=lambda w: (
            resources("egs_potentials_{clusters}.csv")
            if config_provider("sector", "enhanced_geothermal", "enable")(w)
            else []
        ),
        egs_overlap=lambda w: (
            resources("egs_overlap_{clusters}.csv")
            if config_provider("sector", "enhanced_geothermal", "enable")(w)
            else []
        ),
        egs_capacity_factors=lambda w: (
            resources("egs_capacity_factors_{clusters}.csv")
            if config_provider("sector", "enhanced_geothermal", "enable")(w)
            else []
        ),
        direct_heat_source_utilisation_profiles=resources(
            "direct_heat_source_utilisation_profiles_base_s_{clusters}_{planning_horizons}.nc"
        ),
        ates_potentials=lambda w: (
            resources("ates_potentials_base_s_{clusters}_{planning_horizons}.csv")
            if config_provider("sector", "district_heating", "ates", "enable")(w)
            else []
        ),
    output:
        resources(
            "networks/base_s_{clusters}_{opts}_{sector_opts}_{planning_horizons}.nc"
        ),
    threads: 1
    resources:
        mem_mb=2000,
    log:
        logs(
            "prepare_sector_network_base_s_{clusters}_{opts}_{sector_opts}_{planning_horizons}.log"
        ),
    benchmark:
        benchmarks(
            "prepare_sector_network/base_s_{clusters}_{opts}_{sector_opts}_{planning_horizons}"
        )
    script:
        "../scripts/prepare_sector_network.py"
>>>>>>> 2efe86f7
<|MERGE_RESOLUTION|>--- conflicted
+++ resolved
@@ -37,13 +37,9 @@
     resources:
         mem_mb=10000,
     benchmark:
-<<<<<<< HEAD
         benchmarks("build_clustered_population_layouts")
     conda:
         "../envs/environment.yaml"
-=======
-        benchmarks("build_clustered_population_layouts/s_{clusters}")
->>>>>>> 2efe86f7
     script:
         "../scripts/build_clustered_population_layouts.py"
 
@@ -60,13 +56,9 @@
     resources:
         mem_mb=10000,
     benchmark:
-<<<<<<< HEAD
         benchmarks("build_solar_rooftop_potentials")
     conda:
         "../envs/environment.yaml"
-=======
-        benchmarks("build_clustered_solar_rooftop_potentials/s_{clusters}")
->>>>>>> 2efe86f7
     script:
         "../scripts/build_solar_rooftop_potentials.py"
 
@@ -85,13 +77,9 @@
     log:
         logs("build_simplified_population_layouts"),
     benchmark:
-<<<<<<< HEAD
         benchmarks("build_simplified_population_layouts")
     conda:
         "../envs/environment.yaml"
-=======
-        benchmarks("build_simplified_population_layouts/s")
->>>>>>> 2efe86f7
     script:
         "../scripts/build_population_layouts.py"
 
@@ -126,13 +114,9 @@
     log:
         logs("build_gas_input_locations.log"),
     benchmark:
-<<<<<<< HEAD
         benchmarks("build_gas_input_locations/s")
     conda:
         "../envs/environment.yaml"
-=======
-        benchmarks("build_gas_input_locations/s_{clusters}")
->>>>>>> 2efe86f7
     script:
         "../scripts/build_gas_input_locations.py"
 
@@ -149,13 +133,9 @@
     log:
         logs("cluster_gas_network.log"),
     benchmark:
-<<<<<<< HEAD
         benchmarks("cluster_gas_network/s")
     conda:
         "../envs/environment.yaml"
-=======
-        benchmarks("cluster_gas_network/s_{clusters}")
->>>>>>> 2efe86f7
     script:
         "../scripts/cluster_gas_network.py"
 
@@ -178,13 +158,9 @@
     log:
         logs("build_daily_heat_demand_total.loc"),
     benchmark:
-<<<<<<< HEAD
         benchmarks("build_daily_heat_demand/total")
     conda:
         "../envs/environment.yaml"
-=======
-        benchmarks("build_daily_heat_demand/total_s_{clusters}")
->>>>>>> 2efe86f7
     script:
         "../scripts/build_daily_heat_demand.py"
 
@@ -204,13 +180,9 @@
     log:
         logs("build_hourly_heat_demand_total.loc"),
     benchmark:
-<<<<<<< HEAD
         benchmarks("build_hourly_heat_demand/total")
     conda:
         "../envs/environment.yaml"
-=======
-        benchmarks("build_hourly_heat_demand/total_s_{clusters}")
->>>>>>> 2efe86f7
     script:
         "../scripts/build_hourly_heat_demand.py"
 
@@ -234,13 +206,9 @@
     log:
         logs("build_temperature_profiles_total.log"),
     benchmark:
-<<<<<<< HEAD
         benchmarks("build_temperature_profiles/total")
     conda:
         "../envs/environment.yaml"
-=======
-        benchmarks("build_temperature_profiles/total_{clusters}")
->>>>>>> 2efe86f7
     script:
         "../scripts/build_temperature_profiles.py"
 
@@ -307,15 +275,9 @@
     log:
         logs("build_central_heating_temperature_profiles_{horizon}.log"),
     benchmark:
-<<<<<<< HEAD
         benchmarks("build_central_heating_temperature_profiles/s_{horizon}")
     conda:
         "../envs/environment.yaml"
-=======
-        benchmarks(
-            "build_central_heating_temperature_profiles/s_{clusters}_{planning_horizons}"
-        )
->>>>>>> 2efe86f7
     script:
         "../scripts/build_central_heating_temperature_profiles/run.py"
 
@@ -336,13 +298,9 @@
     log:
         logs("build_dh_areas.log"),
     benchmark:
-<<<<<<< HEAD
         benchmarks("build_dh_areas")
     conda:
         "../envs/environment.yaml"
-=======
-        benchmarks("build_dh_areas_s/s_{clusters}")
->>>>>>> 2efe86f7
     script:
         "../scripts/build_dh_areas.py"
 
@@ -376,13 +334,9 @@
     log:
         logs("build_heat_source_potentials_geothermal.log"),
     benchmark:
-<<<<<<< HEAD
         benchmarks("build_heat_source_potentials/geothermal")
     conda:
         "../envs/environment.yaml"
-=======
-        benchmarks("build_heat_source_potentials/geothermal_s_{clusters}")
->>>>>>> 2efe86f7
     script:
         "../scripts/build_geothermal_heat_potential.py"
 
@@ -461,13 +415,9 @@
     log:
         logs("build_ates_potentials_{horizon}.log"),
     benchmark:
-<<<<<<< HEAD
         benchmarks("build_ates_potentials_geothermal_{horizon}")
     conda:
         "../envs/environment.yaml"
-=======
-        benchmarks("build_ates_potentials_geothermal_s_{clusters}_{planning_horizons}")
->>>>>>> 2efe86f7
     script:
         "../scripts/build_ates_potentials.py"
 
@@ -707,13 +657,9 @@
     log:
         logs("build_cop_profiles_{horizon}.log"),
     benchmark:
-<<<<<<< HEAD
         benchmarks("build_cop_profiles/s_{horizon}")
     conda:
         "../envs/environment.yaml"
-=======
-        benchmarks("build_cop_profiles/s_{clusters}_{planning_horizons}")
->>>>>>> 2efe86f7
     script:
         "../scripts/build_cop_profiles/run.py"
 
@@ -754,13 +700,9 @@
     log:
         logs("build_ptes_operations_{horizon}.log"),
     benchmark:
-<<<<<<< HEAD
         benchmarks("build_ptes_operations_{horizon}")
     conda:
         "../envs/environment.yaml"
-=======
-        benchmarks("build_ptes_operations_s_{clusters}_{planning_horizons}")
->>>>>>> 2efe86f7
     script:
         "../scripts/build_ptes_operations/run.py"
 
@@ -787,15 +729,9 @@
     log:
         logs("build_direct_heat_source_utilisation_profiles_{horizon}.log"),
     benchmark:
-<<<<<<< HEAD
         benchmarks("build_direct_heat_source_utilisation_profiles/s_{horizon}")
     conda:
         "../envs/environment.yaml"
-=======
-        benchmarks(
-            "build_direct_heat_source_utilisation_profiles/s_{clusters}_{planning_horizons}"
-        )
->>>>>>> 2efe86f7
     script:
         "../scripts/build_direct_heat_source_utilisation_profiles.py"
 
@@ -827,13 +763,9 @@
     log:
         logs("build_solar_thermal_profiles_total.log"),
     benchmark:
-<<<<<<< HEAD
         benchmarks("build_solar_thermal_profiles/total")
     conda:
         "../envs/environment.yaml"
-=======
-        benchmarks("build_solar_thermal_profiles/total_{clusters}")
->>>>>>> 2efe86f7
     script:
         "../scripts/build_solar_thermal_profiles.py"
 
@@ -932,13 +864,9 @@
     log:
         logs("build_biomass_potentials_{horizon}.log"),
     benchmark:
-<<<<<<< HEAD
         benchmarks("build_biomass_potentials_{horizon}")
     conda:
         "../envs/environment.yaml"
-=======
-        benchmarks("build_biomass_potentials_s_{clusters}_{planning_horizons}")
->>>>>>> 2efe86f7
     script:
         "../scripts/build_biomass_potentials.py"
 
@@ -998,13 +926,9 @@
     log:
         logs("build_clustered_co2_sequestration_potentials.log"),
     benchmark:
-<<<<<<< HEAD
         benchmarks("build_clustered_co2_sequestration_potentials")
     conda:
         "../envs/environment.yaml"
-=======
-        benchmarks("build_clustered_co2_sequestration_potentials_{clusters}")
->>>>>>> 2efe86f7
     script:
         "../scripts/build_clustered_co2_sequestration_potentials.py"
 
@@ -1022,13 +946,9 @@
     log:
         logs("build_salt_cavern_potentials.log"),
     benchmark:
-<<<<<<< HEAD
         benchmarks("build_salt_cavern_potentials")
     conda:
         "../envs/environment.yaml"
-=======
-        benchmarks("build_salt_cavern_potentials_s_{clusters}")
->>>>>>> 2efe86f7
     script:
         "../scripts/build_salt_cavern_potentials.py"
 
@@ -1088,13 +1008,9 @@
     log:
         logs("build_industry_sector_ratios_{horizon}.log"),
     benchmark:
-<<<<<<< HEAD
         benchmarks("build_industry_sector_ratios_{horizon}")
     conda:
         "../envs/environment.yaml"
-=======
-        benchmarks("build_industry_sector_ratios_{planning_horizons}")
->>>>>>> 2efe86f7
     script:
         "../scripts/build_industry_sector_ratios_intermediate.py"
 
@@ -1140,17 +1056,9 @@
     log:
         logs("build_industrial_production_per_country_tomorrow_{horizon}.log"),
     benchmark:
-<<<<<<< HEAD
         (benchmarks("build_industrial_production_per_country_tomorrow_{horizon}"))
     conda:
         "../envs/environment.yaml"
-=======
-        (
-            benchmarks(
-                "build_industrial_production_per_country_tomorrow_{planning_horizons}"
-            )
-        )
->>>>>>> 2efe86f7
     script:
         "../scripts/build_industrial_production_per_country_tomorrow.py"
 
@@ -1177,13 +1085,9 @@
     log:
         logs("build_industrial_distribution_key.log"),
     benchmark:
-<<<<<<< HEAD
         benchmarks("build_industrial_distribution_key/s")
     conda:
         "../envs/environment.yaml"
-=======
-        benchmarks("build_industrial_distribution_key/s_{clusters}")
->>>>>>> 2efe86f7
     script:
         "../scripts/build_industrial_distribution_key.py"
 
@@ -1202,17 +1106,9 @@
     log:
         logs("build_industrial_production_per_node_{horizon}.log"),
     benchmark:
-<<<<<<< HEAD
         (benchmarks("build_industrial_production_per_node/s_{horizon}"))
     conda:
         "../envs/environment.yaml"
-=======
-        (
-            benchmarks(
-                "build_industrial_production_per_node/s_{clusters}_{planning_horizons}"
-            )
-        )
->>>>>>> 2efe86f7
     script:
         "../scripts/build_industrial_production_per_node.py"
 
@@ -1234,17 +1130,9 @@
     log:
         logs("build_industrial_energy_demand_per_node_{horizon}.log"),
     benchmark:
-<<<<<<< HEAD
         (benchmarks("build_industrial_energy_demand_per_node/s_{horizon}"))
     conda:
         "../envs/environment.yaml"
-=======
-        (
-            benchmarks(
-                "build_industrial_energy_demand_per_node/s_{clusters}_{planning_horizons}"
-            )
-        )
->>>>>>> 2efe86f7
     script:
         "../scripts/build_industrial_energy_demand_per_node.py"
 
@@ -1291,13 +1179,9 @@
     log:
         logs("build_industrial_energy_demand_per_node_today.log"),
     benchmark:
-<<<<<<< HEAD
         benchmarks("build_industrial_energy_demand_per_node_today/s")
     conda:
         "../envs/environment.yaml"
-=======
-        benchmarks("build_industrial_energy_demand_per_node_today/s_{clusters}")
->>>>>>> 2efe86f7
     script:
         "../scripts/build_industrial_energy_demand_per_node_today.py"
 
@@ -1325,13 +1209,9 @@
     log:
         logs("build_retro_cost.log"),
     benchmark:
-<<<<<<< HEAD
         benchmarks("build_retro_cost/s")
     conda:
         "../envs/environment.yaml"
-=======
-        benchmarks("build_retro_cost/s_{clusters}")
->>>>>>> 2efe86f7
     script:
         "../scripts/build_retro_cost.py"
 
@@ -1351,13 +1231,9 @@
     log:
         logs("build_population_weighted_{kind}_totals.log"),
     benchmark:
-<<<<<<< HEAD
         benchmarks("build_population_weighted_{kind}_totals")
     conda:
         "../envs/environment.yaml"
-=======
-        benchmarks("build_population_weighted_{kind}_totals_{clusters}")
->>>>>>> 2efe86f7
     script:
         "../scripts/build_population_weighted_energy_totals.py"
 
@@ -1378,13 +1254,9 @@
     log:
         logs("build_shipping_demand.log"),
     benchmark:
-<<<<<<< HEAD
         benchmarks("build_shipping_demand/s")
     conda:
         "../envs/environment.yaml"
-=======
-        benchmarks("build_shipping_demand/s_{clusters}")
->>>>>>> 2efe86f7
     script:
         "../scripts/build_shipping_demand.py"
 
@@ -1414,13 +1286,9 @@
     log:
         logs("build_transport_demand.log"),
     benchmark:
-<<<<<<< HEAD
         benchmarks("build_transport_demand")
     conda:
         "../envs/environment.yaml"
-=======
-        benchmarks("build_transport_demand/s_{clusters}")
->>>>>>> 2efe86f7
     script:
         "../scripts/build_transport_demand.py"
 
@@ -1440,13 +1308,9 @@
     log:
         logs("build_district_heat_share_{horizon}.log"),
     benchmark:
-<<<<<<< HEAD
         benchmarks("build_district_heat_share_{horizon}")
     conda:
         "../envs/environment.yaml"
-=======
-        benchmarks("build_district_heat_share_{clusters}_{planning_horizons}")
->>>>>>> 2efe86f7
     script:
         "../scripts/build_district_heat_share.py"
 
@@ -1471,15 +1335,9 @@
     log:
         logs("build_existing_heating_distribution_{horizon}.log"),
     benchmark:
-<<<<<<< HEAD
         benchmarks("build_existing_heating_distribution/_{horizon}")
     conda:
         "../envs/environment.yaml"
-=======
-        benchmarks(
-            "build_existing_heating_distribution/base_s_{clusters}_{planning_horizons}"
-        )
->>>>>>> 2efe86f7
     script:
         "../scripts/build_existing_heating_distribution.py"
 
@@ -1509,13 +1367,9 @@
     log:
         logs("time_aggregation_elec.log"),
     benchmark:
-<<<<<<< HEAD
         benchmarks("time_aggregation_elec")
     conda:
         "../envs/environment.yaml"
-=======
-        benchmarks("time_aggregation_base_s_{clusters}_elec_{opts}_{sector_opts}")
->>>>>>> 2efe86f7
     script:
         "../scripts/time_aggregation.py"
 
@@ -1552,13 +1406,9 @@
     log:
         logs("build_egs_potentials.log"),
     benchmark:
-<<<<<<< HEAD
         benchmarks("build_egs_potentials")
     conda:
         "../envs/environment.yaml"
-=======
-        benchmarks("build_egs_potentials_{clusters}")
->>>>>>> 2efe86f7
     script:
         "../scripts/build_egs_potentials.py"
 
@@ -1574,183 +1424,4 @@
         in config_provider("sector", "district_heating", "limited_heat_sources")(
             w
         ).keys()
-<<<<<<< HEAD
-    }
-=======
-    }
-
-
-rule prepare_sector_network:
-    params:
-        time_resolution=config_provider("clustering", "temporal", "resolution_sector"),
-        co2_budget=config_provider("co2_budget"),
-        conventional_carriers=config_provider(
-            "existing_capacities", "conventional_carriers"
-        ),
-        foresight=config_provider("foresight"),
-        sector=config_provider("sector"),
-        industry=config_provider("industry"),
-        renewable=config_provider("renewable"),
-        lines=config_provider("lines"),
-        pypsa_eur=config_provider("pypsa_eur"),
-        length_factor=config_provider("lines", "length_factor"),
-        planning_horizons=config_provider("scenario", "planning_horizons"),
-        countries=config_provider("countries"),
-        adjustments=config_provider("adjustments", "sector"),
-        emissions_scope=config_provider("energy", "emissions"),
-        emission_prices=config_provider("costs", "emission_prices"),
-        biomass=config_provider("biomass"),
-        RDIR=RDIR,
-        heat_pump_sources=config_provider("sector", "heat_pump_sources"),
-        heat_systems=config_provider("sector", "heat_systems"),
-        energy_totals_year=config_provider("energy", "energy_totals_year"),
-        direct_utilisation_heat_sources=config_provider(
-            "sector", "district_heating", "direct_utilisation_heat_sources"
-        ),
-        limited_heat_sources=config_provider(
-            "sector", "district_heating", "limited_heat_sources"
-        ),
-        temperature_limited_stores=config_provider(
-            "sector", "district_heating", "temperature_limited_stores"
-        ),
-    input:
-        unpack(input_profile_offwind),
-        unpack(input_heat_source_power),
-        **rules.cluster_gas_network.output,
-        **rules.build_gas_input_locations.output,
-        snapshot_weightings=resources(
-            "snapshot_weightings_base_s_{clusters}_elec_{opts}_{sector_opts}.csv"
-        ),
-        retro_cost=lambda w: (
-            resources("retro_cost_base_s_{clusters}.csv")
-            if config_provider("sector", "retrofitting", "retro_endogen")(w)
-            else []
-        ),
-        floor_area=lambda w: (
-            resources("floor_area_base_s_{clusters}.csv")
-            if config_provider("sector", "retrofitting", "retro_endogen")(w)
-            else []
-        ),
-        biomass_transport_costs=lambda w: (
-            resources("biomass_transport_costs.csv")
-            if config_provider("sector", "biomass_transport")(w)
-            or config_provider("sector", "biomass_spatial")(w)
-            else []
-        ),
-        sequestration_potential=lambda w: (
-            resources("co2_sequestration_potential_base_s_{clusters}.csv")
-            if config_provider(
-                "sector", "regional_co2_sequestration_potential", "enable"
-            )(w)
-            else []
-        ),
-        network=resources("networks/base_s_{clusters}_elec_{opts}.nc"),
-        eurostat="data/eurostat/Balances-April2023",
-        pop_weighted_energy_totals=resources(
-            "pop_weighted_energy_totals_s_{clusters}.csv"
-        ),
-        pop_weighted_heat_totals=resources("pop_weighted_heat_totals_s_{clusters}.csv"),
-        shipping_demand=resources("shipping_demand_s_{clusters}.csv"),
-        transport_demand=resources("transport_demand_s_{clusters}.csv"),
-        transport_data=resources("transport_data_s_{clusters}.csv"),
-        avail_profile=resources("avail_profile_s_{clusters}.csv"),
-        dsm_profile=resources("dsm_profile_s_{clusters}.csv"),
-        co2_totals_name=resources("co2_totals.csv"),
-        co2="data/bundle/eea/UNFCCC_v23.csv",
-        biomass_potentials=resources(
-            "biomass_potentials_s_{clusters}_{planning_horizons}.csv"
-        ),
-        costs=lambda w: (
-            resources(f"costs_{config_provider("costs", "year")(w)}_processed.csv")
-            if config_provider("foresight")(w) == "overnight"
-            else resources("costs_{planning_horizons}_processed.csv")
-        ),
-        h2_cavern=resources("salt_cavern_potentials_s_{clusters}.csv"),
-        busmap_s=resources("busmap_base_s.csv"),
-        busmap=resources("busmap_base_s_{clusters}.csv"),
-        clustered_pop_layout=resources("pop_layout_base_s_{clusters}.csv"),
-        industrial_demand=resources(
-            "industrial_energy_demand_base_s_{clusters}_{planning_horizons}.csv"
-        ),
-        hourly_heat_demand_total=resources(
-            "hourly_heat_demand_total_base_s_{clusters}.nc"
-        ),
-        industrial_production=resources(
-            "industrial_production_base_s_{clusters}_{planning_horizons}.csv"
-        ),
-        district_heat_share=resources(
-            "district_heat_share_base_s_{clusters}_{planning_horizons}.csv"
-        ),
-        heating_efficiencies=resources("heating_efficiencies.csv"),
-        temp_soil_total=resources("temp_soil_total_base_s_{clusters}.nc"),
-        temp_air_total=resources("temp_air_total_base_s_{clusters}.nc"),
-        cop_profiles=resources("cop_profiles_base_s_{clusters}_{planning_horizons}.nc"),
-        ptes_e_max_pu_profiles=lambda w: (
-            resources(
-                "ptes_e_max_pu_profiles_base_s_{clusters}_{planning_horizons}.nc"
-            )
-            if config_provider(
-                "sector", "district_heating", "ptes", "dynamic_capacity"
-            )(w)
-            else []
-        ),
-        ptes_direct_utilisation_profiles=lambda w: (
-            resources(
-                "ptes_direct_utilisation_profiles_base_s_{clusters}_{planning_horizons}.nc"
-            )
-            if config_provider(
-                "sector", "district_heating", "ptes", "supplemental_heating", "enable"
-            )(w)
-            else []
-        ),
-        solar_thermal_total=lambda w: (
-            resources("solar_thermal_total_base_s_{clusters}.nc")
-            if config_provider("sector", "solar_thermal")(w)
-            else []
-        ),
-        solar_rooftop_potentials=lambda w: (
-            resources("solar_rooftop_potentials_s_{clusters}.csv")
-            if "solar" in config_provider("electricity", "renewable_carriers")(w)
-            else []
-        ),
-        egs_potentials=lambda w: (
-            resources("egs_potentials_{clusters}.csv")
-            if config_provider("sector", "enhanced_geothermal", "enable")(w)
-            else []
-        ),
-        egs_overlap=lambda w: (
-            resources("egs_overlap_{clusters}.csv")
-            if config_provider("sector", "enhanced_geothermal", "enable")(w)
-            else []
-        ),
-        egs_capacity_factors=lambda w: (
-            resources("egs_capacity_factors_{clusters}.csv")
-            if config_provider("sector", "enhanced_geothermal", "enable")(w)
-            else []
-        ),
-        direct_heat_source_utilisation_profiles=resources(
-            "direct_heat_source_utilisation_profiles_base_s_{clusters}_{planning_horizons}.nc"
-        ),
-        ates_potentials=lambda w: (
-            resources("ates_potentials_base_s_{clusters}_{planning_horizons}.csv")
-            if config_provider("sector", "district_heating", "ates", "enable")(w)
-            else []
-        ),
-    output:
-        resources(
-            "networks/base_s_{clusters}_{opts}_{sector_opts}_{planning_horizons}.nc"
-        ),
-    threads: 1
-    resources:
-        mem_mb=2000,
-    log:
-        logs(
-            "prepare_sector_network_base_s_{clusters}_{opts}_{sector_opts}_{planning_horizons}.log"
-        ),
-    benchmark:
-        benchmarks(
-            "prepare_sector_network/base_s_{clusters}_{opts}_{sector_opts}_{planning_horizons}"
-        )
-    script:
-        "../scripts/prepare_sector_network.py"
->>>>>>> 2efe86f7
+    }