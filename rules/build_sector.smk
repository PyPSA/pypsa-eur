--- conflicted
+++ resolved
@@ -455,13 +455,8 @@
     script:
         "../scripts/build_cop_profiles/run.py"
 
-<<<<<<< HEAD
-    
-rule build_direct_heat_source_utilisation_profiles:
-=======
 
 rule build_ptes_operations:
->>>>>>> b7e701ad
     params:
         max_ptes_top_temperature=config_provider(
             "sector",
@@ -1372,7 +1367,9 @@
         limited_heat_sources=config_provider(
             "sector", "district_heating", "limited_heat_sources"
         ),
-<<<<<<< HEAD
+        temperature_limited_stores=config_provider(
+            "sector", "district_heating", "temperature_limited_stores"
+        ),
         endo_industry=config_provider("sector", "endo_industry", "enable"),
         endo_ammonia=config_provider("sector", "endo_industry","endo_ammonia"),
         endo_hvc=config_provider("sector", "endo_industry","endo_hvc"),
@@ -1380,11 +1377,6 @@
         weather_years=config_provider("weather_years","enable"),
         renewable_carriers=config_provider("electricity","renewable_carriers"),
         industrial_policy_scenario=config_provider("sector","endo_industry","policy_scenario")
-=======
-        temperature_limited_stores=config_provider(
-            "sector", "district_heating", "temperature_limited_stores"
-        ),
->>>>>>> b7e701ad
     input:
         unpack(input_profile_offwind),
         unpack(input_heat_source_power),
@@ -1503,7 +1495,9 @@
         direct_heat_source_utilisation_profiles=resources(
             "direct_heat_source_utilisation_profiles_base_s_{clusters}_{planning_horizons}.nc"
         ),
-<<<<<<< HEAD
+        ates_potentials=resources(
+            "ates_potentials_base_s_{clusters}_{planning_horizons}.csv"
+        ),
         # Climate
         zenodo_timeseries=lambda w: (
             "data/zenodo_timeseries"
@@ -1525,10 +1519,6 @@
             resources("industrial_distribution_key_base_s_{clusters}.csv")
             if config_provider("sector", "endo_industry", "enable")(w)
             else []
-=======
-        ates_potentials=resources(
-            "ates_potentials_base_s_{clusters}_{planning_horizons}.csv"
->>>>>>> b7e701ad
         ),
     output:
         resources(
