--- conflicted
+++ resolved
@@ -403,8 +403,6 @@
         "../scripts/build_direct_heat_source_utilisation_profiles.py"
 
 
-<<<<<<< HEAD
-=======
 rule build_tes_capacity_profiles:
     params:
         max_top_temperature=config_provider(
@@ -452,7 +450,6 @@
         return CDIR + c + ".nc"
 
 
->>>>>>> 80557f5d
 rule build_solar_thermal_profiles:
     params:
         snapshots=config_provider("snapshots"),
