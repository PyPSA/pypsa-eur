--- conflicted
+++ resolved
@@ -1129,12 +1129,8 @@
         "../scripts/build_egs_potentials.py"
 
 
-<<<<<<< HEAD
-def input_heat_source_potentials(w):
-=======
 def input_heat_source_power(w):
 
->>>>>>> 5470bc59
     return {
         heat_source_name: resources(
             "heat_source_power_" + heat_source_name + "_base_s_{clusters}.csv"
@@ -1176,7 +1172,9 @@
         direct_utilisation_heat_sources=config_provider(
             "sector", "district_heating", "direct_utilisation_heat_sources"
         ),
-<<<<<<< HEAD
+        limited_heat_sources=config_provider(
+            "sector", "district_heating", "limited_heat_sources"
+        ),
         endo_industry=config_provider("sector", "endo_industry", "enable"),
         endo_ammonia=config_provider("sector", "endo_industry","endo_ammonia"),
         endo_hvc=config_provider("sector", "endo_industry","endo_hvc"),
@@ -1184,11 +1182,6 @@
         weather_years=config_provider("weather_years","enable"),
         renewable_carriers=config_provider("electricity","renewable_carriers"),
         industrial_policy_scenario=config_provider("sector","endo_industry","policy_scenario")
-=======
-        limited_heat_sources=config_provider(
-            "sector", "district_heating", "limited_heat_sources"
-        ),
->>>>>>> 5470bc59
     input:
         unpack(input_profile_offwind),
         unpack(input_heat_source_power),
