# SPDX-FileCopyrightText: : 2023-2024 The PyPSA-Eur Authors
#
# SPDX-License-Identifier: MIT


rule build_population_layouts:
    input:
        nuts3_shapes=resources("nuts3_shapes.geojson"),
        urban_percent="data/urban_percent.csv",
        cutout=lambda w: "cutouts/"
        + CDIR
        + config_provider("atlite", "default_cutout")(w)
        + ".nc",
    output:
        pop_layout_total=resources("pop_layout_total.nc"),
        pop_layout_urban=resources("pop_layout_urban.nc"),
        pop_layout_rural=resources("pop_layout_rural.nc"),
    log:
        logs("build_population_layouts.log"),
    resources:
        mem_mb=20000,
    benchmark:
        benchmarks("build_population_layouts")
    threads: 8
    conda:
        "../envs/environment.yaml"
    script:
        "../scripts/build_population_layouts.py"


rule build_clustered_population_layouts:
    input:
        pop_layout_total=resources("pop_layout_total.nc"),
        pop_layout_urban=resources("pop_layout_urban.nc"),
        pop_layout_rural=resources("pop_layout_rural.nc"),
        regions_onshore=resources("regions_onshore_elec_s{simpl}_{clusters}.geojson"),
        cutout=lambda w: "cutouts/"
        + CDIR
        + config_provider("atlite", "default_cutout")(w)
        + ".nc",
    output:
        clustered_pop_layout=resources("pop_layout_elec_s{simpl}_{clusters}.csv"),
    log:
        logs("build_clustered_population_layouts_{simpl}_{clusters}.log"),
    resources:
        mem_mb=10000,
    benchmark:
        benchmarks("build_clustered_population_layouts/s{simpl}_{clusters}")
    conda:
        "../envs/environment.yaml"
    script:
        "../scripts/build_clustered_population_layouts.py"


rule build_simplified_population_layouts:
    input:
        pop_layout_total=resources("pop_layout_total.nc"),
        pop_layout_urban=resources("pop_layout_urban.nc"),
        pop_layout_rural=resources("pop_layout_rural.nc"),
        regions_onshore=resources("regions_onshore_elec_s{simpl}.geojson"),
        cutout=lambda w: "cutouts/"
        + CDIR
        + config_provider("atlite", "default_cutout")(w)
        + ".nc",
    output:
        clustered_pop_layout=resources("pop_layout_elec_s{simpl}.csv"),
    resources:
        mem_mb=10000,
    log:
        logs("build_simplified_population_layouts_{simpl}"),
    benchmark:
        benchmarks("build_simplified_population_layouts/s{simpl}")
    conda:
        "../envs/environment.yaml"
    script:
        "../scripts/build_clustered_population_layouts.py"


rule build_gas_network:
    input:
        gas_network="data/gas_network/scigrid-gas/data/IGGIELGN_PipeSegments.geojson",
    output:
        cleaned_gas_network=resources("gas_network.csv"),
    resources:
        mem_mb=4000,
    log:
        logs("build_gas_network.log"),
    conda:
        "../envs/environment.yaml"
    script:
        "../scripts/build_gas_network.py"


rule build_gas_input_locations:
    input:
        gem=storage(
            "https://globalenergymonitor.org/wp-content/uploads/2023/07/Europe-Gas-Tracker-2023-03-v3.xlsx",
            keep_local=True,
        ),
        entry="data/gas_network/scigrid-gas/data/IGGIELGN_BorderPoints.geojson",
        storage="data/gas_network/scigrid-gas/data/IGGIELGN_Storages.geojson",
        regions_onshore=resources("regions_onshore_elec_s{simpl}_{clusters}.geojson"),
        regions_offshore=resources("regions_offshore_elec_s{simpl}_{clusters}.geojson"),
    output:
        gas_input_nodes=resources("gas_input_locations_s{simpl}_{clusters}.geojson"),
        gas_input_nodes_simplified=resources(
            "gas_input_locations_s{simpl}_{clusters}_simplified.csv"
        ),
    resources:
        mem_mb=2000,
    log:
        logs("build_gas_input_locations_s{simpl}_{clusters}.log"),
    conda:
        "../envs/environment.yaml"
    script:
        "../scripts/build_gas_input_locations.py"


rule cluster_gas_network:
    input:
        cleaned_gas_network=resources("gas_network.csv"),
        regions_onshore=resources("regions_onshore_elec_s{simpl}_{clusters}.geojson"),
        regions_offshore=resources("regions_offshore_elec_s{simpl}_{clusters}.geojson"),
    output:
        clustered_gas_network=resources("gas_network_elec_s{simpl}_{clusters}.csv"),
    resources:
        mem_mb=4000,
    log:
        logs("cluster_gas_network_s{simpl}_{clusters}.log"),
    conda:
        "../envs/environment.yaml"
    script:
        "../scripts/cluster_gas_network.py"


def heat_demand_cutout(wildcards):
    c = config_provider("sector", "heat_demand_cutout")(wildcards)
    if c == "default":
        return (
            "cutouts/"
            + CDIR
            + config_provider("atlite", "default_cutout")(wildcards)
            + ".nc"
        )
    else:
        return "cutouts/" + CDIR + c + ".nc"


rule build_daily_heat_demand:
    params:
        snapshots=config_provider("snapshots"),
        drop_leap_day=config_provider("enable", "drop_leap_day"),
    input:
        pop_layout=resources("pop_layout_{scope}.nc"),
        regions_onshore=resources("regions_onshore_elec_s{simpl}_{clusters}.geojson"),
        cutout=heat_demand_cutout,
    output:
        heat_demand=resources("daily_heat_demand_{scope}_elec_s{simpl}_{clusters}.nc"),
    resources:
        mem_mb=20000,
    threads: 8
    log:
        logs("build_daily_heat_demand_{scope}_{simpl}_{clusters}.loc"),
    benchmark:
        benchmarks("build_daily_heat_demand/{scope}_s{simpl}_{clusters}")
    conda:
        "../envs/environment.yaml"
    script:
        "../scripts/build_daily_heat_demand.py"


rule build_hourly_heat_demand:
    params:
        snapshots=config_provider("snapshots"),
<<<<<<< HEAD
        sector=config_provider("sector"),
=======
        drop_leap_day=config_provider("enable", "drop_leap_day"),
>>>>>>> 5ecd56d5
    input:
        heat_profile="data/heat_load_profile_BDEW.csv",
        heat_demand=resources("daily_heat_demand_{scope}_elec_s{simpl}_{clusters}.nc"),
    output:
        heat_demand=resources("hourly_heat_demand_{scope}_elec_s{simpl}_{clusters}.nc"),
        heat_dsm_profile=resources(
            "residential_heat_dsm_profile_{scope}_s{simpl}_{clusters}.csv"
        ),
    resources:
        mem_mb=2000,
    threads: 8
    log:
        logs("build_hourly_heat_demand_{scope}_{simpl}_{clusters}.loc"),
    benchmark:
        benchmarks("build_hourly_heat_demand/{scope}_s{simpl}_{clusters}")
    conda:
        "../envs/environment.yaml"
    script:
        "../scripts/build_hourly_heat_demand.py"


rule build_temperature_profiles:
    params:
        snapshots=config_provider("snapshots"),
        drop_leap_day=config_provider("enable", "drop_leap_day"),
    input:
        pop_layout=resources("pop_layout_{scope}.nc"),
        regions_onshore=resources("regions_onshore_elec_s{simpl}_{clusters}.geojson"),
        cutout=heat_demand_cutout,
    output:
        temp_soil=resources("temp_soil_{scope}_elec_s{simpl}_{clusters}.nc"),
        temp_air=resources("temp_air_{scope}_elec_s{simpl}_{clusters}.nc"),
    resources:
        mem_mb=20000,
    threads: 8
    log:
        logs("build_temperature_profiles_{scope}_{simpl}_{clusters}.log"),
    benchmark:
        benchmarks("build_temperature_profiles/{scope}_s{simpl}_{clusters}")
    conda:
        "../envs/environment.yaml"
    script:
        "../scripts/build_temperature_profiles.py"


rule build_cop_profiles:
    params:
        heat_pump_sink_T=config_provider("sector", "heat_pump_sink_T"),
    input:
        temp_soil_total=resources("temp_soil_total_elec_s{simpl}_{clusters}.nc"),
        temp_soil_rural=resources("temp_soil_rural_elec_s{simpl}_{clusters}.nc"),
        temp_soil_urban=resources("temp_soil_urban_elec_s{simpl}_{clusters}.nc"),
        temp_air_total=resources("temp_air_total_elec_s{simpl}_{clusters}.nc"),
        temp_air_rural=resources("temp_air_rural_elec_s{simpl}_{clusters}.nc"),
        temp_air_urban=resources("temp_air_urban_elec_s{simpl}_{clusters}.nc"),
    output:
        cop_soil_total=resources("cop_soil_total_elec_s{simpl}_{clusters}.nc"),
        cop_soil_rural=resources("cop_soil_rural_elec_s{simpl}_{clusters}.nc"),
        cop_soil_urban=resources("cop_soil_urban_elec_s{simpl}_{clusters}.nc"),
        cop_air_total=resources("cop_air_total_elec_s{simpl}_{clusters}.nc"),
        cop_air_rural=resources("cop_air_rural_elec_s{simpl}_{clusters}.nc"),
        cop_air_urban=resources("cop_air_urban_elec_s{simpl}_{clusters}.nc"),
    resources:
        mem_mb=20000,
    log:
        logs("build_cop_profiles_s{simpl}_{clusters}.log"),
    benchmark:
        benchmarks("build_cop_profiles/s{simpl}_{clusters}")
    conda:
        "../envs/environment.yaml"
    script:
        "../scripts/build_cop_profiles.py"


def solar_thermal_cutout(wildcards):
    c = config_provider("solar_thermal", "cutout")(wildcards)
    if c == "default":
        return (
            "cutouts/"
            + CDIR
            + config_provider("atlite", "default_cutout")(wildcards)
            + ".nc"
        )
    else:
        return "cutouts/" + CDIR + c + ".nc"


rule build_solar_thermal_profiles:
    params:
        snapshots=config_provider("snapshots"),
        drop_leap_day=config_provider("enable", "drop_leap_day"),
        solar_thermal=config_provider("solar_thermal"),
    input:
        pop_layout=resources("pop_layout_{scope}.nc"),
        regions_onshore=resources("regions_onshore_elec_s{simpl}_{clusters}.geojson"),
        cutout=solar_thermal_cutout,
    output:
        solar_thermal=resources("solar_thermal_{scope}_elec_s{simpl}_{clusters}.nc"),
    resources:
        mem_mb=20000,
    threads: 16
    log:
        logs("build_solar_thermal_profiles_{scope}_s{simpl}_{clusters}.log"),
    benchmark:
        benchmarks("build_solar_thermal_profiles/{scope}_s{simpl}_{clusters}")
    conda:
        "../envs/environment.yaml"
    script:
        "../scripts/build_solar_thermal_profiles.py"


rule build_energy_totals:
    params:
        countries=config_provider("countries"),
        energy=config_provider("energy"),
    input:
        nuts3_shapes=resources("nuts3_shapes.geojson"),
        co2="data/bundle-sector/eea/UNFCCC_v23.csv",
        swiss="data/switzerland-new_format-all_years.csv",
        swiss_transport="data/gr-e-11.03.02.01.01-cc.csv",
        idees="data/bundle-sector/jrc-idees-2015",
        district_heat_share="data/district_heat_share.csv",
        eurostat="data/eurostat/eurostat-energy_balances-april_2023_edition",
    output:
        energy_name=resources("energy_totals.csv"),
        co2_name=resources("co2_totals.csv"),
        transport_name=resources("transport_data.csv"),
        district_heat_share=resources("district_heat_share.csv"),
    threads: 16
    resources:
        mem_mb=10000,
    log:
        logs("build_energy_totals.log"),
    benchmark:
        benchmarks("build_energy_totals")
    conda:
        "../envs/environment.yaml"
    script:
        "../scripts/build_energy_totals.py"


rule build_heat_totals:
    input:
        hdd="data/era5-annual-HDD-per-country.csv",
        energy_totals=resources("energy_totals.csv"),
    output:
        heat_totals=resources("heat_totals.csv"),
    threads: 1
    resources:
        mem_mb=2000,
    log:
        logs("build_heat_totals.log"),
    benchmark:
        benchmarks("build_heat_totals")
    conda:
        "../envs/environment.yaml"
    script:
        "../scripts/build_heat_totals.py"


rule build_biomass_potentials:
    params:
        biomass=config_provider("biomass"),
    input:
        enspreso_biomass=storage(
            "https://zenodo.org/records/10356004/files/ENSPRESO_BIOMASS.xlsx",
            keep_local=True,
        ),
        nuts2="data/bundle-sector/nuts/NUTS_RG_10M_2013_4326_LEVL_2.geojson",  # https://gisco-services.ec.europa.eu/distribution/v2/nuts/download/#nuts21
        regions_onshore=resources("regions_onshore_elec_s{simpl}_{clusters}.geojson"),
        nuts3_population=ancient("data/bundle/nama_10r_3popgdp.tsv.gz"),
        swiss_cantons=ancient("data/bundle/ch_cantons.csv"),
        swiss_population=ancient("data/bundle/je-e-21.03.02.xls"),
        country_shapes=resources("country_shapes.geojson"),
    output:
        biomass_potentials_all=resources(
            "biomass_potentials_all_s{simpl}_{clusters}_{planning_horizons}.csv"
        ),
        biomass_potentials=resources(
            "biomass_potentials_s{simpl}_{clusters}_{planning_horizons}.csv"
        ),
    threads: 1
    resources:
        mem_mb=1000,
    log:
        logs("build_biomass_potentials_s{simpl}_{clusters}_{planning_horizons}.log"),
    benchmark:
        benchmarks("build_biomass_potentials_s{simpl}_{clusters}_{planning_horizons}")
    conda:
        "../envs/environment.yaml"
    script:
        "../scripts/build_biomass_potentials.py"


rule build_biomass_transport_costs:
    input:
        transport_cost_data=storage(
            "https://publications.jrc.ec.europa.eu/repository/bitstream/JRC98626/biomass potentials in europe_web rev.pdf",
            keep_local=True,
        ),
    output:
        biomass_transport_costs=resources("biomass_transport_costs.csv"),
    threads: 1
    resources:
        mem_mb=1000,
    log:
        logs("build_biomass_transport_costs.log"),
    benchmark:
        benchmarks("build_biomass_transport_costs")
    conda:
        "../envs/environment.yaml"
    script:
        "../scripts/build_biomass_transport_costs.py"


rule build_sequestration_potentials:
    params:
        sequestration_potential=config_provider(
            "sector", "regional_co2_sequestration_potential"
        ),
    input:
        sequestration_potential=storage(
            "https://raw.githubusercontent.com/ericzhou571/Co2Storage/main/resources/complete_map_2020_unit_Mt.geojson",
            keep_local=True,
        ),
        regions_onshore=resources("regions_onshore_elec_s{simpl}_{clusters}.geojson"),
        regions_offshore=resources("regions_offshore_elec_s{simpl}_{clusters}.geojson"),
    output:
        sequestration_potential=resources(
            "co2_sequestration_potential_elec_s{simpl}_{clusters}.csv"
        ),
    threads: 1
    resources:
        mem_mb=4000,
    log:
        logs("build_sequestration_potentials_s{simpl}_{clusters}.log"),
    benchmark:
        benchmarks("build_sequestration_potentials_s{simpl}_{clusters}")
    conda:
        "../envs/environment.yaml"
    script:
        "../scripts/build_sequestration_potentials.py"


rule build_salt_cavern_potentials:
    input:
        salt_caverns="data/bundle-sector/h2_salt_caverns_GWh_per_sqkm.geojson",
        regions_onshore=resources("regions_onshore_elec_s{simpl}_{clusters}.geojson"),
        regions_offshore=resources("regions_offshore_elec_s{simpl}_{clusters}.geojson"),
    output:
        h2_cavern_potential=resources("salt_cavern_potentials_s{simpl}_{clusters}.csv"),
    threads: 1
    resources:
        mem_mb=2000,
    log:
        logs("build_salt_cavern_potentials_s{simpl}_{clusters}.log"),
    benchmark:
        benchmarks("build_salt_cavern_potentials_s{simpl}_{clusters}")
    conda:
        "../envs/environment.yaml"
    script:
        "../scripts/build_salt_cavern_potentials.py"


rule build_ammonia_production:
    input:
        usgs="data/bundle-sector/myb1-2017-nitro.xls",
    output:
        ammonia_production=resources("ammonia_production.csv"),
    threads: 1
    resources:
        mem_mb=1000,
    log:
        logs("build_ammonia_production.log"),
    benchmark:
        benchmarks("build_ammonia_production")
    conda:
        "../envs/environment.yaml"
    script:
        "../scripts/build_ammonia_production.py"


rule build_industry_sector_ratios:
    params:
        industry=config_provider("industry"),
        ammonia=config_provider("sector", "ammonia", default=False),
    input:
        ammonia_production=resources("ammonia_production.csv"),
        idees="data/bundle-sector/jrc-idees-2015",
    output:
        industry_sector_ratios=resources("industry_sector_ratios.csv"),
    threads: 1
    resources:
        mem_mb=1000,
    log:
        logs("build_industry_sector_ratios.log"),
    benchmark:
        benchmarks("build_industry_sector_ratios")
    conda:
        "../envs/environment.yaml"
    script:
        "../scripts/build_industry_sector_ratios.py"


rule build_industry_sector_ratios_intermediate:
    params:
        industry=config_provider("industry"),
    input:
        industry_sector_ratios=resources("industry_sector_ratios.csv"),
        industrial_energy_demand_per_country_today=resources(
            "industrial_energy_demand_per_country_today.csv"
        ),
        industrial_production_per_country=resources(
            "industrial_production_per_country.csv"
        ),
    output:
        industry_sector_ratios=resources(
            "industry_sector_ratios_{planning_horizons}.csv"
        ),
    threads: 1
    resources:
        mem_mb=1000,
    log:
        logs("build_industry_sector_ratios_{planning_horizons}.log"),
    benchmark:
        benchmarks("build_industry_sector_ratios_{planning_horizons}")
    conda:
        "../envs/environment.yaml"
    script:
        "../scripts/build_industry_sector_ratios_intermediate.py"


rule build_industrial_production_per_country:
    params:
        industry=config_provider("industry"),
        countries=config_provider("countries"),
    input:
        ammonia_production=resources("ammonia_production.csv"),
        jrc="data/bundle-sector/jrc-idees-2015",
        eurostat="data/eurostat/eurostat-energy_balances-april_2023_edition",
    output:
        industrial_production_per_country=resources(
            "industrial_production_per_country.csv"
        ),
    threads: 8
    resources:
        mem_mb=1000,
    log:
        logs("build_industrial_production_per_country.log"),
    benchmark:
        benchmarks("build_industrial_production_per_country")
    conda:
        "../envs/environment.yaml"
    script:
        "../scripts/build_industrial_production_per_country.py"


rule build_industrial_production_per_country_tomorrow:
    params:
        industry=config_provider("industry"),
    input:
        industrial_production_per_country=resources(
            "industrial_production_per_country.csv"
        ),
    output:
        industrial_production_per_country_tomorrow=resources(
            "industrial_production_per_country_tomorrow_{planning_horizons}.csv"
        ),
    threads: 1
    resources:
        mem_mb=1000,
    log:
        logs("build_industrial_production_per_country_tomorrow_{planning_horizons}.log"),
    benchmark:
        (
            benchmarks(
                "build_industrial_production_per_country_tomorrow_{planning_horizons}"
            )
        )
    conda:
        "../envs/environment.yaml"
    script:
        "../scripts/build_industrial_production_per_country_tomorrow.py"


rule build_industrial_distribution_key:
    params:
        hotmaps_locate_missing=config_provider(
            "industry", "hotmaps_locate_missing", default=False
        ),
        countries=config_provider("countries"),
    input:
        regions_onshore=resources("regions_onshore_elec_s{simpl}_{clusters}.geojson"),
        clustered_pop_layout=resources("pop_layout_elec_s{simpl}_{clusters}.csv"),
        hotmaps_industrial_database="data/bundle-sector/Industrial_Database.csv",
    output:
        industrial_distribution_key=resources(
            "industrial_distribution_key_elec_s{simpl}_{clusters}.csv"
        ),
    threads: 1
    resources:
        mem_mb=1000,
    log:
        logs("build_industrial_distribution_key_s{simpl}_{clusters}.log"),
    benchmark:
        benchmarks("build_industrial_distribution_key/s{simpl}_{clusters}")
    conda:
        "../envs/environment.yaml"
    script:
        "../scripts/build_industrial_distribution_key.py"


rule build_industrial_production_per_node:
    input:
        industrial_distribution_key=resources(
            "industrial_distribution_key_elec_s{simpl}_{clusters}.csv"
        ),
        industrial_production_per_country_tomorrow=resources(
            "industrial_production_per_country_tomorrow_{planning_horizons}.csv"
        ),
    output:
        industrial_production_per_node=resources(
            "industrial_production_elec_s{simpl}_{clusters}_{planning_horizons}.csv"
        ),
    threads: 1
    resources:
        mem_mb=1000,
    log:
        logs(
            "build_industrial_production_per_node_s{simpl}_{clusters}_{planning_horizons}.log"
        ),
    benchmark:
        (
            benchmarks(
                "build_industrial_production_per_node/s{simpl}_{clusters}_{planning_horizons}"
            )
        )
    conda:
        "../envs/environment.yaml"
    script:
        "../scripts/build_industrial_production_per_node.py"


rule build_industrial_energy_demand_per_node:
    input:
        industry_sector_ratios=resources(
            "industry_sector_ratios_{planning_horizons}.csv"
        ),
        industrial_production_per_node=resources(
            "industrial_production_elec_s{simpl}_{clusters}_{planning_horizons}.csv"
        ),
        industrial_energy_demand_per_node_today=resources(
            "industrial_energy_demand_today_elec_s{simpl}_{clusters}.csv"
        ),
    output:
        industrial_energy_demand_per_node=resources(
            "industrial_energy_demand_elec_s{simpl}_{clusters}_{planning_horizons}.csv"
        ),
    threads: 1
    resources:
        mem_mb=1000,
    log:
        logs(
            "build_industrial_energy_demand_per_node_s{simpl}_{clusters}_{planning_horizons}.log"
        ),
    benchmark:
        (
            benchmarks(
                "build_industrial_energy_demand_per_node/s{simpl}_{clusters}_{planning_horizons}"
            )
        )
    conda:
        "../envs/environment.yaml"
    script:
        "../scripts/build_industrial_energy_demand_per_node.py"


rule build_industrial_energy_demand_per_country_today:
    params:
        countries=config_provider("countries"),
        industry=config_provider("industry"),
    input:
        jrc="data/bundle-sector/jrc-idees-2015",
        industrial_production_per_country=resources(
            "industrial_production_per_country.csv"
        ),
    output:
        industrial_energy_demand_per_country_today=resources(
            "industrial_energy_demand_per_country_today.csv"
        ),
    threads: 8
    resources:
        mem_mb=1000,
    log:
        logs("build_industrial_energy_demand_per_country_today.log"),
    benchmark:
        benchmarks("build_industrial_energy_demand_per_country_today")
    conda:
        "../envs/environment.yaml"
    script:
        "../scripts/build_industrial_energy_demand_per_country_today.py"


rule build_industrial_energy_demand_per_node_today:
    input:
        industrial_distribution_key=resources(
            "industrial_distribution_key_elec_s{simpl}_{clusters}.csv"
        ),
        industrial_energy_demand_per_country_today=resources(
            "industrial_energy_demand_per_country_today.csv"
        ),
    output:
        industrial_energy_demand_per_node_today=resources(
            "industrial_energy_demand_today_elec_s{simpl}_{clusters}.csv"
        ),
    threads: 1
    resources:
        mem_mb=1000,
    log:
        logs("build_industrial_energy_demand_per_node_today_s{simpl}_{clusters}.log"),
    benchmark:
        benchmarks("build_industrial_energy_demand_per_node_today/s{simpl}_{clusters}")
    conda:
        "../envs/environment.yaml"
    script:
        "../scripts/build_industrial_energy_demand_per_node_today.py"


rule build_retro_cost:
    params:
        retrofitting=config_provider("sector", "retrofitting"),
        countries=config_provider("countries"),
    input:
        building_stock="data/retro/data_building_stock.csv",
        data_tabula="data/bundle-sector/retro/tabula-calculator-calcsetbuilding.csv",
        air_temperature=resources("temp_air_total_elec_s{simpl}_{clusters}.nc"),
        u_values_PL="data/retro/u_values_poland.csv",
        tax_w="data/retro/electricity_taxes_eu.csv",
        construction_index="data/retro/comparative_level_investment.csv",
        floor_area_missing="data/retro/floor_area_missing.csv",
        clustered_pop_layout=resources("pop_layout_elec_s{simpl}_{clusters}.csv"),
        cost_germany="data/retro/retro_cost_germany.csv",
        window_assumptions="data/retro/window_assumptions.csv",
        households="data/retro/households.csv",
    output:
        retro_cost=resources("retro_cost_elec_s{simpl}_{clusters}.csv"),
        floor_area=resources("floor_area_elec_s{simpl}_{clusters}.csv"),
        WWHR_costs=resources("WWHR_costs_elec_s{simpl}_{clusters}.csv"),
    resources:
        mem_mb=1000,
    log:
        logs("build_retro_cost_s{simpl}_{clusters}.log"),
    benchmark:
        benchmarks("build_retro_cost/s{simpl}_{clusters}")
    conda:
        "../envs/environment.yaml"
    script:
        "../scripts/build_retro_cost.py"


rule build_population_weighted_energy_totals:
    params:
        snapshots=config_provider("snapshots"),
    input:
        energy_totals=resources("{kind}_totals.csv"),
        clustered_pop_layout=resources("pop_layout_elec_s{simpl}_{clusters}.csv"),
    output:
        resources("pop_weighted_{kind}_totals_s{simpl}_{clusters}.csv"),
    threads: 1
    resources:
        mem_mb=2000,
    log:
        logs("build_population_weighted_{kind}_totals_s{simpl}_{clusters}.log"),
    conda:
        "../envs/environment.yaml"
    script:
        "../scripts/build_population_weighted_energy_totals.py"


rule build_shipping_demand:
    input:
        ports="data/attributed_ports.json",
        scope=resources("europe_shape.geojson"),
        regions=resources("regions_onshore_elec_s{simpl}_{clusters}.geojson"),
        demand=resources("energy_totals.csv"),
    params:
        energy_totals_year=config_provider("energy", "energy_totals_year"),
    output:
        resources("shipping_demand_s{simpl}_{clusters}.csv"),
    threads: 1
    resources:
        mem_mb=2000,
    log:
        logs("build_shipping_demand_s{simpl}_{clusters}.log"),
    conda:
        "../envs/environment.yaml"
    script:
        "../scripts/build_shipping_demand.py"


rule build_transport_demand:
    params:
        snapshots=config_provider("snapshots"),
        drop_leap_day=config_provider("enable", "drop_leap_day"),
        sector=config_provider("sector"),
        energy_totals_year=config_provider("energy", "energy_totals_year"),
    input:
        clustered_pop_layout=resources("pop_layout_elec_s{simpl}_{clusters}.csv"),
        pop_weighted_energy_totals=resources(
            "pop_weighted_energy_totals_s{simpl}_{clusters}.csv"
        ),
        transport_data=resources("transport_data.csv"),
        traffic_data_KFZ="data/bundle-sector/emobility/KFZ__count",
        traffic_data_Pkw="data/bundle-sector/emobility/Pkw__count",
        temp_air_total=resources("temp_air_total_elec_s{simpl}_{clusters}.nc"),
    output:
        transport_demand=resources("transport_demand_s{simpl}_{clusters}.csv"),
        transport_data=resources("transport_data_s{simpl}_{clusters}.csv"),
        avail_profile=resources("avail_profile_s{simpl}_{clusters}.csv"),
        dsm_profile=resources("dsm_profile_s{simpl}_{clusters}.csv"),
    threads: 1
    resources:
        mem_mb=2000,
    log:
        logs("build_transport_demand_s{simpl}_{clusters}.log"),
    conda:
        "../envs/environment.yaml"
    script:
        "../scripts/build_transport_demand.py"


rule build_district_heat_share:
    params:
        sector=config_provider("sector"),
        energy_totals_year=config_provider("energy", "energy_totals_year"),
    input:
        district_heat_share=resources("district_heat_share.csv"),
        clustered_pop_layout=resources("pop_layout_elec_s{simpl}_{clusters}.csv"),
    output:
        district_heat_share=resources(
            "district_heat_share_elec_s{simpl}_{clusters}_{planning_horizons}.csv"
        ),
    threads: 1
    resources:
        mem_mb=1000,
    log:
        logs("build_district_heat_share_s{simpl}_{clusters}_{planning_horizons}.log"),
    conda:
        "../envs/environment.yaml"
    script:
        "../scripts/build_district_heat_share.py"


rule build_existing_heating_distribution:
    params:
        baseyear=config_provider("scenario", "planning_horizons", 0),
        sector=config_provider("sector"),
        existing_capacities=config_provider("existing_capacities"),
    input:
        existing_heating="data/existing_infrastructure/existing_heating_raw.csv",
        clustered_pop_layout=resources("pop_layout_elec_s{simpl}_{clusters}.csv"),
        clustered_pop_energy_layout=resources(
            "pop_weighted_energy_totals_s{simpl}_{clusters}.csv"
        ),
        district_heat_share=resources(
            "district_heat_share_elec_s{simpl}_{clusters}_{planning_horizons}.csv"
        ),
    output:
        existing_heating_distribution=resources(
            "existing_heating_distribution_elec_s{simpl}_{clusters}_{planning_horizons}.csv"
        ),
    threads: 1
    resources:
        mem_mb=2000,
    log:
        logs(
            "build_existing_heating_distribution_elec_s{simpl}_{clusters}_{planning_horizons}.log"
        ),
    benchmark:
        benchmarks(
            "build_existing_heating_distribution/elec_s{simpl}_{clusters}_{planning_horizons}"
        )
    conda:
        "../envs/environment.yaml"
    script:
        "../scripts/build_existing_heating_distribution.py"


def input_profile_offwind(w):
    return {
        f"profile_{tech}": resources(f"profile_{tech}.nc")
        for tech in ["offwind-ac", "offwind-dc"]
        if (tech in config_provider("electricity", "renewable_carriers")(w))
    }


rule prepare_sector_network:
    params:
        time_resolution=config_provider("clustering", "temporal", "resolution_sector"),
        drop_leap_day=config_provider("enable", "drop_leap_day"),
        co2_budget=config_provider("co2_budget"),
        conventional_carriers=config_provider(
            "existing_capacities", "conventional_carriers"
        ),
        foresight=config_provider("foresight"),
        costs=config_provider("costs"),
        sector=config_provider("sector"),
        industry=config_provider("industry"),
        lines=config_provider("lines"),
        pypsa_eur=config_provider("pypsa_eur"),
        length_factor=config_provider("lines", "length_factor"),
        planning_horizons=config_provider("scenario", "planning_horizons"),
        countries=config_provider("countries"),
        adjustments=config_provider("adjustments", "sector"),
        emissions_scope=config_provider("energy", "emissions"),
<<<<<<< HEAD
        eurostat_report_year=config_provider("energy", "eurostat_report_year"),
        snapshots=config_provider("snapshots"),
=======
>>>>>>> 5ecd56d5
        RDIR=RDIR,
    input:
        unpack(input_profile_offwind),
        **rules.cluster_gas_network.output,
        **rules.build_gas_input_locations.output,
        retro_cost=lambda w: (
            resources("retro_cost_elec_s{simpl}_{clusters}.csv")
            if config_provider("sector", "retrofitting", "retro_endogen")(w)
            else []
        ),
        WWHR_cost=lambda w: (
            resources("WWHR_costs_elec_s{simpl}_{clusters}.csv")
            if config_provider("sector", "retrofitting", "WWHR_endogen")(w)
            else []
        ),
        floor_area=lambda w: (
            resources("floor_area_elec_s{simpl}_{clusters}.csv")
            if config_provider("sector", "retrofitting", "retro_endogen")(w)
            else []
        ),
        biomass_transport_costs=lambda w: (
            resources("biomass_transport_costs.csv")
            if config_provider("sector", "biomass_transport")(w)
            or config_provider("sector", "biomass_spatial")(w)
            else []
        ),
        sequestration_potential=lambda w: (
            resources("co2_sequestration_potential_elec_s{simpl}_{clusters}.csv")
            if config_provider(
                "sector", "regional_co2_sequestration_potential", "enable"
            )(w)
            else []
        ),
        network=resources("networks/elec_s{simpl}_{clusters}_ec_l{ll}_{opts}.nc"),
        eurostat="data/eurostat/eurostat-energy_balances-april_2023_edition",
        pop_weighted_energy_totals=resources(
            "pop_weighted_energy_totals_s{simpl}_{clusters}.csv"
        ),
        pop_weighted_heat_totals=resources(
            "pop_weighted_heat_totals_s{simpl}_{clusters}.csv"
        ),
        shipping_demand=resources("shipping_demand_s{simpl}_{clusters}.csv"),
        transport_demand=resources("transport_demand_s{simpl}_{clusters}.csv"),
        transport_data=resources("transport_data_s{simpl}_{clusters}.csv"),
        avail_profile=resources("avail_profile_s{simpl}_{clusters}.csv"),
        dsm_profile=resources("dsm_profile_s{simpl}_{clusters}.csv"),
        heat_dsm_profile=resources(
            "residential_heat_dsm_profile_total_s{simpl}_{clusters}.csv"
        ),
        co2_totals_name=resources("co2_totals.csv"),
        co2="data/bundle-sector/eea/UNFCCC_v23.csv",
        biomass_potentials=lambda w: (
            resources(
                "biomass_potentials_s{simpl}_{clusters}_"
                + "{}.csv".format(config_provider("biomass", "year")(w))
            )
            if config_provider("foresight")(w) == "overnight"
            else resources(
                "biomass_potentials_s{simpl}_{clusters}_{planning_horizons}.csv"
            )
        ),
        costs=lambda w: (
            resources("costs_{}.csv".format(config_provider("costs", "year")(w)))
            if config_provider("foresight")(w) == "overnight"
            else resources("costs_{planning_horizons}.csv")
        ),
        h2_cavern=resources("salt_cavern_potentials_s{simpl}_{clusters}.csv"),
        busmap_s=resources("busmap_elec_s{simpl}.csv"),
        busmap=resources("busmap_elec_s{simpl}_{clusters}.csv"),
        clustered_pop_layout=resources("pop_layout_elec_s{simpl}_{clusters}.csv"),
        simplified_pop_layout=resources("pop_layout_elec_s{simpl}.csv"),
        industrial_demand=resources(
            "industrial_energy_demand_elec_s{simpl}_{clusters}_{planning_horizons}.csv"
        ),
        hourly_heat_demand_total=resources(
            "hourly_heat_demand_total_elec_s{simpl}_{clusters}.nc"
        ),
        district_heat_share=resources(
            "district_heat_share_elec_s{simpl}_{clusters}_{planning_horizons}.csv"
        ),
        temp_soil_total=resources("temp_soil_total_elec_s{simpl}_{clusters}.nc"),
        temp_soil_rural=resources("temp_soil_rural_elec_s{simpl}_{clusters}.nc"),
        temp_soil_urban=resources("temp_soil_urban_elec_s{simpl}_{clusters}.nc"),
        temp_air_total=resources("temp_air_total_elec_s{simpl}_{clusters}.nc"),
        temp_air_rural=resources("temp_air_rural_elec_s{simpl}_{clusters}.nc"),
        temp_air_urban=resources("temp_air_urban_elec_s{simpl}_{clusters}.nc"),
        cop_soil_total=resources("cop_soil_total_elec_s{simpl}_{clusters}.nc"),
        cop_soil_rural=resources("cop_soil_rural_elec_s{simpl}_{clusters}.nc"),
        cop_soil_urban=resources("cop_soil_urban_elec_s{simpl}_{clusters}.nc"),
        cop_air_total=resources("cop_air_total_elec_s{simpl}_{clusters}.nc"),
        cop_air_rural=resources("cop_air_rural_elec_s{simpl}_{clusters}.nc"),
        cop_air_urban=resources("cop_air_urban_elec_s{simpl}_{clusters}.nc"),
        solar_thermal_total=lambda w: (
            resources("solar_thermal_total_elec_s{simpl}_{clusters}.nc")
            if config_provider("sector", "solar_thermal")(w)
            else []
        ),
        solar_thermal_urban=lambda w: (
            resources("solar_thermal_urban_elec_s{simpl}_{clusters}.nc")
            if config_provider("sector", "solar_thermal")(w)
            else []
        ),
        solar_thermal_rural=lambda w: (
            resources("solar_thermal_rural_elec_s{simpl}_{clusters}.nc")
            if config_provider("sector", "solar_thermal")(w)
            else []
        ),
    output:
        RESULTS
        + "prenetworks/elec_s{simpl}_{clusters}_l{ll}_{opts}_{sector_opts}_{planning_horizons}.nc",
    threads: 1
    resources:
        mem_mb=2000,
    log:
        RESULTS
        + "logs/prepare_sector_network_elec_s{simpl}_{clusters}_l{ll}_{opts}_{sector_opts}_{planning_horizons}.log",
    benchmark:
        (
            RESULTS
            + "benchmarks/prepare_sector_network/elec_s{simpl}_{clusters}_l{ll}_{opts}_{sector_opts}_{planning_horizons}"
        )
    conda:
        "../envs/environment.yaml"
    script:
        "../scripts/prepare_sector_network.py"<|MERGE_RESOLUTION|>--- conflicted
+++ resolved
@@ -172,11 +172,8 @@
 rule build_hourly_heat_demand:
     params:
         snapshots=config_provider("snapshots"),
-<<<<<<< HEAD
+        drop_leap_day=config_provider("enable", "drop_leap_day"),
         sector=config_provider("sector"),
-=======
-        drop_leap_day=config_provider("enable", "drop_leap_day"),
->>>>>>> 5ecd56d5
     input:
         heat_profile="data/heat_load_profile_BDEW.csv",
         heat_demand=resources("daily_heat_demand_{scope}_elec_s{simpl}_{clusters}.nc"),
@@ -892,11 +889,7 @@
         countries=config_provider("countries"),
         adjustments=config_provider("adjustments", "sector"),
         emissions_scope=config_provider("energy", "emissions"),
-<<<<<<< HEAD
         eurostat_report_year=config_provider("energy", "eurostat_report_year"),
-        snapshots=config_provider("snapshots"),
-=======
->>>>>>> 5ecd56d5
         RDIR=RDIR,
     input:
         unpack(input_profile_offwind),
