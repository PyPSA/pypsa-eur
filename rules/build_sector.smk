--- conflicted
+++ resolved
@@ -1094,13 +1094,11 @@
         hourly_heat_demand_total=resources(
             "hourly_heat_demand_total_elec_s{simpl}_{clusters}.nc"
         ),
-<<<<<<< HEAD
         industrial_demand_today=resources(
             "industrial_energy_demand_today_elec_s{simpl}_{clusters}.csv"
-=======
+        ),
         industrial_production=resources(
             "industrial_production_elec_s{simpl}_{clusters}_{planning_horizons}.csv"
->>>>>>> eed390a5
         ),
         district_heat_share=resources(
             "district_heat_share_elec_s{simpl}_{clusters}_{planning_horizons}.csv"
