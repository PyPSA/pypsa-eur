,Unit,Values,Description
map,,,
-- boundaries,°,"[x1,x2,y1,y2]",Boundaries of the map plots in degrees latitude (y) and longitude (x)
-- color_geomap,,,
-- -- ocean,--,str,Color of the ocean in the geomap.
-- -- land,--,str,Color of the land in the geomap.
projection,,,
-- name,--,Valid Cartopy projection name,See https://scitools.org.uk/cartopy/docs/latest/reference/projections.html for list of available projections.
-- args,--,--,"Other entries under 'projection' are passed as keyword arguments to the projection constructor, e.g. ``central_longitude: 10.``."
eu_node_location,,,
-- x,°,float,Longitude of the EU node location.
-- y,°,float,Latitude of the EU node location.
costs_max,bn Euro,float,Upper y-axis limit in cost bar plots.
costs_threshold,bn Euro,float,Threshold below which technologies will not be shown in cost bar plots.
energy_max,TWh,float,Upper y-axis limit in energy bar plots.
energy_min,TWh,float,Lower y-axis limit in energy bar plots.
energy_threshold,TWh,float,Threshold below which technologies will not be shown in energy bar plots.
<<<<<<< HEAD
balance_map,,,
-- bus_carriers,--,[str],List of carriers to plot.
-- {bus_carrier},,,
-- -- unit,--,str,Unit of the energy carrier like TWh for electricity with conversion factor of a million.
-- -- unit_conversion,--,float,Conversion factor for the energy carrier unit.
-- -- cmap,--,str,Colormap for the price of the regions.
-- -- vmin,--,float,Minimum value for the colormap.
-- -- vmax,--,float,Maximum value for the colormap.
-- -- region_unit,--,str,Unit for the price like €/MWh for electricity.
-- -- bus_factor,--,float,Factor for the bus sizes by which they are multiplied.
-- -- branch_factor,--,float,Factor for the branch sizes by which they are multiplied.
-- -- flow_factor,--,float,Factor for the flow sizes by which they are multiplied.
-- -- bus_sizes,--,[float],Sizes for the buses in the legend.
-- -- branch_sizes,--,[float],Sizes for the branches in the legend.
=======
balance_timeseries:
-- max_threshold,GW or kt/h for CO2,float,Technologies with maximum absolute dispatch below this threshold are grouped to 'other'.
-- mean_threshold,GW or kt/h for CO2,float,Technologies with mean absolute dispatch below this threshold are grouped to 'other'.
-- monthly,"{True,False}",bool,Whether to plot monthly balance timeseries.
-- monthly_resolution,"e.g. 1h",str,Resolution of the monthly balance timeseries. Argument to pandas.DataFrame.resample. Defaults to 'null' which uses the model-native resolution.
-- annual,"{True,False}",bool,Whether to plot annual balance timeseries.
-- annual_resolution,"e.g. 1h",str,Resolution of the annual balance timeseries. Argument to pandas.DataFrame.resample. Defaults to 'D' which applies daily resampling.
-- carriers,--,list,Subset of bus carriers to plot in the balance timeseries.
-- carrier_groups,--,dict,Mapping from carrier group names to list of bus carriers. E.g. a key 'electricity' to include 'AC' and 'low voltage'.
heatmap_timeseries,,,Plotting configuration for :mod:`plot_heatmap_timeseries`.
-- marginal_price,--,list,Subset of bus carriers to plot marginal prices heatmap time series for.
-- utilisation_rate,--,list,Subset of carriers to plot utilisation rates heatmap time series for.
-- soc,--,list,Subset of carriers to plot state of charge heatmap time series for.
>>>>>>> c0e75bb1
tech_colors,--,carrier -> HEX colour code,Mapping from network ``carrier`` to a colour (`HEX colour code <https://en.wikipedia.org/wiki/Web_colors#Hex_triplet>`_).
nice_names,--,str -> str,Mapping from network ``carrier`` to a more readable name.
<|MERGE_RESOLUTION|>--- conflicted
+++ resolved
@@ -1,49 +1,46 @@
-,Unit,Values,Description
-map,,,
--- boundaries,°,"[x1,x2,y1,y2]",Boundaries of the map plots in degrees latitude (y) and longitude (x)
--- color_geomap,,,
--- -- ocean,--,str,Color of the ocean in the geomap.
--- -- land,--,str,Color of the land in the geomap.
-projection,,,
--- name,--,Valid Cartopy projection name,See https://scitools.org.uk/cartopy/docs/latest/reference/projections.html for list of available projections.
--- args,--,--,"Other entries under 'projection' are passed as keyword arguments to the projection constructor, e.g. ``central_longitude: 10.``."
-eu_node_location,,,
--- x,°,float,Longitude of the EU node location.
--- y,°,float,Latitude of the EU node location.
-costs_max,bn Euro,float,Upper y-axis limit in cost bar plots.
-costs_threshold,bn Euro,float,Threshold below which technologies will not be shown in cost bar plots.
-energy_max,TWh,float,Upper y-axis limit in energy bar plots.
-energy_min,TWh,float,Lower y-axis limit in energy bar plots.
-energy_threshold,TWh,float,Threshold below which technologies will not be shown in energy bar plots.
-<<<<<<< HEAD
-balance_map,,,
--- bus_carriers,--,[str],List of carriers to plot.
--- {bus_carrier},,,
--- -- unit,--,str,Unit of the energy carrier like TWh for electricity with conversion factor of a million.
--- -- unit_conversion,--,float,Conversion factor for the energy carrier unit.
--- -- cmap,--,str,Colormap for the price of the regions.
--- -- vmin,--,float,Minimum value for the colormap.
--- -- vmax,--,float,Maximum value for the colormap.
--- -- region_unit,--,str,Unit for the price like €/MWh for electricity.
--- -- bus_factor,--,float,Factor for the bus sizes by which they are multiplied.
--- -- branch_factor,--,float,Factor for the branch sizes by which they are multiplied.
--- -- flow_factor,--,float,Factor for the flow sizes by which they are multiplied.
--- -- bus_sizes,--,[float],Sizes for the buses in the legend.
--- -- branch_sizes,--,[float],Sizes for the branches in the legend.
-=======
-balance_timeseries:
--- max_threshold,GW or kt/h for CO2,float,Technologies with maximum absolute dispatch below this threshold are grouped to 'other'.
--- mean_threshold,GW or kt/h for CO2,float,Technologies with mean absolute dispatch below this threshold are grouped to 'other'.
--- monthly,"{True,False}",bool,Whether to plot monthly balance timeseries.
--- monthly_resolution,"e.g. 1h",str,Resolution of the monthly balance timeseries. Argument to pandas.DataFrame.resample. Defaults to 'null' which uses the model-native resolution.
--- annual,"{True,False}",bool,Whether to plot annual balance timeseries.
--- annual_resolution,"e.g. 1h",str,Resolution of the annual balance timeseries. Argument to pandas.DataFrame.resample. Defaults to 'D' which applies daily resampling.
--- carriers,--,list,Subset of bus carriers to plot in the balance timeseries.
--- carrier_groups,--,dict,Mapping from carrier group names to list of bus carriers. E.g. a key 'electricity' to include 'AC' and 'low voltage'.
-heatmap_timeseries,,,Plotting configuration for :mod:`plot_heatmap_timeseries`.
--- marginal_price,--,list,Subset of bus carriers to plot marginal prices heatmap time series for.
--- utilisation_rate,--,list,Subset of carriers to plot utilisation rates heatmap time series for.
--- soc,--,list,Subset of carriers to plot state of charge heatmap time series for.
->>>>>>> c0e75bb1
-tech_colors,--,carrier -> HEX colour code,Mapping from network ``carrier`` to a colour (`HEX colour code <https://en.wikipedia.org/wiki/Web_colors#Hex_triplet>`_).
-nice_names,--,str -> str,Mapping from network ``carrier`` to a more readable name.
+,Unit,Values,Description
+map,,,
+-- boundaries,°,"[x1,x2,y1,y2]",Boundaries of the map plots in degrees latitude (y) and longitude (x)
+-- color_geomap,,,
+-- -- ocean,--,str,Color of the ocean in the geomap.
+-- -- land,--,str,Color of the land in the geomap.
+projection,,,
+-- name,--,Valid Cartopy projection name,See https://scitools.org.uk/cartopy/docs/latest/reference/projections.html for list of available projections.
+-- args,--,--,"Other entries under 'projection' are passed as keyword arguments to the projection constructor, e.g. ``central_longitude: 10.``."
+eu_node_location,,,
+-- x,°,float,Longitude of the EU node location.
+-- y,°,float,Latitude of the EU node location.
+costs_max,bn Euro,float,Upper y-axis limit in cost bar plots.
+costs_threshold,bn Euro,float,Threshold below which technologies will not be shown in cost bar plots.
+energy_max,TWh,float,Upper y-axis limit in energy bar plots.
+energy_min,TWh,float,Lower y-axis limit in energy bar plots.
+energy_threshold,TWh,float,Threshold below which technologies will not be shown in energy bar plots.
+balance_timeseries:
+-- max_threshold,GW or kt/h for CO2,float,Technologies with maximum absolute dispatch below this threshold are grouped to 'other'.
+-- mean_threshold,GW or kt/h for CO2,float,Technologies with mean absolute dispatch below this threshold are grouped to 'other'.
+-- monthly,"{True,False}",bool,Whether to plot monthly balance timeseries.
+-- monthly_resolution,"e.g. 1h",str,Resolution of the monthly balance timeseries. Argument to pandas.DataFrame.resample. Defaults to 'null' which uses the model-native resolution.
+-- annual,"{True,False}",bool,Whether to plot annual balance timeseries.
+-- annual_resolution,"e.g. 1h",str,Resolution of the annual balance timeseries. Argument to pandas.DataFrame.resample. Defaults to 'D' which applies daily resampling.
+-- carriers,--,list,Subset of bus carriers to plot in the balance timeseries.
+-- carrier_groups,--,dict,Mapping from carrier group names to list of bus carriers. E.g. a key 'electricity' to include 'AC' and 'low voltage'.
+heatmap_timeseries,,,Plotting configuration for :mod:`plot_heatmap_timeseries`.
+-- marginal_price,--,list,Subset of bus carriers to plot marginal prices heatmap time series for.
+-- utilisation_rate,--,list,Subset of carriers to plot utilisation rates heatmap time series for.
+-- soc,--,list,Subset of carriers to plot state of charge heatmap time series for.
+balance_map,,,
+-- bus_carriers,--,[str],List of carriers to plot.
+-- {bus_carrier},,,
+-- -- unit,--,str,Unit of the energy carrier like TWh for electricity with conversion factor of a million.
+-- -- unit_conversion,--,float,Conversion factor for the energy carrier unit.
+-- -- cmap,--,str,Colormap for the price of the regions.
+-- -- vmin,--,float,Minimum value for the colormap.
+-- -- vmax,--,float,Maximum value for the colormap.
+-- -- region_unit,--,str,Unit for the price like €/MWh for electricity.
+-- -- bus_factor,--,float,Factor for the bus sizes by which they are multiplied.
+-- -- branch_factor,--,float,Factor for the branch sizes by which they are multiplied.
+-- -- flow_factor,--,float,Factor for the flow sizes by which they are multiplied.
+-- -- bus_sizes,--,[float],Sizes for the buses in the legend.
+-- -- branch_sizes,--,[float],Sizes for the branches in the legend.
+tech_colors,--,carrier -> HEX colour code,Mapping from network ``carrier`` to a colour (`HEX colour code <https://en.wikipedia.org/wiki/Web_colors#Hex_triplet>`_).
+nice_names,--,str -> str,Mapping from network ``carrier`` to a more readable name.