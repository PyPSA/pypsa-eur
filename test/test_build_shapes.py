# -*- coding: utf-8 -*-
# SPDX-FileCopyrightText: : 2017-2024 The PyPSA-Eur Authors
#
# SPDX-License-Identifier: MIT

# coding: utf-8
"""
Tests the functionalities of scripts/build_shapes.py.
"""

import pathlib
import sys

import geopandas as gpd
import numpy as np
import pandas as pd
import pytest



sys.path.append("./scripts")

<<<<<<< HEAD
from build_shapes import (
    _simplify_polys,
    countries,
)
=======
from build_shapes import _simplify_polys
>>>>>>> 30fa6574

path_cwd = pathlib.Path.cwd()


@pytest.mark.parametrize(
    "tolerance,expected_tuple",
    [
        (
            None,
            (
                837421026967.6136,
                "POINT (1222256.2540812986 4769376.881403567)",
                5958197.627333247,
            ),
        ),
        (
            10.0,
            (
                837420795181.8837,
                "POINT (1222256.3488327404 4769376.890839249)",
                5958195.650234007,
            ),
        ),
    ],
)
def test_simplify_polys(tolerance, expected_tuple):
    """
    Verify what is returned by _simplify_polys.

    Note:
        - tolerance = None, no simplification takes place
    """
    italy_shape = pathlib.Path(path_cwd, "test", "test_data", "italy_shape.geojson")
    gdf_country = gpd.read_file(italy_shape).to_crs(6933)
    simplified_polys = _simplify_polys(gdf_country.geometry, tolerance=tolerance)
    gdf_country_simplified = gpd.GeoDataFrame(geometry=simplified_polys)
    gdf_country_simplified["area"] = gdf_country_simplified.area
    gdf_country_simplified["centroid"] = gdf_country_simplified.centroid
    gdf_country_simplified["perimeter"] = gdf_country_simplified.length
    output_tuple = (
        gdf_country_simplified["area"][0],
        str(gdf_country_simplified["centroid"][0]),
        gdf_country_simplified["perimeter"][0],
    )
    print(output_tuple)
    assert len(output_tuple) == len(expected_tuple)
    assert all([x == y for x, y in zip(output_tuple, expected_tuple)])


@pytest.mark.parametrize(
    "country_list",
    [
        ["MK"], ["IT"]],
)
def test_countries(config, download_natural_earth, country_list):
    natural_earth = download_natural_earth
    country_shapes_df = countries(natural_earth, country_list)
    assert country_shapes_df.shape == (1,)
    assert country_shapes_df.index.unique().tolist() == country_list<|MERGE_RESOLUTION|>--- conflicted
+++ resolved
@@ -16,18 +16,9 @@
 import pandas as pd
 import pytest
 
-
-
 sys.path.append("./scripts")
 
-<<<<<<< HEAD
-from build_shapes import (
-    _simplify_polys,
-    countries,
-)
-=======
-from build_shapes import _simplify_polys
->>>>>>> 30fa6574
+from build_shapes import _simplify_polys, countries
 
 path_cwd = pathlib.Path.cwd()
 
@@ -72,15 +63,13 @@
         str(gdf_country_simplified["centroid"][0]),
         gdf_country_simplified["perimeter"][0],
     )
-    print(output_tuple)
     assert len(output_tuple) == len(expected_tuple)
     assert all([x == y for x, y in zip(output_tuple, expected_tuple)])
 
 
 @pytest.mark.parametrize(
     "country_list",
-    [
-        ["MK"], ["IT"]],
+    [["MK"], ["IT"]],
 )
 def test_countries(config, download_natural_earth, country_list):
     natural_earth = download_natural_earth
