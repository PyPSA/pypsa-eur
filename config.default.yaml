version: 0.5.0

logging_level: INFO

results_dir: results/
summary_dir: results
costs_dir: ../technology-data/outputs/
run: your-run-name  # use this to keep track of runs with different settings
foresight: overnight # options are overnight, myopic, perfect (perfect is not yet implemented)
# if you use myopic or perfect foresight, set the investment years in "planning_horizons" below

scenario:
  simpl: # only relevant for PyPSA-Eur
    - ''
  lv: # allowed transmission line volume expansion, can be any float >= 1.0 (today) or "opt"
    - 1.0
    - 1.5
  clusters: # number of nodes in Europe, any integer between 37 (1 node per country-zone) and several hundred
    - 45
    - 50
  opts: # only relevant for PyPSA-Eur
    - ''
  sector_opts: # this is where the main scenario settings are
    - Co2L0-3H-T-H-B-I-solar+p3-dist1
  # to really understand the options here, look in scripts/prepare_sector_network.py
  # Co2Lx specifies the CO2 target in x% of the 1990 values; default will give default (5%);
  # Co2L0p25 will give 25% CO2 emissions; Co2Lm0p05 will give 5% negative emissions
  # xH is the temporal resolution; 3H is 3-hourly, i.e. one snapshot every 3 hours
  # single letters are sectors: T for land transport, H for building heating,
  # B for biomass supply, I for industry, shipping and aviation
  # solar+c0.5 reduces the capital cost of solar to 50\% of reference value
  # solar+p3 multiplies the available installable potential by factor 3
  # co2 stored+e2 multiplies the potential of CO2 sequestration by a factor 2
  # dist{n} includes distribution grids with investment cost of n times cost in data/costs.csv
  # for myopic/perfect foresight cb states the carbon budget in GtCO2 (cumulative
  # emissions throughout the transition path in the timeframe determined by the
  # planning_horizons), be:beta decay; ex:exponential decay
  # cb40ex0 distributes a carbon budget of 40 GtCO2 following an exponential
  # decay with initial growth rate 0
  planning_horizons: # investment years for myopic and perfect; or costs year for overnight
    - 2030
  # for example, set to [2020, 2030, 2040, 2050] for myopic foresight

# CO2 budget as a fraction of 1990 emissions
# this is over-ridden if CO2Lx is set in sector_opts
# this is also over-ridden if cb is set in sector_opts
co2_budget:
  2020: 0.7011648746
  2025: 0.5241935484
  2030: 0.2970430108
  2035: 0.1500896057
  2040: 0.0712365591
  2045: 0.0322580645
  2050: 0

# snapshots are originally set in PyPSA-Eur/config.yaml but used again by PyPSA-Eur-Sec
snapshots:
  # arguments to pd.date_range
  start: "2013-01-01"
  end: "2014-01-01"
  closed: left # end is not inclusive

atlite:
  cutout: ../pypsa-eur/cutouts/europe-2013-era5.nc

# this information is NOT used but needed as an argument for
# pypsa-eur/scripts/add_electricity.py/load_costs in make_summary.py
electricity:
  max_hours:
    battery: 6
    H2: 168

# regulate what components with which carriers are kept from PyPSA-Eur;
# some technologies are removed because they are implemented differently
# (e.g. battery or H2 storage) or have different year-dependent costs 
# in PyPSA-Eur-Sec
pypsa_eur:
  Bus:
    - AC
  Link:
    - DC
  Generator:
    - onwind
    - offwind-ac
    - offwind-dc
    - solar
    - ror
  StorageUnit:
    - PHS
    - hydro
  Store: []


energy:
  energy_totals_year: 2011
  base_emissions_year: 1990
  eurostat_report_year: 2016
  emissions: CO2 # "CO2" or "All greenhouse gases - (CO2 equivalent)"

biomass:
  year: 2030
  scenario: Med
  classes:
    solid biomass:
      - Primary agricultural residues
      - Forestry energy residue
      - Secondary forestry residues
      - Secondary Forestry residues sawdust
      - Forestry residues from landscape care biomass
      - Municipal waste
    not included:
      - Bioethanol sugar beet biomass
      - Rapeseeds for biodiesel
      - sunflower and soya for Biodiesel
      - Starchy crops biomass
      - Grassy crops biomass
      - Willow biomass
      - Poplar biomass potential
      - Roundwood fuelwood
      - Roundwood Chips & Pellets
    biogas:
      - Manure biomass potential
      - Sludge biomass


solar_thermal:
  clearsky_model: simple  # should be "simple" or "enhanced"?
  orientation:
    slope: 45.
    azimuth: 180.

# only relevant for foresight = myopic or perfect
existing_capacities:
  grouping_years: [1980, 1985, 1990, 1995, 2000, 2005, 2010, 2015, 2019]
  threshold_capacity: 10
  conventional_carriers:
    - lignite
    - coal
    - oil
    - uranium


sector:
  central: true
  central_fraction: 0.6
  district_heating_increase: true
  dh_strength:
    2020: 0   # starting at today's share
    2030: 0.2
    2040: 0.5
    2050: 1    # maximum possible share defined in central fraction
  bev_dsm_restriction_value: 0.75  #Set to 0 for no restriction on BEV DSM
  bev_dsm_restriction_time: 7  #Time at which SOC of BEV has to be dsm_restriction_value
  transport_heating_deadband_upper: 20.
  transport_heating_deadband_lower: 15.
  ICE_lower_degree_factor: 0.375  #in per cent increase in fuel consumption per degree above deadband
  ICE_upper_degree_factor: 1.6
  EV_lower_degree_factor: 0.98
  EV_upper_degree_factor: 0.63
  district_heating_loss: 0.15
  bev_dsm: true #turns on EV battery
  bev_availability: 0.5  #How many cars do smart charging
  bev_energy: 0.05  #average battery size in MWh
  bev_charge_efficiency: 0.9  #BEV (dis-)charging efficiency
  bev_plug_to_wheel_efficiency: 0.2 #kWh/km from EPA https://www.fueleconomy.gov/feg/ for Tesla Model S
  bev_charge_rate: 0.011 #3-phase charger with 11 kW
  bev_avail_max: 0.95
  bev_avail_mean: 0.8
  v2g: true #allows feed-in to grid from EV battery
  #what is not EV or FCEV is oil-fuelled ICE
  land_transport_fuel_cell_share: # 1 means all FCEVs
    2020: 0
    2030: 0.05
    2040: 0.1
    2050: 0.15
  land_transport_electric_share: # 1 means all EVs
    2020: 0
    2030: 0.25
    2040: 0.6
    2050: 0.85
  transport_fuel_cell_efficiency: 0.5
  transport_internal_combustion_efficiency: 0.3
  shipping_average_efficiency: 0.4 #For conversion of fuel oil to propulsion in 2011
<<<<<<< HEAD
=======
  shipping_hydrogen_liquefaction: true # whether to consider liquefaction costs for shipping H2 demands
>>>>>>> 87596dd0
  shipping_hydrogen_share: # 1 means all hydrogen FC
    2020: 0
    2025: 0
    2030: 0.05
    2035: 0.15
    2040: 0.3
    2045: 0.6
    2050: 1
  time_dep_hp_cop: true #time dependent heat pump coefficient of performance
  heat_pump_sink_T: 55. # Celsius, based on DTU / large area radiators; used in build_cop_profiles.py
   # conservatively high to cover hot water and space heating in poorly-insulated buildings
  reduce_space_heat_exogenously: true  # reduces space heat demand by a given factor (applied before losses in DH)
  # this can represent e.g. building renovation, building demolition, or if
  # the factor is negative: increasing floor area, increased thermal comfort, population growth
  reduce_space_heat_exogenously_factor: # per unit reduction in space heat demand
  # the default factors are determined by the LTS scenario from http://tool.european-calculator.eu/app/buildings/building-types-area/?levers=1ddd4444421213bdbbbddd44444ffffff11f411111221111211l212221
    2020: 0.10  # this results in a space heat demand reduction of 10%
    2025: 0.09  # first heat demand increases compared to 2020 because of larger floor area per capita
    2030: 0.09
    2035: 0.11
    2040: 0.16
    2045: 0.21
    2050: 0.29
  retrofitting :  # co-optimises building renovation to reduce space heat demand
    retro_endogen: false  # co-optimise space heat savings
    cost_factor: 1.0   # weight costs for building renovation
    interest_rate: 0.04  # for investment in building components
    annualise_cost: true  # annualise the investment costs
    tax_weighting: false   # weight costs depending on taxes in countries
    construction_index: true   # weight costs depending on labour/material costs per country
  tes: true
  tes_tau: # 180 day time constant for centralised, 3 day for decentralised
    decentral: 3
    central: 180
  boilers: true
  oil_boilers: false
  chp: true
  micro_chp: false
  solar_thermal: true
  solar_cf_correction: 0.788457  # =  >>> 1/1.2683
  marginal_cost_storage: 0. #1e-4
  methanation: true
  helmeth: true
  dac: true
  co2_vent: true
  SMR: true
  co2_sequestration_potential: 200  #MtCO2/a sequestration potential for Europe
  co2_sequestration_cost: 20   #EUR/tCO2 for transport and sequestration of CO2
  cc_fraction: 0.9  # default fraction of CO2 captured with post-combustion capture
  hydrogen_underground_storage: true
  use_fischer_tropsch_waste_heat: true
  use_fuel_cell_waste_heat: true
  electricity_distribution_grid: false
  electricity_distribution_grid_cost_factor: 1.0  #multiplies cost in data/costs.csv
  electricity_grid_connection: true  # only applies to onshore wind and utility PV
  gas_distribution_grid: true
  gas_distribution_grid_cost_factor: 1.0  #multiplies cost in data/costs.csv
  conventional_generation: # generator : carrier
    OCGT: gas


industry:
  St_primary_fraction: # fraction of steel produced via primary route versus secondary route (scrap+EAF); today fraction is 0.6
    2020: 0.6
    2025: 0.55
    2030: 0.5
    2035: 0.45
    2040: 0.4
    2045: 0.35
    2050: 0.3
  DRI_fraction: # fraction of the primary route converted to DRI + EAF
    2020: 0
    2025: 0
    2030: 0.05
    2035: 0.2
    2040: 0.4
    2045: 0.7
    2050: 1
  H2_DRI: 1.7   #H2 consumption in Direct Reduced Iron (DRI),  MWh_H2,LHV/ton_Steel from 51kgH2/tSt in Vogl et al (2018) doi:10.1016/j.jclepro.2018.08.279
  elec_DRI: 0.322   #electricity consumption in Direct Reduced Iron (DRI) shaft, MWh/tSt HYBRIT brochure https://ssabwebsitecdn.azureedge.net/-/media/hybrit/files/hybrit_brochure.pdf
  Al_primary_fraction:  # fraction of aluminium produced via the primary route versus scrap; today fraction is 0.4
    2020: 0.4
    2025: 0.375
    2030: 0.35
    2035: 0.325
    2040: 0.3
    2045: 0.25
    2050: 0.2
  MWh_CH4_per_tNH3_SMR: 10.8 # 2012's demand from https://ec.europa.eu/docsroom/documents/4165/attachments/1/translations/en/renditions/pdf
  MWh_elec_per_tNH3_SMR: 0.7 # same source, assuming 94-6% split methane-elec of total energy demand 11.5 MWh/tNH3
  MWh_H2_per_tNH3_electrolysis: 6.5 # from https://doi.org/10.1016/j.joule.2018.04.017, around 0.197 tH2/tHN3 (>3/17 since some H2 lost and used for energy)
  MWh_elec_per_tNH3_electrolysis: 1.17 # from https://doi.org/10.1016/j.joule.2018.04.017 Table 13 (air separation and HB)
  NH3_process_emissions: 24.5 # in MtCO2/a from SMR for H2 production for NH3 from UNFCCC for 2015 for EU28
  petrochemical_process_emissions: 25.5 # in MtCO2/a for petrochemical and other from UNFCCC for 2015 for EU28
  HVC_primary_fraction: 1.0 #fraction of current non-ammonia basic chemicals produced via primary route
  hotmaps_locate_missing: false
  reference_year: 2015


costs:
  lifetime: 25 #default lifetime
  # From a Lion Hirth paper, also reflects average of Noothout et al 2016
  discountrate: 0.07
  # [EUR/USD] ECB: https://www.ecb.europa.eu/stats/exchange/eurofxref/html/eurofxref-graph-usd.en.html # noqa: E501
  USD2013_to_EUR2013: 0.7532

  # Marginal and capital costs can be overwritten
  # capital_cost:
  #   onwind: 500
  marginal_cost:
    solar: 0.01
    onwind: 0.015
    offwind: 0.015
    hydro: 0.
    H2: 0.
    battery: 0.

  emission_prices: # only used with the option Ep (emission prices)
    co2: 0.

  lines:
    length_factor: 1.25 #to estimate offwind connection costs


solving:
  #tmpdir: "path/to/tmp"
  options:
    formulation: kirchhoff
    clip_p_max_pu: 1.e-2
    load_shedding: false
    noisy_costs: true
    skip_iterations: true
    track_iterations: false
    min_iterations: 4
    max_iterations: 6

  solver:
    name: gurobi
    threads: 4
    method: 2 # barrier
    crossover: 0
    BarConvTol: 1.e-6
    Seed: 123
    AggFill: 0
    PreDual: 0
    GURO_PAR_BARDENSETHRESH: 200
    #FeasibilityTol: 1.e-6

    #name: cplex
    #threads: 4
    #lpmethod: 4 # barrier
    #solutiontype: 2 # non basic solution, ie no crossover
    #barrier_convergetol: 1.e-5
    #feasopt_tolerance: 1.e-6
  mem: 30000 #memory in MB; 20 GB enough for 50+B+I+H2; 100 GB for 181+B+I+H2


plotting:
  map:
    boundaries: [-11, 30, 34, 71]
    color_geomap:
      ocean: white
      land: whitesmoke
  costs_max: 1000
  costs_threshold: 1
  energy_max: 20000
  energy_min: -20000
  energy_threshold: 50
  vre_techs:
    - onwind
    - offwind-ac
    - offwind-dc
    - solar
    - ror
  renewable_storage_techs:
    - PHS
    - hydro
  conv_techs:
    - OCGT
    - CCGT
    - Nuclear
    - Coal
  storage_techs:
    - hydro+PHS
    - battery
    - H2
  load_carriers:
    - AC load
  AC_carriers:
    - AC line
    - AC transformer
  link_carriers:
    - DC line
    - Converter AC-DC
  heat_links:
    - heat pump
    - resistive heater
    - CHP heat
    - CHP electric
    - gas boiler
    - central heat pump
    - central resistive heater
    - central CHP heat
    - central CHP electric
    - central gas boiler
  heat_generators:
    - gas boiler
    - central gas boiler
    - solar thermal collector
    - central solar thermal collector
  tech_colors:
    onwind: "#235ebc"
    onshore wind: "#235ebc"
    offwind: "#6895dd"
    offshore wind: "#6895dd"
    offwind-ac: "#6895dd"
    offshore wind (AC): "#6895dd"
    offwind-dc: "#74c6f2"
    offshore wind (DC): "#74c6f2"
    wave: '#004444'
    hydro: '#3B5323'
    hydro reservoir: '#3B5323'
    ror: '#78AB46'
    run of river: '#78AB46'
    hydroelectricity: '#006400'
    solar: "#f9d002"
    solar PV: "#f9d002"
    solar thermal: coral
    solar rooftop: '#ffef60'
    OCGT: wheat
    OCGT marginal: sandybrown
    OCGT-heat: '#ee8340'
    gas boiler: '#ee8340'
    gas boilers: '#ee8340'
    gas boiler marginal: '#ee8340'
    gas-to-power/heat: '#ee8340'
    gas: brown
    natural gas: brown
    SMR: '#4F4F2F'
    oil: '#B5A642'
    oil boiler: '#B5A677'
    lines: k
    transmission lines: k
    H2: m
    hydrogen storage: m
    battery: slategray
    battery storage: slategray
    home battery: '#614700'
    home battery storage: '#614700'
    Nuclear: r
    Nuclear marginal: r
    nuclear: r
    uranium: r
    Coal: k
    coal: k
    Coal marginal: k
    Lignite: grey
    lignite: grey
    Lignite marginal: grey
    CCGT: '#ee8340'
    CCGT marginal: '#ee8340'
    heat pumps: '#76EE00'
    heat pump: '#76EE00'
    air heat pump: '#76EE00'
    ground heat pump: '#40AA00'
    power-to-heat: '#40AA00'
    resistive heater: pink
    Sabatier: '#FF1493'
    methanation: '#FF1493'
    power-to-gas: '#FF1493'
    power-to-liquid: '#FFAAE9'
    helmeth: '#7D0552'
    DAC: '#E74C3C'
    co2 stored: '#123456'
    CO2 sequestration: '#123456'
    CC: k
    co2: '#123456'
    co2 vent: '#654321'
    solid biomass for industry co2 from atmosphere: '#654321'
    solid biomass for industry co2 to stored: '#654321'
    gas for industry co2 to atmosphere: '#654321'
    gas for industry co2 to stored: '#654321'
    Fischer-Tropsch: '#44DD33'
    kerosene for aviation: '#44BB11'
    naphtha for industry: '#44FF55'
    land transport oil: '#44DD33'
    water tanks: '#BBBBBB'
    hot water storage: '#BBBBBB'
    hot water charging: '#BBBBBB'
    hot water discharging: '#999999'
    CHP: r
    CHP heat: r
    CHP electric: r
    PHS: g
    Ambient: k
    Electric load: b
    Heat load: r
    heat: darkred
    rural heat: '#880000'
    central heat: '#b22222'
    decentral heat: '#800000'
    low-temperature heat for industry: '#991111'
    process heat: '#FF3333'
    heat demand: darkred
    electric demand: k
    Li ion: grey
    district heating: '#CC4E5C'
    retrofitting: purple
    building retrofitting: purple
    BEV charger: grey
    V2G: grey
    land transport EV: grey
    electricity: k
    gas for industry: '#333333'
    solid biomass for industry: '#555555'
    industry electricity: '#222222'
    industry new electricity: '#222222'
    process emissions to stored: '#444444'
    process emissions to atmosphere: '#888888'
    process emissions: '#222222'
    oil emissions: '#666666'
    land transport oil emissions: '#666666'
    land transport fuel cell: '#AAAAAA'
    biogas: '#800000'
    solid biomass: '#DAA520'
    today: '#D2691E'
    shipping: '#6495ED'
    shipping oil: "#6495ED"
    shipping oil emissions: "#6495ED"
    electricity distribution grid: '#333333'
    H2 for industry: "#222222"
    H2 for shipping: "#6495ED"<|MERGE_RESOLUTION|>--- conflicted
+++ resolved
@@ -181,10 +181,7 @@
   transport_fuel_cell_efficiency: 0.5
   transport_internal_combustion_efficiency: 0.3
   shipping_average_efficiency: 0.4 #For conversion of fuel oil to propulsion in 2011
-<<<<<<< HEAD
-=======
   shipping_hydrogen_liquefaction: true # whether to consider liquefaction costs for shipping H2 demands
->>>>>>> 87596dd0
   shipping_hydrogen_share: # 1 means all hydrogen FC
     2020: 0
     2025: 0
