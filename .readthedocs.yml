--- conflicted
+++ resolved
@@ -4,13 +4,11 @@
 
 version: 2
 
-<<<<<<< HEAD
 python:
   version: 3.7
   install:
     - requirements: doc/requirements.txt
   system_packages: true
-=======
-conda:
-    environment: envs/environment.docs.yaml
->>>>>>> e2c3118f
+
+# conda:
+#     environment: envs/environment.docs.yaml