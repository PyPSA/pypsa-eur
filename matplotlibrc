# SPDX-FileCopyrightText: Contributors to PyPSA-Eur <https://github.com/pypsa/pypsa-eur>
#
# SPDX-License-Identifier: CC0-1.0
font.family: sans-serif
<<<<<<< HEAD
font.sans-serif: DejaVu Sans
=======
>>>>>>> e5b41f3d
image.cmap: viridis
figure.autolayout : True<|MERGE_RESOLUTION|>--- conflicted
+++ resolved
@@ -2,9 +2,5 @@
 #
 # SPDX-License-Identifier: CC0-1.0
 font.family: sans-serif
-<<<<<<< HEAD
-font.sans-serif: DejaVu Sans
-=======
->>>>>>> e5b41f3d
 image.cmap: viridis
 figure.autolayout : True