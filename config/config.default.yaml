# SPDX-FileCopyrightText: : 2017-2024 The PyPSA-Eur Authors
#
# SPDX-License-Identifier: CC0-1.0

# docs in https://pypsa-eur.readthedocs.io/en/latest/configuration.html#top-level-configuration
version: 0.13.0
tutorial: false

logging:
  level: INFO
  format: '%(levelname)s:%(name)s:%(message)s'

private:
  keys:
    entsoe_api:

remote:
  ssh: ""
  path: ""

# docs in https://pypsa-eur.readthedocs.io/en/latest/configuration.html#run
run:
  prefix: ""
  name: ""
  scenarios:
    enable: false
    file: config/scenarios.yaml
  disable_progressbar: false
  shared_resources:
    policy: false
    exclude: []
  shared_cutouts: true

# docs in https://pypsa-eur.readthedocs.io/en/latest/configuration.html#foresight
foresight: overnight

# docs in https://pypsa-eur.readthedocs.io/en/latest/configuration.html#scenario
# Wildcard docs in https://pypsa-eur.readthedocs.io/en/latest/wildcards.html
scenario:
  simpl:
  - ''
  ll:
  - vopt
  clusters:
  - 39
  - 128
  - 256
  opts:
  - ''
  sector_opts:
  - ''
  planning_horizons:
  # - 2020
  # - 2030
  # - 2040
  - 2050

# docs in https://pypsa-eur.readthedocs.io/en/latest/configuration.html#countries
countries: ['AL', 'AT', 'BA', 'BE', 'BG', 'CH', 'CZ', 'DE', 'DK', 'EE', 'ES', 'FI', 'FR', 'GB', 'GR', 'HR', 'HU', 'IE', 'IT', 'LT', 'LU', 'LV', 'ME', 'MK', 'NL', 'NO', 'PL', 'PT', 'RO', 'RS', 'SE', 'SI', 'SK', 'XK']

# docs in https://pypsa-eur.readthedocs.io/en/latest/configuration.html#snapshots
snapshots:
  start: "2013-01-01"
  end: "2014-01-01"
  inclusive: 'left'

# docs in https://pypsa-eur.readthedocs.io/en/latest/configuration.html#enable
enable:
  retrieve: auto
  retrieve_databundle: true
  retrieve_cost_data: true
  build_cutout: false
  retrieve_cutout: true
  custom_busmap: false
  drop_leap_day: true

# docs in https://pypsa-eur.readthedocs.io/en/latest/configuration.html#co2-budget
co2_budget:
  2020: 0.701
  2025: 0.524
  2030: 0.297
  2035: 0.150
  2040: 0.071
  2045: 0.032
  2050: 0.000

# docs in https://pypsa-eur.readthedocs.io/en/latest/configuration.html#electricity
electricity:
  voltages: [200., 220., 300., 380., 500., 750.]
  base_network: osm-prebuilt
  osm-prebuilt-version: 0.4
  gaslimit_enable: false
  gaslimit: false
  co2limit_enable: false
  co2limit: 7.75e+7
  co2base: 1.487e+9

  operational_reserve:
    activate: false
    epsilon_load: 0.02
    epsilon_vres: 0.02
    contingency: 4000

  max_hours:
    battery: 6
    H2: 168

  extendable_carriers:
    Generator: [solar, solar-hsat, onwind, offwind-ac, offwind-dc, offwind-float, OCGT, CCGT]
    StorageUnit: [] # battery, H2
    Store: [battery, H2]
    Link: [] # H2 pipeline

  powerplants_filter: (DateOut >= 2023 or DateOut != DateOut) and not (Country == 'Germany' and Fueltype == 'Nuclear')
  custom_powerplants: false
  everywhere_powerplants: []

  conventional_carriers: [nuclear, oil, OCGT, CCGT, coal, lignite, geothermal, biomass]
  renewable_carriers: [solar, solar-hsat, onwind, offwind-ac, offwind-dc, offwind-float, hydro]

  estimate_renewable_capacities:
    enable: true
    from_opsd: true
    year: 2020
    expansion_limit: false
    technology_mapping:
      Offshore: [offwind-ac, offwind-dc, offwind-float]
      Onshore: [onwind]
      PV: [solar]

  autarky:
    enable: false
    by_country: false

# docs in https://pypsa-eur.readthedocs.io/en/latest/configuration.html#atlite
atlite:
  default_cutout: europe-2013-sarah3-era5
  nprocesses: 4
  show_progress: false
  cutouts:
    # use 'base' to determine geographical bounds and time span from config
    # base:
      # module: era5
    europe-2013-sarah3-era5:
      module: [sarah, era5] # in priority order
      x: [-12., 42.]
      y: [33., 72.]
      dx: 0.3
      dy: 0.3
      time: ['2013', '2013']

# docs in https://pypsa-eur.readthedocs.io/en/latest/configuration.html#renewable
renewable:
  onwind:
    cutout: europe-2013-sarah3-era5
    resource:
      method: wind
      turbine: Vestas_V112_3MW
      smooth: false
      add_cutout_windspeed: true
    capacity_per_sqkm: 3
    # correction_factor: 0.93
    corine:
      grid_codes: [12, 13, 14, 15, 16, 17, 18, 19, 20, 21, 22, 23, 24, 25, 26, 27, 28, 29, 31, 32]
      distance: 1000
      distance_grid_codes: [1, 2, 3, 4, 5, 6]
    luisa: false
      # grid_codes: [1111, 1121, 1122, 1123, 1130, 1210, 1221, 1222, 1230, 1241, 1242]
      # distance: 1000
      # distance_grid_codes: [1111, 1121, 1122, 1123, 1130, 1210, 1221, 1222, 1230, 1241, 1242]
    natura: true
    excluder_resolution: 100
    clip_p_max_pu: 1.e-2
  offwind-ac:
    cutout: europe-2013-sarah3-era5
    resource:
      method: wind
      turbine: NREL_ReferenceTurbine_2020ATB_5.5MW
      smooth: false
      add_cutout_windspeed: true
    capacity_per_sqkm: 2
    correction_factor: 0.8855
    corine: [44, 255]
    luisa: false # [0, 5230]
    natura: true
    ship_threshold: 400
    max_depth: 60
    max_shore_distance: 30000
    excluder_resolution: 200
    clip_p_max_pu: 1.e-2
  offwind-dc:
    cutout: europe-2013-sarah3-era5
    resource:
      method: wind
      turbine: NREL_ReferenceTurbine_2020ATB_5.5MW
      smooth: false
      add_cutout_windspeed: true
    capacity_per_sqkm: 2
    correction_factor: 0.8855
    corine: [44, 255]
    luisa: false # [0, 5230]
    natura: true
    ship_threshold: 400
    max_depth: 60
    min_shore_distance: 30000
    excluder_resolution: 200
    clip_p_max_pu: 1.e-2
  offwind-float:
    cutout: europe-2013-sarah3-era5
    resource:
      method: wind
      turbine: NREL_ReferenceTurbine_5MW_offshore
      smooth: false
      add_cutout_windspeed: true
    # ScholzPhd Tab 4.3.1: 10MW/km^2
    capacity_per_sqkm: 2
    correction_factor: 0.8855
    # proxy for wake losses
    # from 10.1016/j.energy.2018.08.153
    # until done more rigorously in #153
    corine: [44, 255]
    natura: true
    ship_threshold: 400
    excluder_resolution: 200
    min_depth: 60
    max_depth: 1000
    clip_p_max_pu: 1.e-2
  solar:
    cutout: europe-2013-sarah3-era5
    resource:
      method: pv
      panel: CSi
      orientation:
        slope: 35.
        azimuth: 180.
    capacity_per_sqkm: 5.1
    # correction_factor: 0.854337
    corine: [1, 2, 3, 4, 5, 6, 7, 8, 9, 10, 11, 12, 13, 14, 15, 16, 17, 18, 19, 20, 26, 31, 32]
    luisa: false # [1111, 1121, 1122, 1123, 1130, 1210, 1221, 1222, 1230, 1241, 1242, 1310, 1320, 1330, 1410, 1421, 1422, 2110, 2120, 2130, 2210, 2220, 2230, 2310, 2410, 2420, 3210, 3320, 3330]
    natura: true
    excluder_resolution: 100
    clip_p_max_pu: 1.e-2
  solar-hsat:
    cutout: europe-2013-sarah3-era5
    resource:
      method: pv
      panel: CSi
      orientation:
        slope: 35.
        azimuth: 180.
      tracking: horizontal
    capacity_per_sqkm: 4.43 # 15% higher land usage acc. to NREL
    corine: [1, 2, 3, 4, 5, 6, 7, 8, 9, 10, 11, 12, 13, 14, 15, 16, 17, 18, 19, 20, 26, 31, 32]
    luisa: false # [1111, 1121, 1122, 1123, 1130, 1210, 1221, 1222, 1230, 1241, 1242, 1310, 1320, 1330, 1410, 1421, 1422, 2110, 2120, 2130, 2210, 2220, 2230, 2310, 2410, 2420, 3210, 3320, 3330]
    natura: true
    excluder_resolution: 100
    clip_p_max_pu: 1.e-2
  hydro:
    cutout: europe-2013-sarah3-era5
    carriers: [ror, PHS, hydro]
    PHS_max_hours: 6
    hydro_max_hours: "energy_capacity_totals_by_country" # one of energy_capacity_totals_by_country, estimate_by_large_installations or a float
    flatten_dispatch: false
    flatten_dispatch_buffer: 0.2
    clip_min_inflow: 1.0
    eia_norm_year: false
    eia_correct_by_capacity: false
    eia_approximate_missing: false

# docs in https://pypsa-eur.readthedocs.io/en/latest/configuration.html#conventional
conventional:
  unit_commitment: false
  dynamic_fuel_price: false
  nuclear:
    p_max_pu: "data/nuclear_p_max_pu.csv" # float of file name

# docs in https://pypsa-eur.readthedocs.io/en/latest/configuration.html#lines
lines:
  types:
    200.: "Al/St 240/40 2-bundle 200.0"
    220.: "Al/St 240/40 2-bundle 220.0"
    300.: "Al/St 240/40 3-bundle 300.0"
    380.: "Al/St 240/40 4-bundle 380.0"
    500.: "Al/St 240/40 4-bundle 380.0"
    750.: "Al/St 560/50 4-bundle 750.0"
  s_max_pu: 0.7
  s_nom_max: .inf
  max_extension: 20000 #MW
  length_factor: 1.25
  reconnect_crimea: true
  under_construction: 'keep' # 'zero': set capacity to zero, 'remove': remove, 'keep': with full capacity for lines in grid extract
  dynamic_line_rating:
    activate: false
    cutout: europe-2013-sarah3-era5
    correction_factor: 0.95
    max_voltage_difference: false
    max_line_rating: false

# docs in https://pypsa-eur.readthedocs.io/en/latest/configuration.html#links
links:
  p_max_pu: 1.0
  p_nom_max: .inf
  max_extension: 30000 #MW
  under_construction: 'keep' # 'zero': set capacity to zero, 'remove': remove, 'keep': with full capacity for lines in grid extract

# docs in https://pypsa-eur.readthedocs.io/en/latest/configuration.html#transmission_projects
transmission_projects:
  enable: true
  include:
    tyndp2020: true
    nep: true
    manual: true
  skip:
  - upgraded_lines
  - upgraded_links
  status:
  - under_construction
  - in_permitting
  - confirmed
    #- planned_not_yet_permitted
    #- under_consideration
  new_link_capacity: zero #keep or zero

# docs in https://pypsa-eur.readthedocs.io/en/latest/configuration.html#transformers
transformers:
  x: 0.1
  s_nom: 2000.
  type: ''

# docs-load in https://pypsa-eur.readthedocs.io/en/latest/configuration.html#load
load:
  interpolate_limit: 3
  time_shift_for_large_gaps: 1w
  manual_adjustments: true # false
  scaling_factor: 1.0
  fixed_year: false # false or year (e.g. 2013)
  supplement_synthetic: true

# docs
# TODO: PyPSA-Eur merge issue in prepare_sector_network.py
# regulate what components with which carriers are kept from PyPSA-Eur;
# some technologies are removed because they are implemented differently
# (e.g. battery or H2 storage) or have different year-dependent costs
# in PyPSA-Eur-Sec
pypsa_eur:
  Bus:
  - AC
  Link:
  - DC
  Generator:
  - onwind
  - offwind-ac
  - offwind-dc
  - offwind-float
  - solar-hsat
  - solar
  - ror
  - nuclear
  StorageUnit:
  - PHS
  - hydro
  Store: []

# docs in https://pypsa-eur.readthedocs.io/en/latest/configuration.html#energy
energy:
  energy_totals_year: 2019
  base_emissions_year: 1990
  emissions: CO2

# docs in https://pypsa-eur.readthedocs.io/en/latest/configuration.html#biomass
biomass:
  year: 2030
  scenario: ENS_Med
  classes:
    solid biomass:
    - Agricultural waste
    - Fuelwood residues
    - Secondary Forestry residues - woodchips
    - Sawdust
    - Residues from landscape care
    not included:
    - Sugar from sugar beet
    - Rape seed
    - "Sunflower, soya seed "
    - Bioethanol barley, wheat, grain maize, oats, other cereals and rye
    - Miscanthus, switchgrass, RCG
    - Willow
    - Poplar
    - FuelwoodRW
    - C&P_RW
    biogas:
    - Manure solid, liquid
    - Sludge
    municipal solid waste:
    - Municipal waste
  share_unsustainable_use_retained:
    2020: 1
    2025: 0.66
    2030: 0.33
    2035: 0
    2040: 0
    2045: 0
    2050: 0
  share_sustainable_potential_available:
    2020: 0
    2025: 0.33
    2030: 0.66
    2035: 1
    2040: 1
    2045: 1
    2050: 1


# docs in https://pypsa-eur.readthedocs.io/en/latest/configuration.html#solar-thermal
solar_thermal:
  clearsky_model: simple  # should be "simple" or "enhanced"?
  orientation:
    slope: 45.
    azimuth: 180.
  cutout: default

# docs in https://pypsa-eur.readthedocs.io/en/latest/configuration.html#existing-capacities
existing_capacities:
  grouping_years_power: [1920, 1950, 1955, 1960, 1965, 1970, 1975, 1980, 1985, 1990, 1995, 2000, 2005, 2010, 2015, 2020, 2025]
  grouping_years_heat: [1980, 1985, 1990, 1995, 2000, 2005, 2010, 2015, 2019] # heat grouping years >= baseyear will be ignored
  threshold_capacity: 10
  default_heating_lifetime: 20
  conventional_carriers:
  - lignite
  - coal
  - oil
  - uranium

# docs in https://pypsa-eur.readthedocs.io/en/latest/configuration.html#sector
sector:
  transport: true
  heating: true
  biomass: true
  industry: true
  shipping: true
  agriculture: true
  fossil_fuels: true
  district_heating:
    potential: 0.6
    progress:
      2020: 0.0
      2025: 0.15
      2030: 0.3
      2035: 0.45
      2040: 0.6
      2045: 0.8
      2050: 1.0
    district_heating_loss: 0.15
    supply_temperature_approximation:
      max_forward_temperature:
        FR: 110
        DK: 75
        DE: 109
        CZ: 130
        FI: 115
        PL: 130
        SE: 102
        IT: 90
      min_forward_temperature:
        DE: 82
      return_temperature:
        DE: 58
      lower_threshold_ambient_temperature: 0
      upper_threshold_ambient_temperature: 10
      rolling_window_ambient_temperature: 72
    heat_source_cooling: 6 #K
    heat_pump_cop_approximation:
      refrigerant: ammonia
      heat_exchanger_pinch_point_temperature_difference: 5 #K
      isentropic_compressor_efficiency: 0.8
      heat_loss: 0.0
  heat_pump_sources:
    urban central:
    - air
    urban decentral:
    - air
    rural:
    - air
    - ground
  cluster_heat_buses: true
  heat_demand_cutout: default
  bev_dsm_restriction_value: 0.75
  bev_dsm_restriction_time: 7
  transport_heating_deadband_upper: 20.
  transport_heating_deadband_lower: 15.
  ICE_lower_degree_factor: 0.375
  ICE_upper_degree_factor: 1.6
  EV_lower_degree_factor: 0.98
  EV_upper_degree_factor: 0.63
  bev_dsm: true
  bev_availability: 0.5
  bev_energy: 0.05
  bev_charge_efficiency: 0.9
  bev_charge_rate: 0.011
  bev_avail_max: 0.95
  bev_avail_mean: 0.8
  v2g: true
  land_transport_fuel_cell_share:
    2020: 0
    2025: 0
    2030: 0
    2035: 0
    2040: 0
    2045: 0
    2050: 0
  land_transport_electric_share:
    2020: 0
    2025: 0.15
    2030: 0.3
    2035: 0.45
    2040: 0.7
    2045: 0.85
    2050: 1
  land_transport_ice_share:
    2020: 1
    2025: 0.85
    2030: 0.7
    2035: 0.55
    2040: 0.3
    2045: 0.15
    2050: 0
  transport_electric_efficiency: 53.19 # 1 MWh_el = 53.19*100 km
  transport_fuel_cell_efficiency: 30.003 # 1 MWh_H2 = 30.003*100 km
  transport_ice_efficiency: 16.0712 # 1 MWh_oil = 16.0712 * 100 km
  agriculture_machinery_electric_share: 0
  agriculture_machinery_oil_share: 1
  agriculture_machinery_fuel_efficiency: 0.7
  agriculture_machinery_electric_efficiency: 0.3
  MWh_MeOH_per_MWh_H2: 0.8787
  MWh_MeOH_per_tCO2: 4.0321
  MWh_MeOH_per_MWh_e: 3.6907
  shipping_hydrogen_liquefaction: false
  shipping_hydrogen_share:
    2020: 0
    2025: 0
    2030: 0
    2035: 0
    2040: 0
    2045: 0
    2050: 0
  shipping_methanol_share:
    2020: 0
    2025: 0.15
    2030: 0.3
    2035: 0.5
    2040: 0.7
    2045: 0.85
    2050: 1
  shipping_oil_share:
    2020: 1
    2025: 0.85
    2030: 0.7
    2035: 0.5
    2040: 0.3
    2045: 0.15
    2050: 0
  shipping_methanol_efficiency: 0.46
  shipping_oil_efficiency: 0.40
  shipping_ammonia_efficiency: 0.40
  shipping_lng_efficiency: 0.44
  shipping_lh2_efficiency: 0.44
  shipping_endogenous:
    enable: false
    fuels:
    - oil
    - methanol
    - LH2
    - LNG
    - ammonia
  aviation_demand_factor: 1.
  land_transport_demand_factor: 1.
  HVC_demand_factor: 1.
  time_dep_hp_cop: true
  heat_pump_sink_T_individual_heating: 55.
  reduce_space_heat_exogenously: true
  reduce_space_heat_exogenously_factor:
    2020: 0.10  # this results in a space heat demand reduction of 10%
    2025: 0.09  # first heat demand increases compared to 2020 because of larger floor area per capita
    2030: 0.09
    2035: 0.11
    2040: 0.16
    2045: 0.21
    2050: 0.29
  retrofitting:
    retro_endogen: false
    cost_factor: 1.0
    interest_rate: 0.04
    annualise_cost: true
    tax_weighting: false
    construction_index: true
  tes: true
  tes_tau:
    decentral: 3
    central: 180
  boilers: true
  resistive_heaters: true
  oil_boilers: false
  biomass_boiler: true
  overdimension_heat_generators:
    decentral: 1.1  #to cover demand peaks bigger than data
    central: 1.0
  chp: true
  micro_chp: false
  solar_thermal: true
  solar_cf_correction: 0.788457  # =  >>> 1/1.2683
  marginal_cost_storage: 0. #1e-4
  methanation: true
  coal_cc: false
  dac: true
  co2_vent: false
  central_heat_vent: false
  allam_cycle_gas: false
  hydrogen_fuel_cell: true
  hydrogen_turbine: false
  SMR: true
  SMR_cc: true
<<<<<<< HEAD
  regional_methanol_demand: true
=======
>>>>>>> eed390a5
  regional_oil_demand: false
  regional_coal_demand: false
  methanol_reforming: true
  methanol_reforming_cc: false
  methanol_to_kerosene: true
  methanol_to_power:
    ccgt: true
    ccgt_cc: true
    ocgt: true
    allam: true
  regional_co2_sequestration_potential:
    enable: false
    attribute:
    - conservative estimate Mt
    - conservative estimate GAS Mt
    - conservative estimate OIL Mt
    - conservative estimate aquifer Mt
    include_onshore: false
    min_size: 3
    max_size: 25
    years_of_storage: 25
  co2_sequestration_potential:
    2020: 0
    2025: 0
    2030: 50
    2035: 100
    2040: 200
    2045: 200
    2050: 200
  co2_sequestration_cost: 10
  co2_sequestration_lifetime: 50
  co2_spatial: false
  co2network: false
  co2_network_cost_factor: 1
  cc_fraction: 0.9
  hydrogen_underground_storage: true
  hydrogen_underground_storage_locations:
    # - onshore  # more than 50 km from sea
  - nearshore    # within 50 km of sea
    # - offshore
<<<<<<< HEAD
  ammonia: true
=======
  methanol:
    regional_methanol_demand: false
    methanol_reforming: false
    methanol_reforming_cc: false
    methanol_to_kerosene: false
    methanol_to_olefins: false
    methanol_to_power:
      ccgt: false
      ccgt_cc: false
      ocgt: false
      allam: false
    biomass_to_methanol: false
    biomass_to_methanol_cc: false
  ammonia: false
>>>>>>> eed390a5
  min_part_load_fischer_tropsch: 0.5
  min_part_load_methanolisation: 0.3
  min_part_load_methanation: 0.3
  use_fischer_tropsch_waste_heat: 0.25
  use_haber_bosch_waste_heat: 0.25
  use_methanolisation_waste_heat: 0.25
  use_methanation_waste_heat: 0.25
  use_fuel_cell_waste_heat: 0.25
  use_electrolysis_waste_heat: 0.25
  electricity_transmission_grid: true
  electricity_distribution_grid: true
  electricity_grid_connection: true
  transmission_efficiency:
    DC:
      efficiency_static: 0.98
      efficiency_per_1000km: 0.977
    H2 pipeline:
      efficiency_per_1000km: 1 # 0.982
      compression_per_1000km: 0.018
    gas pipeline:
      efficiency_per_1000km: 1 #0.977
      compression_per_1000km: 0.01
    electricity distribution grid:
      efficiency_static: 0.97
  H2_network: true
  gas_network: false
  regional_gas_demand: false
  H2_retrofit: false
  H2_retrofit_capacity_per_CH4: 0.6
  gas_network_connectivity_upgrade: 1
  gas_distribution_grid: true
  gas_distribution_grid_cost_factor: 1.0
  biomass_spatial: false
  biomass_transport: false
  biogas_upgrading_cc: false
  conventional_generation:
    OCGT: gas
  biomass_to_liquid: false
  biomass_to_liquid_cc: false
<<<<<<< HEAD
  biomass_to_methanol: false
  biomass_to_methanol_cc: false
  biosng: false
  biosng_cc: false
  biomass_upgrading_cc: false
  electrobiofuels: false
  endogenous_steel: true # false
  endogenous_hvc: true # false
  relocation_steel: false
  flexibility_steel: false
  import:
    non_eu: true
    capacity_boost: 2 # p_nom_max generator
    limit: false # bool or number in TWh
    limit_sense: "=="
    options:
    - pipeline-h2: 1.0 # relative costs
    - shipping-lh2: 1.0
    - shipping-lch4: 1.0
    - shipping-lnh3: 1.0
    - shipping-ftfuel: 1.0
    - shipping-meoh: 1.0
    - hvdc-to-elec: 1.0
    - shipping-hbi: 1.0
    - shipping-steel: 1.0
    p_nom_max:
      pipeline-h2: .inf
    endogenous_hvdc_import:
      enable: false
      cost_factor: 1.0
      exporters:
      - CN-West
      - DZ
      - EG
      - KZ
      - LY
      - MA
      - SA
      - TN
      - TR
      - UA
      extra_connections:
      - MA-DZ
      - DZ-LY
      - DZ-TN
      - TN-LY
      - LY-EG
      - EG-SA
      xlinks:
        MA:
        # Plymouth
        - x: -4.14
          y: 50.39
          length: 3800
        # Cork
        - x: -8.52
          y: 51.92
          length: 4000
        # Brest
        - x: -4.49
          y: 48.43
          length: 3200
        # Vigo
        - x: -8.70
          y: 42.31
          length: 1800
        DZ:
        # Barcelona
        - x: 2.37
          y: 41.57
          length: 1300
        # Genoa
        - x: 8.93
          y: 44.41
          length: 1800
        # Marseille
        - x: 5.30
          y: 43.38
          length: 1400
        TN:
        # Genoa
        - x: 8.93
          y: 44.41
          length: 1500
        # Marseille
        - x: 5.30
          y: 43.38
          length: 1500
        LY:
        # Venice
        - x: 12.39
          y: 45.56
          length: 2500
        EG:
        # Venice
        - x: 12.39
          y: 45.56
          length: 2500
      efficiency_static: 0.98
      efficiency_per_1000km: 0.977 # p.u./km
      length_factor: 1.25
      distance_threshold: 0.05 # quantile
      p_nom_max: .inf # for HVDC links
      share_of_p_nom_max_available: 1. # for wind and solar generators
=======
  electrobiofuels: false
  biosng: false
  biosng_cc: false
  bioH2: false
  municipal_solid_waste: false
>>>>>>> eed390a5
  limit_max_growth:
    enable: false
    # allowing 30% larger than max historic growth
    factor: 1.3
    max_growth:  # unit GW
      onwind: 16 # onshore max grow so far 16 GW in Europe https://www.iea.org/reports/renewables-2020/wind
      solar: 28 # solar max grow so far 28 GW in Europe https://www.iea.org/reports/renewables-2020/solar-pv
      offwind-ac: 35 # offshore max grow so far 3.5 GW in Europe https://windeurope.org/about-wind/statistics/offshore/european-offshore-wind-industry-key-trends-statistics-2019/
      offwind-dc: 35
    max_relative_growth:
      onwind: 3
      solar: 3
      offwind-ac: 3
      offwind-dc: 3
  enhanced_geothermal:
    enable: false
    flexible: true
    max_hours: 240
    max_boost: 0.25
    var_cf: true
    sustainability_factor: 0.0025
  solid_biomass_import:
    enable: false
    price: 54 #EUR/MWh
    max_amount: 1390 # TWh
    upstream_emissions_factor: .1 #share of solid biomass CO2 emissions at full combustion


# docs in https://pypsa-eur.readthedocs.io/en/latest/configuration.html#industry
industry:
  St_primary_fraction:
    2020: 0.6
    2025: 0.55
    2030: 0.5
    2035: 0.45
    2040: 0.4
    2045: 0.35
    2050: 0.3
  DRI_fraction:
    2020: 0
    2025: 0
    2030: 0.05
    2035: 0.2
    2040: 0.4
    2045: 0.7
    2050: 1
  H2_DRI: 1.7
  elec_DRI: 0.322
  Al_primary_fraction:
    2020: 0.4
    2025: 0.375
    2030: 0.35
    2035: 0.325
    2040: 0.3
    2045: 0.25
    2050: 0.2
  MWh_NH3_per_tNH3: 5.166
  MWh_CH4_per_tNH3_SMR: 10.8
  MWh_elec_per_tNH3_SMR: 0.7
  MWh_H2_per_tNH3_electrolysis: 5.93
  MWh_elec_per_tNH3_electrolysis: 0.2473
  MWh_NH3_per_MWh_H2_cracker: 1.46 # https://github.com/euronion/trace/blob/44a5ff8401762edbef80eff9cfe5a47c8d3c8be4/data/efficiencies.csv
  NH3_process_emissions: 24.5
  petrochemical_process_emissions: 25.5
  #HVC primary/recycling based on values used in Neumann et al https://doi.org/10.1016/j.joule.2023.06.016, linearly interpolated between 2020 and 2050
  #2020 recycling rates based on Agora https://static.agora-energiewende.de/fileadmin/Projekte/2021/2021_02_EU_CEAP/A-EW_254_Mobilising-circular-economy_study_WEB.pdf
  #fractions refer to the total primary HVC production in 2020
  #assumes 6.7 Mtplastics produced from recycling in 2020
  steam_biomass_fraction: 1.0
  steam_hydrogen_fraction: 0
  steam_electricity_fraction: 0
  HVC_primary_fraction:
    2020: 1.0
    2025: 0.9
    2030: 0.8
    2035: 0.7
    2040: 0.6
    2045: 0.5
    2050: 0.4
  HVC_mechanical_recycling_fraction:
    2020: 0.12
    2025: 0.15
    2030: 0.18
    2035: 0.21
    2040: 0.24
    2045: 0.27
    2050: 0.30
  HVC_chemical_recycling_fraction:
    2020: 0.0
    2025: 0.0
    2030: 0.04
    2035: 0.08
    2040: 0.12
    2045: 0.16
    2050: 0.20
  HVC_environment_sequestration_fraction: 0.
  waste_to_energy: false
  waste_to_energy_cc: false
  sector_ratios_fraction_future:
    2020: 0.0
    2025: 0.1
    2030: 0.3
    2035: 0.5
    2040: 0.7
    2045: 0.9
    2050: 1.0
  basic_chemicals_without_NH3_production_today: 69. #Mt/a, = 86 Mtethylene-equiv - 17 MtNH3
  HVC_production_today: # DECHEMA report in Mt
    ethylene: 21.7
    propylene: 17
    BTX: 15.7
  MWh_elec_per_tHVC_mechanical_recycling: 0.547
  MWh_elec_per_tHVC_chemical_recycling: 6.9
  chlorine_production_today: 9.58
  MWh_elec_per_tCl: 3.6
  MWh_H2_per_tCl: -0.9372
  methanol_production_today: 1.5
  MWh_MeOH_per_tMeOH: 5.54
  MWh_elec_per_tMeOH: 0.167
  MWh_CH4_per_tMeOH: 10.25
  MWh_MeOH_per_tMeOH: 5.528
  hotmaps_locate_missing: false
  reference_year: 2019
  oil_refining_emissions: 0.013


# docs in https://pypsa-eur.readthedocs.io/en/latest/configuration.html#costs
costs:
  year: 2030
  version: v0.9.2
  social_discountrate: 0.02
  fill_values:
    FOM: 0
    VOM: 0
    efficiency: 1
    fuel: 0
    investment: 0
    lifetime: 25
    "CO2 intensity": 0
    "discount rate": 0.07
  # Marginal and capital costs, as well as investments can be overwritten
  # capital_cost:
  #   onwind: 500
  marginal_cost:
    solar: 0.01
    onwind: 0.015
    offwind: 0.015
    hydro: 0.
    H2: 0.
    electrolysis: 0.
    fuel cell: 0.
    battery: 0.
    battery inverter: 0.
  emission_prices:
    enable: false
    co2: 0.
    co2_monthly_prices: false

# docs in https://pypsa-eur.readthedocs.io/en/latest/configuration.html#clustering
clustering:
  focus_weights: false
  simplify_network:
    to_substations: false
    algorithm: kmeans # choose from: [hac, kmeans]
    feature: solar+onwind-time
    exclude_carriers: []
    remove_stubs: true
    remove_stubs_across_borders: true
  cluster_network:
    algorithm: kmeans
    feature: solar+onwind-time
    exclude_carriers: []
    consider_efficiency_classes: false
  aggregation_strategies:
    generators:
      committable: any
      ramp_limit_up: max
      ramp_limit_down: max
      overnight_cost: mean
      connection_overnight_cost: mean
    lines:
      overnight_cost: mean
    one_ports:
      overnight_cost: mean

  temporal:
    resolution_elec: false
    resolution_sector: false

# docs in https://pypsa-eur.readthedocs.io/en/latest/configuration.html#adjustments
adjustments:
  electricity: false
  sector:
    factor:
      Link:
        electricity distribution grid:
          capital_cost: 1.0
    absolute: false

# docs in https://pypsa-eur.readthedocs.io/en/latest/configuration.html#solving
solving:
  #tmpdir: "path/to/tmp"
  options:
    clip_p_max_pu: 1.e-2
    load_shedding: false
    curtailment_mode: false
    noisy_costs: true
    skip_iterations: true
    rolling_horizon: false
    seed: 123
    custom_extra_functionality: "../data/custom_extra_functionality.py"
    # io_api: "direct"  # Increases performance but only supported for the highs and gurobi solvers
    # options that go into the optimize function
    track_iterations: false
    min_iterations: 2
    max_iterations: 3
    transmission_losses: 2
    linearized_unit_commitment: true
    horizon: 365
    post_discretization:
      enable: false
      line_unit_size: 1700
      line_threshold: 0.3
      link_unit_size:
        DC: 2000
        H2 pipeline: 1200
        gas pipeline: 1500
      link_threshold:
        DC: 0.3
        H2 pipeline: 0.3
        gas pipeline: 0.3

  agg_p_nom_limits:
    agg_offwind: false
    include_existing: false
    file: data/agg_p_nom_minmax.csv

  constraints:
    CCL: false
    EQ: false
    BAU: false
    SAFE: false

  solver:
    name: gurobi
    options: gurobi-default

  solver_options:
    highs-default:
      # refer to https://ergo-code.github.io/HiGHS/dev/options/definitions/
      threads: 1
      solver: "ipm"
      run_crossover: "off"
      small_matrix_value: 1e-6
      large_matrix_value: 1e9
      primal_feasibility_tolerance: 1e-5
      dual_feasibility_tolerance: 1e-5
      ipm_optimality_tolerance: 1e-4
      parallel: "on"
      random_seed: 123
    gurobi-default:
      threads: 8
      method: 2 # barrier
      crossover: 0
      BarConvTol: 1.e-6
      Seed: 123
      AggFill: 0
      PreDual: 0
      GURO_PAR_BARDENSETHRESH: 200
    gurobi-numeric-focus:
      NumericFocus: 3       # Favour numeric stability over speed
      method: 2             # barrier
      crossover: 0          # do not use crossover
      BarHomogeneous: 1     # Use homogeneous barrier if standard does not converge
      BarConvTol: 1.e-5
      FeasibilityTol: 1.e-4
      OptimalityTol: 1.e-4
      ObjScale: -0.5
      threads: 8
      Seed: 123
    gurobi-fallback:        # Use gurobi defaults
      crossover: 0
      method: 2             # barrier
      BarHomogeneous: 1     # Use homogeneous barrier if standard does not converge
      BarConvTol: 1.e-5
      FeasibilityTol: 1.e-5
      OptimalityTol: 1.e-5
      Seed: 123
      threads: 8
    cplex-default:
      threads: 4
      lpmethod: 4 # barrier
      solutiontype: 2 # non basic solution, ie no crossover
      barrier.convergetol: 1.e-5
      feasopt.tolerance: 1.e-6
    copt-default:
      Threads: 8
      LpMethod: 2
      Crossover: 0
      RelGap: 1.e-6
      Dualize: 0
    copt-gpu:
      LpMethod: 6
      GPUMode: 1
      PDLPTol: 1.e-5
      Crossover: 0
    cbc-default: {} # Used in CI
    glpk-default: {} # Used in CI

  mem_mb: 30000 #memory in MB; 20 GB enough for 50+B+I+H2; 100 GB for 181+B+I+H2
  runtime: 6h #runtime in humanfriendly style https://humanfriendly.readthedocs.io/en/latest/


# docs in https://pypsa-eur.readthedocs.io/en/latest/configuration.html#plotting
plotting:
  map:
    boundaries: [-11, 30, 34, 71]
    color_geomap:
      ocean: white
      land: white
  projection:
    name: "EqualEarth"
    # See https://scitools.org.uk/cartopy/docs/latest/reference/projections.html for alternatives, for example:
    # name: "LambertConformal"
    # central_longitude: 10.
    # central_latitude: 50.
    # standard_parallels: [35, 65]
  eu_node_location:
    x: -5.5
    y: 46.
  costs_max: 1000
  costs_threshold: 1
  energy_max: 20000
  energy_min: -20000
  energy_threshold: 50.
  countries:
  - all
  carriers:
  - electricity
  - heat
  carrier_groups:
    electricity: [AC, low_voltage]

  nice_names:
    OCGT: "Open-Cycle Gas"
    CCGT: "Combined-Cycle Gas"
    offwind-ac: "Offshore Wind (AC)"
    offwind-dc: "Offshore Wind (DC)"
    offwind-float: "Offshore Wind (Floating)"
    onwind: "Onshore Wind"
    solar: "Solar"
    PHS: "Pumped Hydro Storage"
    hydro: "Reservoir & Dam"
    battery: "Battery Storage"
    H2: "Hydrogen Storage"
    lines: "Transmission Lines"
    ror: "Run of River"
    load: "Load Shedding"
    ac: "AC"
    dc: "DC"

  tech_colors:
    # wind
    onwind: "#235ebc"
    onshore wind: "#235ebc"
    offwind: "#6895dd"
    offshore wind: "#6895dd"
    offwind-ac: "#6895dd"
    offshore wind (AC): "#6895dd"
    offshore wind ac: "#6895dd"
    offwind-dc: "#74c6f2"
    offshore wind (DC): "#74c6f2"
    offshore wind dc: "#74c6f2"
    offwind-float: "#b5e2fa"
    offshore wind (Float): "#b5e2fa"
    offshore wind float: "#b5e2fa"
    # water
    hydro: '#298c81'
    hydro reservoir: '#298c81'
    ror: '#3dbfb0'
    run of river: '#3dbfb0'
    hydroelectricity: '#298c81'
    PHS: '#51dbcc'
    hydro+PHS: "#08ad97"
    # solar
    solar: "#f9d002"
    solar PV: "#f9d002"
    solar-hsat: "#fdb915"
    solar thermal: '#ffbf2b'
    residential rural solar thermal: '#f1c069'
    services rural solar thermal: '#eabf61'
    rural solar thermal: '#eabf61'
    residential urban decentral solar thermal: '#e5bc5a'
    services urban decentral solar thermal: '#dfb953'
    urban decentral solar thermal: '#dfb953'
    urban central solar thermal: '#d7b24c'
    solar rooftop: '#ffea80'
    # gas
    OCGT: '#e0986c'
    OCGT marginal: '#e0986c'
    OCGT-heat: '#e0986c'
    gas boiler: '#db6a25'
    gas boilers: '#db6a25'
    gas boiler marginal: '#db6a25'
    residential rural gas boiler: '#d4722e'
    residential urban decentral gas boiler: '#cb7a36'
    services rural gas boiler: '#c4813f'
    services urban decentral gas boiler: '#ba8947'
    rural gas boiler: '#c4813f'
    urban decentral gas boiler: '#ba8947'
    urban central gas boiler: '#b0904f'
    gas: '#e05b09'
    fossil gas: '#e05b09'
    natural gas: '#e05b09'
    biogas to gas: '#e36311'
    biogas to gas CC: '#e0986c'
    electrobiofuels: '#b0b87b'
    CCGT: '#a85522'
    CCGT marginal: '#a85522'
    allam gas: '#B98F76'
    allam methanol: '#B98F76'
    CCGT methanol: '#B98F76'
    CCGT methanol CC: '#B98F76'
    OCGT methanol: '#B98F76'
    gas for industry co2 to atmosphere: '#692e0a'
    gas for industry co2 to stored: '#8a3400'
    gas for industry: '#853403'
    gas for industry CC: '#692e0a'
    gas pipeline: '#ebbca0'
    gas pipeline new: '#a87c62'
    # oil
    oil: '#c9c9c9'
    oil primary: '#d2d2d2'
    oil refining: '#a6a6a6'
    imported oil: '#a3a3a3'
    oil boiler: '#adadad'
    residential rural oil boiler: '#a9a9a9'
    services rural oil boiler: '#a5a5a5'
    rural oil boiler: '#a5a5a5'
    residential urban decentral oil boiler: '#a1a1a1'
    urban decentral oil boiler: '#a1a1a1'
    urban central oil boiler: '#9d9d9d'
    services urban decentral oil boiler: '#999999'
    agriculture machinery oil: '#949494'
    shipping oil: "#808080"
    land transport oil: '#afafaf'
    # nuclear
    Nuclear: '#ff8c00'
    Nuclear marginal: '#ff8c00'
    nuclear: '#ff8c00'
    uranium: '#ff8c00'
    # coal
    Coal: '#545454'
    coal: '#545454'
    Coal marginal: '#545454'
    coal for industry: '#343434'
    solid: '#545454'
    Lignite: '#826837'
    lignite: '#826837'
    Lignite marginal: '#826837'
    # biomass
    biogas: '#e3d37d'
    biomass: '#baa741'
    solid biomass: '#baa741'
    municipal solid waste: '#91ba41'
    solid biomass import: '#d5ca8d'
    solid biomass transport: '#baa741'
    solid biomass for industry: '#7a6d26'
    solid biomass for industry CC: '#47411c'
    solid biomass for industry co2 from atmosphere: '#736412'
    solid biomass for industry co2 to stored: '#47411c'
    urban central solid biomass CHP: '#9d9042'
    solid biomass OP: '#9d9042'
    urban central solid biomass CHP CC: '#6c5d28'
    biomass boiler: '#8A9A5B'
    residential rural biomass boiler: '#a1a066'
    residential urban decentral biomass boiler: '#b0b87b'
    services rural biomass boiler: '#c6cf98'
    services urban decentral biomass boiler: '#dde5b5'
    rural biomass boiler: '#a1a066'
    urban decentral biomass boiler: '#b0b87b'
    biomass to liquid: '#32CD32'
<<<<<<< HEAD
    biomass to liquid CC: '#32CDaa'
    BioSNG: '#123456'
    BioSNG CC: '#123456'
=======
    unsustainable solid biomass: '#998622'
    unsustainable bioliquids: '#32CD32'
    electrobiofuels: 'red'
    BioSNG: '#123456'
    solid biomass to hydrogen: '#654321'
>>>>>>> eed390a5
    # power transmission
    lines: '#6c9459'
    transmission lines: '#6c9459'
    electricity distribution grid: '#97ad8c'
    low voltage: '#97ad8c'
    # electricity demand
    Electric load: '#110d63'
    electric demand: '#110d63'
    electricity: '#110d63'
    industry electricity: '#2d2a66'
    industry new electricity: '#2d2a66'
    agriculture electricity: '#494778'
    # battery + EVs
    battery: '#ace37f'
    battery storage: '#ace37f'
    battery charger: '#88a75b'
    battery discharger: '#5d4e29'
    home battery: '#80c944'
    home battery storage: '#80c944'
    home battery charger: '#5e8032'
    home battery discharger: '#3c5221'
    BEV charger: '#baf238'
    V2G: '#e5ffa8'
    land transport EV: '#baf238'
    land transport demand: '#38baf2'
    EV battery: '#baf238'
    # hot water storage
    water tanks: '#e69487'
    residential rural water tanks: '#f7b7a3'
    services rural water tanks: '#f3afa3'
    rural water tanks: '#f3afa3'
    residential urban decentral water tanks: '#f2b2a3'
    services urban decentral water tanks: '#f1b4a4'
    urban decentral water tanks: '#f1b4a4'
    urban central water tanks: '#e9977d'
    hot water storage: '#e69487'
    hot water charging: '#e8998b'
    urban central water tanks charger: '#b57a67'
    residential rural water tanks charger: '#b4887c'
    residential urban decentral water tanks charger: '#b39995'
    services rural water tanks charger: '#b3abb0'
    services urban decentral water tanks charger: '#b3becc'
    rural water tanks charger: '#b3abb0'
    urban decentral water tanks charger: '#b3becc'
    hot water discharging: '#e99c8e'
    urban central water tanks discharger: '#b9816e'
    residential rural water tanks discharger: '#ba9685'
    residential urban decentral water tanks discharger: '#baac9e'
    services rural water tanks discharger: '#bbc2b8'
    services urban decentral water tanks discharger: '#bdd8d3'
    rural water tanks discharger: '#bbc2b8'
    urban decentral water tanks discharger: '#bdd8d3'
    # heat demand
    Heat load: '#cc1f1f'
    heat: '#cc1f1f'
    heat vent: '#aa3344'
    heat demand: '#cc1f1f'
    rural heat: '#ff5c5c'
    residential rural heat: '#ff7c7c'
    services rural heat: '#ff9c9c'
    central heat: '#cc1f1f'
    urban central heat: '#d15959'
    urban central heat vent: '#a74747'
    decentral heat: '#750606'
    residential urban decentral heat: '#a33c3c'
    services urban decentral heat: '#cc1f1f'
    urban decentral heat: '#cc1f1f'
    low-temperature heat for industry: '#8f2727'
    process heat: '#ff0000'
    agriculture heat: '#d9a5a5'
    # heat supply
    heat pumps: '#2fb537'
    heat pump: '#2fb537'
    air heat pump: '#36eb41'
    residential urban decentral air heat pump: '#48f74f'
    services urban decentral air heat pump: '#5af95d'
    urban decentral air heat pump: '#5af95d'
    services rural air heat pump: '#5af95d'
    urban central air heat pump: '#6cfb6b'
    ground heat pump: '#2fb537'
    residential rural ground heat pump: '#48f74f'
    residential rural air heat pump: '#48f74f'
    services rural ground heat pump: '#5af95d'
    rural ground heat pump: '#5af95d'
    Ambient: '#98eb9d'
    CHP: '#8a5751'
    urban central gas CHP: '#8d5e56'
    urban central lignite CHP: '#8d5e56'
    urban central coal CHP: '#8d5e56'
    CHP CC: '#634643'
    urban central gas CHP CC: '#6e4e4c'
    CHP heat: '#8a5751'
    CHP electric: '#8a5751'
    district heating: '#e8beac'
    resistive heater: '#d8f9b8'
    residential rural resistive heater: '#bef5b5'
    residential urban decentral resistive heater: '#b2f1a9'
    services rural resistive heater: '#a5ed9d'
    rural resistive heater: '#a5ed9d'
    services urban decentral resistive heater: '#98e991'
    urban decentral resistive heater: '#98e991'
    urban central resistive heater: '#8cdf85'
    retrofitting: '#8487e8'
    building retrofitting: '#8487e8'
    # hydrogen
    H2 for industry: "#f073da"
    H2 for shipping: "#ebaee0"
    H2: '#bf13a0'
    hydrogen: '#bf13a0'
    retrofitted H2 boiler: '#e5a0d9'
    SMR: '#870c71'
    SMR CC: '#4f1745'
    H2 liquefaction: '#d647bd'
    hydrogen storage: '#bf13a0'
    H2 Store: '#bf13a0'
    H2 storage: '#bf13a0'
    land transport fuel cell: '#6b3161'
    H2 pipeline: '#f081dc'
    H2 pipeline retrofitted: '#ba99b5'
    H2 Fuel Cell: '#c251ae'
    H2 fuel cell: '#c251ae'
    H2 turbine: '#991f83'
    H2 Electrolysis: '#ff29d9'
    H2 electrolysis: '#ff29d9'
    # ammonia
    NH3: '#46caf0'
    ammonia: '#46caf0'
    ammonia store: '#00ace0'
    ammonia cracker: '#87d0e6'
    Haber-Bosch: '#076987'
    # syngas
    Sabatier: '#9850ad'
    methanation: '#c44ce6'
    methane: '#c44ce6'
    # synfuels
    Fischer-Tropsch: '#25c49a'
    liquid: '#25c49a'
    kerosene for aviation: '#a1ffe6'
    naphtha for industry: '#57ebc4'
    methanol-to-kerosene: '#C98468'
    methanol-to-olefins/aromatics: '#FFA07A'
    Methanol steam reforming: '#FFBF00'
    Methanol steam reforming CC: '#A2EA8A'
    methanolisation: '#00FFBF'
    biomass-to-methanol: '#EAD28A'
    biomass-to-methanol CC: '#EADBAD'
    allam methanol: '#B98F76'
    CCGT methanol: '#B98F76'
    CCGT methanol CC: '#B98F76'
    OCGT methanol: '#B98F76'
    methanol: '#FF7B00'
    methanol transport: '#FF7B00'
    shipping methanol: '#468c8b'
    industry methanol: '#468c8b'
    # co2
    CC: '#f29dae'
    CCS: '#f29dae'
    CO2 sequestration: '#f29dae'
    DAC: '#ff5270'
    co2 stored: '#f2385a'
    co2 sequestered: '#f2682f'
    co2: '#f29dae'
    co2 vent: '#ffd4dc'
    CO2 pipeline: '#f5627f'
    # emissions
    process emissions CC: '#000000'
    process emissions: '#222222'
    process emissions to stored: '#444444'
    process emissions to atmosphere: '#888888'
    oil emissions: '#aaaaaa'
    shipping oil emissions: "#555555"
    shipping methanol emissions: '#666666'
    land transport oil emissions: '#777777'
    agriculture machinery oil emissions: '#333333'
    # other
    shipping: '#03a2ff'
    power-to-heat: '#2fb537'
    power-to-gas: '#c44ce6'
    power-to-H2: '#ff29d9'
    power-to-liquid: '#25c49a'
    gas-to-power/heat: '#ee8340'
    waste: '#e3d37d'
    other: '#000000'
    geothermal: '#ba91b1'
    geothermal heat: '#ba91b1'
    geothermal district heat: '#d19D00'
    geothermal organic rankine cycle: '#ffbf00'
    AC: "#70af1d"
    AC-AC: "#70af1d"
    AC line: "#70af1d"
    links: "#8a1caf"
    HVDC links: "#8a1caf"
    DC: "#8a1caf"
    DC-DC: "#8a1caf"
    DC link: "#8a1caf"
    import pipeline-h2: '#db8ccd'
    import shipping-lh2: '#d9b8d3'
    import shipping-lch4: '#f7a572'
    import shipping-lnh3: '#87d0e6'
    import shipping-ftfuel: '#95decb'
    import shipping-meoh: '#b7dbdb'
    import shipping-hbi: '#b1bbc9'
    import shipping-steel: '#94a4be'
    import hvdc-to-elec: '#91856a'
    external H2: '#f7cdf0'
    external H2 Turbine: '#991f83'
    external H2 Electrolysis: '#991f83'
    external battery discharger: '#dff7cb'
    external battery charger: '#dff7cb'
    external battery: '#dff7cb'
    external offwind: '#d0e8f5'
    external onwind: '#accbfc'
    external solar: '#fcf1c7'
    external solar-utility: '#fcf1c7'
    external HVDC: "#8a1caf"
    steel: '#b1bbc9'
    DRI + Electric arc: '#b1bbc9'
    shipping ammonia: '#46caf0'
    Methanol steam reforming CC: '#468c8b'
    biomass to methanol CC: '#468c8b'
    biomass to methanol: '#468c8b'
    Methanol steam reforming: '#468c8b'
    shipping LNG: '#e0986c'
    industry methanol: '#468c8b'
    industry methanol emissions: '#468c8b'
    HVC: '#012345'
    methanol-to-olefins/aromatics: '#012345'
    methanol-to-kerosene: '#012345'
    electric steam cracker: '#012345'
    load: "#dd2e23"
    waste CHP: '#e3d37d'
    waste CHP CC: '#e3d3ff'
    HVC to air: 'k'<|MERGE_RESOLUTION|>--- conflicted
+++ resolved
@@ -619,20 +619,8 @@
   hydrogen_turbine: false
   SMR: true
   SMR_cc: true
-<<<<<<< HEAD
-  regional_methanol_demand: true
-=======
->>>>>>> eed390a5
   regional_oil_demand: false
   regional_coal_demand: false
-  methanol_reforming: true
-  methanol_reforming_cc: false
-  methanol_to_kerosene: true
-  methanol_to_power:
-    ccgt: true
-    ccgt_cc: true
-    ocgt: true
-    allam: true
   regional_co2_sequestration_potential:
     enable: false
     attribute:
@@ -663,11 +651,9 @@
     # - onshore  # more than 50 km from sea
   - nearshore    # within 50 km of sea
     # - offshore
-<<<<<<< HEAD
   ammonia: true
-=======
   methanol:
-    regional_methanol_demand: false
+    regional_methanol_demand: true
     methanol_reforming: false
     methanol_reforming_cc: false
     methanol_to_kerosene: false
@@ -679,8 +665,6 @@
       allam: false
     biomass_to_methanol: false
     biomass_to_methanol_cc: false
-  ammonia: false
->>>>>>> eed390a5
   min_part_load_fischer_tropsch: 0.5
   min_part_load_methanolisation: 0.3
   min_part_load_methanation: 0.3
@@ -720,9 +704,6 @@
     OCGT: gas
   biomass_to_liquid: false
   biomass_to_liquid_cc: false
-<<<<<<< HEAD
-  biomass_to_methanol: false
-  biomass_to_methanol_cc: false
   biosng: false
   biosng_cc: false
   biomass_upgrading_cc: false
@@ -825,13 +806,11 @@
       distance_threshold: 0.05 # quantile
       p_nom_max: .inf # for HVDC links
       share_of_p_nom_max_available: 1. # for wind and solar generators
-=======
   electrobiofuels: false
   biosng: false
   biosng_cc: false
   bioH2: false
   municipal_solid_waste: false
->>>>>>> eed390a5
   limit_max_growth:
     enable: false
     # allowing 30% larger than max historic growth
@@ -1314,17 +1293,11 @@
     rural biomass boiler: '#a1a066'
     urban decentral biomass boiler: '#b0b87b'
     biomass to liquid: '#32CD32'
-<<<<<<< HEAD
-    biomass to liquid CC: '#32CDaa'
-    BioSNG: '#123456'
-    BioSNG CC: '#123456'
-=======
     unsustainable solid biomass: '#998622'
     unsustainable bioliquids: '#32CD32'
     electrobiofuels: 'red'
     BioSNG: '#123456'
     solid biomass to hydrogen: '#654321'
->>>>>>> eed390a5
     # power transmission
     lines: '#6c9459'
     transmission lines: '#6c9459'
