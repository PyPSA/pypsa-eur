--- conflicted
+++ resolved
@@ -105,7 +105,7 @@
   under_construction: 'keep' # 'zero': set capacity to zero, 'remove': remove, 'keep': with full capacity
   dynamic_line_rating:
     activate: false
-    cutout: europe-2013-era5
+    cutout: europe-2013-sarah3-era5
     correction_factor: 0.95
     max_voltage_difference: false
     max_line_rating: false
@@ -306,44 +306,6 @@
   nuclear:
     p_max_pu: "data/nuclear_p_max_pu.csv" # float of file name
 
-<<<<<<< HEAD
-=======
-# docs in https://pypsa-eur.readthedocs.io/en/latest/configuration.html#lines
-lines:
-  types:
-    220.: "Al/St 240/40 2-bundle 220.0"
-    300.: "Al/St 240/40 3-bundle 300.0"
-    380.: "Al/St 240/40 4-bundle 380.0"
-    500.: "Al/St 240/40 4-bundle 380.0"
-    750.: "Al/St 560/50 4-bundle 750.0"
-  s_max_pu: 0.7
-  s_nom_max: .inf
-  max_extension: 20000 #MW
-  length_factor: 1.25
-  reconnect_crimea: true
-  under_construction: 'keep' # 'zero': set capacity to zero, 'remove': remove, 'keep': with full capacity
-  dynamic_line_rating:
-    activate: false
-    cutout: europe-2013-sarah3-era5
-    correction_factor: 0.95
-    max_voltage_difference: false
-    max_line_rating: false
-
-# docs in https://pypsa-eur.readthedocs.io/en/latest/configuration.html#links
-links:
-  p_max_pu: 1.0
-  p_nom_max: .inf
-  max_extension: 30000 #MW
-  include_tyndp: true
-  under_construction: 'zero' # 'zero': set capacity to zero, 'remove': remove, 'keep': with full capacity
-
-# docs in https://pypsa-eur.readthedocs.io/en/latest/configuration.html#transformers
-transformers:
-  x: 0.1
-  s_nom: 2000.
-  type: ''
-
->>>>>>> e9e0a0da
 # docs-load in https://pypsa-eur.readthedocs.io/en/latest/configuration.html#load
 load:
   interpolate_limit: 3
