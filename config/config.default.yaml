# SPDX-FileCopyrightText: Contributors to PyPSA-Eur <https://github.com/pypsa/pypsa-eur>
#
# SPDX-License-Identifier: CC0-1.0

# docs in https://pypsa-eur.readthedocs.io/en/latest/configuration.html#top-level-configuration
version: v2025.01.0
tutorial: false

logging:
  level: INFO
  format: '%(levelname)s:%(name)s:%(message)s'

private:
  keys:
    entsoe_api:

remote:
  ssh: ""
  path: ""

# docs in https://pypsa-eur.readthedocs.io/en/latest/configuration.html#run
run:
  prefix: ""
  name: ""
  scenarios:
    enable: false
    file: config/scenarios.yaml
  disable_progressbar: false
  shared_resources:
    policy: false
    exclude: []
  shared_cutouts: true
  use_shadow_directory: true # Set to false if problems regarding missing directories occur

# docs in https://pypsa-eur.readthedocs.io/en/latest/configuration.html#foresight
foresight: overnight

# docs in https://pypsa-eur.readthedocs.io/en/latest/configuration.html#scenario
# Wildcard docs in https://pypsa-eur.readthedocs.io/en/latest/wildcards.html
scenario:
  clusters:
  - 39
  - 128
  - 256
  opts:
  - ''
  sector_opts:
  - ''
  planning_horizons:
  # - 2020
  # - 2030
  # - 2040
  - 2050

# docs in https://pypsa-eur.readthedocs.io/en/latest/configuration.html#countries
countries: ['AL', 'AT', 'BA', 'BE', 'BG', 'CH', 'CZ', 'DE', 'DK', 'EE', 'ES', 'FI', 'FR', 'GB', 'GR', 'HR', 'HU', 'IE', 'IT', 'LT', 'LU', 'LV', 'ME', 'MK', 'NL', 'NO', 'PL', 'PT', 'RO', 'RS', 'SE', 'SI', 'SK', 'XK']

# docs in https://pypsa-eur.readthedocs.io/en/latest/configuration.html#snapshots
snapshots:
  start: "2013-01-01"
  end: "2014-01-01"
  inclusive: 'left'

# docs in https://pypsa-eur.readthedocs.io/en/latest/configuration.html#enable
enable:
  retrieve: auto
  retrieve_databundle: true
  retrieve_cost_data: true
  build_cutout: false
  retrieve_cutout: true
  drop_leap_day: true

# docs in https://pypsa-eur.readthedocs.io/en/latest/configuration.html#co2-budget
co2_budget:
  2020: 0.720 # average emissions of 2019 to 2021 relative to 1990, CO2 excl LULUCF, EEA data, European Environment Agency. (2023a). Annual European Union greenhouse gas inventory 1990–2021 and inventory report 2023 - CRF Table. https://unfccc.int/documents/627830
  2025: 0.648 # With additional measures (WAM) projection, CO2 excl LULUCF, European Environment Agency. (2023e). Member States’ greenhouse gas (GHG) emission projections 2023. https://www.eea.europa.eu/en/datahub/datahubitem-view/4b8d94a4-aed7-4e67-a54c-0623a50f48e8
  2030: 0.450 # 55% reduction by 2030 (Ff55)
  2035: 0.250
  2040: 0.100 # 90% by 2040
  2045: 0.050
  2050: 0.000 # climate-neutral by 2050

# docs in https://pypsa-eur.readthedocs.io/en/latest/configuration.html#electricity
electricity:
  voltages: [220., 300., 330., 380., 400., 500., 750.]
  base_network: osm-prebuilt
  osm-prebuilt-version: 0.6
  gaslimit_enable: false
  gaslimit: false
  co2limit_enable: false
  co2limit: 7.75e+7
  co2base: 1.487e+9

  operational_reserve:
    activate: false
    epsilon_load: 0.02
    epsilon_vres: 0.02
    contingency: 4000

  max_hours:
    battery: 6
    H2: 168

  extendable_carriers:
    Generator: [solar, solar-hsat, onwind, offwind-ac, offwind-dc, offwind-float, OCGT, CCGT]
    StorageUnit: [] # battery, H2
    Store: [battery, H2]
    Link: [] # H2 pipeline

  powerplants_filter: (DateOut >= 2024 or DateOut != DateOut) and not (Country == 'Germany' and Fueltype == 'Nuclear')
  custom_powerplants: false
  everywhere_powerplants: []

  conventional_carriers: [nuclear, oil, OCGT, CCGT, coal, lignite, geothermal, biomass]
  renewable_carriers: [solar, solar-hsat, onwind, offwind-ac, offwind-dc, offwind-float, hydro]

  estimate_renewable_capacities:
    enable: true
    from_opsd: true
    year: 2020
    expansion_limit: false
    technology_mapping:
      Offshore: [offwind-ac, offwind-dc, offwind-float]
      Onshore: [onwind]
      PV: [solar]

  autarky:
    enable: false
    by_country: false

  transmission_limit: vopt

# docs in https://pypsa-eur.readthedocs.io/en/latest/configuration.html#atlite
atlite:
  cutout_directory: cutouts
  default_cutout: europe-2013-sarah3-era5
  nprocesses: 4
  show_progress: false
  cutouts:
    # use 'base' to determine geographical bounds and time span from config
    # base:
      # module: era5
    europe-2013-sarah3-era5:
      module: [sarah, era5] # in priority order
      x: [-12., 42.]
      y: [33., 72.]
      dx: 0.3
      dy: 0.3
      time: ['2013', '2013']

# docs in https://pypsa-eur.readthedocs.io/en/latest/configuration.html#renewable
renewable:
  onwind:
    cutout: europe-2013-sarah3-era5
    resource:
      method: wind
      turbine: Vestas_V112_3MW
      smooth: false
      add_cutout_windspeed: true
    capacity_per_sqkm: 3
    # correction_factor: 0.93
    corine:
      grid_codes: [12, 13, 14, 15, 16, 17, 18, 19, 20, 21, 22, 23, 24, 25, 26, 27, 28, 29, 31, 32]
      distance: 1000
      distance_grid_codes: [1, 2, 3, 4, 5, 6]
    luisa: false
      # grid_codes: [1111, 1121, 1122, 1123, 1130, 1210, 1221, 1222, 1230, 1241, 1242]
      # distance: 1000
      # distance_grid_codes: [1111, 1121, 1122, 1123, 1130, 1210, 1221, 1222, 1230, 1241, 1242]
    natura: true
    excluder_resolution: 100
    clip_p_max_pu: 1.e-2
  offwind-ac:
    cutout: europe-2013-sarah3-era5
    resource:
      method: wind
      turbine: NREL_ReferenceTurbine_2020ATB_5.5MW
      smooth: false
      add_cutout_windspeed: true
    capacity_per_sqkm: 2
    correction_factor: 0.8855
    corine: [44, 255]
    luisa: false # [0, 5230]
    natura: true
    ship_threshold: 400
    max_depth: 60
    max_shore_distance: 30000
    excluder_resolution: 200
    clip_p_max_pu: 1.e-2
    landfall_length: 10
  offwind-dc:
    cutout: europe-2013-sarah3-era5
    resource:
      method: wind
      turbine: NREL_ReferenceTurbine_2020ATB_5.5MW
      smooth: false
      add_cutout_windspeed: true
    capacity_per_sqkm: 2
    correction_factor: 0.8855
    corine: [44, 255]
    luisa: false # [0, 5230]
    natura: true
    ship_threshold: 400
    max_depth: 60
    min_shore_distance: 30000
    excluder_resolution: 200
    clip_p_max_pu: 1.e-2
    landfall_length: 10
  offwind-float:
    cutout: europe-2013-sarah3-era5
    resource:
      method: wind
      turbine: NREL_ReferenceTurbine_5MW_offshore
      smooth: false
      add_cutout_windspeed: true
    # ScholzPhd Tab 4.3.1: 10MW/km^2
    capacity_per_sqkm: 2
    correction_factor: 0.8855
    # proxy for wake losses
    # from 10.1016/j.energy.2018.08.153
    # until done more rigorously in #153
    corine: [44, 255]
    natura: true
    ship_threshold: 400
    excluder_resolution: 200
    min_depth: 60
    max_depth: 1000
    clip_p_max_pu: 1.e-2
    landfall_length: 10
  solar:
    cutout: europe-2013-sarah3-era5
    resource:
      method: pv
      panel: CSi
      orientation:
        slope: 35.
        azimuth: 180.
    capacity_per_sqkm: 5.1
    # correction_factor: 0.854337
    corine: [1, 2, 3, 4, 5, 6, 7, 8, 9, 10, 11, 12, 13, 14, 15, 16, 17, 18, 19, 20, 26, 31, 32]
    luisa: false # [1111, 1121, 1122, 1123, 1130, 1210, 1221, 1222, 1230, 1241, 1242, 1310, 1320, 1330, 1410, 1421, 1422, 2110, 2120, 2130, 2210, 2220, 2230, 2310, 2410, 2420, 3210, 3320, 3330]
    natura: true
    excluder_resolution: 100
    clip_p_max_pu: 1.e-2
  solar-hsat:
    cutout: europe-2013-sarah3-era5
    resource:
      method: pv
      panel: CSi
      orientation:
        slope: 35.
        azimuth: 180.
      tracking: horizontal
    capacity_per_sqkm: 4.43 # 15% higher land usage acc. to NREL
    corine: [1, 2, 3, 4, 5, 6, 7, 8, 9, 10, 11, 12, 13, 14, 15, 16, 17, 18, 19, 20, 26, 31, 32]
    luisa: false # [1111, 1121, 1122, 1123, 1130, 1210, 1221, 1222, 1230, 1241, 1242, 1310, 1320, 1330, 1410, 1421, 1422, 2110, 2120, 2130, 2210, 2220, 2230, 2310, 2410, 2420, 3210, 3320, 3330]
    natura: true
    excluder_resolution: 100
    clip_p_max_pu: 1.e-2
  hydro:
    cutout: europe-2013-sarah3-era5
    carriers: [ror, PHS, hydro]
    PHS_max_hours: 6
    hydro_max_hours: "energy_capacity_totals_by_country" # one of energy_capacity_totals_by_country, estimate_by_large_installations or a float
    flatten_dispatch: false
    flatten_dispatch_buffer: 0.2
    clip_min_inflow: 1.0
    eia_norm_year: false
    eia_correct_by_capacity: false
    eia_approximate_missing: false

# docs in https://pypsa-eur.readthedocs.io/en/latest/configuration.html#conventional
conventional:
  unit_commitment: false
  dynamic_fuel_price: false
  nuclear:
    p_max_pu: "data/nuclear_p_max_pu.csv" # float of file name

# docs in https://pypsa-eur.readthedocs.io/en/latest/configuration.html#lines
lines:
  types:
    220.: "Al/St 240/40 2-bundle 220.0"
    300.: "Al/St 240/40 3-bundle 300.0"
    330.: "Al/St 240/40 3-bundle 300.0"
    380.: "Al/St 240/40 4-bundle 380.0"
    400.: "Al/St 240/40 4-bundle 380.0"
    500.: "Al/St 240/40 4-bundle 380.0"
    750.: "Al/St 560/50 4-bundle 750.0"
  s_max_pu: 0.7
  s_nom_max: .inf
  max_extension: 20000 #MW
  length_factor: 1.25
  reconnect_crimea: true
  under_construction: 'keep' # 'zero': set capacity to zero, 'remove': remove, 'keep': with full capacity for lines in grid extract
  dynamic_line_rating:
    activate: false
    cutout: europe-2013-sarah3-era5
    correction_factor: 0.95
    max_voltage_difference: false
    max_line_rating: false

# docs in https://pypsa-eur.readthedocs.io/en/latest/configuration.html#links
links:
  p_max_pu: 1.0
  p_nom_max: .inf
  max_extension: 30000 #MW
  length_factor: 1.25
  under_construction: 'keep' # 'zero': set capacity to zero, 'remove': remove, 'keep': with full capacity for lines in grid extract

# docs in https://pypsa-eur.readthedocs.io/en/latest/configuration.html#transmission_projects
transmission_projects:
  enable: true
  include:
    tyndp2020: true
    nep: true
    manual: true
  skip:
  - upgraded_lines
  - upgraded_links
  status:
  - under_construction
  - in_permitting
  - confirmed
    #- planned_not_yet_permitted
    #- under_consideration
  new_link_capacity: zero #keep or zero

# docs in https://pypsa-eur.readthedocs.io/en/latest/configuration.html#transformers
transformers:
  x: 0.1
  s_nom: 2000.
  type: ''

# docs-load in https://pypsa-eur.readthedocs.io/en/latest/configuration.html#load
load:
  interpolate_limit: 3
  time_shift_for_large_gaps: 1w
  manual_adjustments: true # false
  scaling_factor: 1.0
  fixed_year: false # false or year (e.g. 2013)
  supplement_synthetic: true
  distribution_key:
    gdp: 0.6
    population: 0.4

# docs
# TODO: PyPSA-Eur merge issue in prepare_sector_network.py
# regulate what components with which carriers are kept from PyPSA-Eur;
# some technologies are removed because they are implemented differently
# (e.g. battery or H2 storage) or have different year-dependent costs
# in PyPSA-Eur-Sec
pypsa_eur:
  Bus:
  - AC
  Link:
  - DC
  Generator:
  - onwind
  - offwind-ac
  - offwind-dc
  - offwind-float
  - solar-hsat
  - solar
  - ror
  - nuclear
  StorageUnit:
  - PHS
  - hydro
  Store: []

# docs in https://pypsa-eur.readthedocs.io/en/latest/configuration.html#energy
energy:
  energy_totals_year: 2019
  base_emissions_year: 1990
  emissions: CO2

# docs in https://pypsa-eur.readthedocs.io/en/latest/configuration.html#biomass
biomass:
  year: 2030
  scenario: ENS_Med
  classes:
    solid biomass:
    - Agricultural waste
    - Fuelwood residues
    - Secondary Forestry residues - woodchips
    - Sawdust
    - Residues from landscape care
    not included:
    - Sugar from sugar beet
    - Rape seed
    - "Sunflower, soya seed "
    - Bioethanol barley, wheat, grain maize, oats, other cereals and rye
    - Miscanthus, switchgrass, RCG
    - Willow
    - Poplar
    - FuelwoodRW
    - C&P_RW
    biogas:
    - Manure solid, liquid
    - Sludge
    municipal solid waste:
    - Municipal waste
  share_unsustainable_use_retained:
    2020: 1
    2025: 0.66
    2030: 0.33
    2035: 0
    2040: 0
    2045: 0
    2050: 0
  share_sustainable_potential_available:
    2020: 0
    2025: 0.33
    2030: 0.66
    2035: 1
    2040: 1
    2045: 1
    2050: 1


# docs in https://pypsa-eur.readthedocs.io/en/latest/configuration.html#solar-thermal
solar_thermal:
  clearsky_model: simple  # should be "simple" or "enhanced"?
  orientation:
    slope: 45.
    azimuth: 180.
  cutout: default

# docs in https://pypsa-eur.readthedocs.io/en/latest/configuration.html#existing-capacities
existing_capacities:
  grouping_years_power: [1920, 1950, 1955, 1960, 1965, 1970, 1975, 1980, 1985, 1990, 1995, 2000, 2005, 2010, 2015, 2020, 2025]
  grouping_years_heat: [1980, 1985, 1990, 1995, 2000, 2005, 2010, 2015, 2019] # heat grouping years >= baseyear will be ignored
  threshold_capacity: 10
  default_heating_lifetime: 20
  conventional_carriers:
  - lignite
  - coal
  - oil
  - uranium

# docs in https://pypsa-eur.readthedocs.io/en/latest/configuration.html#sector
sector:
  transport: true
  heating: true
  biomass: true
  industry: true
  agriculture: true
  fossil_fuels: true
  district_heating:
    potential: 0.6
    progress:
      2020: 0.0
      2025: 0.15
      2030: 0.3
      2035: 0.45
      2040: 0.6
      2045: 0.8
      2050: 1.0
    district_heating_loss: 0.15
    supply_temperature_approximation:
      max_forward_temperature_baseyear:
        FR: 110
        DK: 75
        DE: 109
        CZ: 130
        FI: 115
        PL: 130
        SE: 102
        IT: 90
      min_forward_temperature_baseyear:
        DE: 82
      return_temperature_baseyear:
        DE: 58
      lower_threshold_ambient_temperature: 0
      upper_threshold_ambient_temperature: 10
      rolling_window_ambient_temperature: 72
      relative_annual_temperature_reduction: 0.01
    heat_source_cooling: 6 #K
    heat_pump_cop_approximation:
      refrigerant: ammonia
      heat_exchanger_pinch_point_temperature_difference: 5 #K
      isentropic_compressor_efficiency: 0.8
      heat_loss: 0.0
    limited_heat_sources:
      geothermal:
        constant_temperature_celsius: 65
    direct_utilisation_heat_sources:
    - geothermal
  heat_pump_sources:
    urban central:
    - air
    urban decentral:
    - air
    rural:
    - air
    - ground
  cluster_heat_buses: true
  heat_demand_cutout: default
  bev_dsm_restriction_value: 0.75
  bev_dsm_restriction_time: 7
  transport_heating_deadband_upper: 20.
  transport_heating_deadband_lower: 15.
  ICE_lower_degree_factor: 0.375
  ICE_upper_degree_factor: 1.6
  EV_lower_degree_factor: 0.98
  EV_upper_degree_factor: 0.63
  bev_dsm: true
  bev_dsm_availability: 0.5
  bev_energy: 0.05
  bev_charge_efficiency: 0.9
  bev_charge_rate: 0.011
  bev_avail_max: 0.95
  bev_avail_mean: 0.8
  v2g: true
  land_transport_fuel_cell_share:
    2020: 0
    2025: 0
    2030: 0
    2035: 0
    2040: 0
    2045: 0
    2050: 0
  land_transport_electric_share:
    2020: 0
    2025: 0.15
    2030: 0.3
    2035: 0.45
    2040: 0.7
    2045: 0.85
    2050: 1
  land_transport_ice_share:
    2020: 1
    2025: 0.85
    2030: 0.7
    2035: 0.55
    2040: 0.3
    2045: 0.15
    2050: 0
  transport_electric_efficiency: 53.19 # 1 MWh_el = 53.19*100 km
  transport_fuel_cell_efficiency: 30.003 # 1 MWh_H2 = 30.003*100 km
  transport_ice_efficiency: 16.0712 # 1 MWh_oil = 16.0712 * 100 km
  agriculture_machinery_electric_share: 0
  agriculture_machinery_oil_share: 1
  agriculture_machinery_fuel_efficiency: 0.7
  agriculture_machinery_electric_efficiency: 0.3
  MWh_MeOH_per_MWh_H2: 0.8787
  MWh_MeOH_per_tCO2: 4.0321
  MWh_MeOH_per_MWh_e: 3.6907
  shipping_hydrogen_liquefaction: false
  shipping_hydrogen_share:
    2020: 0
    2025: 0
    2030: 0
    2035: 0
    2040: 0
    2045: 0
    2050: 0
  shipping_methanol_share:
    2020: 0
    2025: 0.15
    2030: 0.3
    2035: 0.5
    2040: 0.7
    2045: 0.85
    2050: 1
  shipping_oil_share:
    2020: 1
    2025: 0.85
    2030: 0.7
    2035: 0.5
    2040: 0.3
    2045: 0.15
    2050: 0
  shipping_methanol_efficiency: 0.46
  shipping_oil_efficiency: 0.40
  aviation_demand_factor: 1.
  HVC_demand_factor: 1.
  time_dep_hp_cop: true
  heat_pump_sink_T_individual_heating: 55.
  reduce_space_heat_exogenously: true
  reduce_space_heat_exogenously_factor:
    2020: 0.10  # this results in a space heat demand reduction of 10%
    2025: 0.09  # first heat demand increases compared to 2020 because of larger floor area per capita
    2030: 0.09
    2035: 0.11
    2040: 0.16
    2045: 0.21
    2050: 0.29
  retrofitting:
    retro_endogen: false
    cost_factor: 1.0
    interest_rate: 0.04
    annualise_cost: true
    tax_weighting: false
    construction_index: true
  tes: true
  tes_tau:
    decentral: 3
    central: 180
  boilers: true
  resistive_heaters: true
  oil_boilers: false
  biomass_boiler: true
  overdimension_heat_generators:
    decentral: 1.1  #to cover demand peaks bigger than data
    central: 1.0
  chp:
    enable: true
    fuel:
    - solid biomass # For solid biomass, CHP with and without CC are added
    - gas # For all other fuels the same techno economic data from gas CHP is taken
    micro_chp: false # Only gas is used for micro_chp
  solar_thermal: true
  solar_cf_correction: 0.788457  # =  >>> 1/1.2683
  methanation: true
  coal_cc: false
  dac: true
  co2_vent: false
  heat_vent:
    urban central: true
    urban decentral: true
    rural: true
  marginal_cost_heat_vent: 0.02
  allam_cycle_gas: false
  hydrogen_fuel_cell: true
  hydrogen_turbine: false
  SMR: true
  SMR_cc: true
  regional_oil_demand: false
  regional_coal_demand: false
  regional_co2_sequestration_potential:
    enable: false
    attribute:
    - conservative estimate Mt
    - conservative estimate GAS Mt
    - conservative estimate OIL Mt
    - conservative estimate aquifer Mt
    include_onshore: false
    min_size: 3
    max_size: 25
    years_of_storage: 25
  co2_sequestration_potential:
    2020: 0
    2025: 0
    2030: 50
    2035: 100
    2040: 200
    2045: 200
    2050: 200
  co2_sequestration_cost: 10
  co2_sequestration_lifetime: 50
  co2_spatial: false
  co2_network: false
  co2_network_cost_factor: 1
  cc_fraction: 0.9
  hydrogen_underground_storage: true
  hydrogen_underground_storage_locations:
    # - onshore  # more than 50 km from sea
  - nearshore    # within 50 km of sea
    # - offshore
  methanol:
    regional_methanol_demand: false
    methanol_reforming: false
    methanol_reforming_cc: false
    methanol_to_kerosene: false
    methanol_to_power:
      ccgt: false
      ccgt_cc: false
      ocgt: false
      allam: false
    biomass_to_methanol: false
    biomass_to_methanol_cc: false
  ammonia: false
  min_part_load_fischer_tropsch: 0.5
  min_part_load_methanolisation: 0.3
  min_part_load_methanation: 0.3
  use_fischer_tropsch_waste_heat: 0.25
  use_haber_bosch_waste_heat: 0.25
  use_methanolisation_waste_heat: 0.25
  use_methanation_waste_heat: 0.25
  use_fuel_cell_waste_heat: 0.25
  use_electrolysis_waste_heat: 0.25
  electricity_transmission_grid: true
  electricity_distribution_grid: true
  electricity_grid_connection: true
  transmission_efficiency:
    DC:
      efficiency_static: 0.98
      efficiency_per_1000km: 0.977
    H2 pipeline:
      efficiency_per_1000km: 1 # 0.982
      compression_per_1000km: 0.018
    gas pipeline:
      efficiency_per_1000km: 1 #0.977
      compression_per_1000km: 0.01
    electricity distribution grid:
      efficiency_static: 0.97
  H2_network: true
  gas_network: false
  H2_retrofit: false
  H2_retrofit_capacity_per_CH4: 0.6
  gas_network_connectivity_upgrade: 1
  gas_distribution_grid: true
  gas_distribution_grid_cost_factor: 1.0
  biomass_spatial: false
  biomass_transport: false
  biogas_upgrading_cc: false
  conventional_generation:
    OCGT: gas
  biomass_to_liquid: false
  biomass_to_liquid_cc: false
  electrobiofuels: false
  biosng: false
  biosng_cc: false
  bioH2: false
  municipal_solid_waste: false
  limit_max_growth:
    enable: false
    # allowing 30% larger than max historic growth
    factor: 1.3
    max_growth:  # unit GW
      onwind: 16 # onshore max grow so far 16 GW in Europe https://www.iea.org/reports/renewables-2020/wind
      solar: 28 # solar max grow so far 28 GW in Europe https://www.iea.org/reports/renewables-2020/solar-pv
      offwind-ac: 35 # offshore max grow so far 3.5 GW in Europe https://windeurope.org/about-wind/statistics/offshore/european-offshore-wind-industry-key-trends-statistics-2019/
      offwind-dc: 35
    max_relative_growth:
      onwind: 3
      solar: 3
      offwind-ac: 3
      offwind-dc: 3
  enhanced_geothermal:
    enable: false
    flexible: true
    max_hours: 240
    max_boost: 0.25
    var_cf: true
    sustainability_factor: 0.0025
  solid_biomass_import:
    enable: false
    price: 54 #EUR/MWh
    max_amount: 1390 # TWh
    upstream_emissions_factor: .1 #share of solid biomass CO2 emissions at full combustion


# docs in https://pypsa-eur.readthedocs.io/en/latest/configuration.html#industry
industry:
  St_primary_fraction:
    2020: 0.6
    2025: 0.55
    2030: 0.5
    2035: 0.45
    2040: 0.4
    2045: 0.35
    2050: 0.3
  DRI_fraction:
    2020: 0
    2025: 0
    2030: 0.05
    2035: 0.2
    2040: 0.4
    2045: 0.7
    2050: 1
  H2_DRI: 1.7
  elec_DRI: 0.322
  Al_primary_fraction:
    2020: 0.4
    2025: 0.375
    2030: 0.35
    2035: 0.325
    2040: 0.3
    2045: 0.25
    2050: 0.2
  MWh_NH3_per_tNH3: 5.166
  MWh_CH4_per_tNH3_SMR: 10.8
  MWh_elec_per_tNH3_SMR: 0.7
  MWh_H2_per_tNH3_electrolysis: 5.93
  MWh_elec_per_tNH3_electrolysis: 0.2473
  MWh_NH3_per_MWh_H2_cracker: 1.46 # https://github.com/euronion/trace/blob/44a5ff8401762edbef80eff9cfe5a47c8d3c8be4/data/efficiencies.csv
  NH3_process_emissions: 24.5
  petrochemical_process_emissions: 25.5
  #HVC primary/recycling based on values used in Neumann et al https://doi.org/10.1016/j.joule.2023.06.016, linearly interpolated between 2020 and 2050
  #2020 recycling rates based on Agora https://static.agora-energiewende.de/fileadmin/Projekte/2021/2021_02_EU_CEAP/A-EW_254_Mobilising-circular-economy_study_WEB.pdf
  #fractions refer to the total primary HVC production in 2020
  #assumes 6.7 Mtplastics produced from recycling in 2020
  HVC_primary_fraction:
    2020: 1.0
    2025: 0.9
    2030: 0.8
    2035: 0.7
    2040: 0.6
    2045: 0.5
    2050: 0.4
  HVC_mechanical_recycling_fraction:
    2020: 0.12
    2025: 0.15
    2030: 0.18
    2035: 0.21
    2040: 0.24
    2045: 0.27
    2050: 0.30
  HVC_chemical_recycling_fraction:
    2020: 0.0
    2025: 0.0
    2030: 0.04
    2035: 0.08
    2040: 0.12
    2045: 0.16
    2050: 0.20
  HVC_environment_sequestration_fraction: 0.
  waste_to_energy: false
  waste_to_energy_cc: false
  sector_ratios_fraction_future:
    2020: 0.0
    2025: 0.1
    2030: 0.3
    2035: 0.5
    2040: 0.7
    2045: 0.9
    2050: 1.0
  basic_chemicals_without_NH3_production_today: 69. #Mt/a, = 86 Mtethylene-equiv - 17 MtNH3
  HVC_production_today: 52.
  MWh_elec_per_tHVC_mechanical_recycling: 0.547
  MWh_elec_per_tHVC_chemical_recycling: 6.9
  chlorine_production_today: 9.58
  MWh_elec_per_tCl: 3.6
  MWh_H2_per_tCl: -0.9372
  methanol_production_today: 1.5
  MWh_elec_per_tMeOH: 0.167
  MWh_CH4_per_tMeOH: 10.25
  MWh_MeOH_per_tMeOH: 5.528
  hotmaps_locate_missing: false
  reference_year: 2019
  oil_refining_emissions: 0.013


# docs in https://pypsa-eur.readthedocs.io/en/latest/configuration.html#costs
costs:
  year: 2030
  version: v0.10.1
  social_discountrate: 0.02
  fill_values:
    FOM: 0
    VOM: 0
    efficiency: 1
    fuel: 0
    investment: 0
    lifetime: 25
    "CO2 intensity": 0
    "discount rate": 0.07
  overwrites: {}
  marginal_cost:
    solar: 0.01
    onwind: 0.015
    offwind: 0.015
    hydro: 0.
    H2: 0.
    electrolysis: 0.
    fuel cell: 0.
    battery: 0.
    battery inverter: 0.
    home battery storage: 0
    water tank charger: 0.03
    central water pit charger: 0.025
  emission_prices:
    enable: false
    co2: 0.
    co2_monthly_prices: false

# docs in https://pypsa-eur.readthedocs.io/en/latest/configuration.html#clustering
clustering:
  mode: busmap
  administrative:
    level: 1
  focus_weights: false
  simplify_network:
    to_substations: false
    remove_stubs: true
    remove_stubs_across_borders: false
  cluster_network:
    algorithm: kmeans
    hac_features:
    - wnd100m
    - influx_direct
  exclude_carriers: []
  consider_efficiency_classes: false
  aggregation_strategies:
    generators:
      committable: any
      ramp_limit_up: max
      ramp_limit_down: max
  temporal:
    resolution_elec: false
    resolution_sector: false

# docs in https://pypsa-eur.readthedocs.io/en/latest/configuration.html#adjustments
adjustments:
  electricity: false
  sector:
    factor:
      Link:
        electricity distribution grid:
          capital_cost: 1.0
    absolute: false

# docs in https://pypsa-eur.readthedocs.io/en/latest/configuration.html#solving
solving:
  #tmpdir: "path/to/tmp"
  options:
    clip_p_max_pu: 1.e-2
    load_shedding: false
    curtailment_mode: false
    noisy_costs: true
    skip_iterations: true
    rolling_horizon: false
    seed: 123
    custom_extra_functionality: "../data/custom_extra_functionality.py"
    # io_api: "direct"  # Increases performance but only supported for the highs and gurobi solvers
    # options that go into the optimize function
    track_iterations: false
    min_iterations: 2
    max_iterations: 3
    transmission_losses: 2
    linearized_unit_commitment: true
    horizon: 365
    post_discretization:
      enable: false
      line_unit_size: 1700
      line_threshold: 0.3
      link_unit_size:
        DC: 2000
        H2 pipeline: 1200
        gas pipeline: 1500
      link_threshold:
        DC: 0.3
        H2 pipeline: 0.3
        gas pipeline: 0.3
      fractional_last_unit_size: false

  agg_p_nom_limits:
    agg_offwind: false
    include_existing: false
    file: data/agg_p_nom_minmax.csv

  constraints:
    CCL: false
    EQ: false
    BAU: false
    SAFE: false

  solver:
    name: gurobi
    options: gurobi-default

  solver_options:
    highs-default:
      # refer to https://ergo-code.github.io/HiGHS/dev/options/definitions/
      threads: 1
      solver: "ipm"
      run_crossover: "off"
      small_matrix_value: 1e-6
      large_matrix_value: 1e9
      primal_feasibility_tolerance: 1e-5
      dual_feasibility_tolerance: 1e-5
      ipm_optimality_tolerance: 1e-4
      parallel: "on"
      random_seed: 123
    highs-simplex:
      solver: "simplex"
      parallel: "on"
      primal_feasibility_tolerance: 1e-5
      dual_feasibility_tolerance: 1e-5
      random_seed: 123
    gurobi-default:
      threads: 8
      method: 2 # barrier
      crossover: 0
      BarConvTol: 1.e-6
      Seed: 123
      AggFill: 0
      PreDual: 0
      GURO_PAR_BARDENSETHRESH: 200
    gurobi-numeric-focus:
      NumericFocus: 3       # Favour numeric stability over speed
      method: 2             # barrier
      crossover: 0          # do not use crossover
      BarHomogeneous: 1     # Use homogeneous barrier if standard does not converge
      BarConvTol: 1.e-5
      FeasibilityTol: 1.e-4
      OptimalityTol: 1.e-4
      ObjScale: -0.5
      threads: 8
      Seed: 123
    gurobi-fallback:        # Use gurobi defaults
      crossover: 0
      method: 2             # barrier
      BarHomogeneous: 1     # Use homogeneous barrier if standard does not converge
      BarConvTol: 1.e-5
      FeasibilityTol: 1.e-5
      OptimalityTol: 1.e-5
      Seed: 123
      threads: 8
    cplex-default:
      threads: 4
      lpmethod: 4 # barrier
      solutiontype: 2 # non basic solution, ie no crossover
      barrier.convergetol: 1.e-5
      feasopt.tolerance: 1.e-6
    copt-default:
      Threads: 8
      LpMethod: 2
      Crossover: 0
      RelGap: 1.e-6
      Dualize: 0
    copt-gpu:
      LpMethod: 6
      GPUMode: 1
      PDLPTol: 1.e-5
      Crossover: 0
    cbc-default: {} # Used in CI
    glpk-default: {} # Used in CI

  check_objective:
    enable: false
    expected_value: None
    atol: 1_000_000
    rtol: 0.01

  mem_mb: 30000 #memory in MB; 20 GB enough for 50+B+I+H2; 100 GB for 181+B+I+H2
  memory_logging_frequency: 30 # in seconds
  runtime: 6h #runtime in humanfriendly style https://humanfriendly.readthedocs.io/en/latest/


# docs in https://pypsa-eur.readthedocs.io/en/latest/configuration.html#plotting
plotting:
  map:
    boundaries: [-11, 30, 34, 71]
    color_geomap:
      ocean: white
      land: white
  projection:
    name: "EqualEarth"
    # See https://scitools.org.uk/cartopy/docs/latest/reference/projections.html for alternatives, for example:
    # name: "LambertConformal"
    # central_longitude: 10.
    # central_latitude: 50.
    # standard_parallels: [35, 65]
  eu_node_location:
    x: -5.5
    y: 46.
  costs_max: 1000
  costs_threshold: 1
  energy_max: 20000
  energy_min: -20000
  energy_threshold: 50.
<<<<<<< HEAD
  balance_timeseries:
    max_threshold: 5 # GW
    mean_threshold: 1 # GW
    monthly: true
    monthly_resolution:
    annual: true
    annual_resolution: D
    carriers:
=======
  heatmap_timeseries:
    marginal_price:
    - AC
>>>>>>> 26cc5b89
    - H2
    - NH3
    - gas
    - methanol
    - oil
<<<<<<< HEAD
    - solid biomass
    - biogas
    - co2 stored
    - co2
    carrier_groups:
      electricity:
      - AC
      - low voltage
      heat:
      - urban central heat
      - urban decentral heat
      - rural heat
      - residential urban decentral heat
      - residential rural heat
      - services urban decentral heat
      - services rural heat
=======
    - co2 stored
    - urban central heat
    utilisation_rate:
    - solar
    - solar rooftop
    - solar-hsat
    - onwind
    - offwind-dc
    - offwind-ac
    - offwind-float
    - ror
    - hydro
    - PHS
    - battery charger
    - battery discharger
    - H2 Electrolysis
    - Fischer-Tropsch
    - methanolisation
    - Sabatier
    - OCGT
    - H2 Fuel Cell
    - urban central CHP
    - urban central CHP CC
    - urban central solid biomass CHP
    - urban central solid biomass CHP CC
    - rural gas boiler
    - urban central air heat pump
    - DAC
    soc:
    - battery
    - H2 Store
    - co2 stored
    - gas
    - methanol
    - oil
    - urban central water tanks
>>>>>>> 26cc5b89

  nice_names:
    OCGT: "Open-Cycle Gas"
    CCGT: "Combined-Cycle Gas"
    offwind-ac: "Offshore Wind (AC)"
    offwind-dc: "Offshore Wind (DC)"
    offwind-float: "Offshore Wind (Floating)"
    onwind: "Onshore Wind"
    solar: "Solar"
    PHS: "Pumped Hydro Storage"
    hydro: "Reservoir & Dam"
    battery: "Battery Storage"
    H2: "Hydrogen Storage"
    lines: "Transmission Lines"
    ror: "Run of River"
    load: "Load Shedding"
    ac: "AC"
    dc: "DC"

  tech_colors:
    # wind
    onwind: "#235ebc"
    onshore wind: "#235ebc"
    offwind: "#6895dd"
    offshore wind: "#6895dd"
    offwind-ac: "#6895dd"
    offshore wind (AC): "#6895dd"
    offshore wind ac: "#6895dd"
    offwind-dc: "#74c6f2"
    offshore wind (DC): "#74c6f2"
    offshore wind dc: "#74c6f2"
    offwind-float: "#b5e2fa"
    offshore wind (Float): "#b5e2fa"
    offshore wind float: "#b5e2fa"
    # water
    hydro: '#298c81'
    hydro reservoir: '#298c81'
    ror: '#3dbfb0'
    run of river: '#3dbfb0'
    hydroelectricity: '#298c81'
    PHS: '#51dbcc'
    hydro+PHS: "#08ad97"
    # solar
    solar: "#f9d002"
    solar PV: "#f9d002"
    solar-hsat: "#fdb915"
    solar thermal: '#ffbf2b'
    residential rural solar thermal: '#f1c069'
    services rural solar thermal: '#eabf61'
    residential urban decentral solar thermal: '#e5bc5a'
    services urban decentral solar thermal: '#dfb953'
    urban central solar thermal: '#d7b24c'
    solar rooftop: '#ffea80'
    # gas
    OCGT: '#e0986c'
    OCGT marginal: '#e0986c'
    OCGT-heat: '#e0986c'
    gas boiler: '#db6a25'
    gas boilers: '#db6a25'
    gas boiler marginal: '#db6a25'
    residential rural gas boiler: '#d4722e'
    residential urban decentral gas boiler: '#cb7a36'
    services rural gas boiler: '#c4813f'
    services urban decentral gas boiler: '#ba8947'
    urban central gas boiler: '#b0904f'
    gas: '#e05b09'
    fossil gas: '#e05b09'
    natural gas: '#e05b09'
    biogas to gas: '#e36311'
    biogas to gas CC: '#e51245'
    CCGT: '#a85522'
    CCGT marginal: '#a85522'
    allam: '#B98F76'
    gas for industry co2 to atmosphere: '#692e0a'
    gas for industry co2 to stored: '#8a3400'
    gas for industry: '#853403'
    gas for industry CC: '#692e0a'
    gas pipeline: '#ebbca0'
    gas pipeline new: '#a87c62'
    # oil
    oil: '#c9c9c9'
    oil primary: '#d2d2d2'
    oil refining: '#e6e6e6'
    imported oil: '#a3a3a3'
    oil boiler: '#adadad'
    residential rural oil boiler: '#a9a9a9'
    services rural oil boiler: '#a5a5a5'
    residential urban decentral oil boiler: '#a1a1a1'
    urban central oil boiler: '#9d9d9d'
    services urban decentral oil boiler: '#999999'
    agriculture machinery oil: '#949494'
    shipping oil: "#808080"
    land transport oil: '#afafaf'
    # nuclear
    Nuclear: '#ff8c00'
    Nuclear marginal: '#ff8c00'
    nuclear: '#ff8c00'
    uranium: '#ff8c00'
    # coal
    Coal: '#545454'
    coal: '#545454'
    Coal marginal: '#545454'
    coal for industry: '#343434'
    solid: '#545454'
    Lignite: '#826837'
    lignite: '#826837'
    Lignite marginal: '#826837'
    # biomass
    biogas: '#e3d37d'
    biomass: '#baa741'
    solid biomass: '#baa741'
    municipal solid waste: '#91ba41'
    solid biomass import: '#d5ca8d'
    solid biomass transport: '#baa741'
    solid biomass for industry: '#7a6d26'
    solid biomass for industry CC: '#47411c'
    solid biomass for industry co2 from atmosphere: '#736412'
    solid biomass for industry co2 to stored: '#47411c'
    urban central solid biomass CHP: '#9d9042'
    urban central solid biomass CHP CC: '#6c5d28'
    biomass boiler: '#8A9A5B'
    residential rural biomass boiler: '#a1a066'
    residential urban decentral biomass boiler: '#b0b87b'
    services rural biomass boiler: '#c6cf98'
    services urban decentral biomass boiler: '#dde5b5'
    biomass to liquid: '#32CD32'
    unsustainable solid biomass: '#998622'
    unsustainable bioliquids: '#32CD32'
    electrobiofuels: 'red'
    BioSNG: '#123456'
    solid biomass to hydrogen: '#654321'
    # power transmission
    lines: '#6c9459'
    transmission lines: '#6c9459'
    electricity distribution grid: '#97ad8c'
    low voltage: '#97ad8c'
    # electricity demand
    Electric load: '#110d63'
    electric demand: '#110d63'
    electricity: '#110d63'
    industry electricity: '#2d2a66'
    industry new electricity: '#2d2a66'
    agriculture electricity: '#494778'
    # battery + EVs
    battery: '#ace37f'
    battery storage: '#ace37f'
    battery charger: '#88a75b'
    battery discharger: '#5d4e29'
    home battery: '#80c944'
    home battery storage: '#80c944'
    home battery charger: '#5e8032'
    home battery discharger: '#3c5221'
    BEV charger: '#baf238'
    V2G: '#e5ffa8'
    land transport EV: '#baf238'
    land transport demand: '#38baf2'
    EV battery: '#baf238'
    # hot water storage
    water tanks: '#e69487'
    residential rural water tanks: '#f7b7a3'
    services rural water tanks: '#f3afa3'
    residential urban decentral water tanks: '#f2b2a3'
    services urban decentral water tanks: '#f1b4a4'
    urban central water tanks: '#e9977d'
    hot water storage: '#e69487'
    hot water charging: '#e8998b'
    urban central water tanks charger: '#b57a67'
    residential rural water tanks charger: '#b4887c'
    residential urban decentral water tanks charger: '#b39995'
    services rural water tanks charger: '#b3abb0'
    services urban decentral water tanks charger: '#b3becc'
    hot water discharging: '#e99c8e'
    urban central water tanks discharger: '#b9816e'
    residential rural water tanks discharger: '#ba9685'
    residential urban decentral water tanks discharger: '#baac9e'
    services rural water tanks discharger: '#bbc2b8'
    services urban decentral water tanks discharger: '#bdd8d3'
    water pits: "#cc826a"
    water pits charger: "#b36a5e"
    water pits discharger: "#b37468"
    urban central water pits: "#d96f4c"
    urban central water pits charger: "#a85d47"
    urban central water pits discharger: "#b36452"
    # heat demand
    Heat load: '#cc1f1f'
    heat: '#cc1f1f'
    heat vent: '#aa3344'
    heat demand: '#cc1f1f'
    rural heat: '#ff5c5c'
    residential rural heat: '#ff7c7c'
    services rural heat: '#ff9c9c'
    central heat: '#cc1f1f'
    urban central heat: '#d15959'
    urban central heat vent: '#a74747'
    decentral heat: '#750606'
    residential urban decentral heat: '#a33c3c'
    services urban decentral heat: '#cc1f1f'
    low-temperature heat for industry: '#8f2727'
    process heat: '#ff0000'
    agriculture heat: '#d9a5a5'
    # heat supply
    heat pumps: '#2fb537'
    heat pump: '#2fb537'
    air heat pump: '#36eb41'
    residential urban decentral air heat pump: '#48f74f'
    services urban decentral air heat pump: '#5af95d'
    services rural air heat pump: '#5af95d'
    urban central air heat pump: '#6cfb6b'
    urban central geothermal heat pump: '#4f2144'
    geothermal heat pump: '#4f2144'
    geothermal heat direct utilisation: '#ba91b1'
    ground heat pump: '#2fb537'
    residential rural ground heat pump: '#4f2144'
    residential rural air heat pump: '#48f74f'
    services rural ground heat pump: '#5af95d'
    Ambient: '#98eb9d'
    CHP: '#8a5751'
    urban central gas CHP: '#8d5e56'
    CHP CC: '#634643'
    urban central gas CHP CC: '#6e4e4c'
    CHP heat: '#8a5751'
    CHP electric: '#8a5751'
    district heating: '#e8beac'
    resistive heater: '#d8f9b8'
    residential rural resistive heater: '#bef5b5'
    residential urban decentral resistive heater: '#b2f1a9'
    services rural resistive heater: '#a5ed9d'
    services urban decentral resistive heater: '#98e991'
    urban central resistive heater: '#8cdf85'
    retrofitting: '#8487e8'
    building retrofitting: '#8487e8'
    # hydrogen
    H2 for industry: "#f073da"
    H2 for shipping: "#ebaee0"
    H2: '#bf13a0'
    hydrogen: '#bf13a0'
    retrofitted H2 boiler: '#e5a0d9'
    SMR: '#870c71'
    SMR CC: '#4f1745'
    H2 liquefaction: '#d647bd'
    hydrogen storage: '#bf13a0'
    H2 Store: '#bf13a0'
    H2 storage: '#bf13a0'
    land transport fuel cell: '#6b3161'
    H2 pipeline: '#f081dc'
    H2 pipeline retrofitted: '#ba99b5'
    H2 Fuel Cell: '#c251ae'
    H2 fuel cell: '#c251ae'
    H2 turbine: '#991f83'
    H2 Electrolysis: '#ff29d9'
    H2 electrolysis: '#ff29d9'
    # ammonia
    NH3: '#46caf0'
    ammonia: '#46caf0'
    ammonia store: '#00ace0'
    ammonia cracker: '#87d0e6'
    Haber-Bosch: '#076987'
    # syngas
    Sabatier: '#9850ad'
    methanation: '#c44ce6'
    methane: '#c44ce6'
    # synfuels
    Fischer-Tropsch: '#25c49a'
    liquid: '#25c49a'
    kerosene for aviation: '#a1ffe6'
    naphtha for industry: '#57ebc4'
    methanol-to-kerosene: '#C98468'
    methanol-to-olefins/aromatics: '#FFA07A'
    Methanol steam reforming: '#FFBF00'
    Methanol steam reforming CC: '#A2EA8A'
    methanolisation: '#00FFBF'
    biomass-to-methanol: '#EAD28A'
    biomass-to-methanol CC: '#EADBAD'
    allam methanol: '#B98F76'
    CCGT methanol: '#B98F76'
    CCGT methanol CC: '#B98F76'
    OCGT methanol: '#B98F76'
    methanol: '#FF7B00'
    methanol transport: '#FF7B00'
    shipping methanol: '#468c8b'
    industry methanol: '#468c8b'
    # co2
    CC: '#f29dae'
    CCS: '#f29dae'
    CO2 sequestration: '#f29dae'
    DAC: '#ff5270'
    co2 stored: '#f2385a'
    co2 sequestered: '#f2682f'
    co2: '#f29dae'
    co2 vent: '#ffd4dc'
    CO2 pipeline: '#f5627f'
    # emissions
    process emissions CC: '#000000'
    process emissions: '#222222'
    process emissions to stored: '#444444'
    process emissions to atmosphere: '#888888'
    oil emissions: '#aaaaaa'
    shipping oil emissions: "#555555"
    shipping methanol emissions: '#666666'
    land transport oil emissions: '#777777'
    agriculture machinery oil emissions: '#333333'
    # other
    shipping: '#03a2ff'
    power-to-heat: '#2fb537'
    power-to-gas: '#c44ce6'
    power-to-H2: '#ff29d9'
    power-to-liquid: '#25c49a'
    gas-to-power/heat: '#ee8340'
    waste: '#e3d37d'
    other: '#000000'
    geothermal: '#ba91b1'
    geothermal heat: '#ba91b1'
    geothermal district heat: '#d19D00'
    geothermal organic rankine cycle: '#ffbf00'
    AC: "#70af1d"
    AC-AC: "#70af1d"
    AC line: "#70af1d"
    links: "#8a1caf"
    HVDC links: "#8a1caf"
    DC: "#8a1caf"
    DC-DC: "#8a1caf"
    DC link: "#8a1caf"
    load: "#dd2e23"
    waste CHP: '#e3d37d'
    waste CHP CC: '#e3d3ff'
    HVC to air: 'k'<|MERGE_RESOLUTION|>--- conflicted
+++ resolved
@@ -1052,7 +1052,6 @@
   energy_max: 20000
   energy_min: -20000
   energy_threshold: 50.
-<<<<<<< HEAD
   balance_timeseries:
     max_threshold: 5 # GW
     mean_threshold: 1 # GW
@@ -1061,17 +1060,11 @@
     annual: true
     annual_resolution: D
     carriers:
-=======
-  heatmap_timeseries:
-    marginal_price:
-    - AC
->>>>>>> 26cc5b89
     - H2
     - NH3
     - gas
     - methanol
     - oil
-<<<<<<< HEAD
     - solid biomass
     - biogas
     - co2 stored
@@ -1088,7 +1081,14 @@
       - residential rural heat
       - services urban decentral heat
       - services rural heat
-=======
+  heatmap_timeseries:
+    marginal_price:
+    - AC
+    - H2
+    - NH3
+    - gas
+    - methanol
+    - oil
     - co2 stored
     - urban central heat
     utilisation_rate:
@@ -1125,7 +1125,6 @@
     - methanol
     - oil
     - urban central water tanks
->>>>>>> 26cc5b89
 
   nice_names:
     OCGT: "Open-Cycle Gas"
