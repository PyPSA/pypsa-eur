# SPDX-FileCopyrightText: Contributors to PyPSA-Eur <https://github.com/pypsa/pypsa-eur>
#
# SPDX-License-Identifier: CC0-1.0

# docs in https://pypsa-eur.readthedocs.io/en/latest/configuration.html#top-level-configuration
version: v2025.04.0
tutorial: false

logging:
  level: INFO
  format: '%(levelname)s:%(name)s:%(message)s'

remote:
  ssh: ""
  path: ""

# docs in https://pypsa-eur.readthedocs.io/en/latest/configuration.html#run
run:
  prefix: ""
  name: ""
  scenarios:
    enable: false
    file: config/scenarios.yaml
  disable_progressbar: false
  shared_resources:
    policy: false
    exclude: []
  shared_cutouts: true
  use_shadow_directory: false

# docs in https://pypsa-eur.readthedocs.io/en/latest/configuration.html#foresight
foresight: overnight

# docs in https://pypsa-eur.readthedocs.io/en/latest/configuration.html#scenario
# Wildcard docs in https://pypsa-eur.readthedocs.io/en/latest/wildcards.html
scenario:
  clusters:
  - 39
  - 128
  - 256
  opts:
  - ''
  sector_opts:
  - ''
  planning_horizons:
  # - 2020
  # - 2030
  # - 2040
  - 2050

# docs in https://pypsa-eur.readthedocs.io/en/latest/configuration.html#countries
countries: ['AL', 'AT', 'BA', 'BE', 'BG', 'CH', 'CZ', 'DE', 'DK', 'EE', 'ES', 'FI', 'FR', 'GB', 'GR', 'HR', 'HU', 'IE', 'IT', 'LT', 'LU', 'LV', 'ME', 'MK', 'NL', 'NO', 'PL', 'PT', 'RO', 'RS', 'SE', 'SI', 'SK', 'XK']

# docs in https://pypsa-eur.readthedocs.io/en/latest/configuration.html#snapshots
snapshots:
  start: "2013-01-01"
  end: "2014-01-01"
  inclusive: 'left'

# docs in https://pypsa-eur.readthedocs.io/en/latest/configuration.html#enable
enable:
  retrieve: auto
  retrieve_databundle: true
  retrieve_cost_data: true
  build_cutout: false
  retrieve_cutout: true
  drop_leap_day: true

# docs in https://pypsa-eur.readthedocs.io/en/latest/configuration.html#co2-budget
co2_budget:
  2020: 0.720 # average emissions of 2019 to 2021 relative to 1990, CO2 excl LULUCF, EEA data, European Environment Agency. (2023a). Annual European Union greenhouse gas inventory 1990–2021 and inventory report 2023 - CRF Table. https://unfccc.int/documents/627830
  2025: 0.648 # With additional measures (WAM) projection, CO2 excl LULUCF, European Environment Agency. (2023e). Member States’ greenhouse gas (GHG) emission projections 2023. https://www.eea.europa.eu/en/datahub/datahubitem-view/4b8d94a4-aed7-4e67-a54c-0623a50f48e8
  2030: 0.450 # 55% reduction by 2030 (Ff55)
  2035: 0.250
  2040: 0.100 # 90% by 2040
  2045: 0.050
  2050: 0.000 # climate-neutral by 2050

# docs in https://pypsa-eur.readthedocs.io/en/latest/configuration.html#electricity
electricity:
  voltages: [220., 300., 330., 380., 400., 500., 750.]
  base_network: osm-prebuilt
  osm-prebuilt-version: 0.6
  gaslimit_enable: false
  gaslimit: false
  co2limit_enable: false
  co2limit: 7.75e+7
  co2base: 1.487e+9

  operational_reserve:
    activate: false
    epsilon_load: 0.02
    epsilon_vres: 0.02
    contingency: 4000

  max_hours:
    battery: 6
    H2: 168

  extendable_carriers:
    Generator: [solar, solar-hsat, onwind, offwind-ac, offwind-dc, offwind-float, OCGT, CCGT]
    StorageUnit: [] # battery, H2
    Store: [battery, H2]
    Link: [] # H2 pipeline

  powerplants_filter: (DateOut >= 2024 or DateOut != DateOut) and not (Country == 'Germany' and Fueltype == 'Nuclear')
  custom_powerplants: false
  everywhere_powerplants: []

  conventional_carriers: [nuclear, oil, OCGT, CCGT, coal, lignite, geothermal, biomass]
  renewable_carriers: [solar, solar-hsat, onwind, offwind-ac, offwind-dc, offwind-float, hydro]

  estimate_renewable_capacities:
    enable: true
    from_gem: true
    year: 2020
    expansion_limit: false
    technology_mapping:
      Offshore: offwind-ac
      Onshore: onwind
      PV: solar

  autarky:
    enable: false
    by_country: false

  transmission_limit: vopt

# docs in https://pypsa-eur.readthedocs.io/en/latest/configuration.html#atlite
atlite:
  cutout_directory: cutouts
  default_cutout: europe-2013-sarah3-era5
  nprocesses: 4
  show_progress: false
  cutouts:
    # use 'base' to determine geographical bounds and time span from config
    # base:
      # module: era5
    europe-2013-sarah3-era5:
      module: [sarah, era5] # in priority order
      x: [-12., 42.]
      y: [33., 72.]
      dx: 0.3
      dy: 0.3
      time: ['2013', '2013']

# docs in https://pypsa-eur.readthedocs.io/en/latest/configuration.html#renewable
renewable:
  onwind:
    cutout: default
    resource:
      method: wind
      turbine: Vestas_V112_3MW
      smooth: false
      add_cutout_windspeed: true
    resource_classes: 1
    capacity_per_sqkm: 3
    # correction_factor: 0.93
    corine:
      grid_codes: [12, 13, 14, 15, 16, 17, 18, 19, 20, 21, 22, 23, 24, 25, 26, 27, 28, 29, 31, 32]
      distance: 1000
      distance_grid_codes: [1, 2, 3, 4, 5, 6]
    luisa: false
      # grid_codes: [1111, 1121, 1122, 1123, 1130, 1210, 1221, 1222, 1230, 1241, 1242]
      # distance: 1000
      # distance_grid_codes: [1111, 1121, 1122, 1123, 1130, 1210, 1221, 1222, 1230, 1241, 1242]
    natura: true
    excluder_resolution: 100
    clip_p_max_pu: 1.e-2
  offwind-ac:
    cutout: default
    resource:
      method: wind
      turbine: NREL_ReferenceTurbine_2020ATB_5.5MW
      smooth: false
      add_cutout_windspeed: true
    resource_classes: 1
    capacity_per_sqkm: 2
    correction_factor: 0.8855
    corine: [44, 255]
    luisa: false # [0, 5230]
    natura: true
    ship_threshold: 400
    max_depth: 60
    max_shore_distance: 30000
    excluder_resolution: 200
    clip_p_max_pu: 1.e-2
    landfall_length: 10
  offwind-dc:
    cutout: default
    resource:
      method: wind
      turbine: NREL_ReferenceTurbine_2020ATB_5.5MW
      smooth: false
      add_cutout_windspeed: true
    resource_classes: 1
    capacity_per_sqkm: 2
    correction_factor: 0.8855
    corine: [44, 255]
    luisa: false # [0, 5230]
    natura: true
    ship_threshold: 400
    max_depth: 60
    min_shore_distance: 30000
    excluder_resolution: 200
    clip_p_max_pu: 1.e-2
    landfall_length: 10
  offwind-float:
    cutout: default
    resource:
      method: wind
      turbine: NREL_ReferenceTurbine_5MW_offshore
      smooth: false
      add_cutout_windspeed: true
    resource_classes: 1
    # ScholzPhd Tab 4.3.1: 10MW/km^2
    capacity_per_sqkm: 2
    correction_factor: 0.8855
    # proxy for wake losses
    # from 10.1016/j.energy.2018.08.153
    # until done more rigorously in #153
    corine: [44, 255]
    natura: true
    ship_threshold: 400
    excluder_resolution: 200
    min_depth: 60
    max_depth: 1000
    clip_p_max_pu: 1.e-2
    landfall_length: 10
  solar:
    cutout: default
    resource:
      method: pv
      panel: CSi
      orientation:
        slope: 35.
        azimuth: 180.
    resource_classes: 1
    capacity_per_sqkm: 5.1
    # correction_factor: 0.854337
    corine: [1, 2, 3, 4, 5, 6, 7, 8, 9, 10, 11, 12, 13, 14, 15, 16, 17, 18, 19, 20, 26, 31, 32]
    luisa: false # [1111, 1121, 1122, 1123, 1130, 1210, 1221, 1222, 1230, 1241, 1242, 1310, 1320, 1330, 1410, 1421, 1422, 2110, 2120, 2130, 2210, 2220, 2230, 2310, 2410, 2420, 3210, 3320, 3330]
    natura: true
    excluder_resolution: 100
    clip_p_max_pu: 1.e-2
  solar-hsat:
    cutout: default
    resource:
      method: pv
      panel: CSi
      orientation:
        slope: 35.
        azimuth: 180.
      tracking: horizontal
    resource_classes: 1
    capacity_per_sqkm: 4.43 # 15% higher land usage acc. to NREL
    corine: [1, 2, 3, 4, 5, 6, 7, 8, 9, 10, 11, 12, 13, 14, 15, 16, 17, 18, 19, 20, 26, 31, 32]
    luisa: false # [1111, 1121, 1122, 1123, 1130, 1210, 1221, 1222, 1230, 1241, 1242, 1310, 1320, 1330, 1410, 1421, 1422, 2110, 2120, 2130, 2210, 2220, 2230, 2310, 2410, 2420, 3210, 3320, 3330]
    natura: true
    excluder_resolution: 100
    clip_p_max_pu: 1.e-2
  hydro:
    cutout: default
    carriers: [ror, PHS, hydro]
    PHS_max_hours: 6
    hydro_max_hours: "energy_capacity_totals_by_country" # one of energy_capacity_totals_by_country, estimate_by_large_installations or a float
    flatten_dispatch: false
    flatten_dispatch_buffer: 0.2
    clip_min_inflow: 1.0
    eia_norm_year: false
    eia_correct_by_capacity: false
    eia_approximate_missing: false

# docs in https://pypsa-eur.readthedocs.io/en/latest/configuration.html#conventional
conventional:
  unit_commitment: false
  dynamic_fuel_price: false
  nuclear:
    p_max_pu: "data/nuclear_p_max_pu.csv" # float of file name

# docs in https://pypsa-eur.readthedocs.io/en/latest/configuration.html#lines
lines:
  types:
    220.: "Al/St 240/40 2-bundle 220.0"
    300.: "Al/St 240/40 3-bundle 300.0"
    330.: "Al/St 240/40 3-bundle 300.0"
    380.: "Al/St 240/40 4-bundle 380.0"
    400.: "Al/St 240/40 4-bundle 380.0"
    500.: "Al/St 240/40 4-bundle 380.0"
    750.: "Al/St 560/50 4-bundle 750.0"
  s_max_pu: 0.7
  s_nom_max: .inf
  max_extension: 20000 #MW
  length_factor: 1.25
  reconnect_crimea: true
  under_construction: 'keep' # 'zero': set capacity to zero, 'remove': remove, 'keep': with full capacity for lines in grid extract
  dynamic_line_rating:
    activate: false
    cutout: default
    correction_factor: 0.95
    max_voltage_difference: false
    max_line_rating: false

# docs in https://pypsa-eur.readthedocs.io/en/latest/configuration.html#links
links:
  p_max_pu: 1.0
  p_min_pu: -1.0
  p_nom_max: .inf
  max_extension: 30000 #MW
  length_factor: 1.25
  under_construction: 'keep' # 'zero': set capacity to zero, 'remove': remove, 'keep': with full capacity for lines in grid extract

# docs in https://pypsa-eur.readthedocs.io/en/latest/configuration.html#transmission_projects
transmission_projects:
  enable: true
  include:
    tyndp2020: true
    nep: true
    manual: true
  skip:
  - upgraded_lines
  - upgraded_links
  status:
  - under_construction
  - in_permitting
  - confirmed
    #- planned_not_yet_permitted
    #- under_consideration
  new_link_capacity: zero #keep or zero

# docs in https://pypsa-eur.readthedocs.io/en/latest/configuration.html#transformers
transformers:
  x: 0.1
  s_nom: 2000.
  type: ''

# docs-load in https://pypsa-eur.readthedocs.io/en/latest/configuration.html#load
load:
  fill_gaps:
    enable: true
    interpolate_limit: 3
    time_shift_for_large_gaps: 1w
  manual_adjustments: true # false
  scaling_factor: 1.0
  fixed_year: false # false or year (e.g. 2013)
  supplement_synthetic: true
  distribution_key:
    gdp: 0.6
    population: 0.4

# docs
# TODO: PyPSA-Eur merge issue in prepare_sector_network.py
# regulate what components with which carriers are kept from PyPSA-Eur;
# some technologies are removed because they are implemented differently
# (e.g. battery or H2 storage) or have different year-dependent costs
# in PyPSA-Eur-Sec
pypsa_eur:
  Bus:
  - AC
  Link:
  - DC
  Generator:
  - onwind
  - offwind-ac
  - offwind-dc
  - offwind-float
  - solar-hsat
  - solar
  - ror
  - nuclear
  StorageUnit:
  - PHS
  - hydro
  Store: []

# docs in https://pypsa-eur.readthedocs.io/en/latest/configuration.html#energy
energy:
  energy_totals_year: 2019
  base_emissions_year: 1990
  emissions: CO2

# docs in https://pypsa-eur.readthedocs.io/en/latest/configuration.html#biomass
biomass:
  year: 2030
  scenario: ENS_Med
  classes:
    solid biomass:
    - Agricultural waste
    - Fuelwood residues
    - Secondary Forestry residues - woodchips
    - Sawdust
    - Residues from landscape care
    not included:
    - Sugar from sugar beet
    - Rape seed
    - "Sunflower, soya seed "
    - Bioethanol barley, wheat, grain maize, oats, other cereals and rye
    - Miscanthus, switchgrass, RCG
    - Willow
    - Poplar
    - FuelwoodRW
    - C&P_RW
    biogas:
    - Manure solid, liquid
    - Sludge
    municipal solid waste:
    - Municipal waste
  share_unsustainable_use_retained:
    2020: 1
    2025: 0.66
    2030: 0.33
    2035: 0
    2040: 0
    2045: 0
    2050: 0
  share_sustainable_potential_available:
    2020: 0
    2025: 0.33
    2030: 0.66
    2035: 1
    2040: 1
    2045: 1
    2050: 1


# docs in https://pypsa-eur.readthedocs.io/en/latest/configuration.html#solar-thermal
solar_thermal:
  clearsky_model: simple  # should be "simple" or "enhanced"?
  orientation:
    slope: 45.
    azimuth: 180.
  cutout: default

# docs in https://pypsa-eur.readthedocs.io/en/latest/configuration.html#existing-capacities
existing_capacities:
  grouping_years_power: [1920, 1950, 1955, 1960, 1965, 1970, 1975, 1980, 1985, 1990, 1995, 2000, 2005, 2010, 2015, 2020, 2025]
  grouping_years_heat: [1980, 1985, 1990, 1995, 2000, 2005, 2010, 2015, 2019] # heat grouping years >= baseyear will be ignored
  threshold_capacity: 10
  default_heating_lifetime: 20
  conventional_carriers:
  - lignite
  - coal
  - oil
  - uranium

# docs in https://pypsa-eur.readthedocs.io/en/latest/configuration.html#sector
sector:
  transport: true
  heating: true
  biomass: true
  industry: true
  shipping: true
  aviation: true
  agriculture: true
  fossil_fuels: true
  district_heating:
    potential: 0.6
    progress:
      2020: 0.0
      2025: 0.15
      2030: 0.3
      2035: 0.45
      2040: 0.6
      2045: 0.8
      2050: 1.0
    district_heating_loss: 0.15
    supply_temperature_approximation:
      max_forward_temperature_baseyear:
        FR: 110
        DK: 75
        DE: 109
        CZ: 130
        FI: 115
        PL: 130
        SE: 102
        IT: 90
      min_forward_temperature_baseyear:
        DE: 82
      return_temperature_baseyear:
        DE: 58
      lower_threshold_ambient_temperature: 0
      upper_threshold_ambient_temperature: 10
      rolling_window_ambient_temperature: 72
      relative_annual_temperature_reduction: 0.01
    ptes:
      dynamic_capacity: true
      supplemental_heating:
        enable: false
        booster_heat_pump: false
      max_top_temperature: 90
      min_bottom_temperature: 35
    ates:
      enable: false
      suitable_aquifer_types: ['Highly productive porous aquifers']
      aquifer_volumetric_heat_capacity: 2600
      fraction_of_aquifer_area_available: 0.2
      effective_screen_length: 20
      dh_area_buffer: 1000
      capex_as_fraction_of_geothermal_heat_source: 0.75
      recovery_factor: 0.6
      marginal_cost_charger: 0.035
      ignore_missing_regions: false
    heat_source_cooling: 6 #K
    heat_pump_cop_approximation:
      refrigerant: ammonia
      heat_exchanger_pinch_point_temperature_difference: 5 #K
      isentropic_compressor_efficiency: 0.8
      heat_loss: 0.0
    limited_heat_sources:
      geothermal:
        constant_temperature_celsius: 65
        ignore_missing_regions: false
      river_water:
        constant_temperature_celsius: false
    direct_utilisation_heat_sources:
    - geothermal
<<<<<<< HEAD
    dh_area_buffer: 1000
  heat_pump_sources:
    urban central:
    - air
    - sea_water
    - river_water
=======
    temperature_limited_stores:
    - ptes
  heat_pump_sources:
    urban central:
    - air
    - ptes
>>>>>>> c9cd14e2
    urban decentral:
    - air
    rural:
    - air
    - ground
  cluster_heat_buses: true
  heat_demand_cutout: default
  bev_dsm_restriction_value: 0.75
  bev_dsm_restriction_time: 7
  transport_heating_deadband_upper: 20.
  transport_heating_deadband_lower: 15.
  ICE_lower_degree_factor: 0.375
  ICE_upper_degree_factor: 1.6
  EV_lower_degree_factor: 0.98
  EV_upper_degree_factor: 0.63
  bev_dsm: true
  bev_dsm_availability: 0.5
  bev_energy: 0.05
  bev_charge_efficiency: 0.9
  bev_charge_rate: 0.011
  bev_avail_max: 0.95
  bev_avail_mean: 0.8
  v2g: true
  land_transport_fuel_cell_share:
    2020: 0
    2025: 0
    2030: 0
    2035: 0
    2040: 0
    2045: 0
    2050: 0
  land_transport_electric_share:
    2020: 0
    2025: 0.15
    2030: 0.3
    2035: 0.45
    2040: 0.7
    2045: 0.85
    2050: 1
  land_transport_ice_share:
    2020: 1
    2025: 0.85
    2030: 0.7
    2035: 0.55
    2040: 0.3
    2045: 0.15
    2050: 0
  transport_electric_efficiency: 53.19 # 1 MWh_el = 53.19*100 km
  transport_fuel_cell_efficiency: 30.003 # 1 MWh_H2 = 30.003*100 km
  transport_ice_efficiency: 16.0712 # 1 MWh_oil = 16.0712 * 100 km
  agriculture_machinery_electric_share: 0
  agriculture_machinery_oil_share: 1
  agriculture_machinery_fuel_efficiency: 0.7
  agriculture_machinery_electric_efficiency: 0.3
  MWh_MeOH_per_MWh_H2: 0.8787
  MWh_MeOH_per_tCO2: 4.0321
  MWh_MeOH_per_MWh_e: 3.6907
  shipping_hydrogen_liquefaction: false
  shipping_hydrogen_share:
    2020: 0
    2025: 0
    2030: 0
    2035: 0
    2040: 0
    2045: 0
    2050: 0
  shipping_methanol_share:
    2020: 0
    2025: 0.15
    2030: 0.3
    2035: 0.5
    2040: 0.7
    2045: 0.85
    2050: 1
  shipping_oil_share:
    2020: 1
    2025: 0.85
    2030: 0.7
    2035: 0.5
    2040: 0.3
    2045: 0.15
    2050: 0
  shipping_methanol_efficiency: 0.46
  shipping_oil_efficiency: 0.40
  aviation_demand_factor: 1.
  HVC_demand_factor: 1.
  time_dep_hp_cop: true
  heat_pump_sink_T_individual_heating: 55.
  reduce_space_heat_exogenously: true
  reduce_space_heat_exogenously_factor:
    2020: 0.10  # this results in a space heat demand reduction of 10%
    2025: 0.09  # first heat demand increases compared to 2020 because of larger floor area per capita
    2030: 0.09
    2035: 0.11
    2040: 0.16
    2045: 0.21
    2050: 0.29
  retrofitting:
    retro_endogen: false
    cost_factor: 1.0
    interest_rate: 0.04
    annualise_cost: true
    tax_weighting: false
    construction_index: true
  tes: true
  tes_tau:
    decentral: 3
    central: 180
  boilers: true
  resistive_heaters: true
  oil_boilers: false
  biomass_boiler: true
  overdimension_heat_generators:
    decentral: 1.1  #to cover demand peaks bigger than data
    central: 1.0
  chp:
    enable: true
    fuel:
    - solid biomass # For solid biomass, CHP with and without CC are added
    - gas # For all other fuels the same techno economic data from gas CHP is taken
    micro_chp: false # Only gas is used for micro_chp
  solar_thermal: true
  solar_cf_correction: 0.788457  # =  >>> 1/1.2683
  methanation: true
  coal_cc: false
  dac: true
  co2_vent: false
  heat_vent:
    urban central: true
    urban decentral: true
    rural: true
  marginal_cost_heat_vent: 0.02
  allam_cycle_gas: false
  hydrogen_fuel_cell: true
  hydrogen_turbine: false
  SMR: true
  SMR_cc: true
  regional_oil_demand: false
  regional_coal_demand: false
  regional_co2_sequestration_potential:
    enable: false
    attribute:
    - conservative estimate Mt
    - conservative estimate GAS Mt
    - conservative estimate OIL Mt
    - conservative estimate aquifer Mt
    include_onshore: false
    min_size: 3
    max_size: 25
    years_of_storage: 25
  co2_sequestration_potential:
    2020: 0
    2025: 0
    2030: 50
    2035: 100
    2040: 200
    2045: 200
    2050: 200
  co2_sequestration_cost: 10
  co2_sequestration_lifetime: 50
  co2_spatial: false
  co2_network: false
  co2_network_cost_factor: 1
  cc_fraction: 0.9
  hydrogen_underground_storage: true
  hydrogen_underground_storage_locations:
    # - onshore  # more than 50 km from sea
  - nearshore    # within 50 km of sea
    # - offshore
  methanol:
    regional_methanol_demand: false
    methanol_reforming: false
    methanol_reforming_cc: false
    methanol_to_kerosene: false
    methanol_to_power:
      ccgt: false
      ccgt_cc: false
      ocgt: false
      allam: false
    biomass_to_methanol: false
    biomass_to_methanol_cc: false
  ammonia: false
  min_part_load_fischer_tropsch: 0.5
  min_part_load_methanolisation: 0.3
  min_part_load_methanation: 0.3
  use_fischer_tropsch_waste_heat: 0.25
  use_haber_bosch_waste_heat: 0.25
  use_methanolisation_waste_heat: 0.25
  use_methanation_waste_heat: 0.25
  use_fuel_cell_waste_heat: 0.25
  use_electrolysis_waste_heat: 0.25
  electricity_transmission_grid: true
  electricity_distribution_grid: true
  electricity_grid_connection: true
  transmission_efficiency:
    enable:
    - DC
    - H2 pipeline
    - gas pipeline
    - electricity distribution grid
    DC:
      efficiency_static: 0.98
      efficiency_per_1000km: 0.977
    H2 pipeline:
      efficiency_per_1000km: 1 # 0.982
      compression_per_1000km: 0.018
    gas pipeline:
      efficiency_per_1000km: 1 #0.977
      compression_per_1000km: 0.01
    electricity distribution grid:
      efficiency_static: 0.97
  H2_network: true
  gas_network: false
  H2_retrofit: false
  H2_retrofit_capacity_per_CH4: 0.6
  gas_network_connectivity_upgrade: 1
  gas_distribution_grid: true
  gas_distribution_grid_cost_factor: 1.0
  biomass_spatial: false
  biomass_transport: false
  biogas_upgrading_cc: false
  conventional_generation:
    OCGT: gas
  biomass_to_liquid: false
  biomass_to_liquid_cc: false
  electrobiofuels: false
  biosng: false
  biosng_cc: false
  bioH2: false
  municipal_solid_waste: false
  limit_max_growth:
    enable: false
    # allowing 30% larger than max historic growth
    factor: 1.3
    max_growth:  # unit GW
      onwind: 16 # onshore max grow so far 16 GW in Europe https://www.iea.org/reports/renewables-2020/wind
      solar: 28 # solar max grow so far 28 GW in Europe https://www.iea.org/reports/renewables-2020/solar-pv
      offwind-ac: 35 # offshore max grow so far 3.5 GW in Europe https://windeurope.org/about-wind/statistics/offshore/european-offshore-wind-industry-key-trends-statistics-2019/
      offwind-dc: 35
    max_relative_growth:
      onwind: 3
      solar: 3
      offwind-ac: 3
      offwind-dc: 3
  enhanced_geothermal:
    enable: false
    flexible: true
    max_hours: 240
    max_boost: 0.25
    var_cf: true
    sustainability_factor: 0.0025
  solid_biomass_import:
    enable: false
    price: 54 #EUR/MWh
    max_amount: 1390 # TWh
    upstream_emissions_factor: .1 #share of solid biomass CO2 emissions at full combustion
  imports:
    enable: false
    limit: .inf
    limit_sense: <=
    price:
      H2: 74
      NH3: 97
      methanol: 121
      gas: 122
      oil: 125

# docs in https://pypsa-eur.readthedocs.io/en/latest/configuration.html#industry
industry:
  St_primary_fraction:
    2020: 0.6
    2025: 0.55
    2030: 0.5
    2035: 0.45
    2040: 0.4
    2045: 0.35
    2050: 0.3
  DRI_fraction:
    2020: 0
    2025: 0
    2030: 0.05
    2035: 0.2
    2040: 0.4
    2045: 0.7
    2050: 1
  H2_DRI: 1.7
  elec_DRI: 0.322
  Al_primary_fraction:
    2020: 0.4
    2025: 0.375
    2030: 0.35
    2035: 0.325
    2040: 0.3
    2045: 0.25
    2050: 0.2
  MWh_NH3_per_tNH3: 5.166
  MWh_CH4_per_tNH3_SMR: 10.8
  MWh_elec_per_tNH3_SMR: 0.7
  MWh_H2_per_tNH3_electrolysis: 5.93
  MWh_elec_per_tNH3_electrolysis: 0.2473
  MWh_NH3_per_MWh_H2_cracker: 1.46 # https://github.com/euronion/trace/blob/44a5ff8401762edbef80eff9cfe5a47c8d3c8be4/data/efficiencies.csv
  NH3_process_emissions: 24.5
  petrochemical_process_emissions: 25.5
  #HVC primary/recycling based on values used in Neumann et al https://doi.org/10.1016/j.joule.2023.06.016, linearly interpolated between 2020 and 2050
  #2020 recycling rates based on Agora https://static.agora-energiewende.de/fileadmin/Projekte/2021/2021_02_EU_CEAP/A-EW_254_Mobilising-circular-economy_study_WEB.pdf
  #fractions refer to the total primary HVC production in 2020
  #assumes 6.7 Mtplastics produced from recycling in 2020
  HVC_primary_fraction:
    2020: 1.0
    2025: 0.9
    2030: 0.8
    2035: 0.7
    2040: 0.6
    2045: 0.5
    2050: 0.4
  HVC_mechanical_recycling_fraction:
    2020: 0.12
    2025: 0.15
    2030: 0.18
    2035: 0.21
    2040: 0.24
    2045: 0.27
    2050: 0.30
  HVC_chemical_recycling_fraction:
    2020: 0.0
    2025: 0.0
    2030: 0.04
    2035: 0.08
    2040: 0.12
    2045: 0.16
    2050: 0.20
  HVC_environment_sequestration_fraction: 0.
  waste_to_energy: false
  waste_to_energy_cc: false
  sector_ratios_fraction_future:
    2020: 0.0
    2025: 0.1
    2030: 0.3
    2035: 0.5
    2040: 0.7
    2045: 0.9
    2050: 1.0
  basic_chemicals_without_NH3_production_today: 69. #Mt/a, = 86 Mtethylene-equiv - 17 MtNH3
  HVC_production_today: 52.
  MWh_elec_per_tHVC_mechanical_recycling: 0.547
  MWh_elec_per_tHVC_chemical_recycling: 6.9
  chlorine_production_today: 9.58
  MWh_elec_per_tCl: 3.6
  MWh_H2_per_tCl: -0.9372
  methanol_production_today: 1.5
  MWh_elec_per_tMeOH: 0.167
  MWh_CH4_per_tMeOH: 10.25
  MWh_MeOH_per_tMeOH: 5.528
  hotmaps_locate_missing: false
  reference_year: 2019
  oil_refining_emissions: 0.013


# docs in https://pypsa-eur.readthedocs.io/en/latest/configuration.html#costs
costs:
  year: 2030
  version: v0.10.1
  social_discountrate: 0.02
  fill_values:
    FOM: 0
    VOM: 0
    efficiency: 1
    fuel: 0
    investment: 0
    lifetime: 25
    "CO2 intensity": 0
    "discount rate": 0.07
  overwrites: {}
  marginal_cost:
    solar: 0.01
    onwind: 0.015
    offwind: 0.015
    hydro: 0.
    H2: 0.
    electrolysis: 0.
    fuel cell: 0.
    battery: 0.
    battery inverter: 0.
    home battery storage: 0
    water tank charger: 0.03
    central water pit charger: 0.025
  emission_prices:
    enable: false
    co2: 0.
    co2_monthly_prices: false

# docs in https://pypsa-eur.readthedocs.io/en/latest/configuration.html#clustering
clustering:
  mode: busmap
  administrative:
    level: 1
  focus_weights: false
  copperplate_regions: []
  build_bidding_zones:
    remove_islands: false
    aggregate_to_tyndp: false
  simplify_network:
    to_substations: false
    remove_stubs: true
    remove_stubs_across_borders: false
  cluster_network:
    algorithm: kmeans
    hac_features:
    - wnd100m
    - influx_direct
  exclude_carriers: []
  consider_efficiency_classes: false
  aggregation_strategies:
    generators:
      committable: any
      ramp_limit_up: max
      ramp_limit_down: max
  temporal:
    resolution_elec: false
    resolution_sector: false

# docs in https://pypsa-eur.readthedocs.io/en/latest/configuration.html#adjustments
adjustments:
  electricity: false
  sector:
    factor:
      Link:
        electricity distribution grid:
          capital_cost: 1.0
    absolute: false

# docs in https://pypsa-eur.readthedocs.io/en/latest/configuration.html#solving
solving:
  options:
    clip_p_max_pu: 1.e-2
    load_shedding: false
    curtailment_mode: false
    noisy_costs: true
    skip_iterations: true
    rolling_horizon: false
    seed: 123
    custom_extra_functionality: "../data/custom_extra_functionality.py"
    # io_api: "direct"  # Increases performance but only supported for the highs and gurobi solvers
    # options that go into the optimize function
    track_iterations: false
    min_iterations: 2
    max_iterations: 3
    transmission_losses: 2
    linearized_unit_commitment: true
    horizon: 365
    post_discretization:
      enable: false
      line_unit_size: 1700
      line_threshold: 0.3
      link_unit_size:
        DC: 2000
        H2 pipeline: 1200
        gas pipeline: 1500
      link_threshold:
        DC: 0.3
        H2 pipeline: 0.3
        gas pipeline: 0.3
      fractional_last_unit_size: false
    keep_files: false
    model_kwargs:
      solver_dir: ""

  agg_p_nom_limits:
    agg_offwind: false
    include_existing: false
    file: data/agg_p_nom_minmax.csv

  constraints:
    CCL: false
    EQ: false
    BAU: false
    SAFE: false

  solver:
    name: gurobi
    options: gurobi-default

  solver_options:
    highs-default:
      # refer to https://ergo-code.github.io/HiGHS/dev/options/definitions/
      threads: 1
      solver: "ipm"
      run_crossover: "off"
      small_matrix_value: 1e-6
      large_matrix_value: 1e9
      primal_feasibility_tolerance: 1e-5
      dual_feasibility_tolerance: 1e-5
      ipm_optimality_tolerance: 1e-4
      parallel: "on"
      random_seed: 123
    highs-simplex:
      solver: "simplex"
      parallel: "on"
      primal_feasibility_tolerance: 1e-5
      dual_feasibility_tolerance: 1e-5
      random_seed: 123
    gurobi-default:
      threads: 8
      method: 2 # barrier
      crossover: 0
      BarConvTol: 1.e-6
      Seed: 123
      AggFill: 0
      PreDual: 0
      GURO_PAR_BARDENSETHRESH: 200
    gurobi-numeric-focus:
      NumericFocus: 3       # Favour numeric stability over speed
      method: 2             # barrier
      crossover: 0          # do not use crossover
      BarHomogeneous: 1     # Use homogeneous barrier if standard does not converge
      BarConvTol: 1.e-5
      FeasibilityTol: 1.e-4
      OptimalityTol: 1.e-4
      ObjScale: -0.5
      threads: 8
      Seed: 123
    gurobi-fallback:        # Use gurobi defaults
      crossover: 0
      method: 2             # barrier
      BarHomogeneous: 1     # Use homogeneous barrier if standard does not converge
      BarConvTol: 1.e-5
      FeasibilityTol: 1.e-5
      OptimalityTol: 1.e-5
      Seed: 123
      threads: 8
    cplex-default:
      threads: 4
      lpmethod: 4 # barrier
      solutiontype: 2 # non basic solution, ie no crossover
      barrier.convergetol: 1.e-5
      feasopt.tolerance: 1.e-6
    copt-default:
      Threads: 8
      LpMethod: 2
      Crossover: 0
      RelGap: 1.e-6
      Dualize: 0
    copt-gpu:
      LpMethod: 6
      GPUMode: 1
      PDLPTol: 1.e-5
      Crossover: 0
    cbc-default: {} # Used in CI
    glpk-default: {} # Used in CI

  check_objective:
    enable: false
    expected_value: None
    atol: 1_000_000
    rtol: 0.01

  mem_mb: 30000 #memory in MB; 20 GB enough for 50+B+I+H2; 100 GB for 181+B+I+H2
  memory_logging_frequency: 30 # in seconds
  runtime: 6h #runtime in humanfriendly style https://humanfriendly.readthedocs.io/en/latest/


# docs in https://pypsa-eur.readthedocs.io/en/latest/configuration.html#plotting
plotting:
  map:
    boundaries: [-11, 30, 34, 71]
    color_geomap:
      ocean: white
      land: white
  projection:
    name: "EqualEarth"
    # See https://scitools.org.uk/cartopy/docs/latest/reference/projections.html for alternatives, for example:
    # name: "LambertConformal"
    # central_longitude: 10.
    # central_latitude: 50.
    # standard_parallels: [35, 65]
  eu_node_location:
    x: -5.5
    y: 46.
  costs_max: 1000
  costs_threshold: 1
  energy_max: 20000
  energy_min: -20000
  energy_threshold: 50.
  heat_source_map:
    enable: false
    temperature_cmap: "Reds"
    energy_cmap: "Oranges"

  nice_names:
    OCGT: "Open-Cycle Gas"
    CCGT: "Combined-Cycle Gas"
    offwind-ac: "Offshore Wind (AC)"
    offwind-dc: "Offshore Wind (DC)"
    offwind-float: "Offshore Wind (Floating)"
    onwind: "Onshore Wind"
    solar: "Solar"
    PHS: "Pumped Hydro Storage"
    hydro: "Reservoir & Dam"
    battery: "Battery Storage"
    H2: "Hydrogen Storage"
    lines: "Transmission Lines"
    ror: "Run of River"
    load: "Load Shedding"
    ac: "AC"
    dc: "DC"

  tech_colors:
    # wind
    onwind: "#235ebc"
    onshore wind: "#235ebc"
    offwind: "#6895dd"
    offshore wind: "#6895dd"
    offwind-ac: "#6895dd"
    offshore wind (AC): "#6895dd"
    offshore wind ac: "#6895dd"
    offwind-dc: "#74c6f2"
    offshore wind (DC): "#74c6f2"
    offshore wind dc: "#74c6f2"
    offwind-float: "#b5e2fa"
    offshore wind (Float): "#b5e2fa"
    offshore wind float: "#b5e2fa"
    # water
    hydro: '#298c81'
    hydro reservoir: '#298c81'
    ror: '#3dbfb0'
    run of river: '#3dbfb0'
    hydroelectricity: '#298c81'
    PHS: '#51dbcc'
    hydro+PHS: "#08ad97"
    # solar
    solar: "#f9d002"
    solar PV: "#f9d002"
    solar-hsat: "#fdb915"
    solar thermal: '#ffbf2b'
    residential rural solar thermal: '#f1c069'
    services rural solar thermal: '#eabf61'
    residential urban decentral solar thermal: '#e5bc5a'
    services urban decentral solar thermal: '#dfb953'
    urban central solar thermal: '#d7b24c'
    solar rooftop: '#ffea80'
    # gas
    OCGT: '#e0986c'
    OCGT marginal: '#e0986c'
    OCGT-heat: '#e0986c'
    gas boiler: '#db6a25'
    gas boilers: '#db6a25'
    gas boiler marginal: '#db6a25'
    residential rural gas boiler: '#d4722e'
    residential urban decentral gas boiler: '#cb7a36'
    services rural gas boiler: '#c4813f'
    services urban decentral gas boiler: '#ba8947'
    urban central gas boiler: '#b0904f'
    gas: '#e05b09'
    fossil gas: '#e05b09'
    natural gas: '#e05b09'
    biogas to gas: '#e36311'
    biogas to gas CC: '#e51245'
    CCGT: '#a85522'
    CCGT marginal: '#a85522'
    allam: '#B98F76'
    gas for industry co2 to atmosphere: '#692e0a'
    gas for industry co2 to stored: '#8a3400'
    gas for industry: '#853403'
    gas for industry CC: '#692e0a'
    gas pipeline: '#ebbca0'
    gas pipeline new: '#a87c62'
    # oil
    oil: '#c9c9c9'
    oil primary: '#d2d2d2'
    oil refining: '#e6e6e6'
    imported oil: '#a3a3a3'
    oil boiler: '#adadad'
    residential rural oil boiler: '#a9a9a9'
    services rural oil boiler: '#a5a5a5'
    residential urban decentral oil boiler: '#a1a1a1'
    urban central oil boiler: '#9d9d9d'
    services urban decentral oil boiler: '#999999'
    agriculture machinery oil: '#949494'
    shipping oil: "#808080"
    land transport oil: '#afafaf'
    # nuclear
    Nuclear: '#ff8c00'
    Nuclear marginal: '#ff8c00'
    nuclear: '#ff8c00'
    uranium: '#ff8c00'
    # coal
    Coal: '#545454'
    coal: '#545454'
    Coal marginal: '#545454'
    coal for industry: '#343434'
    solid: '#545454'
    Lignite: '#826837'
    lignite: '#826837'
    Lignite marginal: '#826837'
    # biomass
    biogas: '#e3d37d'
    biomass: '#baa741'
    solid biomass: '#baa741'
    municipal solid waste: '#91ba41'
    solid biomass import: '#d5ca8d'
    solid biomass transport: '#baa741'
    solid biomass for industry: '#7a6d26'
    solid biomass for industry CC: '#47411c'
    solid biomass for industry co2 from atmosphere: '#736412'
    solid biomass for industry co2 to stored: '#47411c'
    urban central solid biomass CHP: '#9d9042'
    urban central solid biomass CHP CC: '#6c5d28'
    biomass boiler: '#8A9A5B'
    residential rural biomass boiler: '#a1a066'
    residential urban decentral biomass boiler: '#b0b87b'
    services rural biomass boiler: '#c6cf98'
    services urban decentral biomass boiler: '#dde5b5'
    biomass to liquid: '#32CD32'
    unsustainable solid biomass: '#998622'
    unsustainable bioliquids: '#32CD32'
    electrobiofuels: 'red'
    BioSNG: '#123456'
    solid biomass to hydrogen: '#654321'
    # power transmission
    lines: '#6c9459'
    transmission lines: '#6c9459'
    electricity distribution grid: '#97ad8c'
    low voltage: '#97ad8c'
    # electricity demand
    Electric load: '#110d63'
    electric demand: '#110d63'
    electricity: '#110d63'
    industry electricity: '#2d2a66'
    industry new electricity: '#2d2a66'
    agriculture electricity: '#494778'
    # battery + EVs
    battery: '#ace37f'
    battery storage: '#ace37f'
    battery charger: '#88a75b'
    battery discharger: '#5d4e29'
    home battery: '#80c944'
    home battery storage: '#80c944'
    home battery charger: '#5e8032'
    home battery discharger: '#3c5221'
    BEV charger: '#baf238'
    V2G: '#e5ffa8'
    land transport EV: '#baf238'
    land transport demand: '#38baf2'
    EV battery: '#baf238'
    # hot water storage
    water tanks: '#e69487'
    residential rural water tanks: '#f7b7a3'
    services rural water tanks: '#f3afa3'
    residential urban decentral water tanks: '#f2b2a3'
    services urban decentral water tanks: '#f1b4a4'
    urban central water tanks: '#e9977d'
    hot water storage: '#e69487'
    hot water charging: '#e8998b'
    urban central water tanks charger: '#b57a67'
    residential rural water tanks charger: '#b4887c'
    residential urban decentral water tanks charger: '#b39995'
    services rural water tanks charger: '#b3abb0'
    services urban decentral water tanks charger: '#b3becc'
    hot water discharging: '#e99c8e'
    urban central water tanks discharger: '#b9816e'
    residential rural water tanks discharger: '#ba9685'
    residential urban decentral water tanks discharger: '#baac9e'
    services rural water tanks discharger: '#bbc2b8'
    services urban decentral water tanks discharger: '#bdd8d3'
    # heat demand
    Heat load: '#cc1f1f'
    heat: '#cc1f1f'
    heat vent: '#aa3344'
    heat demand: '#cc1f1f'
    rural heat: '#ff5c5c'
    residential rural heat: '#ff7c7c'
    services rural heat: '#ff9c9c'
    central heat: '#cc1f1f'
    urban central heat: '#d15959'
    urban central heat vent: '#a74747'
    decentral heat: '#750606'
    residential urban decentral heat: '#a33c3c'
    services urban decentral heat: '#cc1f1f'
    low-temperature heat for industry: '#8f2727'
    process heat: '#ff0000'
    agriculture heat: '#d9a5a5'
    # heat supply
    heat pumps: '#2fb537'
    heat pump: '#2fb537'
    air heat pump: '#36eb41'
    residential urban decentral air heat pump: '#48f74f'
    services urban decentral air heat pump: '#5af95d'
    services rural air heat pump: '#5af95d'
    urban central air heat pump: '#6cfb6b'
    urban central geothermal heat pump: '#4f2144'
    urban central river_water heat pump: '#184861'
    geothermal heat pump: '#4f2144'
    geothermal heat direct utilisation: '#ba91b1'
    ground heat pump: '#2fb537'
    residential rural ground heat pump: '#4f2144'
    residential rural air heat pump: '#48f74f'
    services rural ground heat pump: '#5af95d'
    Ambient: '#98eb9d'
    CHP: '#8a5751'
    urban central gas CHP: '#8d5e56'
    CHP CC: '#634643'
    urban central gas CHP CC: '#6e4e4c'
    CHP heat: '#8a5751'
    CHP electric: '#8a5751'
    district heating: '#e8beac'
    resistive heater: '#d8f9b8'
    residential rural resistive heater: '#bef5b5'
    residential urban decentral resistive heater: '#b2f1a9'
    services rural resistive heater: '#a5ed9d'
    services urban decentral resistive heater: '#98e991'
    urban central resistive heater: '#8cdf85'
    retrofitting: '#8487e8'
    building retrofitting: '#8487e8'
    # hydrogen
    H2 for industry: "#f073da"
    H2 for shipping: "#ebaee0"
    H2: '#bf13a0'
    hydrogen: '#bf13a0'
    retrofitted H2 boiler: '#e5a0d9'
    SMR: '#870c71'
    SMR CC: '#4f1745'
    H2 liquefaction: '#d647bd'
    hydrogen storage: '#bf13a0'
    H2 Store: '#bf13a0'
    H2 storage: '#bf13a0'
    land transport fuel cell: '#6b3161'
    H2 pipeline: '#f081dc'
    H2 pipeline retrofitted: '#ba99b5'
    H2 Fuel Cell: '#c251ae'
    H2 fuel cell: '#c251ae'
    H2 turbine: '#991f83'
    H2 Electrolysis: '#ff29d9'
    H2 electrolysis: '#ff29d9'
    # ammonia
    NH3: '#46caf0'
    ammonia: '#46caf0'
    ammonia store: '#00ace0'
    ammonia cracker: '#87d0e6'
    Haber-Bosch: '#076987'
    # syngas
    Sabatier: '#9850ad'
    methanation: '#c44ce6'
    methane: '#c44ce6'
    # synfuels
    Fischer-Tropsch: '#25c49a'
    liquid: '#25c49a'
    kerosene for aviation: '#a1ffe6'
    naphtha for industry: '#57ebc4'
    methanol-to-kerosene: '#C98468'
    methanol-to-olefins/aromatics: '#FFA07A'
    Methanol steam reforming: '#FFBF00'
    Methanol steam reforming CC: '#A2EA8A'
    methanolisation: '#00FFBF'
    biomass-to-methanol: '#EAD28A'
    biomass-to-methanol CC: '#EADBAD'
    allam methanol: '#B98F76'
    CCGT methanol: '#B98F76'
    CCGT methanol CC: '#B98F76'
    OCGT methanol: '#B98F76'
    methanol: '#FF7B00'
    methanol transport: '#FF7B00'
    shipping methanol: '#468c8b'
    industry methanol: '#468c8b'
    # co2
    CC: '#f29dae'
    CCS: '#f29dae'
    CO2 sequestration: '#f29dae'
    DAC: '#ff5270'
    co2 stored: '#f2385a'
    co2 sequestered: '#f2682f'
    co2: '#f29dae'
    co2 vent: '#ffd4dc'
    CO2 pipeline: '#f5627f'
    # emissions
    process emissions CC: '#000000'
    process emissions: '#222222'
    process emissions to stored: '#444444'
    process emissions to atmosphere: '#888888'
    oil emissions: '#aaaaaa'
    shipping oil emissions: "#555555"
    shipping methanol emissions: '#666666'
    land transport oil emissions: '#777777'
    agriculture machinery oil emissions: '#333333'
    # other
    shipping: '#03a2ff'
    power-to-heat: '#2fb537'
    power-to-gas: '#c44ce6'
    power-to-H2: '#ff29d9'
    power-to-liquid: '#25c49a'
    gas-to-power/heat: '#ee8340'
    waste: '#e3d37d'
    other: '#000000'
    geothermal: '#ba91b1'
    geothermal heat: '#ba91b1'
    geothermal district heat: '#d19D00'
    geothermal organic rankine cycle: '#ffbf00'
    AC: "#70af1d"
    AC-AC: "#70af1d"
    AC line: "#70af1d"
    links: "#8a1caf"
    HVDC links: "#8a1caf"
    DC: "#8a1caf"
    DC-DC: "#8a1caf"
    DC link: "#8a1caf"
    load: "#dd2e23"
    waste CHP: '#e3d37d'
    waste CHP CC: '#e3d3ff'
    HVC to air: 'k'<|MERGE_RESOLUTION|>--- conflicted
+++ resolved
@@ -514,21 +514,15 @@
         constant_temperature_celsius: false
     direct_utilisation_heat_sources:
     - geothermal
-<<<<<<< HEAD
+    temperature_limited_stores:
+    - ptes
     dh_area_buffer: 1000
   heat_pump_sources:
     urban central:
     - air
+    - ptes
     - sea_water
     - river_water
-=======
-    temperature_limited_stores:
-    - ptes
-  heat_pump_sources:
-    urban central:
-    - air
-    - ptes
->>>>>>> c9cd14e2
     urban decentral:
     - air
     rural:
