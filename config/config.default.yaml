# SPDX-FileCopyrightText: Contributors to PyPSA-Eur <https://github.com/pypsa/pypsa-eur>
#
# SPDX-License-Identifier: CC0-1.0

# docs in https://pypsa-eur.readthedocs.io/en/latest/configuration.html#top-level-configuration
version: v2025.07.0
tutorial: false

logging:
  level: INFO
  format: '%(levelname)s:%(name)s:%(message)s'

remote:
  ssh: ""
  path: ""

# docs in https://pypsa-eur.readthedocs.io/en/latest/configuration.html#run
run:
  prefix: ""
  name: ""
  scenarios:
    enable: false
    file: config/scenarios.yaml
  disable_progressbar: false
  shared_resources:
    policy: false
    exclude: []
  shared_cutouts: true
  use_shadow_directory: false

# docs in https://pypsa-eur.readthedocs.io/en/latest/configuration.html#foresight
foresight: overnight

# docs in https://pypsa-eur.readthedocs.io/en/latest/configuration.html#scenario
# Wildcard docs in https://pypsa-eur.readthedocs.io/en/latest/wildcards.html
scenario:
  clusters:
  - 50
  opts:
  - ''
  sector_opts:
  - ''
  planning_horizons:
  - 2050

# docs in https://pypsa-eur.readthedocs.io/en/latest/configuration.html#countries
countries:
- AL
- AT
- BA
- BE
- BG
- CH
- CZ
- DE
- DK
- EE
- ES
- FI
- FR
- GB
- GR
- HR
- HU
- IE
- IT
- LT
- LU
- LV
- ME
- MK
- NL
- 'NO'
- PL
- PT
- RO
- RS
- SE
- SI
- SK
- XK

# docs in https://pypsa-eur.readthedocs.io/en/latest/configuration.html#snapshots
snapshots:
  start: "2013-01-01"
  end: "2014-01-01"
  inclusive: 'left'

# docs in https://pypsa-eur.readthedocs.io/en/latest/configuration.html#enable
enable:
  retrieve: auto
  retrieve_databundle: true
  retrieve_cost_data: true
  build_cutout: false
  retrieve_cutout: true
  drop_leap_day: true

# docs in https://pypsa-eur.readthedocs.io/en/latest/configuration.html#co2-budget
co2_budget:
  2020: 0.720 # average emissions of 2019 to 2021 relative to 1990, CO2 excl LULUCF, EEA data, European Environment Agency. (2023a). Annual European Union greenhouse gas inventory 1990–2021 and inventory report 2023 - CRF Table. https://unfccc.int/documents/627830
  2025: 0.648 # With additional measures (WAM) projection, CO2 excl LULUCF, European Environment Agency. (2023e). Member States’ greenhouse gas (GHG) emission projections 2023. https://www.eea.europa.eu/en/datahub/datahubitem-view/4b8d94a4-aed7-4e67-a54c-0623a50f48e8
  2030: 0.450 # 55% reduction by 2030 (Ff55)
  2035: 0.250
  2040: 0.100 # 90% by 2040
  2045: 0.050
  2050: 0.000 # climate-neutral by 2050

# docs in https://pypsa-eur.readthedocs.io/en/latest/configuration.html#electricity
electricity:
  voltages: [220., 300., 330., 380., 400., 500., 750.]
  base_network: osm-prebuilt
  osm-prebuilt-version: 0.6
  gaslimit_enable: false
  gaslimit: false
  co2limit_enable: false
  co2limit: 7.75e+7
  co2base: 1.487e+9

  operational_reserve:
    activate: false
    epsilon_load: 0.02
    epsilon_vres: 0.02
    contingency: 4000

  max_hours:
    battery: 6
    H2: 168

  extendable_carriers:
    Generator: [solar, solar-hsat, onwind, offwind-ac, offwind-dc, offwind-float, OCGT, CCGT]
    StorageUnit: [] # battery, H2
    Store: [battery, H2]
    Link: [] # H2 pipeline

  powerplants_filter: (DateOut >= 2024 or DateOut != DateOut) and not (Country == 'Germany' and Fueltype == 'Nuclear')
  custom_powerplants: false
  everywhere_powerplants: []

  conventional_carriers: [nuclear, oil, OCGT, CCGT, coal, lignite, geothermal, biomass]
  renewable_carriers: [solar, solar-hsat, onwind, offwind-ac, offwind-dc, offwind-float, hydro]

  estimate_renewable_capacities:
    enable: true
    from_gem: true
    year: 2020
    expansion_limit: false
    technology_mapping:
      Offshore: offwind-ac
      Onshore: onwind
      PV: solar

  autarky:
    enable: false
    by_country: false

  transmission_limit: vopt

# docs in https://pypsa-eur.readthedocs.io/en/latest/configuration.html#atlite
atlite:
  cutout_directory: cutouts
  default_cutout: europe-2013-sarah3-era5
  nprocesses: 16
  show_progress: false
  cutouts:
    # use 'base' to determine geographical bounds and time span from config
    # base:
      # module: era5
    europe-2013-sarah3-era5:
      module: [sarah, era5] # in priority order
      x: [-12., 42.]
      y: [33., 72.]
      dx: 0.3
      dy: 0.3
      time: ['2013', '2013']
      # features: [] 
      # sarah_dir: ""

# docs in https://pypsa-eur.readthedocs.io/en/latest/configuration.html#renewable
renewable:
  onwind:
    cutout: default
    resource:
      method: wind
      turbine: Vestas_V112_3MW
      smooth: false
      add_cutout_windspeed: true
    resource_classes: 1
    capacity_per_sqkm: 3
    # correction_factor: 0.93
    corine:
      grid_codes: [12, 13, 14, 15, 16, 17, 18, 19, 20, 21, 22, 23, 24, 25, 26, 27, 28, 29, 31, 32]
      distance: 1000
      distance_grid_codes: [1, 2, 3, 4, 5, 6]
    luisa: false
      # grid_codes: [1111, 1121, 1122, 1123, 1130, 1210, 1221, 1222, 1230, 1241, 1242]
      # distance: 1000
      # distance_grid_codes: [1111, 1121, 1122, 1123, 1130, 1210, 1221, 1222, 1230, 1241, 1242]
    natura: true
    excluder_resolution: 100
    clip_p_max_pu: 1.e-2
  offwind-ac:
    cutout: default
    resource:
      method: wind
      turbine: NREL_ReferenceTurbine_2020ATB_5.5MW
      smooth: false
      add_cutout_windspeed: true
    resource_classes: 1
    capacity_per_sqkm: 2
    correction_factor: 0.8855
    corine: [44, 255]
    luisa: false # [0, 5230]
    natura: true
    ship_threshold: 400
    max_depth: 60
    max_shore_distance: 30000
    excluder_resolution: 200
    clip_p_max_pu: 1.e-2
    landfall_length: 20
  offwind-dc:
    cutout: default
    resource:
      method: wind
      turbine: NREL_ReferenceTurbine_2020ATB_5.5MW
      smooth: false
      add_cutout_windspeed: true
    resource_classes: 1
    capacity_per_sqkm: 2
    correction_factor: 0.8855
    corine: [44, 255]
    luisa: false # [0, 5230]
    natura: true
    ship_threshold: 400
    max_depth: 60
    min_shore_distance: 30000
    excluder_resolution: 200
    clip_p_max_pu: 1.e-2
    landfall_length: 30
  offwind-float:
    cutout: default
    resource:
      method: wind
      turbine: NREL_ReferenceTurbine_5MW_offshore
      smooth: false
      add_cutout_windspeed: true
    resource_classes: 1
    # ScholzPhd Tab 4.3.1: 10MW/km^2
    capacity_per_sqkm: 2
    correction_factor: 0.8855
    # proxy for wake losses
    # from 10.1016/j.energy.2018.08.153
    # until done more rigorously in #153
    corine: [44, 255]
    natura: true
    ship_threshold: 400
    excluder_resolution: 200
    min_depth: 60
    max_depth: 1000
    clip_p_max_pu: 1.e-2
    landfall_length: 40
  solar:
    cutout: default
    resource:
      method: pv
      panel: CSi
      orientation:
        slope: 35.
        azimuth: 180.
    resource_classes: 1
    capacity_per_sqkm: 5.1
    # correction_factor: 0.854337
    corine: [1, 2, 3, 4, 5, 6, 7, 8, 9, 10, 11, 12, 13, 14, 15, 16, 17, 18, 19, 20, 26, 31, 32]
    luisa: false # [1111, 1121, 1122, 1123, 1130, 1210, 1221, 1222, 1230, 1241, 1242, 1310, 1320, 1330, 1410, 1421, 1422, 2110, 2120, 2130, 2210, 2220, 2230, 2310, 2410, 2420, 3210, 3320, 3330]
    natura: true
    excluder_resolution: 100
    clip_p_max_pu: 1.e-2
  solar-hsat:
    cutout: default
    resource:
      method: pv
      panel: CSi
      orientation:
        slope: 35.
        azimuth: 180.
      tracking: horizontal
    resource_classes: 1
    capacity_per_sqkm: 4.43 # 15% higher land usage acc. to NREL
    corine: [1, 2, 3, 4, 5, 6, 7, 8, 9, 10, 11, 12, 13, 14, 15, 16, 17, 18, 19, 20, 26, 31, 32]
    luisa: false # [1111, 1121, 1122, 1123, 1130, 1210, 1221, 1222, 1230, 1241, 1242, 1310, 1320, 1330, 1410, 1421, 1422, 2110, 2120, 2130, 2210, 2220, 2230, 2310, 2410, 2420, 3210, 3320, 3330]
    natura: true
    excluder_resolution: 100
    clip_p_max_pu: 1.e-2
  hydro:
    cutout: default
    carriers: [ror, PHS, hydro]
    PHS_max_hours: 6
    hydro_max_hours: energy_capacity_totals_by_country # one of energy_capacity_totals_by_country, estimate_by_large_installations or a float
    flatten_dispatch: false
    flatten_dispatch_buffer: 0.2
    clip_min_inflow: 1.0
    eia_norm_year: false
    eia_correct_by_capacity: false
    eia_approximate_missing: false

# docs in https://pypsa-eur.readthedocs.io/en/latest/configuration.html#conventional
conventional:
  unit_commitment: false
  dynamic_fuel_price: false
  nuclear:
    p_max_pu: data/nuclear_p_max_pu.csv # float of file name

# docs in https://pypsa-eur.readthedocs.io/en/latest/configuration.html#lines
lines:
  types:
    63.: 94-AL1/15-ST1A 20.0
    66.: 94-AL1/15-ST1A 20.0
    90.: 184-AL1/30-ST1A 110.0
    110.: 184-AL1/30-ST1A 110.0
    132.: 243-AL1/39-ST1A 110.0
    150.: 243-AL1/39-ST1A 110.0
    220.: Al/St 240/40 2-bundle 220.0
    300.: Al/St 240/40 3-bundle 300.0
    330.: Al/St 240/40 3-bundle 300.0
    380.: Al/St 240/40 4-bundle 380.0
    400.: Al/St 240/40 4-bundle 380.0
    500.: Al/St 240/40 4-bundle 380.0
    750.: Al/St 560/50 4-bundle 750.0
  s_max_pu: 0.7
  s_nom_max: .inf
  max_extension: 20000 #MW
  length_factor: 1.25
  reconnect_crimea: true
  under_construction: keep # 'zero': set capacity to zero, 'remove': remove, 'keep': with full capacity for lines in grid extract
  dynamic_line_rating:
    activate: false
    cutout: default
    correction_factor: 0.95
    max_voltage_difference: false
    max_line_rating: false

# docs in https://pypsa-eur.readthedocs.io/en/latest/configuration.html#links
links:
  p_max_pu: 1.0
  p_min_pu: -1.0
  p_nom_max: .inf
  max_extension: 30000 #MW
  length_factor: 1.25
  under_construction: keep # 'zero': set capacity to zero, 'remove': remove, 'keep': with full capacity for lines in grid extract

# docs in https://pypsa-eur.readthedocs.io/en/latest/configuration.html#transmission_projects
transmission_projects:
  enable: true
  include:
    tyndp2020: true
    nep: true
    manual: true
  skip:
  - upgraded_lines
  - upgraded_links
  status:
  - under_construction
  - in_permitting
  - confirmed
    #- planned_not_yet_permitted
    #- under_consideration
  new_link_capacity: zero #keep or zero

# docs in https://pypsa-eur.readthedocs.io/en/latest/configuration.html#transformers
transformers:
  x: 0.1
  s_nom: 2000.
  type: ''

# docs-load in https://pypsa-eur.readthedocs.io/en/latest/configuration.html#load
load:
  fill_gaps:
    enable: true
    interpolate_limit: 3
    time_shift_for_large_gaps: 1w
  manual_adjustments: true
  scaling_factor: 1.0
  fixed_year: false
  supplement_synthetic: true
  distribution_key:
    gdp: 0.6
    population: 0.4

# docs
# TODO: PyPSA-Eur merge issue in prepare_sector_network.py
# regulate what components with which carriers are kept from PyPSA-Eur;
# some technologies are removed because they are implemented differently
# (e.g. battery or H2 storage) or have different year-dependent costs
# in PyPSA-Eur-Sec
pypsa_eur:
  Bus:
  - AC
  Link:
  - DC
  Generator:
  - onwind
  - offwind-ac
  - offwind-dc
  - offwind-float
  - solar-hsat
  - solar
  - ror
  - nuclear
  StorageUnit:
  - PHS
  - hydro
  Store: []

# docs in https://pypsa-eur.readthedocs.io/en/latest/configuration.html#energy
energy:
  energy_totals_year: 2019
  base_emissions_year: 1990
  emissions: CO2

# docs in https://pypsa-eur.readthedocs.io/en/latest/configuration.html#biomass
biomass:
  year: 2030
  scenario: ENS_Med
  classes:
    solid biomass:
    - Agricultural waste
    - Fuelwood residues
    - Secondary Forestry residues - woodchips
    - Sawdust
    - Residues from landscape care
    not included:
    - Sugar from sugar beet
    - Rape seed
    - "Sunflower, soya seed "
    - Bioethanol barley, wheat, grain maize, oats, other cereals and rye
    - Miscanthus, switchgrass, RCG
    - Willow
    - Poplar
    - FuelwoodRW
    - C&P_RW
    biogas:
    - Manure solid, liquid
    - Sludge
    municipal solid waste:
    - Municipal waste
  share_unsustainable_use_retained:
    2020: 1
    2025: 1
    2030: 0.66
    2035: 0.33
    2040: 0
    2045: 0
    2050: 0
  share_sustainable_potential_available:
    2020: 0
    2025: 0
    2030: 0.33
    2035: 0.66
    2040: 1
    2045: 1
    2050: 1


# docs in https://pypsa-eur.readthedocs.io/en/latest/configuration.html#solar-thermal
solar_thermal:
  clearsky_model: simple  # should be "simple" or "enhanced"?
  orientation:
    slope: 45.
    azimuth: 180.
  cutout: default

# docs in https://pypsa-eur.readthedocs.io/en/latest/configuration.html#existing-capacities
existing_capacities:
  grouping_years_power: [1920, 1950, 1955, 1960, 1965, 1970, 1975, 1980, 1985, 1990, 1995, 2000, 2005, 2010, 2015, 2020, 2025]
  grouping_years_heat: [1980, 1985, 1990, 1995, 2000, 2005, 2010, 2015, 2019] # heat grouping years >= baseyear will be ignored
  threshold_capacity: 10
  default_heating_lifetime: 20
  conventional_carriers:
  - lignite
  - coal
  - oil
  - uranium

# docs in https://pypsa-eur.readthedocs.io/en/latest/configuration.html#sector
sector:
  transport: true
  heating: true
  biomass: true
  industry: true
  shipping: true
  aviation: true
  agriculture: true
  fossil_fuels: true
  district_heating:
    potential: 0.6
    progress:
      2020: 0.0
      2025: 0.1
      2030: 0.25
      2035: 0.4
      2040: 0.55
      2045: 0.75
      2050: 1.0
    district_heating_loss: 0.15
    supply_temperature_approximation:
      max_forward_temperature_baseyear:
        FR: 110
        DK: 75
        DE: 109
        CZ: 130
        FI: 115
        PL: 130
        SE: 102
        IT: 90
      min_forward_temperature_baseyear:
        DE: 82
      return_temperature_baseyear:
        DE: 58
      lower_threshold_ambient_temperature: 0
      upper_threshold_ambient_temperature: 10
      rolling_window_ambient_temperature: 72
      relative_annual_temperature_reduction: 0.01
    ptes:
      dynamic_capacity: true
      supplemental_heating:
        enable: false
        booster_heat_pump: false
      max_top_temperature: 90
      min_bottom_temperature: 35
    ates:
      enable: false
      suitable_aquifer_types:
      - Highly productive porous aquifers
      aquifer_volumetric_heat_capacity: 2600
      fraction_of_aquifer_area_available: 0.2
      effective_screen_length: 20
      dh_area_buffer: 1000
      capex_as_fraction_of_geothermal_heat_source: 0.75
      recovery_factor: 0.6
      marginal_cost_charger: 0.035
      ignore_missing_regions: false
    heat_source_cooling: 6 #K
    heat_pump_cop_approximation:
      refrigerant: ammonia
      heat_exchanger_pinch_point_temperature_difference: 5 #K
      isentropic_compressor_efficiency: 0.8
      heat_loss: 0.0
      min_delta_t_lift: 10 #K
    limited_heat_sources:
      geothermal:
        constant_temperature_celsius: 65
        ignore_missing_regions: false
    direct_utilisation_heat_sources:
    - geothermal
    temperature_limited_stores:
    - ptes
  heat_pump_sources:
    urban central:
    - air
    urban decentral:
    - air
    rural:
    - air
    - ground
  cluster_heat_buses: true
  heat_demand_cutout: default
  bev_dsm_restriction_value: 0.8
  bev_dsm_restriction_time: 7
  transport_heating_deadband_upper: 20.
  transport_heating_deadband_lower: 15.
  ICE_lower_degree_factor: 0.375
  ICE_upper_degree_factor: 1.6
  EV_lower_degree_factor: 0.98
  EV_upper_degree_factor: 0.63
  bev_dsm: true
  bev_dsm_availability: 0.5
  bev_energy: 0.05
  bev_charge_efficiency: 0.9
  bev_charge_rate: 0.011
  bev_avail_max: 0.95
  bev_avail_mean: 0.8
  v2g: true
  land_transport_fuel_cell_share:
    2020: 0
    2025: 0
    2030: 0
    2035: 0
    2040: 0
    2045: 0
    2050: 0
  land_transport_electric_share:
    2020: 0
    2025: 0.05
    2030: 0.2
    2035: 0.45
    2040: 0.7
    2045: 0.85
    2050: 1
  land_transport_ice_share:
    2020: 1
    2025: 0.95
    2030: 0.8
    2035: 0.55
    2040: 0.3
    2045: 0.15
    2050: 0
  transport_electric_efficiency: 53.19 # 1 MWh_el = 53.19*100 km
  transport_fuel_cell_efficiency: 30.003 # 1 MWh_H2 = 30.003*100 km
  transport_ice_efficiency: 16.0712 # 1 MWh_oil = 16.0712 * 100 km
  agriculture_machinery_electric_share: 0.5
  agriculture_machinery_oil_share: 0.5
  agriculture_machinery_fuel_efficiency: 0.7
  agriculture_machinery_electric_efficiency: 0.3
  MWh_MeOH_per_MWh_H2: 0.8787
  MWh_MeOH_per_tCO2: 4.0321
  MWh_MeOH_per_MWh_e: 3.6907
  shipping_hydrogen_liquefaction: false
  shipping_hydrogen_share:
    2020: 0
    2025: 0
    2030: 0
    2035: 0
    2040: 0
    2045: 0
    2050: 0
  shipping_methanol_share:
    2020: 0
    2025: 0
    2030: 0.15
    2035: 0.35
    2040: 0.55
    2045: 0.8
    2050: 1
  shipping_oil_share:
    2020: 1
    2025: 1
    2030: 0.85
    2035: 0.65
    2040: 0.45
    2045: 0.2
    2050: 0
  shipping_methanol_efficiency: 0.46
  shipping_oil_efficiency: 0.40
  aviation_demand_factor: 1.
  HVC_demand_factor: 1.
  time_dep_hp_cop: true
  heat_pump_sink_T_individual_heating: 55.
  reduce_space_heat_exogenously: true
  reduce_space_heat_exogenously_factor:
    2020: 0.10  # this results in a space heat demand reduction of 10%
    2025: 0.09  # first heat demand increases compared to 2020 because of larger floor area per capita
    2030: 0.09
    2035: 0.11
    2040: 0.16
    2045: 0.21
    2050: 0.29
  retrofitting:
    retro_endogen: false
    cost_factor: 1.0
    interest_rate: 0.04
    annualise_cost: true
    tax_weighting: false
    construction_index: true
  tes: true
  boilers: true
  resistive_heaters: true
  oil_boilers: false
  biomass_boiler: true
  overdimension_heat_generators:
    decentral: 1.1  #to cover demand peaks bigger than data
    central: 1.0
  chp:
    enable: true
    fuel:
    - solid biomass # For solid biomass, CHP with and without CC are added
    - gas # For all other fuels the same techno economic data from gas CHP is taken
    micro_chp: false # Only gas is used for micro_chp
  solar_thermal: true
  solar_cf_correction: 0.788457  # =  >>> 1/1.2683
  methanation: true
  coal_cc: false
  dac: true
  co2_vent: false
  heat_vent:
    urban central: true
    urban decentral: true
    rural: true
  marginal_cost_heat_vent: 0.02
  allam_cycle_gas: false
  hydrogen_fuel_cell: true
  hydrogen_turbine: true
  SMR: true
  SMR_cc: true
  regional_oil_demand: true
  regional_coal_demand: false
  regional_co2_sequestration_potential:
    enable: true
    attribute:
    - conservative estimate Mt
    - conservative estimate GAS Mt
    - conservative estimate OIL Mt
    - conservative estimate aquifer Mt
    include_onshore: false
    min_size: 3
    max_size: 25
    years_of_storage: 25
  co2_sequestration_potential:
    2020: 0
    2025: 0
    2030: 40
    2035: 100
    2040: 180
    2045: 250
    2050: 250
  co2_sequestration_cost: 30
  co2_sequestration_lifetime: 50
  co2_spatial: true
  co2_network: true
  co2_network_cost_factor: 1
  cc_fraction: 0.9
  hydrogen_underground_storage: true
  hydrogen_underground_storage_locations:
  - onshore    # more than 50 km from sea
  - nearshore      # within 50 km of sea
    # - offshore
  methanol:
    regional_methanol_demand: false
    methanol_reforming: false
    methanol_reforming_cc: false
    methanol_to_kerosene: false
    methanol_to_power:
      ccgt: false
      ccgt_cc: false
      ocgt: true
      allam: false
    biomass_to_methanol: true
    biomass_to_methanol_cc: false
  ammonia: true
  min_part_load_fischer_tropsch: 0.5
  min_part_load_methanolisation: 0.3
  min_part_load_methanation: 0.3
  use_fischer_tropsch_waste_heat: 0.25
  use_haber_bosch_waste_heat: 0.25
  use_methanolisation_waste_heat: 0.25
  use_methanation_waste_heat: 0.25
  use_fuel_cell_waste_heat: 1
  use_electrolysis_waste_heat: 0.25
  electricity_transmission_grid: true
  electricity_distribution_grid: true
  electricity_grid_connection: true
  transmission_efficiency:
    enable:
    - DC
    - H2 pipeline
    - gas pipeline
    - electricity distribution grid
    DC:
      efficiency_static: 0.98
      efficiency_per_1000km: 0.977
    H2 pipeline:
      efficiency_per_1000km: 1 # 0.982
      compression_per_1000km: 0.018
    gas pipeline:
      efficiency_per_1000km: 1 #0.977
      compression_per_1000km: 0.01
    electricity distribution grid:
      efficiency_static: 0.97
  H2_network: true
  gas_network: true
  H2_retrofit: false
  H2_retrofit_capacity_per_CH4: 0.6
  gas_network_connectivity_upgrade: 1
  gas_distribution_grid: true
  gas_distribution_grid_cost_factor: 1.0
  biomass_spatial: true
  biomass_transport: false
  biogas_upgrading: true
  biogas_upgrading_cc: false
  conventional_generation:
    OCGT: gas
    CCGT: gas
  biomass_to_liquid: true
  biomass_to_liquid_cc: false
  electrobiofuels: true
  biosng: false
  biosng_cc: false
  bioH2: false
  municipal_solid_waste: false
  limit_max_growth:
    enable: false
    # allowing 30% larger than max historic growth
    factor: 1.3
    max_growth:  # unit GW
      onwind: 16 # onshore max grow so far 16 GW in Europe https://www.iea.org/reports/renewables-2020/wind
      solar: 28 # solar max grow so far 28 GW in Europe https://www.iea.org/reports/renewables-2020/solar-pv
      offwind-ac: 35 # offshore max grow so far 3.5 GW in Europe https://windeurope.org/about-wind/statistics/offshore/european-offshore-wind-industry-key-trends-statistics-2019/
      offwind-dc: 35
    max_relative_growth:
      onwind: 3
      solar: 3
      offwind-ac: 3
      offwind-dc: 3
  enhanced_geothermal:
    enable: false
    flexible: true
    max_hours: 240
    max_boost: 0.25
    var_cf: true
    sustainability_factor: 0.0025
  solid_biomass_import:
    enable: false
    price: 54 #EUR/MWh
    max_amount: 1390 # TWh
    upstream_emissions_factor: .1 #share of solid biomass CO2 emissions at full combustion
  imports:
    enable: false
    limit: .inf
    limit_sense: <=
    price:
      H2: 74
      NH3: 97
      methanol: 121
      gas: 122
      oil: 125

# docs in https://pypsa-eur.readthedocs.io/en/latest/configuration.html#industry
industry:
  St_primary_fraction:
    2020: 0.6
    2025: 0.55
    2030: 0.5
    2035: 0.45
    2040: 0.4
    2045: 0.35
    2050: 0.3
  DRI_fraction:
    2020: 0
    2025: 0
    2030: 0.05
    2035: 0.2
    2040: 0.4
    2045: 0.7
    2050: 1
  H2_DRI: 1.7
  elec_DRI: 0.322
  Al_primary_fraction:
    2020: 0.4
    2025: 0.375
    2030: 0.35
    2035: 0.325
    2040: 0.3
    2045: 0.25
    2050: 0.2
  MWh_NH3_per_tNH3: 5.166
  MWh_CH4_per_tNH3_SMR: 10.8
  MWh_elec_per_tNH3_SMR: 0.7
  MWh_H2_per_tNH3_electrolysis: 5.93
  MWh_elec_per_tNH3_electrolysis: 0.2473
  MWh_NH3_per_MWh_H2_cracker: 1.46 # https://github.com/euronion/trace/blob/44a5ff8401762edbef80eff9cfe5a47c8d3c8be4/data/efficiencies.csv
  NH3_process_emissions: 24.5
  petrochemical_process_emissions: 25.5
  #HVC primary/recycling based on values used in Neumann et al https://doi.org/10.1016/j.joule.2023.06.016, linearly interpolated between 2020 and 2050
  #2020 recycling rates based on Agora https://static.agora-energiewende.de/fileadmin/Projekte/2021/2021_02_EU_CEAP/A-EW_254_Mobilising-circular-economy_study_WEB.pdf
  #fractions refer to the total primary HVC production in 2020
  #assumes 6.7 Mtplastics produced from recycling in 2020
  HVC_primary_fraction:
    2020: 0.88
    2025: 0.85
    2030: 0.78
    2035: 0.7
    2040: 0.6
    2045: 0.5
    2050: 0.4
  HVC_mechanical_recycling_fraction:
    2020: 0.12
    2025: 0.15
    2030: 0.18
    2035: 0.21
    2040: 0.24
    2045: 0.27
    2050: 0.30
  HVC_chemical_recycling_fraction:
    2020: 0.0
    2025: 0.0
    2030: 0.04
    2035: 0.08
    2040: 0.12
    2045: 0.16
    2050: 0.20
  HVC_environment_sequestration_fraction: 0.
  waste_to_energy: false
  waste_to_energy_cc: false
  sector_ratios_fraction_future:
    2020: 0.0
    2025: 0.05
    2030: 0.2
    2035: 0.45
    2040: 0.7
    2045: 0.85
    2050: 1.0
  basic_chemicals_without_NH3_production_today: 69. #Mt/a, = 86 Mtethylene-equiv - 17 MtNH3
  HVC_production_today: 52.
  MWh_elec_per_tHVC_mechanical_recycling: 0.547
  MWh_elec_per_tHVC_chemical_recycling: 6.9
  chlorine_production_today: 9.58
  MWh_elec_per_tCl: 3.6
  MWh_H2_per_tCl: -0.9372
  methanol_production_today: 1.5
  MWh_elec_per_tMeOH: 0.167
  MWh_CH4_per_tMeOH: 10.25
  MWh_MeOH_per_tMeOH: 5.528
  hotmaps_locate_missing: false
  reference_year: 2019
  oil_refining_emissions: 0.013


# docs in https://pypsa-eur.readthedocs.io/en/latest/configuration.html#costs
costs:
  year: 2050
  version: v0.13.3
  social_discountrate: 0.02
  fill_values:
    FOM: 0
    VOM: 0
    efficiency: 1
    fuel: 0
    investment: 0
    lifetime: 25
    "CO2 intensity": 0
    "discount rate": 0.07
<<<<<<< HEAD
  custom_costs:
    enable: true
    file: data/custom_costs.csv
=======
    "standing losses": 0
>>>>>>> d7338c19
  overwrites: {}
  emission_prices:
    enable: false
    co2: 0.
    co2_monthly_prices: false

# docs in https://pypsa-eur.readthedocs.io/en/latest/configuration.html#clustering
clustering:
  mode: busmap
  administrative:
    level: 1
  focus_weights: false
  copperplate_regions: []
  build_bidding_zones:
    remove_islands: false
    aggregate_to_tyndp: false
  simplify_network:
    to_substations: false
    remove_stubs: true
    remove_stubs_across_borders: false
  cluster_network:
    algorithm: kmeans
    hac_features:
    - wnd100m
    - influx_direct
  exclude_carriers: []
  consider_efficiency_classes: false
  aggregation_strategies:
    generators:
      committable: any
      ramp_limit_up: max
      ramp_limit_down: max
  temporal:
    resolution_elec: false
    resolution_sector: false

# docs in https://pypsa-eur.readthedocs.io/en/latest/configuration.html#adjustments
adjustments:
  electricity: false
  sector:
    factor:
      Link:
        electricity distribution grid:
          capital_cost: 1.0
    absolute: false

# docs in https://pypsa-eur.readthedocs.io/en/latest/configuration.html#solving
solving:
  options:
    clip_p_max_pu: 1.e-2
    load_shedding: false
    curtailment_mode: false
    noisy_costs: true
    skip_iterations: true
    rolling_horizon: false
    seed: 123
    custom_extra_functionality: "../data/custom_extra_functionality.py"
    # io_api: "direct"  # Increases performance but only supported for the highs and gurobi solvers
    # options that go into the optimize function
    track_iterations: false
    min_iterations: 2
    max_iterations: 3
    transmission_losses: 2
    linearized_unit_commitment: true
    horizon: 365
    post_discretization:
      enable: false
      line_unit_size: 1700
      line_threshold: 0.3
      link_unit_size:
        DC: 2000
        H2 pipeline: 1200
        gas pipeline: 1500
      link_threshold:
        DC: 0.3
        H2 pipeline: 0.3
        gas pipeline: 0.3
      fractional_last_unit_size: false
    keep_files: false
    model_kwargs:
      solver_dir: ""

  agg_p_nom_limits:
    agg_offwind: false
    agg_solar: false
    include_existing: false
    file: data/agg_p_nom_minmax.csv

  constraints:
    CCL: false
    EQ: false
    BAU: false
    SAFE: false

  solver:
    name: gurobi
    options: gurobi-default

  solver_options:
    highs-default:
      # refer to https://ergo-code.github.io/HiGHS/dev/options/definitions/
      threads: 1
      solver: "ipm"
      run_crossover: "off"
      small_matrix_value: 1e-6
      large_matrix_value: 1e9
      primal_feasibility_tolerance: 1e-5
      dual_feasibility_tolerance: 1e-5
      ipm_optimality_tolerance: 1e-4
      parallel: "on"
      random_seed: 123
    highs-simplex:
      solver: "simplex"
      parallel: "on"
      primal_feasibility_tolerance: 1e-5
      dual_feasibility_tolerance: 1e-5
      random_seed: 123
    gurobi-default:
      threads: 32
      method: 2 # barrier
      crossover: 0
      BarConvTol: 1.e-5
      Seed: 123
      AggFill: 0
      PreDual: 0
      GURO_PAR_BARDENSETHRESH: 200
    gurobi-numeric-focus:
      NumericFocus: 3       # Favour numeric stability over speed
      method: 2             # barrier
      crossover: 0          # do not use crossover
      BarHomogeneous: 1     # Use homogeneous barrier if standard does not converge
      BarConvTol: 1.e-5
      FeasibilityTol: 1.e-4
      OptimalityTol: 1.e-4
      ObjScale: -0.5
      threads: 8
      Seed: 123
    gurobi-fallback:        # Use gurobi defaults
      crossover: 0
      method: 2             # barrier
      BarHomogeneous: 1     # Use homogeneous barrier if standard does not converge
      BarConvTol: 1.e-5
      FeasibilityTol: 1.e-5
      OptimalityTol: 1.e-5
      Seed: 123
      threads: 8
    cplex-default:
      threads: 4
      lpmethod: 4 # barrier
      solutiontype: 2 # non basic solution, ie no crossover
      barrier.convergetol: 1.e-5
      feasopt.tolerance: 1.e-6
    copt-default:
      Threads: 8
      LpMethod: 2
      Crossover: 0
      RelGap: 1.e-6
      Dualize: 0
    copt-gpu:
      LpMethod: 6
      GPUMode: 1
      PDLPTol: 1.e-5
      Crossover: 0
    cbc-default: {} # Used in CI
    glpk-default: {} # Used in CI

  check_objective:
    enable: false
    expected_value: None
    atol: 1_000_000
    rtol: 0.01

  mem_mb: 128000
  memory_logging_frequency: 5 # in seconds
  runtime: 48h #runtime in humanfriendly style https://humanfriendly.readthedocs.io/en/latest/<|MERGE_RESOLUTION|>--- conflicted
+++ resolved
@@ -927,13 +927,10 @@
     lifetime: 25
     "CO2 intensity": 0
     "discount rate": 0.07
-<<<<<<< HEAD
+    "standing losses": 0
   custom_costs:
     enable: true
     file: data/custom_costs.csv
-=======
-    "standing losses": 0
->>>>>>> d7338c19
   overwrites: {}
   emission_prices:
     enable: false
