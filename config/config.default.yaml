# SPDX-FileCopyrightText: Contributors to PyPSA-Eur <https://github.com/pypsa/pypsa-eur>
#
# SPDX-License-Identifier: CC0-1.0

# docs in https://pypsa-eur.readthedocs.io/en/latest/configuration.html#top-level-configuration
version: v2025.01.0
tutorial: false

logging:
  level: INFO
  format: '%(levelname)s:%(name)s:%(message)s'

private:
  keys:
    entsoe_api:

remote:
  ssh: ""
  path: ""

# docs in https://pypsa-eur.readthedocs.io/en/latest/configuration.html#run
run:
  prefix: ""
  name: ""
  scenarios:
    enable: false
    file: config/scenarios.yaml
  disable_progressbar: false
  shared_resources:
    policy: false
    exclude: []
  shared_cutouts: true
  use_shadow_directory: true # Set to false if problems regarding missing directories occur

# docs in https://pypsa-eur.readthedocs.io/en/latest/configuration.html#foresight
foresight: overnight

# docs in https://pypsa-eur.readthedocs.io/en/latest/configuration.html#scenario
# Wildcard docs in https://pypsa-eur.readthedocs.io/en/latest/wildcards.html
scenario:
  clusters:
  - 39
  - 128
  - 256
  opts:
  - ''
  sector_opts:
  - ''
  planning_horizons:
  # - 2020
  # - 2030
  # - 2040
  - 2050

# docs in https://pypsa-eur.readthedocs.io/en/latest/configuration.html#countries
countries: ['AL', 'AT', 'BA', 'BE', 'BG', 'CH', 'CZ', 'DE', 'DK', 'EE', 'ES', 'FI', 'FR', 'GB', 'GR', 'HR', 'HU', 'IE', 'IT', 'LT', 'LU', 'LV', 'ME', 'MK', 'NL', 'NO', 'PL', 'PT', 'RO', 'RS', 'SE', 'SI', 'SK', 'XK']

# docs in https://pypsa-eur.readthedocs.io/en/latest/configuration.html#snapshots
snapshots:
  start: "2013-01-01"
  end: "2014-01-01"
  inclusive: 'left'

# docs in https://pypsa-eur.readthedocs.io/en/latest/configuration.html#enable
enable:
  retrieve: auto
  retrieve_databundle: true
  retrieve_cost_data: true
  build_cutout: false
  retrieve_cutout: true
  custom_busmap: false
  drop_leap_day: true

# docs in https://pypsa-eur.readthedocs.io/en/latest/configuration.html#co2-budget
co2_budget:
  2020: 0.720 # average emissions of 2019 to 2021 relative to 1990, CO2 excl LULUCF, EEA data, European Environment Agency. (2023a). Annual European Union greenhouse gas inventory 1990–2021 and inventory report 2023 - CRF Table. https://unfccc.int/documents/627830
  2025: 0.648 # With additional measures (WAM) projection, CO2 excl LULUCF, European Environment Agency. (2023e). Member States’ greenhouse gas (GHG) emission projections 2023. https://www.eea.europa.eu/en/datahub/datahubitem-view/4b8d94a4-aed7-4e67-a54c-0623a50f48e8
  2030: 0.450 # 55% reduction by 2030 (Ff55)
  2035: 0.250
  2040: 0.100 # 90% by 2040
  2045: 0.050
  2050: 0.000 # climate-neutral by 2050

# docs in https://pypsa-eur.readthedocs.io/en/latest/configuration.html#electricity
electricity:
  voltages: [220., 300., 330., 380., 400., 500., 750.]
  base_network: osm-prebuilt
  osm-prebuilt-version: 0.6
  gaslimit_enable: false
  gaslimit: false
  co2limit_enable: false
  co2limit: 7.75e+7
  co2base: 1.487e+9

  operational_reserve:
    activate: false
    epsilon_load: 0.02
    epsilon_vres: 0.02
    contingency: 4000

  max_hours:
    battery: 6
    H2: 168

  extendable_carriers:
    Generator: [solar, solar-hsat, onwind, offwind-ac, offwind-dc, offwind-float, OCGT, CCGT]
    StorageUnit: [] # battery, H2
    Store: [battery, H2]
    Link: [] # H2 pipeline

  powerplants_filter: (DateOut >= 2024 or DateOut != DateOut) and not (Country == 'Germany' and Fueltype == 'Nuclear')
  custom_powerplants: false
  everywhere_powerplants: []

  conventional_carriers: [nuclear, oil, OCGT, CCGT, coal, lignite, geothermal, biomass]
  renewable_carriers: [solar, solar-hsat, onwind, offwind-ac, offwind-dc, offwind-float, hydro]

  estimate_renewable_capacities:
    enable: true
    from_opsd: true
    year: 2020
    expansion_limit: false
    technology_mapping:
      Offshore: [offwind-ac, offwind-dc, offwind-float]
      Onshore: [onwind]
      PV: [solar]

  autarky:
    enable: false
    by_country: false

  transmission_limit: vopt

# docs in https://pypsa-eur.readthedocs.io/en/latest/configuration.html#atlite
atlite:
  cutout_directory: cutouts
  default_cutout: europe-2013-sarah3-era5
  nprocesses: 4
  show_progress: false
  cutouts:
    # use 'base' to determine geographical bounds and time span from config
    # base:
      # module: era5
    europe-2013-sarah3-era5:
      module: [sarah, era5] # in priority order
      x: [-12., 42.]
      y: [33., 72.]
      dx: 0.3
      dy: 0.3
      time: ['2013', '2013']

# docs in https://pypsa-eur.readthedocs.io/en/latest/configuration.html#renewable
renewable:
  onwind:
    cutout: europe-2013-sarah3-era5
    resource:
      method: wind
      turbine: Vestas_V112_3MW
      smooth: false
      add_cutout_windspeed: true
    capacity_per_sqkm: 3
    # correction_factor: 0.93
    corine:
      grid_codes: [12, 13, 14, 15, 16, 17, 18, 19, 20, 21, 22, 23, 24, 25, 26, 27, 28, 29, 31, 32]
      distance: 1000
      distance_grid_codes: [1, 2, 3, 4, 5, 6]
    luisa: false
      # grid_codes: [1111, 1121, 1122, 1123, 1130, 1210, 1221, 1222, 1230, 1241, 1242]
      # distance: 1000
      # distance_grid_codes: [1111, 1121, 1122, 1123, 1130, 1210, 1221, 1222, 1230, 1241, 1242]
    natura: true
    excluder_resolution: 100
    clip_p_max_pu: 1.e-2
  offwind-ac:
    cutout: europe-2013-sarah3-era5
    resource:
      method: wind
      turbine: NREL_ReferenceTurbine_2020ATB_5.5MW
      smooth: false
      add_cutout_windspeed: true
    capacity_per_sqkm: 2
    correction_factor: 0.8855
    corine: [44, 255]
    luisa: false # [0, 5230]
    natura: true
    ship_threshold: 400
    max_depth: 60
    max_shore_distance: 30000
    excluder_resolution: 200
    clip_p_max_pu: 1.e-2
    landfall_length: 10
  offwind-dc:
    cutout: europe-2013-sarah3-era5
    resource:
      method: wind
      turbine: NREL_ReferenceTurbine_2020ATB_5.5MW
      smooth: false
      add_cutout_windspeed: true
    capacity_per_sqkm: 2
    correction_factor: 0.8855
    corine: [44, 255]
    luisa: false # [0, 5230]
    natura: true
    ship_threshold: 400
    max_depth: 60
    min_shore_distance: 30000
    excluder_resolution: 200
    clip_p_max_pu: 1.e-2
    landfall_length: 10
  offwind-float:
    cutout: europe-2013-sarah3-era5
    resource:
      method: wind
      turbine: NREL_ReferenceTurbine_5MW_offshore
      smooth: false
      add_cutout_windspeed: true
    # ScholzPhd Tab 4.3.1: 10MW/km^2
    capacity_per_sqkm: 2
    correction_factor: 0.8855
    # proxy for wake losses
    # from 10.1016/j.energy.2018.08.153
    # until done more rigorously in #153
    corine: [44, 255]
    natura: true
    ship_threshold: 400
    excluder_resolution: 200
    min_depth: 60
    max_depth: 1000
    clip_p_max_pu: 1.e-2
    landfall_length: 10
  solar:
    cutout: europe-2013-sarah3-era5
    resource:
      method: pv
      panel: CSi
      orientation:
        slope: 35.
        azimuth: 180.
    capacity_per_sqkm: 5.1
    # correction_factor: 0.854337
    corine: [1, 2, 3, 4, 5, 6, 7, 8, 9, 10, 11, 12, 13, 14, 15, 16, 17, 18, 19, 20, 26, 31, 32]
    luisa: false # [1111, 1121, 1122, 1123, 1130, 1210, 1221, 1222, 1230, 1241, 1242, 1310, 1320, 1330, 1410, 1421, 1422, 2110, 2120, 2130, 2210, 2220, 2230, 2310, 2410, 2420, 3210, 3320, 3330]
    natura: true
    excluder_resolution: 100
    clip_p_max_pu: 1.e-2
  solar-hsat:
    cutout: europe-2013-sarah3-era5
    resource:
      method: pv
      panel: CSi
      orientation:
        slope: 35.
        azimuth: 180.
      tracking: horizontal
    capacity_per_sqkm: 4.43 # 15% higher land usage acc. to NREL
    corine: [1, 2, 3, 4, 5, 6, 7, 8, 9, 10, 11, 12, 13, 14, 15, 16, 17, 18, 19, 20, 26, 31, 32]
    luisa: false # [1111, 1121, 1122, 1123, 1130, 1210, 1221, 1222, 1230, 1241, 1242, 1310, 1320, 1330, 1410, 1421, 1422, 2110, 2120, 2130, 2210, 2220, 2230, 2310, 2410, 2420, 3210, 3320, 3330]
    natura: true
    excluder_resolution: 100
    clip_p_max_pu: 1.e-2
  hydro:
    cutout: europe-2013-sarah3-era5
    carriers: [ror, PHS, hydro]
    PHS_max_hours: 6
    hydro_max_hours: "energy_capacity_totals_by_country" # one of energy_capacity_totals_by_country, estimate_by_large_installations or a float
    flatten_dispatch: false
    flatten_dispatch_buffer: 0.2
    clip_min_inflow: 1.0
    eia_norm_year: false
    eia_correct_by_capacity: false
    eia_approximate_missing: false

# docs in https://pypsa-eur.readthedocs.io/en/latest/configuration.html#conventional
conventional:
  unit_commitment: false
  dynamic_fuel_price: false
  nuclear:
    p_max_pu: "data/nuclear_p_max_pu.csv" # float of file name

# docs in https://pypsa-eur.readthedocs.io/en/latest/configuration.html#lines
lines:
  types:
    220.: "Al/St 240/40 2-bundle 220.0"
    300.: "Al/St 240/40 3-bundle 300.0"
    330.: "Al/St 240/40 3-bundle 300.0"
    380.: "Al/St 240/40 4-bundle 380.0"
    400.: "Al/St 240/40 4-bundle 380.0"
    500.: "Al/St 240/40 4-bundle 380.0"
    750.: "Al/St 560/50 4-bundle 750.0"
  s_max_pu: 0.7
  s_nom_max: .inf
  max_extension: 20000 #MW
  length_factor: 1.25
  reconnect_crimea: true
  under_construction: 'keep' # 'zero': set capacity to zero, 'remove': remove, 'keep': with full capacity for lines in grid extract
  dynamic_line_rating:
    activate: false
    cutout: europe-2013-sarah3-era5
    correction_factor: 0.95
    max_voltage_difference: false
    max_line_rating: false

# docs in https://pypsa-eur.readthedocs.io/en/latest/configuration.html#links
links:
  p_max_pu: 1.0
  p_nom_max: .inf
  max_extension: 30000 #MW
  length_factor: 1.25
  under_construction: 'keep' # 'zero': set capacity to zero, 'remove': remove, 'keep': with full capacity for lines in grid extract

# docs in https://pypsa-eur.readthedocs.io/en/latest/configuration.html#transmission_projects
transmission_projects:
  enable: true
  include:
    tyndp2020: true
    nep: true
    manual: true
  skip:
  - upgraded_lines
  - upgraded_links
  status:
  - under_construction
  - in_permitting
  - confirmed
    #- planned_not_yet_permitted
    #- under_consideration
  new_link_capacity: zero #keep or zero

# docs in https://pypsa-eur.readthedocs.io/en/latest/configuration.html#transformers
transformers:
  x: 0.1
  s_nom: 2000.
  type: ''

# docs-load in https://pypsa-eur.readthedocs.io/en/latest/configuration.html#load
load:
  interpolate_limit: 3
  time_shift_for_large_gaps: 1w
  manual_adjustments: true # false
  scaling_factor: 1.0
  fixed_year: false # false or year (e.g. 2013)
  supplement_synthetic: true
  distribution_key:
    gdp: 0.6
    population: 0.4

# docs
# TODO: PyPSA-Eur merge issue in prepare_sector_network.py
# regulate what components with which carriers are kept from PyPSA-Eur;
# some technologies are removed because they are implemented differently
# (e.g. battery or H2 storage) or have different year-dependent costs
# in PyPSA-Eur-Sec
pypsa_eur:
  Bus:
  - AC
  Link:
  - DC
  Generator:
  - onwind
  - offwind-ac
  - offwind-dc
  - offwind-float
  - solar-hsat
  - solar
  - ror
  - nuclear
  StorageUnit:
  - PHS
  - hydro
  Store: []

# docs in https://pypsa-eur.readthedocs.io/en/latest/configuration.html#energy
energy:
  energy_totals_year: 2019
  base_emissions_year: 1990
  emissions: CO2

# docs in https://pypsa-eur.readthedocs.io/en/latest/configuration.html#biomass
biomass:
  year: 2030
  scenario: ENS_Med
  classes:
    solid biomass:
    - Agricultural waste
    - Fuelwood residues
    - Secondary Forestry residues - woodchips
    - Sawdust
    - Residues from landscape care
    not included:
    - Sugar from sugar beet
    - Rape seed
    - "Sunflower, soya seed "
    - Bioethanol barley, wheat, grain maize, oats, other cereals and rye
    - Miscanthus, switchgrass, RCG
    - Willow
    - Poplar
    - FuelwoodRW
    - C&P_RW
    biogas:
    - Manure solid, liquid
    - Sludge
    municipal solid waste:
    - Municipal waste
  share_unsustainable_use_retained:
    2020: 1
    2025: 0.66
    2030: 0.33
    2035: 0
    2040: 0
    2045: 0
    2050: 0
  share_sustainable_potential_available:
    2020: 0
    2025: 0.33
    2030: 0.66
    2035: 1
    2040: 1
    2045: 1
    2050: 1


# docs in https://pypsa-eur.readthedocs.io/en/latest/configuration.html#solar-thermal
solar_thermal:
  clearsky_model: simple  # should be "simple" or "enhanced"?
  orientation:
    slope: 45.
    azimuth: 180.
  cutout: default

# docs in https://pypsa-eur.readthedocs.io/en/latest/configuration.html#existing-capacities
existing_capacities:
  grouping_years_power: [1920, 1950, 1955, 1960, 1965, 1970, 1975, 1980, 1985, 1990, 1995, 2000, 2005, 2010, 2015, 2020, 2025]
  grouping_years_heat: [1980, 1985, 1990, 1995, 2000, 2005, 2010, 2015, 2019] # heat grouping years >= baseyear will be ignored
  threshold_capacity: 10
  default_heating_lifetime: 20
  conventional_carriers:
  - lignite
  - coal
  - oil
  - uranium

# docs in https://pypsa-eur.readthedocs.io/en/latest/configuration.html#sector
sector:
  transport: true
  heating: true
  biomass: true
  industry: true
  agriculture: true
  fossil_fuels: true
  district_heating:
    potential: 0.6
    progress:
      2020: 0.0
      2025: 0.15
      2030: 0.3
      2035: 0.45
      2040: 0.6
      2045: 0.8
      2050: 1.0
    district_heating_loss: 0.15
    supply_temperature_approximation:
      max_forward_temperature_baseyear:
        FR: 110
        DK: 75
        DE: 109
        CZ: 130
        FI: 115
        PL: 130
        SE: 102
        IT: 90
      min_forward_temperature_baseyear:
        DE: 82
      return_temperature_baseyear:
        DE: 58
      lower_threshold_ambient_temperature: 0
      upper_threshold_ambient_temperature: 10
      rolling_window_ambient_temperature: 72
      relative_annual_temperature_reduction: 0.01
    heat_source_cooling: 6 #K
    heat_pump_cop_approximation:
      refrigerant: ammonia
      heat_exchanger_pinch_point_temperature_difference: 5 #K
      isentropic_compressor_efficiency: 0.8
      heat_loss: 0.0
    limited_heat_sources:
      geothermal:
        constant_temperature_celsius: 65
    direct_utilisation_heat_sources:
    - geothermal
  heat_pump_sources:
    urban central:
    - air
    urban decentral:
    - air
    rural:
    - air
    - ground
  cluster_heat_buses: true
  heat_demand_cutout: default
  bev_dsm_restriction_value: 0.75
  bev_dsm_restriction_time: 7
  transport_heating_deadband_upper: 20.
  transport_heating_deadband_lower: 15.
  ICE_lower_degree_factor: 0.375
  ICE_upper_degree_factor: 1.6
  EV_lower_degree_factor: 0.98
  EV_upper_degree_factor: 0.63
  bev_dsm: true
  bev_dsm_availability: 0.5
  bev_energy: 0.05
  bev_charge_efficiency: 0.9
  bev_charge_rate: 0.011
  bev_avail_max: 0.95
  bev_avail_mean: 0.8
  v2g: true
  land_transport_fuel_cell_share:
    2020: 0
    2025: 0
    2030: 0
    2035: 0
    2040: 0
    2045: 0
    2050: 0
  land_transport_electric_share:
    2020: 0
    2025: 0.15
    2030: 0.3
    2035: 0.45
    2040: 0.7
    2045: 0.85
    2050: 1
  land_transport_ice_share:
    2020: 1
    2025: 0.85
    2030: 0.7
    2035: 0.55
    2040: 0.3
    2045: 0.15
    2050: 0
  transport_electric_efficiency: 53.19 # 1 MWh_el = 53.19*100 km
  transport_fuel_cell_efficiency: 30.003 # 1 MWh_H2 = 30.003*100 km
  transport_ice_efficiency: 16.0712 # 1 MWh_oil = 16.0712 * 100 km
  agriculture_machinery_electric_share: 0
  agriculture_machinery_oil_share: 1
  agriculture_machinery_fuel_efficiency: 0.7
  agriculture_machinery_electric_efficiency: 0.3
  MWh_MeOH_per_MWh_H2: 0.8787
  MWh_MeOH_per_tCO2: 4.0321
  MWh_MeOH_per_MWh_e: 3.6907
  shipping_hydrogen_liquefaction: false
  shipping_hydrogen_share:
    2020: 0
    2025: 0
    2030: 0
    2035: 0
    2040: 0
    2045: 0
    2050: 0
  shipping_methanol_share:
    2020: 0
    2025: 0.15
    2030: 0.3
    2035: 0.5
    2040: 0.7
    2045: 0.85
    2050: 1
  shipping_oil_share:
    2020: 1
    2025: 0.85
    2030: 0.7
    2035: 0.5
    2040: 0.3
    2045: 0.15
    2050: 0
  shipping_methanol_efficiency: 0.46
  shipping_oil_efficiency: 0.40
  aviation_demand_factor: 1.
  HVC_demand_factor: 1.
  time_dep_hp_cop: true
  heat_pump_sink_T_individual_heating: 55.
  reduce_space_heat_exogenously: true
  reduce_space_heat_exogenously_factor:
    2020: 0.10  # this results in a space heat demand reduction of 10%
    2025: 0.09  # first heat demand increases compared to 2020 because of larger floor area per capita
    2030: 0.09
    2035: 0.11
    2040: 0.16
    2045: 0.21
    2050: 0.29
  retrofitting:
    retro_endogen: false
    cost_factor: 1.0
    interest_rate: 0.04
    annualise_cost: true
    tax_weighting: false
    construction_index: true
  tes: true
  tes_tau:
    decentral: 3
    central: 180
  boilers: true
  resistive_heaters: true
  oil_boilers: false
  biomass_boiler: true
  overdimension_heat_generators:
    decentral: 1.1  #to cover demand peaks bigger than data
    central: 1.0
  chp:
    enable: true
    fuel:
    - solid biomass # For solid biomass, CHP with and without CC are added
    - gas # For all other fuels the same techno economic data from gas CHP is taken
    micro_chp: false # Only gas is used for micro_chp
  solar_thermal: true
  solar_cf_correction: 0.788457  # =  >>> 1/1.2683
<<<<<<< HEAD
  marginal_cost_home_battery_storage: 0. #1e-4
  marginal_cost_water_tank_charger: 0.03
  marginal_cost_heat_vent: 0.02
=======
>>>>>>> 5e782352
  methanation: true
  coal_cc: false
  dac: true
  co2_vent: false
  heat_vent:
    urban central: true
    urban decentral: true
    rural: true
<<<<<<< HEAD
=======
  marginal_cost_heat_vent: 0.02
>>>>>>> 5e782352
  allam_cycle_gas: false
  hydrogen_fuel_cell: true
  hydrogen_turbine: false
  SMR: true
  SMR_cc: true
  regional_oil_demand: false
  regional_coal_demand: false
  regional_co2_sequestration_potential:
    enable: false
    attribute:
    - conservative estimate Mt
    - conservative estimate GAS Mt
    - conservative estimate OIL Mt
    - conservative estimate aquifer Mt
    include_onshore: false
    min_size: 3
    max_size: 25
    years_of_storage: 25
  co2_sequestration_potential:
    2020: 0
    2025: 0
    2030: 50
    2035: 100
    2040: 200
    2045: 200
    2050: 200
  co2_sequestration_cost: 10
  co2_sequestration_lifetime: 50
  co2_spatial: false
  co2_network: false
  co2_network_cost_factor: 1
  cc_fraction: 0.9
  hydrogen_underground_storage: true
  hydrogen_underground_storage_locations:
    # - onshore  # more than 50 km from sea
  - nearshore    # within 50 km of sea
    # - offshore
  methanol:
    regional_methanol_demand: false
    methanol_reforming: false
    methanol_reforming_cc: false
    methanol_to_kerosene: false
    methanol_to_power:
      ccgt: false
      ccgt_cc: false
      ocgt: false
      allam: false
    biomass_to_methanol: false
    biomass_to_methanol_cc: false
  ammonia: false
  min_part_load_fischer_tropsch: 0.5
  min_part_load_methanolisation: 0.3
  min_part_load_methanation: 0.3
  use_fischer_tropsch_waste_heat: 0.25
  use_haber_bosch_waste_heat: 0.25
  use_methanolisation_waste_heat: 0.25
  use_methanation_waste_heat: 0.25
  use_fuel_cell_waste_heat: 0.25
  use_electrolysis_waste_heat: 0.25
  electricity_transmission_grid: true
  electricity_distribution_grid: true
  electricity_grid_connection: true
  transmission_efficiency:
    DC:
      efficiency_static: 0.98
      efficiency_per_1000km: 0.977
    H2 pipeline:
      efficiency_per_1000km: 1 # 0.982
      compression_per_1000km: 0.018
    gas pipeline:
      efficiency_per_1000km: 1 #0.977
      compression_per_1000km: 0.01
    electricity distribution grid:
      efficiency_static: 0.97
  H2_network: true
  gas_network: false
  H2_retrofit: false
  H2_retrofit_capacity_per_CH4: 0.6
  gas_network_connectivity_upgrade: 1
  gas_distribution_grid: true
  gas_distribution_grid_cost_factor: 1.0
  biomass_spatial: false
  biomass_transport: false
  biogas_upgrading_cc: false
  conventional_generation:
    OCGT: gas
  biomass_to_liquid: false
  biomass_to_liquid_cc: false
  electrobiofuels: false
  biosng: false
  biosng_cc: false
  bioH2: false
  municipal_solid_waste: false
  limit_max_growth:
    enable: false
    # allowing 30% larger than max historic growth
    factor: 1.3
    max_growth:  # unit GW
      onwind: 16 # onshore max grow so far 16 GW in Europe https://www.iea.org/reports/renewables-2020/wind
      solar: 28 # solar max grow so far 28 GW in Europe https://www.iea.org/reports/renewables-2020/solar-pv
      offwind-ac: 35 # offshore max grow so far 3.5 GW in Europe https://windeurope.org/about-wind/statistics/offshore/european-offshore-wind-industry-key-trends-statistics-2019/
      offwind-dc: 35
    max_relative_growth:
      onwind: 3
      solar: 3
      offwind-ac: 3
      offwind-dc: 3
  enhanced_geothermal:
    enable: false
    flexible: true
    max_hours: 240
    max_boost: 0.25
    var_cf: true
    sustainability_factor: 0.0025
  solid_biomass_import:
    enable: false
    price: 54 #EUR/MWh
    max_amount: 1390 # TWh
    upstream_emissions_factor: .1 #share of solid biomass CO2 emissions at full combustion


# docs in https://pypsa-eur.readthedocs.io/en/latest/configuration.html#industry
industry:
  St_primary_fraction:
    2020: 0.6
    2025: 0.55
    2030: 0.5
    2035: 0.45
    2040: 0.4
    2045: 0.35
    2050: 0.3
  DRI_fraction:
    2020: 0
    2025: 0
    2030: 0.05
    2035: 0.2
    2040: 0.4
    2045: 0.7
    2050: 1
  H2_DRI: 1.7
  elec_DRI: 0.322
  Al_primary_fraction:
    2020: 0.4
    2025: 0.375
    2030: 0.35
    2035: 0.325
    2040: 0.3
    2045: 0.25
    2050: 0.2
  MWh_NH3_per_tNH3: 5.166
  MWh_CH4_per_tNH3_SMR: 10.8
  MWh_elec_per_tNH3_SMR: 0.7
  MWh_H2_per_tNH3_electrolysis: 5.93
  MWh_elec_per_tNH3_electrolysis: 0.2473
  MWh_NH3_per_MWh_H2_cracker: 1.46 # https://github.com/euronion/trace/blob/44a5ff8401762edbef80eff9cfe5a47c8d3c8be4/data/efficiencies.csv
  NH3_process_emissions: 24.5
  petrochemical_process_emissions: 25.5
  #HVC primary/recycling based on values used in Neumann et al https://doi.org/10.1016/j.joule.2023.06.016, linearly interpolated between 2020 and 2050
  #2020 recycling rates based on Agora https://static.agora-energiewende.de/fileadmin/Projekte/2021/2021_02_EU_CEAP/A-EW_254_Mobilising-circular-economy_study_WEB.pdf
  #fractions refer to the total primary HVC production in 2020
  #assumes 6.7 Mtplastics produced from recycling in 2020
  HVC_primary_fraction:
    2020: 1.0
    2025: 0.9
    2030: 0.8
    2035: 0.7
    2040: 0.6
    2045: 0.5
    2050: 0.4
  HVC_mechanical_recycling_fraction:
    2020: 0.12
    2025: 0.15
    2030: 0.18
    2035: 0.21
    2040: 0.24
    2045: 0.27
    2050: 0.30
  HVC_chemical_recycling_fraction:
    2020: 0.0
    2025: 0.0
    2030: 0.04
    2035: 0.08
    2040: 0.12
    2045: 0.16
    2050: 0.20
  HVC_environment_sequestration_fraction: 0.
  waste_to_energy: false
  waste_to_energy_cc: false
  sector_ratios_fraction_future:
    2020: 0.0
    2025: 0.1
    2030: 0.3
    2035: 0.5
    2040: 0.7
    2045: 0.9
    2050: 1.0
  basic_chemicals_without_NH3_production_today: 69. #Mt/a, = 86 Mtethylene-equiv - 17 MtNH3
  HVC_production_today: 52.
  MWh_elec_per_tHVC_mechanical_recycling: 0.547
  MWh_elec_per_tHVC_chemical_recycling: 6.9
  chlorine_production_today: 9.58
  MWh_elec_per_tCl: 3.6
  MWh_H2_per_tCl: -0.9372
  methanol_production_today: 1.5
  MWh_elec_per_tMeOH: 0.167
  MWh_CH4_per_tMeOH: 10.25
  MWh_MeOH_per_tMeOH: 5.528
  hotmaps_locate_missing: false
  reference_year: 2019
  oil_refining_emissions: 0.013


# docs in https://pypsa-eur.readthedocs.io/en/latest/configuration.html#costs
costs:
  year: 2030
  version: v0.10.1
  social_discountrate: 0.02
  fill_values:
    FOM: 0
    VOM: 0
    efficiency: 1
    fuel: 0
    investment: 0
    lifetime: 25
    "CO2 intensity": 0
    "discount rate": 0.07
  overwrites: {}
  marginal_cost:
    solar: 0.01
    onwind: 0.015
    offwind: 0.015
    hydro: 0.
    H2: 0.
    electrolysis: 0.
    fuel cell: 0.
    battery: 0.
    battery inverter: 0.
    home battery storage: 0
    water tank charger: 0.03
  emission_prices:
    enable: false
    co2: 0.
    co2_monthly_prices: false

# docs in https://pypsa-eur.readthedocs.io/en/latest/configuration.html#clustering
clustering:
  focus_weights: false
  simplify_network:
    to_substations: false
    remove_stubs: true
    remove_stubs_across_borders: false
  cluster_network:
    algorithm: kmeans
    hac_features:
    - wnd100m
    - influx_direct
  exclude_carriers: []
  consider_efficiency_classes: false
  aggregation_strategies:
    generators:
      committable: any
      ramp_limit_up: max
      ramp_limit_down: max
  temporal:
    resolution_elec: false
    resolution_sector: false

# docs in https://pypsa-eur.readthedocs.io/en/latest/configuration.html#adjustments
adjustments:
  electricity: false
  sector:
    factor:
      Link:
        electricity distribution grid:
          capital_cost: 1.0
    absolute: false

# docs in https://pypsa-eur.readthedocs.io/en/latest/configuration.html#solving
solving:
  #tmpdir: "path/to/tmp"
  options:
    clip_p_max_pu: 1.e-2
    load_shedding: false
    curtailment_mode: false
    noisy_costs: true
    skip_iterations: true
    rolling_horizon: false
    seed: 123
    custom_extra_functionality: "../data/custom_extra_functionality.py"
    # io_api: "direct"  # Increases performance but only supported for the highs and gurobi solvers
    # options that go into the optimize function
    track_iterations: false
    min_iterations: 2
    max_iterations: 3
    transmission_losses: 2
    linearized_unit_commitment: true
    horizon: 365
    post_discretization:
      enable: false
      line_unit_size: 1700
      line_threshold: 0.3
      link_unit_size:
        DC: 2000
        H2 pipeline: 1200
        gas pipeline: 1500
      link_threshold:
        DC: 0.3
        H2 pipeline: 0.3
        gas pipeline: 0.3
      fractional_last_unit_size: false

  agg_p_nom_limits:
    agg_offwind: false
    include_existing: false
    file: data/agg_p_nom_minmax.csv

  constraints:
    CCL: false
    EQ: false
    BAU: false
    SAFE: false

  solver:
    name: gurobi
    options: gurobi-default

  solver_options:
    highs-default:
      # refer to https://ergo-code.github.io/HiGHS/dev/options/definitions/
      threads: 1
      solver: "ipm"
      run_crossover: "off"
      small_matrix_value: 1e-6
      large_matrix_value: 1e9
      primal_feasibility_tolerance: 1e-5
      dual_feasibility_tolerance: 1e-5
      ipm_optimality_tolerance: 1e-4
      parallel: "on"
      random_seed: 123
    highs-simplex:
      solver: "simplex"
      parallel: "on"
      primal_feasibility_tolerance: 1e-5
      dual_feasibility_tolerance: 1e-5
      random_seed: 123
    gurobi-default:
      threads: 8
      method: 2 # barrier
      crossover: 0
      BarConvTol: 1.e-6
      Seed: 123
      AggFill: 0
      PreDual: 0
      GURO_PAR_BARDENSETHRESH: 200
    gurobi-numeric-focus:
      NumericFocus: 3       # Favour numeric stability over speed
      method: 2             # barrier
      crossover: 0          # do not use crossover
      BarHomogeneous: 1     # Use homogeneous barrier if standard does not converge
      BarConvTol: 1.e-5
      FeasibilityTol: 1.e-4
      OptimalityTol: 1.e-4
      ObjScale: -0.5
      threads: 8
      Seed: 123
    gurobi-fallback:        # Use gurobi defaults
      crossover: 0
      method: 2             # barrier
      BarHomogeneous: 1     # Use homogeneous barrier if standard does not converge
      BarConvTol: 1.e-5
      FeasibilityTol: 1.e-5
      OptimalityTol: 1.e-5
      Seed: 123
      threads: 8
    cplex-default:
      threads: 4
      lpmethod: 4 # barrier
      solutiontype: 2 # non basic solution, ie no crossover
      barrier.convergetol: 1.e-5
      feasopt.tolerance: 1.e-6
    copt-default:
      Threads: 8
      LpMethod: 2
      Crossover: 0
      RelGap: 1.e-6
      Dualize: 0
    copt-gpu:
      LpMethod: 6
      GPUMode: 1
      PDLPTol: 1.e-5
      Crossover: 0
    cbc-default: {} # Used in CI
    glpk-default: {} # Used in CI

  check_objective:
    enable: false
    expected_value: None
    atol: 1_000_000
    rtol: 0.01

  mem_mb: 30000 #memory in MB; 20 GB enough for 50+B+I+H2; 100 GB for 181+B+I+H2
  memory_logging_frequency: 30 # in seconds
  runtime: 6h #runtime in humanfriendly style https://humanfriendly.readthedocs.io/en/latest/


# docs in https://pypsa-eur.readthedocs.io/en/latest/configuration.html#plotting
plotting:
  map:
    boundaries: [-11, 30, 34, 71]
    color_geomap:
      ocean: white
      land: white
  projection:
    name: "EqualEarth"
    # See https://scitools.org.uk/cartopy/docs/latest/reference/projections.html for alternatives, for example:
    # name: "LambertConformal"
    # central_longitude: 10.
    # central_latitude: 50.
    # standard_parallels: [35, 65]
  eu_node_location:
    x: -5.5
    y: 46.
  costs_max: 1000
  costs_threshold: 1
  energy_max: 20000
  energy_min: -20000
  energy_threshold: 50.

  nice_names:
    OCGT: "Open-Cycle Gas"
    CCGT: "Combined-Cycle Gas"
    offwind-ac: "Offshore Wind (AC)"
    offwind-dc: "Offshore Wind (DC)"
    offwind-float: "Offshore Wind (Floating)"
    onwind: "Onshore Wind"
    solar: "Solar"
    PHS: "Pumped Hydro Storage"
    hydro: "Reservoir & Dam"
    battery: "Battery Storage"
    H2: "Hydrogen Storage"
    lines: "Transmission Lines"
    ror: "Run of River"
    load: "Load Shedding"
    ac: "AC"
    dc: "DC"

  tech_colors:
    # wind
    onwind: "#235ebc"
    onshore wind: "#235ebc"
    offwind: "#6895dd"
    offshore wind: "#6895dd"
    offwind-ac: "#6895dd"
    offshore wind (AC): "#6895dd"
    offshore wind ac: "#6895dd"
    offwind-dc: "#74c6f2"
    offshore wind (DC): "#74c6f2"
    offshore wind dc: "#74c6f2"
    offwind-float: "#b5e2fa"
    offshore wind (Float): "#b5e2fa"
    offshore wind float: "#b5e2fa"
    # water
    hydro: '#298c81'
    hydro reservoir: '#298c81'
    ror: '#3dbfb0'
    run of river: '#3dbfb0'
    hydroelectricity: '#298c81'
    PHS: '#51dbcc'
    hydro+PHS: "#08ad97"
    # solar
    solar: "#f9d002"
    solar PV: "#f9d002"
    solar-hsat: "#fdb915"
    solar thermal: '#ffbf2b'
    residential rural solar thermal: '#f1c069'
    services rural solar thermal: '#eabf61'
    residential urban decentral solar thermal: '#e5bc5a'
    services urban decentral solar thermal: '#dfb953'
    urban central solar thermal: '#d7b24c'
    solar rooftop: '#ffea80'
    # gas
    OCGT: '#e0986c'
    OCGT marginal: '#e0986c'
    OCGT-heat: '#e0986c'
    gas boiler: '#db6a25'
    gas boilers: '#db6a25'
    gas boiler marginal: '#db6a25'
    residential rural gas boiler: '#d4722e'
    residential urban decentral gas boiler: '#cb7a36'
    services rural gas boiler: '#c4813f'
    services urban decentral gas boiler: '#ba8947'
    urban central gas boiler: '#b0904f'
    gas: '#e05b09'
    fossil gas: '#e05b09'
    natural gas: '#e05b09'
    biogas to gas: '#e36311'
    biogas to gas CC: '#e51245'
    CCGT: '#a85522'
    CCGT marginal: '#a85522'
    allam: '#B98F76'
    gas for industry co2 to atmosphere: '#692e0a'
    gas for industry co2 to stored: '#8a3400'
    gas for industry: '#853403'
    gas for industry CC: '#692e0a'
    gas pipeline: '#ebbca0'
    gas pipeline new: '#a87c62'
    # oil
    oil: '#c9c9c9'
    oil primary: '#d2d2d2'
    oil refining: '#e6e6e6'
    imported oil: '#a3a3a3'
    oil boiler: '#adadad'
    residential rural oil boiler: '#a9a9a9'
    services rural oil boiler: '#a5a5a5'
    residential urban decentral oil boiler: '#a1a1a1'
    urban central oil boiler: '#9d9d9d'
    services urban decentral oil boiler: '#999999'
    agriculture machinery oil: '#949494'
    shipping oil: "#808080"
    land transport oil: '#afafaf'
    # nuclear
    Nuclear: '#ff8c00'
    Nuclear marginal: '#ff8c00'
    nuclear: '#ff8c00'
    uranium: '#ff8c00'
    # coal
    Coal: '#545454'
    coal: '#545454'
    Coal marginal: '#545454'
    coal for industry: '#343434'
    solid: '#545454'
    Lignite: '#826837'
    lignite: '#826837'
    Lignite marginal: '#826837'
    # biomass
    biogas: '#e3d37d'
    biomass: '#baa741'
    solid biomass: '#baa741'
    municipal solid waste: '#91ba41'
    solid biomass import: '#d5ca8d'
    solid biomass transport: '#baa741'
    solid biomass for industry: '#7a6d26'
    solid biomass for industry CC: '#47411c'
    solid biomass for industry co2 from atmosphere: '#736412'
    solid biomass for industry co2 to stored: '#47411c'
    urban central solid biomass CHP: '#9d9042'
    urban central solid biomass CHP CC: '#6c5d28'
    biomass boiler: '#8A9A5B'
    residential rural biomass boiler: '#a1a066'
    residential urban decentral biomass boiler: '#b0b87b'
    services rural biomass boiler: '#c6cf98'
    services urban decentral biomass boiler: '#dde5b5'
    biomass to liquid: '#32CD32'
    unsustainable solid biomass: '#998622'
    unsustainable bioliquids: '#32CD32'
    electrobiofuels: 'red'
    BioSNG: '#123456'
    solid biomass to hydrogen: '#654321'
    # power transmission
    lines: '#6c9459'
    transmission lines: '#6c9459'
    electricity distribution grid: '#97ad8c'
    low voltage: '#97ad8c'
    # electricity demand
    Electric load: '#110d63'
    electric demand: '#110d63'
    electricity: '#110d63'
    industry electricity: '#2d2a66'
    industry new electricity: '#2d2a66'
    agriculture electricity: '#494778'
    # battery + EVs
    battery: '#ace37f'
    battery storage: '#ace37f'
    battery charger: '#88a75b'
    battery discharger: '#5d4e29'
    home battery: '#80c944'
    home battery storage: '#80c944'
    home battery charger: '#5e8032'
    home battery discharger: '#3c5221'
    BEV charger: '#baf238'
    V2G: '#e5ffa8'
    land transport EV: '#baf238'
    land transport demand: '#38baf2'
    EV battery: '#baf238'
    # hot water storage
    water tanks: '#e69487'
    residential rural water tanks: '#f7b7a3'
    services rural water tanks: '#f3afa3'
    residential urban decentral water tanks: '#f2b2a3'
    services urban decentral water tanks: '#f1b4a4'
    urban central water tanks: '#e9977d'
    hot water storage: '#e69487'
    hot water charging: '#e8998b'
    urban central water tanks charger: '#b57a67'
    residential rural water tanks charger: '#b4887c'
    residential urban decentral water tanks charger: '#b39995'
    services rural water tanks charger: '#b3abb0'
    services urban decentral water tanks charger: '#b3becc'
    hot water discharging: '#e99c8e'
    urban central water tanks discharger: '#b9816e'
    residential rural water tanks discharger: '#ba9685'
    residential urban decentral water tanks discharger: '#baac9e'
    services rural water tanks discharger: '#bbc2b8'
    services urban decentral water tanks discharger: '#bdd8d3'
    water pits: "#cc826a"
    water pits charger: "#b36a5e"
    water pits discharger: "#b37468"
    urban central water pits: "#d96f4c"
    urban central water pits charger: "#a85d47"
    urban central water pits discharger: "#b36452"
    # heat demand
    Heat load: '#cc1f1f'
    heat: '#cc1f1f'
    heat vent: '#aa3344'
    heat demand: '#cc1f1f'
    rural heat: '#ff5c5c'
    residential rural heat: '#ff7c7c'
    services rural heat: '#ff9c9c'
    central heat: '#cc1f1f'
    urban central heat: '#d15959'
    urban central heat vent: '#a74747'
    decentral heat: '#750606'
    residential urban decentral heat: '#a33c3c'
    services urban decentral heat: '#cc1f1f'
    low-temperature heat for industry: '#8f2727'
    process heat: '#ff0000'
    agriculture heat: '#d9a5a5'
    # heat supply
    heat pumps: '#2fb537'
    heat pump: '#2fb537'
    air heat pump: '#36eb41'
    residential urban decentral air heat pump: '#48f74f'
    services urban decentral air heat pump: '#5af95d'
    services rural air heat pump: '#5af95d'
    urban central air heat pump: '#6cfb6b'
    urban central geothermal heat pump: '#4f2144'
    geothermal heat pump: '#4f2144'
    geothermal heat direct utilisation: '#ba91b1'
    ground heat pump: '#2fb537'
    residential rural ground heat pump: '#4f2144'
    residential rural air heat pump: '#48f74f'
    services rural ground heat pump: '#5af95d'
    Ambient: '#98eb9d'
    CHP: '#8a5751'
    urban central gas CHP: '#8d5e56'
    CHP CC: '#634643'
    urban central gas CHP CC: '#6e4e4c'
    CHP heat: '#8a5751'
    CHP electric: '#8a5751'
    district heating: '#e8beac'
    resistive heater: '#d8f9b8'
    residential rural resistive heater: '#bef5b5'
    residential urban decentral resistive heater: '#b2f1a9'
    services rural resistive heater: '#a5ed9d'
    services urban decentral resistive heater: '#98e991'
    urban central resistive heater: '#8cdf85'
    retrofitting: '#8487e8'
    building retrofitting: '#8487e8'
    # hydrogen
    H2 for industry: "#f073da"
    H2 for shipping: "#ebaee0"
    H2: '#bf13a0'
    hydrogen: '#bf13a0'
    retrofitted H2 boiler: '#e5a0d9'
    SMR: '#870c71'
    SMR CC: '#4f1745'
    H2 liquefaction: '#d647bd'
    hydrogen storage: '#bf13a0'
    H2 Store: '#bf13a0'
    H2 storage: '#bf13a0'
    land transport fuel cell: '#6b3161'
    H2 pipeline: '#f081dc'
    H2 pipeline retrofitted: '#ba99b5'
    H2 Fuel Cell: '#c251ae'
    H2 fuel cell: '#c251ae'
    H2 turbine: '#991f83'
    H2 Electrolysis: '#ff29d9'
    H2 electrolysis: '#ff29d9'
    # ammonia
    NH3: '#46caf0'
    ammonia: '#46caf0'
    ammonia store: '#00ace0'
    ammonia cracker: '#87d0e6'
    Haber-Bosch: '#076987'
    # syngas
    Sabatier: '#9850ad'
    methanation: '#c44ce6'
    methane: '#c44ce6'
    # synfuels
    Fischer-Tropsch: '#25c49a'
    liquid: '#25c49a'
    kerosene for aviation: '#a1ffe6'
    naphtha for industry: '#57ebc4'
    methanol-to-kerosene: '#C98468'
    methanol-to-olefins/aromatics: '#FFA07A'
    Methanol steam reforming: '#FFBF00'
    Methanol steam reforming CC: '#A2EA8A'
    methanolisation: '#00FFBF'
    biomass-to-methanol: '#EAD28A'
    biomass-to-methanol CC: '#EADBAD'
    allam methanol: '#B98F76'
    CCGT methanol: '#B98F76'
    CCGT methanol CC: '#B98F76'
    OCGT methanol: '#B98F76'
    methanol: '#FF7B00'
    methanol transport: '#FF7B00'
    shipping methanol: '#468c8b'
    industry methanol: '#468c8b'
    # co2
    CC: '#f29dae'
    CCS: '#f29dae'
    CO2 sequestration: '#f29dae'
    DAC: '#ff5270'
    co2 stored: '#f2385a'
    co2 sequestered: '#f2682f'
    co2: '#f29dae'
    co2 vent: '#ffd4dc'
    CO2 pipeline: '#f5627f'
    # emissions
    process emissions CC: '#000000'
    process emissions: '#222222'
    process emissions to stored: '#444444'
    process emissions to atmosphere: '#888888'
    oil emissions: '#aaaaaa'
    shipping oil emissions: "#555555"
    shipping methanol emissions: '#666666'
    land transport oil emissions: '#777777'
    agriculture machinery oil emissions: '#333333'
    # other
    shipping: '#03a2ff'
    power-to-heat: '#2fb537'
    power-to-gas: '#c44ce6'
    power-to-H2: '#ff29d9'
    power-to-liquid: '#25c49a'
    gas-to-power/heat: '#ee8340'
    waste: '#e3d37d'
    other: '#000000'
    geothermal: '#ba91b1'
    geothermal heat: '#ba91b1'
    geothermal district heat: '#d19D00'
    geothermal organic rankine cycle: '#ffbf00'
    AC: "#70af1d"
    AC-AC: "#70af1d"
    AC line: "#70af1d"
    links: "#8a1caf"
    HVDC links: "#8a1caf"
    DC: "#8a1caf"
    DC-DC: "#8a1caf"
    DC link: "#8a1caf"
    load: "#dd2e23"
    waste CHP: '#e3d37d'
    waste CHP CC: '#e3d3ff'
    HVC to air: 'k'<|MERGE_RESOLUTION|>--- conflicted
+++ resolved
@@ -613,12 +613,6 @@
     micro_chp: false # Only gas is used for micro_chp
   solar_thermal: true
   solar_cf_correction: 0.788457  # =  >>> 1/1.2683
-<<<<<<< HEAD
-  marginal_cost_home_battery_storage: 0. #1e-4
-  marginal_cost_water_tank_charger: 0.03
-  marginal_cost_heat_vent: 0.02
-=======
->>>>>>> 5e782352
   methanation: true
   coal_cc: false
   dac: true
@@ -627,10 +621,7 @@
     urban central: true
     urban decentral: true
     rural: true
-<<<<<<< HEAD
-=======
   marginal_cost_heat_vent: 0.02
->>>>>>> 5e782352
   allam_cycle_gas: false
   hydrogen_fuel_cell: true
   hydrogen_turbine: false
