# SPDX-FileCopyrightText: : 2017-2024 The PyPSA-Eur Authors
#
# SPDX-License-Identifier: CC0-1.0

# docs in https://pypsa-eur.readthedocs.io/en/latest/configuration.html#top-level-configuration
version: 0.10.0
tutorial: false

logging:
  level: INFO
  format: '%(levelname)s:%(name)s:%(message)s'

private:
  keys:
    entsoe_api:

remote:
  ssh: "z1"
  path: "~/scratch/projects/pypsa-eur"

# docs in https://pypsa-eur.readthedocs.io/en/latest/configuration.html#run
run:
  prefix: ""
  name: "europe-osm-update-hydro"
  scenarios:
    enable: false
    file: config/scenarios.yaml
  disable_progressbar: false
  shared_resources:
    policy: false
    exclude: []
  shared_cutouts: true

# docs in https://pypsa-eur.readthedocs.io/en/latest/configuration.html#foresight
foresight: overnight

# docs in https://pypsa-eur.readthedocs.io/en/latest/configuration.html#scenario
# Wildcard docs in https://pypsa-eur.readthedocs.io/en/latest/wildcards.html
scenario:
  simpl:
  - ''
  ll:
  - v1.0 # TODO mit und ohne Netzausbau v1.0
  clusters:
  - 50
  - 128
  - 256
  - 512
  # - 1024
  opts:
  - 'Co2L0-25H'
  sector_opts:
  - ''
  planning_horizons:
  # - 2020
  # - 2030
  # - 2040
  - 2050

# docs in https://pypsa-eur.readthedocs.io/en/latest/configuration.html#countries
# countries: ["NO"]
countries: ['AL', 'AT', 'BA', 'BE', 'BG', 'CH', 'CZ', 'DE', 'DK', 'EE', 'ES', 'FI', 'FR', 'GB', 'GR', 'HR', 'HU', 'IE', 'IT', 'LT', 'LU', 'LV', 'ME', 'MK', 'NL', 'NO', 'PL', 'PT', 'RO', 'RS', 'SE', 'SI', 'SK']
# countries: ['AL', 'AT', 'BA', 'BE', 'BG', 'CH', 'CZ', 'DE', 'DK', 'EE', 'ES', 'FI', 'FR', 'GB', 'GR', 'HR', 'HU', 'IE', 'IT', 'LT', 'LU', 'LV', 'ME', 'MD', 'MK', 'NL', 'NO', 'PL', 'PT', 'RO', 'RS', 'SE', 'SI', 'SK', 'UA']

# Settings related to the high-voltage electricity grid
electricity_network:
  base_network: "osm"  # "osm" or "gridkit"
  build_osm_network: true  # If 'true', the network will be built from scratch (retrieving OSM data, cleaning, and building) and stored under resources, 'false' will use snapshots in data/osm

build_osm_network:  # Options of the build_osm_network script; osm = OpenStreetMap
  group_tolerance_buses: 5000  # [m] (default 5000) Tolerance in meters of the close buses to merge
  split_overpassing_lines: false  # When True, lines overpassing buses are splitted and connected to the bueses
  overpassing_lines_tolerance: 1  # [m] (default 1) Tolerance to identify lines overpassing buses
  force_ac: false  # When true, it forces all components (lines and substation) to be AC-only. To be used if DC assets create problem.

# docs in https://pypsa-eur.readthedocs.io/en/latest/configuration.html#snapshots
snapshots:
  start: "2013-01-01"
  end: "2014-01-01"
  inclusive: 'left'

# docs in https://pypsa-eur.readthedocs.io/en/latest/configuration.html#enable
enable:
  retrieve: true
  prepare_links_p_nom: false
  retrieve_databundle: true
  retrieve_sector_databundle: true
  retrieve_cost_data: true
  build_cutout: false
  retrieve_irena: false
  retrieve_cutout: true
  build_natura_raster: false
  retrieve_natura_raster: true
  custom_busmap: false
  drop_leap_day: true

# docs in https://pypsa-eur.readthedocs.io/en/latest/configuration.html#co2-budget
co2_budget:
  2020: 0.701
  2025: 0.524
  2030: 0.297
  2035: 0.150
  2040: 0.071
  2045: 0.032
  2050: 0.000

# docs in https://pypsa-eur.readthedocs.io/en/latest/configuration.html#electricity
electricity:
  voltages: [200., 220., 300., 380., 400., 500., 750.]
  gaslimit_enable: false
  gaslimit: false
  co2limit_enable: false
  co2limit: 7.75e+7
  co2base: 1.487e+9

  operational_reserve:
    activate: false
    epsilon_load: 0.02
    epsilon_vres: 0.02
    contingency: 4000

  max_hours:
    battery: 6
    H2: 168

  extendable_carriers:
<<<<<<< HEAD
    Generator: [solar, onwind, offwind-ac, offwind-dc, OCGT]
=======
    Generator: [solar, solar-hsat, onwind, offwind-ac, offwind-dc, offwind-float, OCGT, CCGT]
>>>>>>> 8b303d93
    StorageUnit: [] # battery, H2
    Store: [battery, H2]
    Link: [] # H2 pipeline

  powerplants_filter: (DateOut >= 2023 or DateOut != DateOut) and not (Country == 'Germany' and Fueltype == 'Nuclear')
  custom_powerplants: false
  everywhere_powerplants: [nuclear, oil, OCGT, CCGT, coal, lignite, geothermal, biomass]

  conventional_carriers: [nuclear, oil, OCGT, CCGT, coal, lignite, geothermal, biomass]
<<<<<<< HEAD
  renewable_carriers: [solar, onwind, offwind-ac, offwind-dc, hydro] # hydro removed
=======
  renewable_carriers: [solar, solar-hsat, onwind, offwind-ac, offwind-dc, offwind-float, hydro]
>>>>>>> 8b303d93

  estimate_renewable_capacities:
    enable: true
    from_opsd: true
    year: 2020
    expansion_limit: false
    technology_mapping:
      Offshore: [offwind-ac, offwind-dc]
      Onshore: [onwind]
      PV: [solar]

  autarky:
    enable: false
    by_country: false

# docs in https://pypsa-eur.readthedocs.io/en/latest/configuration.html#atlite
atlite:
  default_cutout: europe-2013-era5
  nprocesses: 4
  show_progress: false
  cutouts:
    # use 'base' to determine geographical bounds and time span from config
    # base:
      # module: era5
    europe-2013-era5:
      module: era5 # in priority order
      x: [-12., 42.]
      y: [33., 72]
      dx: 0.3
      dy: 0.3
      time: ['2013', '2013']
    europe-2013-sarah:
      module: [sarah, era5] # in priority order
      x: [-12., 42.]
      y: [33., 65]
      dx: 0.2
      dy: 0.2
      time: ['2013', '2013']
      sarah_interpolate: false
      sarah_dir:
      features: [influx, temperature]

# docs in https://pypsa-eur.readthedocs.io/en/latest/configuration.html#renewable
renewable:
  onwind:
    cutout: europe-2013-era5
    resource:
      method: wind
      turbine: Vestas_V112_3MW
      add_cutout_windspeed: true
    capacity_per_sqkm: 3
    # correction_factor: 0.93
    corine:
      grid_codes: [12, 13, 14, 15, 16, 17, 18, 19, 20, 21, 22, 23, 24, 25, 26, 27, 28, 29, 31, 32]
      distance: 1000
      distance_grid_codes: [1, 2, 3, 4, 5, 6]
    luisa: false
      # grid_codes: [1111, 1121, 1122, 1123, 1130, 1210, 1221, 1222, 1230, 1241, 1242]
      # distance: 1000
      # distance_grid_codes: [1111, 1121, 1122, 1123, 1130, 1210, 1221, 1222, 1230, 1241, 1242]
    natura: true
    excluder_resolution: 100
    clip_p_max_pu: 1.e-2
  offwind-ac:
    cutout: europe-2013-era5
    resource:
      method: wind
      turbine: NREL_ReferenceTurbine_2020ATB_5.5MW
      add_cutout_windspeed: true
    capacity_per_sqkm: 2
    correction_factor: 0.8855
    corine: [44, 255]
    luisa: false # [0, 5230]
    natura: true
    ship_threshold: 400
    max_depth: 50
    max_shore_distance: 30000
    excluder_resolution: 200
    clip_p_max_pu: 1.e-2
  offwind-dc:
    cutout: europe-2013-era5
    resource:
      method: wind
      turbine: NREL_ReferenceTurbine_2020ATB_5.5MW
      add_cutout_windspeed: true
    capacity_per_sqkm: 2
    correction_factor: 0.8855
    corine: [44, 255]
    luisa: false # [0, 5230]
    natura: true
    ship_threshold: 400
    max_depth: 50
    min_shore_distance: 30000
    excluder_resolution: 200
    clip_p_max_pu: 1.e-2
  solar:
    cutout: europe-2013-sarah
    resource:
      method: pv
      panel: CSi
      orientation:
        slope: 35.
        azimuth: 180.
    capacity_per_sqkm: 5.1
    # correction_factor: 0.854337
    corine: [1, 2, 3, 4, 5, 6, 7, 8, 9, 10, 11, 12, 13, 14, 15, 16, 17, 18, 19, 20, 26, 31, 32]
    luisa: false # [1111, 1121, 1122, 1123, 1130, 1210, 1221, 1222, 1230, 1241, 1242, 1310, 1320, 1330, 1410, 1421, 1422, 2110, 2120, 2130, 2210, 2220, 2230, 2310, 2410, 2420, 3210, 3320, 3330]
    natura: true
    excluder_resolution: 100
    clip_p_max_pu: 1.e-2
  solar-hsat:
    cutout: europe-2013-sarah
    resource:
      method: pv
      panel: CSi
      orientation:
        slope: 35.
        azimuth: 180.
      tracking: horizontal
    capacity_per_sqkm: 4.43 # 15% higher land usage acc. to NREL
    corine: [1, 2, 3, 4, 5, 6, 7, 8, 9, 10, 11, 12, 13, 14, 15, 16, 17, 18, 19, 20, 26, 31, 32]
    luisa: false # [1111, 1121, 1122, 1123, 1130, 1210, 1221, 1222, 1230, 1241, 1242, 1310, 1320, 1330, 1410, 1421, 1422, 2110, 2120, 2130, 2210, 2220, 2230, 2310, 2410, 2420, 3210, 3320, 3330]
    natura: true
    excluder_resolution: 100
    clip_p_max_pu: 1.e-2
  hydro:
    cutout: europe-2013-era5
    carriers: [ror, PHS, hydro]
    PHS_max_hours: 6
    hydro_max_hours: "energy_capacity_totals_by_country" # one of energy_capacity_totals_by_country, estimate_by_large_installations or a float
    flatten_dispatch: false
    flatten_dispatch_buffer: 0.2
    clip_min_inflow: 1.0
    eia_norm_year: false
    eia_correct_by_capacity: false
    eia_approximate_missing: false

# docs in https://pypsa-eur.readthedocs.io/en/latest/configuration.html#conventional
conventional:
  unit_commitment: false
  dynamic_fuel_price: false
  nuclear:
    p_max_pu: "data/nuclear_p_max_pu.csv" # float of file name

# docs in https://pypsa-eur.readthedocs.io/en/latest/configuration.html#lines
lines:
  types:
    200.: "Al/St 240/40 2-bundle 220.0"
    220.: "Al/St 240/40 2-bundle 220.0"
    300.: "Al/St 240/40 3-bundle 300.0"
    380.: "Al/St 240/40 4-bundle 380.0"
    400.: "Al/St 240/40 4-bundle 380.0"
    500.: "Al/St 240/40 4-bundle 380.0"
    750.: "Al/St 560/50 4-bundle 750.0"
  dc_types: # setting only for osm
    200.: "HVDC XLPE 1000"
    220.: "HVDC XLPE 1000"
    300.: "HVDC XLPE 1000"
    750.: "HVDC XLPE 1000"
    380.: "HVDC XLPE 1000"
    400.: "HVDC XLPE 1000"
    500.: "HVDC XLPE 1000"
  s_max_pu: 0.7
  s_nom_max: .inf
  max_extension: 20000 #MW
  length_factor: 1.25
  reconnect_crimea: true
  under_construction: 'zero' # 'zero': set capacity to zero, 'remove': remove, 'keep': with full capacity
  dynamic_line_rating:
    activate: false
    cutout: europe-2013-era5
    correction_factor: 0.95
    max_voltage_difference: false
    max_line_rating: false

# docs in https://pypsa-eur.readthedocs.io/en/latest/configuration.html#links
links:
  p_max_pu: 1.0
  p_nom_max: .inf
  max_extension: 30000 #MW
  include_tyndp: false
  under_construction: 'zero' # 'zero': set capacity to zero, 'remove': remove, 'keep': with full capacity

# docs in https://pypsa-eur.readthedocs.io/en/latest/configuration.html#transformers
transformers:
  x: 0.1
  s_nom: 2000.
  type: ''

# docs-load in https://pypsa-eur.readthedocs.io/en/latest/configuration.html#load
load:
  interpolate_limit: 3
  time_shift_for_large_gaps: 1w
  manual_adjustments: true # false
  scaling_factor: 1.0
  fixed_year: false # false or year (e.g. 2013)
  supplement_synthetic: true

# docs
# TODO: PyPSA-Eur merge issue in prepare_sector_network.py
# regulate what components with which carriers are kept from PyPSA-Eur;
# some technologies are removed because they are implemented differently
# (e.g. battery or H2 storage) or have different year-dependent costs
# in PyPSA-Eur-Sec
pypsa_eur:
  Bus:
  - AC
  Link:
  - DC
  Generator:
  - onwind
  - offwind-ac
  - offwind-dc
<<<<<<< HEAD
=======
  - offwind-float
  - solar-hsat
>>>>>>> 8b303d93
  - solar
  - ror
  - nuclear
  StorageUnit:
  - PHS
  - hydro
  Store: []

# docs in https://pypsa-eur.readthedocs.io/en/latest/configuration.html#energy
energy:
  energy_totals_year: 2019
  base_emissions_year: 1990
  emissions: CO2

# docs in https://pypsa-eur.readthedocs.io/en/latest/configuration.html#biomass
biomass:
  year: 2030
  scenario: ENS_Med
  classes:
    solid biomass:
    - Agricultural waste
    - Fuelwood residues
    - Secondary Forestry residues - woodchips
    - Sawdust
    - Residues from landscape care
    - Municipal waste
    not included:
    - Sugar from sugar beet
    - Rape seed
    - "Sunflower, soya seed "
    - Bioethanol barley, wheat, grain maize, oats, other cereals and rye
    - Miscanthus, switchgrass, RCG
    - Willow
    - Poplar
    - FuelwoodRW
    - C&P_RW
    biogas:
    - Manure solid, liquid
    - Sludge

# docs in https://pypsa-eur.readthedocs.io/en/latest/configuration.html#solar-thermal
solar_thermal:
  clearsky_model: simple  # should be "simple" or "enhanced"?
  orientation:
    slope: 45.
    azimuth: 180.
  cutout: default

# docs in https://pypsa-eur.readthedocs.io/en/latest/configuration.html#existing-capacities
existing_capacities:
  grouping_years_power: [1895, 1920, 1950, 1955, 1960, 1965, 1970, 1975, 1980, 1985, 1990, 1995, 2000, 2005, 2010, 2015, 2020, 2025, 2030]
  grouping_years_heat: [1980, 1985, 1990, 1995, 2000, 2005, 2010, 2015, 2020] # heat grouping years >= baseyear will be ignored
  threshold_capacity: 10
  default_heating_lifetime: 20
  conventional_carriers:
  - lignite
  - coal
  - oil
  - uranium

# docs in https://pypsa-eur.readthedocs.io/en/latest/configuration.html#sector
sector:
  transport: true
  heating: true
  biomass: true
  industry: true
  agriculture: true
  district_heating:
    potential: 0.6
    progress:
      2020: 0.0
      2025: 0.15
      2030: 0.3
      2035: 0.45
      2040: 0.6
      2045: 0.8
      2050: 1.0
    district_heating_loss: 0.15
  cluster_heat_buses: true
  heat_demand_cutout: default
  bev_dsm_restriction_value: 0.75
  bev_dsm_restriction_time: 7
  transport_heating_deadband_upper: 20.
  transport_heating_deadband_lower: 15.
  ICE_lower_degree_factor: 0.375
  ICE_upper_degree_factor: 1.6
  EV_lower_degree_factor: 0.98
  EV_upper_degree_factor: 0.63
  bev_dsm: true
  bev_availability: 0.5
  bev_energy: 0.05
  bev_charge_efficiency: 0.9
  bev_charge_rate: 0.011
  bev_avail_max: 0.95
  bev_avail_mean: 0.8
  v2g: true
  land_transport_fuel_cell_share:
    2020: 0
    2025: 0
    2030: 0
    2035: 0
    2040: 0
    2045: 0
    2050: 0
  land_transport_electric_share:
    2020: 0
    2025: 0.15
    2030: 0.3
    2035: 0.45
    2040: 0.7
    2045: 0.85
    2050: 1
  land_transport_ice_share:
    2020: 1
    2025: 0.85
    2030: 0.7
    2035: 0.55
    2040: 0.3
    2045: 0.15
    2050: 0
  transport_electric_efficiency: 53.19 # 1 MWh_el = 53.19*100 km
  transport_fuel_cell_efficiency: 30.003 # 1 MWh_H2 = 30.003*100 km
  transport_ice_efficiency: 16.0712 # 1 MWh_oil = 16.0712 * 100 km
  agriculture_machinery_electric_share: 0
  agriculture_machinery_oil_share: 1
  agriculture_machinery_fuel_efficiency: 0.7
  agriculture_machinery_electric_efficiency: 0.3
  MWh_MeOH_per_MWh_H2: 0.8787
  MWh_MeOH_per_tCO2: 4.0321
  MWh_MeOH_per_MWh_e: 3.6907
  shipping_hydrogen_liquefaction: false
  shipping_hydrogen_share:
    2020: 0
    2025: 0
    2030: 0
    2035: 0
    2040: 0
    2045: 0
    2050: 0
  shipping_methanol_share:
    2020: 0
    2025: 0.15
    2030: 0.3
    2035: 0.5
    2040: 0.7
    2045: 0.85
    2050: 1
  shipping_oil_share:
    2020: 1
    2025: 0.85
    2030: 0.7
    2035: 0.5
    2040: 0.3
    2045: 0.15
    2050: 0
  shipping_methanol_efficiency: 0.46
  shipping_oil_efficiency: 0.40
  aviation_demand_factor: 1.
  HVC_demand_factor: 1.
  time_dep_hp_cop: true
  heat_pump_sink_T: 55.
  reduce_space_heat_exogenously: true
  reduce_space_heat_exogenously_factor:
    2020: 0.10  # this results in a space heat demand reduction of 10%
    2025: 0.09  # first heat demand increases compared to 2020 because of larger floor area per capita
    2030: 0.09
    2035: 0.11
    2040: 0.16
    2045: 0.21
    2050: 0.29
  retrofitting:
    retro_endogen: false
    cost_factor: 1.0
    interest_rate: 0.04
    annualise_cost: true
    tax_weighting: false
    construction_index: true
  tes: true
  tes_tau:
    decentral: 3
    central: 180
  boilers: true
  resistive_heaters: true
  oil_boilers: false
  biomass_boiler: true
  overdimension_individual_heating: 1.1  #to cover demand peaks bigger than data
  chp: true
  micro_chp: false
  solar_thermal: true
  solar_cf_correction: 0.788457  # =  >>> 1/1.2683
  marginal_cost_storage: 0. #1e-4
  methanation: true
  coal_cc: false
  dac: true
  co2_vent: false
  central_heat_vent: false
  allam_cycle: false
  hydrogen_fuel_cell: true
  hydrogen_turbine: false
  SMR: true
  SMR_cc: true
  regional_methanol_demand: false
  regional_oil_demand: false
  regional_coal_demand: false
  regional_co2_sequestration_potential:
    enable: false
    attribute:
    - conservative estimate Mt
    - conservative estimate GAS Mt
    - conservative estimate OIL Mt
    - conservative estimate aquifer Mt
    include_onshore: false
    min_size: 3
    max_size: 25
    years_of_storage: 25
  co2_sequestration_potential: 200
  co2_sequestration_cost: 10
  co2_sequestration_lifetime: 50
  co2_spatial: false
  co2network: false
  co2_network_cost_factor: 1
  cc_fraction: 0.9
  hydrogen_underground_storage: true
  hydrogen_underground_storage_locations:
    # - onshore  # more than 50 km from sea
  - nearshore    # within 50 km of sea
    # - offshore
  ammonia: false
  min_part_load_fischer_tropsch: 0.7
  min_part_load_methanolisation: 0.3
  min_part_load_methanation: 0.3
  use_fischer_tropsch_waste_heat: true
  use_haber_bosch_waste_heat: true
  use_methanolisation_waste_heat: true
  use_methanation_waste_heat: true
  use_fuel_cell_waste_heat: true
  use_electrolysis_waste_heat: true
  electricity_transmission_grid: true
  electricity_distribution_grid: true
  electricity_distribution_grid_cost_factor: 1.0
  electricity_grid_connection: true
  transmission_efficiency:
    DC:
      efficiency_static: 0.98
      efficiency_per_1000km: 0.977
    H2 pipeline:
      efficiency_per_1000km: 1 # 0.982
      compression_per_1000km: 0.018
    gas pipeline:
      efficiency_per_1000km: 1 #0.977
      compression_per_1000km: 0.01
    electricity distribution grid:
      efficiency_static: 0.97
  H2_network: true
  gas_network: false
  H2_retrofit: false
  H2_retrofit_capacity_per_CH4: 0.6
  gas_network_connectivity_upgrade: 1
  gas_distribution_grid: true
  gas_distribution_grid_cost_factor: 1.0
  biomass_spatial: false
  biomass_transport: false
  biogas_upgrading_cc: false
  conventional_generation:
    OCGT: gas
  biomass_to_liquid: false
  biosng: false
  limit_max_growth:
    enable: false
    # allowing 30% larger than max historic growth
    factor: 1.3
    max_growth:  # unit GW
      onwind: 16 # onshore max grow so far 16 GW in Europe https://www.iea.org/reports/renewables-2020/wind
      solar: 28 # solar max grow so far 28 GW in Europe https://www.iea.org/reports/renewables-2020/solar-pv
      offwind-ac: 35 # offshore max grow so far 3.5 GW in Europe https://windeurope.org/about-wind/statistics/offshore/european-offshore-wind-industry-key-trends-statistics-2019/
      offwind-dc: 35
    max_relative_growth:
      onwind: 3
      solar: 3
      offwind-ac: 3
      offwind-dc: 3

# docs in https://pypsa-eur.readthedocs.io/en/latest/configuration.html#industry
industry:
  St_primary_fraction:
    2020: 0.6
    2025: 0.55
    2030: 0.5
    2035: 0.45
    2040: 0.4
    2045: 0.35
    2050: 0.3
  DRI_fraction:
    2020: 0
    2025: 0
    2030: 0.05
    2035: 0.2
    2040: 0.4
    2045: 0.7
    2050: 1
  H2_DRI: 1.7
  elec_DRI: 0.322
  Al_primary_fraction:
    2020: 0.4
    2025: 0.375
    2030: 0.35
    2035: 0.325
    2040: 0.3
    2045: 0.25
    2050: 0.2
  MWh_NH3_per_tNH3: 5.166
  MWh_CH4_per_tNH3_SMR: 10.8
  MWh_elec_per_tNH3_SMR: 0.7
  MWh_H2_per_tNH3_electrolysis: 5.93
  MWh_elec_per_tNH3_electrolysis: 0.2473
  MWh_NH3_per_MWh_H2_cracker: 1.46 # https://github.com/euronion/trace/blob/44a5ff8401762edbef80eff9cfe5a47c8d3c8be4/data/efficiencies.csv
  NH3_process_emissions: 24.5
  petrochemical_process_emissions: 25.5
  #HVC primary/recycling based on values used in Neumann et al https://doi.org/10.1016/j.joule.2023.06.016, linearly interpolated between 2020 and 2050
  #2020 recycling rates based on Agora https://static.agora-energiewende.de/fileadmin/Projekte/2021/2021_02_EU_CEAP/A-EW_254_Mobilising-circular-economy_study_WEB.pdf
  #fractions refer to the total primary HVC production in 2020
  #assumes 6.7 Mtplastics produced from recycling in 2020
  HVC_primary_fraction:
    2020: 1.0
    2025: 0.9
    2030: 0.8
    2035: 0.7
    2040: 0.6
    2045: 0.5
    2050: 0.4
  HVC_mechanical_recycling_fraction:
    2020: 0.12
    2025: 0.15
    2030: 0.18
    2035: 0.21
    2040: 0.24
    2045: 0.27
    2050: 0.30
  HVC_chemical_recycling_fraction:
    2020: 0.0
    2025: 0.0
    2030: 0.04
    2035: 0.08
    2040: 0.12
    2045: 0.16
    2050: 0.20
  sector_ratios_fraction_future:
    2020: 0.0
    2025: 0.1
    2030: 0.3
    2035: 0.5
    2040: 0.7
    2045: 0.9
    2050: 1.0
  basic_chemicals_without_NH3_production_today: 69. #Mt/a, = 86 Mtethylene-equiv - 17 MtNH3
  HVC_production_today: 52.
  MWh_elec_per_tHVC_mechanical_recycling: 0.547
  MWh_elec_per_tHVC_chemical_recycling: 6.9
  chlorine_production_today: 9.58
  MWh_elec_per_tCl: 3.6
  MWh_H2_per_tCl: -0.9372
  methanol_production_today: 1.5
  MWh_elec_per_tMeOH: 0.167
  MWh_CH4_per_tMeOH: 10.25
  MWh_MeOH_per_tMeOH: 5.528
  hotmaps_locate_missing: false
  reference_year: 2015


# docs in https://pypsa-eur.readthedocs.io/en/latest/configuration.html#costs
costs:
  year: 2030
<<<<<<< HEAD
  version: v0.8.1
  rooftop_share: 0.14  # based on the potentials, assuming  (0.1 kW/m2 and 10 m2/person)
=======
  version: v0.9.0
>>>>>>> 8b303d93
  social_discountrate: 0.02
  fill_values:
    FOM: 0
    VOM: 0
    efficiency: 1
    fuel: 0
    investment: 0
    lifetime: 25
    "CO2 intensity": 0
    "discount rate": 0.07
  # Marginal and capital costs can be overwritten
  # capital_cost:
  #   onwind: 500
  marginal_cost:
    solar: 0.01
    onwind: 0.015
    offwind: 0.015
    hydro: 0.
    H2: 0.
    electrolysis: 0.
    fuel cell: 0.
    battery: 0.
    battery inverter: 0.
  emission_prices:
    enable: false
    co2: 0.
    co2_monthly_prices: false

# docs in https://pypsa-eur.readthedocs.io/en/latest/configuration.html#clustering
clustering:
  focus_weights: false
  simplify_network:
    to_substations: false
    algorithm: kmeans # choose from: [hac, kmeans]
    feature: solar+onwind-time
    exclude_carriers: []
    remove_stubs: true
    remove_stubs_across_borders: true
  cluster_network:
    algorithm: kmeans
    feature: solar+onwind-time
    exclude_carriers: []
    consider_efficiency_classes: false
  aggregation_strategies:
    generators:
      committable: any
      ramp_limit_up: max
      ramp_limit_down: max
  temporal:
    resolution_elec: false
    resolution_sector: false

# docs in https://pypsa-eur.readthedocs.io/en/latest/configuration.html#adjustments
adjustments:
  electricity: false
  sector: false

# docs in https://pypsa-eur.readthedocs.io/en/latest/configuration.html#solving
solving:
  #tmpdir: "path/to/tmp"
  options:
    clip_p_max_pu: 1.e-2
    load_shedding: false
    noisy_costs: true
    skip_iterations: true
    rolling_horizon: false
    seed: 123
    custom_extra_functionality: "../data/custom_extra_functionality.py"
    # io_api: "direct"  # Increases performance but only supported for the highs and gurobi solvers
    # options that go into the optimize function
    track_iterations: false
    min_iterations: 2
    max_iterations: 3
    transmission_losses: 2
    linearized_unit_commitment: true
    horizon: 365
    post_discretization:
      enable: false
      line_unit_size: 1700
      line_threshold: 0.3
      link_unit_size:
        DC: 2000
        H2 pipeline: 1200
        gas pipeline: 1500
      link_threshold:
        DC: 0.3
        H2 pipeline: 0.3
        gas pipeline: 0.3

  agg_p_nom_limits:
    agg_offwind: false
    include_existing: false
    file: data/agg_p_nom_minmax.csv

  constraints:
    CCL: false
    EQ: false
    BAU: false
    SAFE: false

  solver:
    name: gurobi
    options: gurobi-default

  solver_options:
    highs-default:
      # refer to https://ergo-code.github.io/HiGHS/options/definitions.html#solver
      threads: 4
      solver: "ipm"
      run_crossover: "off"
      small_matrix_value: 1e-6
      large_matrix_value: 1e9
      primal_feasibility_tolerance: 1e-5
      dual_feasibility_tolerance: 1e-5
      ipm_optimality_tolerance: 1e-4
      parallel: "on"
      random_seed: 123
    gurobi-default:
      threads: 4
      method: 2 # barrier
      crossover: 0
      BarConvTol: 1.e-6
      Seed: 123
      AggFill: 0
      PreDual: 0
      GURO_PAR_BARDENSETHRESH: 200
    gurobi-numeric-focus:
      NumericFocus: 3       # Favour numeric stability over speed
      method: 2             # barrier
      crossover: 0          # do not use crossover
      BarHomogeneous: 1     # Use homogeneous barrier if standard does not converge
      BarConvTol: 1.e-5
      FeasibilityTol: 1.e-4
      OptimalityTol: 1.e-4
      ObjScale: -0.5
      threads: 8
      Seed: 123
    gurobi-fallback:        # Use gurobi defaults
      crossover: 0
      method: 2             # barrier
      BarHomogeneous: 1     # Use homogeneous barrier if standard does not converge
      BarConvTol: 1.e-5
      FeasibilityTol: 1.e-5
      OptimalityTol: 1.e-5
      Seed: 123
      threads: 8
    cplex-default:
      threads: 4
      lpmethod: 4 # barrier
      solutiontype: 2 # non basic solution, ie no crossover
      barrier.convergetol: 1.e-5
      feasopt.tolerance: 1.e-6
    copt-default:
      Threads: 8
      LpMethod: 2
      Crossover: 0
    cbc-default: {} # Used in CI
    glpk-default: {} # Used in CI

  mem_mb: 100000 #memory in MB; 20 GB enough for 50+B+I+H2; 100 GB for 181+B+I+H2
  runtime: 12h #runtime in humanfriendly style https://humanfriendly.readthedocs.io/en/latest/


# docs in https://pypsa-eur.readthedocs.io/en/latest/configuration.html#plotting

plotting:
  map:
    boundaries:
  eu_node_location:
    x: -5.5
    y: 46.
  # costs_max: 1000
  # costs_threshold: 0.0000001
  # energy_max:
  # energy_min:
  # energy_threshold: 0.000001
  projection:
    name: "EqualEarth"
    # See https://scitools.org.uk/cartopy/docs/latest/reference/projections.html for alternatives, for example:
    # name: "LambertConformal"
    # central_longitude: 10.
    # central_latitude: 50.
    # standard_parallels: [35, 65]

# plotting:
#   map:
#     boundaries: [-11, 30, 34, 71]
#     color_geomap:
#       ocean: white
#       land: white
#   projection:
#     name: "EqualEarth"
#     # See https://scitools.org.uk/cartopy/docs/latest/reference/projections.html for alternatives, for example:
#     # name: "LambertConformal"
#     # central_longitude: 10.
#     # central_latitude: 50.
#     # standard_parallels: [35, 65]
#   eu_node_location:
#     x: -5.5
#     y: 46.
#   costs_max: 1000
#   costs_threshold: 1
#   energy_max: 20000
#   energy_min: -20000
#   energy_threshold: 50.

  nice_names:
    OCGT: "Open-Cycle Gas"
    CCGT: "Combined-Cycle Gas"
    offwind-ac: "Offshore Wind (AC)"
    offwind-dc: "Offshore Wind (DC)"
    onwind: "Onshore Wind"
    solar: "Solar"
    PHS: "Pumped Hydro Storage"
    hydro: "Reservoir & Dam"
    battery: "Battery Storage"
    H2: "Hydrogen Storage"
    lines: "Transmission Lines"
    ror: "Run of River"
    load: "Load Shedding"
    ac: "AC"
    dc: "DC"

  tech_colors:
    # wind
    onwind: "#235ebc"
    onshore wind: "#235ebc"
    offwind: "#6895dd"
    offshore wind: "#6895dd"
    offwind-ac: "#6895dd"
    offshore wind (AC): "#6895dd"
    offshore wind ac: "#6895dd"
    offwind-dc: "#74c6f2"
    offshore wind (DC): "#74c6f2"
    offshore wind dc: "#74c6f2"
    # water
    hydro: '#298c81'
    hydro reservoir: '#298c81'
    ror: '#3dbfb0'
    run of river: '#3dbfb0'
    hydroelectricity: '#298c81'
    PHS: '#51dbcc'
    hydro+PHS: "#08ad97"
    # solar
    solar: "#f9d002"
    solar PV: "#f9d002"
    solar-hsat: "#fdb915"
    solar thermal: '#ffbf2b'
    residential rural solar thermal: '#f1c069'
    services rural solar thermal: '#eabf61'
    residential urban decentral solar thermal: '#e5bc5a'
    services urban decentral solar thermal: '#dfb953'
    urban central solar thermal: '#d7b24c'
    solar rooftop: '#ffea80'
    # gas
    OCGT: '#e0986c'
    OCGT marginal: '#e0986c'
    OCGT-heat: '#e0986c'
    gas boiler: '#db6a25'
    gas boilers: '#db6a25'
    gas boiler marginal: '#db6a25'
    residential rural gas boiler: '#d4722e'
    residential urban decentral gas boiler: '#cb7a36'
    services rural gas boiler: '#c4813f'
    services urban decentral gas boiler: '#ba8947'
    urban central gas boiler: '#b0904f'
    gas: '#e05b09'
    fossil gas: '#e05b09'
    natural gas: '#e05b09'
    biogas to gas: '#e36311'
    biogas to gas CC: '#e51245'
    CCGT: '#a85522'
    CCGT marginal: '#a85522'
    allam: '#B98F76'
    gas for industry co2 to atmosphere: '#692e0a'
    gas for industry co2 to stored: '#8a3400'
    gas for industry: '#853403'
    gas for industry CC: '#692e0a'
    gas pipeline: '#ebbca0'
    gas pipeline new: '#a87c62'
    # oil
    oil: '#c9c9c9'
    imported oil: '#a3a3a3'
    oil boiler: '#adadad'
    residential rural oil boiler: '#a9a9a9'
    services rural oil boiler: '#a5a5a5'
    residential urban decentral oil boiler: '#a1a1a1'
    urban central oil boiler: '#9d9d9d'
    services urban decentral oil boiler: '#999999'
    agriculture machinery oil: '#949494'
    shipping oil: "#808080"
    land transport oil: '#afafaf'
    # nuclear
    Nuclear: '#ff8c00'
    Nuclear marginal: '#ff8c00'
    nuclear: '#ff8c00'
    uranium: '#ff8c00'
    # coal
    Coal: '#545454'
    coal: '#545454'
    Coal marginal: '#545454'
    coal for industry: '#343434'
    solid: '#545454'
    Lignite: '#826837'
    lignite: '#826837'
    Lignite marginal: '#826837'
    # biomass
    biogas: '#e3d37d'
    biomass: '#baa741'
    solid biomass: '#baa741'
    solid biomass transport: '#baa741'
    solid biomass for industry: '#7a6d26'
    solid biomass for industry CC: '#47411c'
    solid biomass for industry co2 from atmosphere: '#736412'
    solid biomass for industry co2 to stored: '#47411c'
    urban central solid biomass CHP: '#9d9042'
    urban central solid biomass CHP CC: '#6c5d28'
    biomass boiler: '#8A9A5B'
    residential rural biomass boiler: '#a1a066'
    residential urban decentral biomass boiler: '#b0b87b'
    services rural biomass boiler: '#c6cf98'
    services urban decentral biomass boiler: '#dde5b5'
    biomass to liquid: '#32CD32'
    BioSNG: '#123456'
    # power transmission
    lines: '#6c9459'
    transmission lines: '#6c9459'
    electricity distribution grid: '#97ad8c'
    low voltage: '#97ad8c'
    # electricity demand
    Electric load: '#110d63'
    electric demand: '#110d63'
    electricity: '#110d63'
    industry electricity: '#2d2a66'
    industry new electricity: '#2d2a66'
    agriculture electricity: '#494778'
    # battery + EVs
    battery: '#ace37f'
    battery storage: '#ace37f'
    battery charger: '#88a75b'
    battery discharger: '#5d4e29'
    home battery: '#80c944'
    home battery storage: '#80c944'
    home battery charger: '#5e8032'
    home battery discharger: '#3c5221'
    BEV charger: '#baf238'
    V2G: '#e5ffa8'
    land transport EV: '#baf238'
    land transport demand: '#38baf2'
    Li ion: '#baf238'
    # hot water storage
    water tanks: '#e69487'
    residential rural water tanks: '#f7b7a3'
    services rural water tanks: '#f3afa3'
    residential urban decentral water tanks: '#f2b2a3'
    services urban decentral water tanks: '#f1b4a4'
    urban central water tanks: '#e9977d'
    hot water storage: '#e69487'
    hot water charging: '#e8998b'
    urban central water tanks charger: '#b57a67'
    residential rural water tanks charger: '#b4887c'
    residential urban decentral water tanks charger: '#b39995'
    services rural water tanks charger: '#b3abb0'
    services urban decentral water tanks charger: '#b3becc'
    hot water discharging: '#e99c8e'
    urban central water tanks discharger: '#b9816e'
    residential rural water tanks discharger: '#ba9685'
    residential urban decentral water tanks discharger: '#baac9e'
    services rural water tanks discharger: '#bbc2b8'
    services urban decentral water tanks discharger: '#bdd8d3'
    # heat demand
    Heat load: '#cc1f1f'
    heat: '#cc1f1f'
    heat vent: '#aa3344'
    heat demand: '#cc1f1f'
    rural heat: '#ff5c5c'
    residential rural heat: '#ff7c7c'
    services rural heat: '#ff9c9c'
    central heat: '#cc1f1f'
    urban central heat: '#d15959'
    urban central heat vent: '#a74747'
    decentral heat: '#750606'
    residential urban decentral heat: '#a33c3c'
    services urban decentral heat: '#cc1f1f'
    low-temperature heat for industry: '#8f2727'
    process heat: '#ff0000'
    agriculture heat: '#d9a5a5'
    # heat supply
    heat pumps: '#2fb537'
    heat pump: '#2fb537'
    air heat pump: '#36eb41'
    residential urban decentral air heat pump: '#48f74f'
    services urban decentral air heat pump: '#5af95d'
    services rural air heat pump: '#5af95d'
    urban central air heat pump: '#6cfb6b'
    ground heat pump: '#2fb537'
    residential rural ground heat pump: '#48f74f'
    residential rural air heat pump: '#48f74f'
    services rural ground heat pump: '#5af95d'
    Ambient: '#98eb9d'
    CHP: '#8a5751'
    urban central gas CHP: '#8d5e56'
    CHP CC: '#634643'
    urban central gas CHP CC: '#6e4e4c'
    CHP heat: '#8a5751'
    CHP electric: '#8a5751'
    district heating: '#e8beac'
    resistive heater: '#d8f9b8'
    residential rural resistive heater: '#bef5b5'
    residential urban decentral resistive heater: '#b2f1a9'
    services rural resistive heater: '#a5ed9d'
    services urban decentral resistive heater: '#98e991'
    urban central resistive heater: '#8cdf85'
    retrofitting: '#8487e8'
    building retrofitting: '#8487e8'
    # hydrogen
    H2 for industry: "#f073da"
    H2 for shipping: "#ebaee0"
    H2: '#bf13a0'
    hydrogen: '#bf13a0'
    retrofitted H2 boiler: '#e5a0d9'
    SMR: '#870c71'
    SMR CC: '#4f1745'
    H2 liquefaction: '#d647bd'
    hydrogen storage: '#bf13a0'
    H2 Store: '#bf13a0'
    H2 storage: '#bf13a0'
    land transport fuel cell: '#6b3161'
    H2 pipeline: '#f081dc'
    H2 pipeline retrofitted: '#ba99b5'
    H2 Fuel Cell: '#c251ae'
    H2 fuel cell: '#c251ae'
    H2 turbine: '#991f83'
    H2 Electrolysis: '#ff29d9'
    H2 electrolysis: '#ff29d9'
    # ammonia
    NH3: '#46caf0'
    ammonia: '#46caf0'
    ammonia store: '#00ace0'
    ammonia cracker: '#87d0e6'
    Haber-Bosch: '#076987'
    # syngas
    Sabatier: '#9850ad'
    methanation: '#c44ce6'
    methane: '#c44ce6'
    # synfuels
    Fischer-Tropsch: '#25c49a'
    liquid: '#25c49a'
    kerosene for aviation: '#a1ffe6'
    naphtha for industry: '#57ebc4'
    methanolisation: '#83d6d5'
    methanol: '#468c8b'
    shipping methanol: '#468c8b'
    industry methanol: '#468c8b'
    # co2
    CC: '#f29dae'
    CCS: '#f29dae'
    CO2 sequestration: '#f29dae'
    DAC: '#ff5270'
    co2 stored: '#f2385a'
    co2 sequestered: '#f2682f'
    co2: '#f29dae'
    co2 vent: '#ffd4dc'
    CO2 pipeline: '#f5627f'
    # emissions
    process emissions CC: '#000000'
    process emissions: '#222222'
    process emissions to stored: '#444444'
    process emissions to atmosphere: '#888888'
    oil emissions: '#aaaaaa'
    shipping oil emissions: "#555555"
    shipping methanol emissions: '#666666'
    land transport oil emissions: '#777777'
    agriculture machinery oil emissions: '#333333'
    # other
    shipping: '#03a2ff'
    power-to-heat: '#2fb537'
    power-to-gas: '#c44ce6'
    power-to-H2: '#ff29d9'
    power-to-liquid: '#25c49a'
    gas-to-power/heat: '#ee8340'
    waste: '#e3d37d'
    other: '#000000'
    geothermal: '#ba91b1'
    AC: "#70af1d"
    AC-AC: "#70af1d"
    AC line: "#70af1d"
    links: "#8a1caf"
    HVDC links: "#8a1caf"
    DC: "#8a1caf"
    DC-DC: "#8a1caf"
    DC link: "#8a1caf"
    load: "#dd2e23"<|MERGE_RESOLUTION|>--- conflicted
+++ resolved
@@ -124,11 +124,7 @@
     H2: 168
 
   extendable_carriers:
-<<<<<<< HEAD
-    Generator: [solar, onwind, offwind-ac, offwind-dc, OCGT]
-=======
     Generator: [solar, solar-hsat, onwind, offwind-ac, offwind-dc, offwind-float, OCGT, CCGT]
->>>>>>> 8b303d93
     StorageUnit: [] # battery, H2
     Store: [battery, H2]
     Link: [] # H2 pipeline
@@ -138,11 +134,7 @@
   everywhere_powerplants: [nuclear, oil, OCGT, CCGT, coal, lignite, geothermal, biomass]
 
   conventional_carriers: [nuclear, oil, OCGT, CCGT, coal, lignite, geothermal, biomass]
-<<<<<<< HEAD
-  renewable_carriers: [solar, onwind, offwind-ac, offwind-dc, hydro] # hydro removed
-=======
   renewable_carriers: [solar, solar-hsat, onwind, offwind-ac, offwind-dc, offwind-float, hydro]
->>>>>>> 8b303d93
 
   estimate_renewable_capacities:
     enable: true
@@ -356,11 +348,8 @@
   - onwind
   - offwind-ac
   - offwind-dc
-<<<<<<< HEAD
-=======
   - offwind-float
   - solar-hsat
->>>>>>> 8b303d93
   - solar
   - ror
   - nuclear
@@ -733,12 +722,7 @@
 # docs in https://pypsa-eur.readthedocs.io/en/latest/configuration.html#costs
 costs:
   year: 2030
-<<<<<<< HEAD
-  version: v0.8.1
-  rooftop_share: 0.14  # based on the potentials, assuming  (0.1 kW/m2 and 10 m2/person)
-=======
   version: v0.9.0
->>>>>>> 8b303d93
   social_discountrate: 0.02
   fill_values:
     FOM: 0
