# SPDX-FileCopyrightText: : 2017-2024 The PyPSA-Eur Authors
#
# SPDX-License-Identifier: CC0-1.0

# docs in https://pypsa-eur.readthedocs.io/en/latest/configuration.html#top-level-configuration
version: 0.11.0
tutorial: false

logging:
  level: INFO
  format: '%(levelname)s:%(name)s:%(message)s'

private:
  keys:
    entsoe_api:

remote:
  ssh: ""
  path: ""

# docs in https://pypsa-eur.readthedocs.io/en/latest/configuration.html#run
run:
  prefix: ""
  name: ""
  scenarios:
    enable: false
    file: config/scenarios.yaml
  disable_progressbar: false
  shared_resources:
    policy: false
    exclude: []
  shared_cutouts: true

# docs in https://pypsa-eur.readthedocs.io/en/latest/configuration.html#foresight
foresight: overnight

# docs in https://pypsa-eur.readthedocs.io/en/latest/configuration.html#scenario
# Wildcard docs in https://pypsa-eur.readthedocs.io/en/latest/wildcards.html
scenario:
  simpl:
  - ''
  ll:
  - vopt
  clusters:
  - 37
  - 128
  - 256
  opts:
  - ''
  sector_opts:
  - ''
  planning_horizons:
  # - 2020
  # - 2030
  # - 2040
  - 2050

# docs in https://pypsa-eur.readthedocs.io/en/latest/configuration.html#countries
countries: ['AL', 'AT', 'BA', 'BE', 'BG', 'CH', 'CZ', 'DE', 'DK', 'EE', 'ES', 'FI', 'FR', 'GB', 'GR', 'HR', 'HU', 'IE', 'IT', 'LT', 'LU', 'LV', 'ME', 'MK', 'NL', 'NO', 'PL', 'PT', 'RO', 'RS', 'SE', 'SI', 'SK']

# docs in https://pypsa-eur.readthedocs.io/en/latest/configuration.html#snapshots
snapshots:
  start: "2013-01-01"
  end: "2014-01-01"
  inclusive: 'left'

# docs in https://pypsa-eur.readthedocs.io/en/latest/configuration.html#enable
enable:
  retrieve: auto
  prepare_links_p_nom: false
  retrieve_databundle: true
  retrieve_cost_data: true
  build_cutout: false
  retrieve_cutout: true
  custom_busmap: false
  drop_leap_day: true


# docs in https://pypsa-eur.readthedocs.io/en/latest/configuration.html#co2-budget
co2_budget:
  2020: 0.701
  2025: 0.524
  2030: 0.297
  2035: 0.150
  2040: 0.071
  2045: 0.032
  2050: 0.000

# docs in https://pypsa-eur.readthedocs.io/en/latest/configuration.html#electricity
electricity:
  voltages: [220., 300., 380., 500., 750.]
  gaslimit_enable: false
  gaslimit: false
  co2limit_enable: false
  co2limit: 7.75e+7
  co2base: 1.487e+9

  operational_reserve:
    activate: false
    epsilon_load: 0.02
    epsilon_vres: 0.02
    contingency: 4000

  max_hours:
    battery: 6
    H2: 168

  extendable_carriers:
    Generator: [solar, solar-hsat, onwind, offwind-ac, offwind-dc, offwind-float, OCGT, CCGT]
    StorageUnit: [] # battery, H2
    Store: [battery, H2]
    Link: [] # H2 pipeline

  powerplants_filter: (DateOut >= 2023 or DateOut != DateOut) and not (Country == 'Germany' and Fueltype == 'Nuclear')
  custom_powerplants: false
  everywhere_powerplants: []

  conventional_carriers: [nuclear, oil, OCGT, CCGT, coal, lignite, geothermal, biomass]
  renewable_carriers: [solar, solar-hsat, onwind, offwind-ac, offwind-dc, offwind-float, hydro]

  estimate_renewable_capacities:
    enable: true
    from_opsd: true
    year: 2020
    expansion_limit: false
    technology_mapping:
      Offshore: [offwind-ac, offwind-dc, offwind-float]
      Onshore: [onwind]
      PV: [solar]

  autarky:
    enable: false
    by_country: false

# docs in https://pypsa-eur.readthedocs.io/en/latest/configuration.html#atlite
atlite:
  default_cutout: europe-2013-sarah3-era5
  nprocesses: 4
  show_progress: false
  cutouts:
    # use 'base' to determine geographical bounds and time span from config
    # base:
      # module: era5
    europe-2013-sarah3-era5:
      module: [sarah, era5] # in priority order
      x: [-12., 42.]
      y: [33., 72.]
      dx: 0.3
      dy: 0.3
      time: ['2013', '2013']

# docs in https://pypsa-eur.readthedocs.io/en/latest/configuration.html#renewable
renewable:
  onwind:
    cutout: europe-2013-sarah3-era5
    resource:
      method: wind
      turbine: Vestas_V112_3MW
      add_cutout_windspeed: true
    capacity_per_sqkm: 3
    # correction_factor: 0.93
    corine:
      grid_codes: [12, 13, 14, 15, 16, 17, 18, 19, 20, 21, 22, 23, 24, 25, 26, 27, 28, 29, 31, 32]
      distance: 1000
      distance_grid_codes: [1, 2, 3, 4, 5, 6]
    luisa: false
      # grid_codes: [1111, 1121, 1122, 1123, 1130, 1210, 1221, 1222, 1230, 1241, 1242]
      # distance: 1000
      # distance_grid_codes: [1111, 1121, 1122, 1123, 1130, 1210, 1221, 1222, 1230, 1241, 1242]
    natura: true
    excluder_resolution: 100
    clip_p_max_pu: 1.e-2
  offwind-ac:
    cutout: europe-2013-sarah3-era5
    resource:
      method: wind
      turbine: NREL_ReferenceTurbine_2020ATB_5.5MW
      add_cutout_windspeed: true
    capacity_per_sqkm: 2
    correction_factor: 0.8855
    corine: [44, 255]
    luisa: false # [0, 5230]
    natura: true
    ship_threshold: 400
    max_depth: 60
    max_shore_distance: 30000
    excluder_resolution: 200
    clip_p_max_pu: 1.e-2
  offwind-dc:
    cutout: europe-2013-sarah3-era5
    resource:
      method: wind
      turbine: NREL_ReferenceTurbine_2020ATB_5.5MW
      add_cutout_windspeed: true
    capacity_per_sqkm: 2
    correction_factor: 0.8855
    corine: [44, 255]
    luisa: false # [0, 5230]
    natura: true
    ship_threshold: 400
    max_depth: 60
    min_shore_distance: 30000
    excluder_resolution: 200
    clip_p_max_pu: 1.e-2
  offwind-float:
    cutout: europe-2013-sarah3-era5
    resource:
      method: wind
      turbine: NREL_ReferenceTurbine_5MW_offshore
    # ScholzPhd Tab 4.3.1: 10MW/km^2
    capacity_per_sqkm: 2
    correction_factor: 0.8855
    # proxy for wake losses
    # from 10.1016/j.energy.2018.08.153
    # until done more rigorously in #153
    corine: [44, 255]
    natura: true
    ship_threshold: 400
    excluder_resolution: 200
    min_depth: 60
    max_depth: 1000
    clip_p_max_pu: 1.e-2
  solar:
    cutout: europe-2013-sarah3-era5
    resource:
      method: pv
      panel: CSi
      orientation:
        slope: 35.
        azimuth: 180.
    capacity_per_sqkm: 5.1
    # correction_factor: 0.854337
    corine: [1, 2, 3, 4, 5, 6, 7, 8, 9, 10, 11, 12, 13, 14, 15, 16, 17, 18, 19, 20, 26, 31, 32]
    luisa: false # [1111, 1121, 1122, 1123, 1130, 1210, 1221, 1222, 1230, 1241, 1242, 1310, 1320, 1330, 1410, 1421, 1422, 2110, 2120, 2130, 2210, 2220, 2230, 2310, 2410, 2420, 3210, 3320, 3330]
    natura: true
    excluder_resolution: 100
    clip_p_max_pu: 1.e-2
  solar-hsat:
    cutout: europe-2013-sarah3-era5
    resource:
      method: pv
      panel: CSi
      orientation:
        slope: 35.
        azimuth: 180.
      tracking: horizontal
    capacity_per_sqkm: 4.43 # 15% higher land usage acc. to NREL
    corine: [1, 2, 3, 4, 5, 6, 7, 8, 9, 10, 11, 12, 13, 14, 15, 16, 17, 18, 19, 20, 26, 31, 32]
    luisa: false # [1111, 1121, 1122, 1123, 1130, 1210, 1221, 1222, 1230, 1241, 1242, 1310, 1320, 1330, 1410, 1421, 1422, 2110, 2120, 2130, 2210, 2220, 2230, 2310, 2410, 2420, 3210, 3320, 3330]
    natura: true
    excluder_resolution: 100
    clip_p_max_pu: 1.e-2
  hydro:
    cutout: europe-2013-sarah3-era5
    carriers: [ror, PHS, hydro]
    PHS_max_hours: 6
    hydro_max_hours: "energy_capacity_totals_by_country" # one of energy_capacity_totals_by_country, estimate_by_large_installations or a float
    flatten_dispatch: false
    flatten_dispatch_buffer: 0.2
    clip_min_inflow: 1.0
    eia_norm_year: false
    eia_correct_by_capacity: false
    eia_approximate_missing: false

# docs in https://pypsa-eur.readthedocs.io/en/latest/configuration.html#conventional
conventional:
  unit_commitment: false
  dynamic_fuel_price: false
  nuclear:
    p_max_pu: "data/nuclear_p_max_pu.csv" # float of file name

# docs in https://pypsa-eur.readthedocs.io/en/latest/configuration.html#lines
lines:
  types:
    220.: "Al/St 240/40 2-bundle 220.0"
    300.: "Al/St 240/40 3-bundle 300.0"
    380.: "Al/St 240/40 4-bundle 380.0"
    500.: "Al/St 240/40 4-bundle 380.0"
    750.: "Al/St 560/50 4-bundle 750.0"
  s_max_pu: 0.7
  s_nom_max: .inf
  max_extension: 20000 #MW
  length_factor: 1.25
  reconnect_crimea: true
  under_construction: 'keep' # 'zero': set capacity to zero, 'remove': remove, 'keep': with full capacity
  dynamic_line_rating:
    activate: false
    cutout: europe-2013-sarah3-era5
    correction_factor: 0.95
    max_voltage_difference: false
    max_line_rating: false

# docs in https://pypsa-eur.readthedocs.io/en/latest/configuration.html#links
links:
  p_max_pu: 1.0
  p_nom_max: .inf
  max_extension: 30000 #MW
  include_tyndp: true
  under_construction: 'zero' # 'zero': set capacity to zero, 'remove': remove, 'keep': with full capacity

# docs in https://pypsa-eur.readthedocs.io/en/latest/configuration.html#transformers
transformers:
  x: 0.1
  s_nom: 2000.
  type: ''

# docs-load in https://pypsa-eur.readthedocs.io/en/latest/configuration.html#load
load:
  interpolate_limit: 3
  time_shift_for_large_gaps: 1w
  manual_adjustments: true # false
  scaling_factor: 1.0
  fixed_year: false # false or year (e.g. 2013)
  supplement_synthetic: true

# docs
# TODO: PyPSA-Eur merge issue in prepare_sector_network.py
# regulate what components with which carriers are kept from PyPSA-Eur;
# some technologies are removed because they are implemented differently
# (e.g. battery or H2 storage) or have different year-dependent costs
# in PyPSA-Eur-Sec
pypsa_eur:
  Bus:
  - AC
  Link:
  - DC
  Generator:
  - onwind
  - offwind-ac
  - offwind-dc
  - offwind-float
  - solar-hsat
  - solar
  - ror
  - nuclear
  StorageUnit:
  - PHS
  - hydro
  Store: []

# docs in https://pypsa-eur.readthedocs.io/en/latest/configuration.html#energy
energy:
  energy_totals_year: 2019
  base_emissions_year: 1990
  emissions: CO2

# docs in https://pypsa-eur.readthedocs.io/en/latest/configuration.html#biomass
biomass:
  year: 2030
  scenario: ENS_Med
  classes:
    solid biomass:
    - Agricultural waste
    - Fuelwood residues
    - Secondary Forestry residues - woodchips
    - Sawdust
    - Residues from landscape care
    - Municipal waste
    not included:
    - Sugar from sugar beet
    - Rape seed
    - "Sunflower, soya seed "
    - Bioethanol barley, wheat, grain maize, oats, other cereals and rye
    - Miscanthus, switchgrass, RCG
    - Willow
    - Poplar
    - FuelwoodRW
    - C&P_RW
    biogas:
    - Manure solid, liquid
    - Sludge

# docs in https://pypsa-eur.readthedocs.io/en/latest/configuration.html#solar-thermal
solar_thermal:
  clearsky_model: simple  # should be "simple" or "enhanced"?
  orientation:
    slope: 45.
    azimuth: 180.
  cutout: default

# docs in https://pypsa-eur.readthedocs.io/en/latest/configuration.html#existing-capacities
existing_capacities:
  grouping_years_power: [1920, 1950, 1955, 1960, 1965, 1970, 1975, 1980, 1985, 1990, 1995, 2000, 2005, 2010, 2015, 2020, 2025]
  grouping_years_heat: [1980, 1985, 1990, 1995, 2000, 2005, 2010, 2015, 2019] # heat grouping years >= baseyear will be ignored
  threshold_capacity: 10
  default_heating_lifetime: 20
  conventional_carriers:
  - lignite
  - coal
  - oil
  - uranium

# docs in https://pypsa-eur.readthedocs.io/en/latest/configuration.html#sector
sector:
  transport: true
  heating: true
  biomass: true
  industry: true
  shipping: true
  agriculture: true
  district_heating:
    potential: 0.6
    progress:
      2020: 0.0
      2025: 0.15
      2030: 0.3
      2035: 0.45
      2040: 0.6
      2045: 0.8
      2050: 1.0
    district_heating_loss: 0.15
  cluster_heat_buses: true
  heat_demand_cutout: default
  bev_dsm_restriction_value: 0.75
  bev_dsm_restriction_time: 7
  transport_heating_deadband_upper: 20.
  transport_heating_deadband_lower: 15.
  ICE_lower_degree_factor: 0.375
  ICE_upper_degree_factor: 1.6
  EV_lower_degree_factor: 0.98
  EV_upper_degree_factor: 0.63
  bev_dsm: true
  bev_availability: 0.5
  bev_energy: 0.05
  bev_charge_efficiency: 0.9
  bev_charge_rate: 0.011
  bev_avail_max: 0.95
  bev_avail_mean: 0.8
  v2g: true
  land_transport_fuel_cell_share:
    2020: 0
    2025: 0
    2030: 0
    2035: 0
    2040: 0
    2045: 0
    2050: 0
  land_transport_electric_share:
    2020: 0
    2025: 0.15
    2030: 0.3
    2035: 0.45
    2040: 0.7
    2045: 0.85
    2050: 1
  land_transport_ice_share:
    2020: 1
    2025: 0.85
    2030: 0.7
    2035: 0.55
    2040: 0.3
    2045: 0.15
    2050: 0
  transport_electric_efficiency: 53.19 # 1 MWh_el = 53.19*100 km
  transport_fuel_cell_efficiency: 30.003 # 1 MWh_H2 = 30.003*100 km
  transport_ice_efficiency: 16.0712 # 1 MWh_oil = 16.0712 * 100 km
  agriculture_machinery_electric_share: 0
  agriculture_machinery_oil_share: 1
  agriculture_machinery_fuel_efficiency: 0.7
  agriculture_machinery_electric_efficiency: 0.3
  MWh_MeOH_per_MWh_H2: 0.8787
  MWh_MeOH_per_tCO2: 4.0321
  MWh_MeOH_per_MWh_e: 3.6907
  shipping_hydrogen_liquefaction: false
  shipping_hydrogen_share:
    2020: 0
    2025: 0
    2030: 0
    2035: 0
    2040: 0
    2045: 0
    2050: 0
  shipping_methanol_share:
    2020: 0
    2025: 0.15
    2030: 0.3
    2035: 0.5
    2040: 0.7
    2045: 0.85
    2050: 1
  shipping_oil_share:
    2020: 1
    2025: 0.85
    2030: 0.7
    2035: 0.5
    2040: 0.3
    2045: 0.15
    2050: 0
  shipping_methanol_efficiency: 0.46
  shipping_oil_efficiency: 0.40
  shipping_ammonia_efficiency: 0.40
  shipping_lng_efficiency: 0.44
  shipping_lh2_efficiency: 0.44
  shipping_endogenous:
    enable: false
    fuels:
    - oil
    - methanol
    - LH2
    - LNG
    - ammonia
  aviation_demand_factor: 1.
  land_transport_demand_factor: 1.
  HVC_demand_factor: 1.
  time_dep_hp_cop: true
  heat_pump_sink_T: 55.
  reduce_space_heat_exogenously: true
  reduce_space_heat_exogenously_factor:
    2020: 0.10  # this results in a space heat demand reduction of 10%
    2025: 0.09  # first heat demand increases compared to 2020 because of larger floor area per capita
    2030: 0.09
    2035: 0.11
    2040: 0.16
    2045: 0.21
    2050: 0.29
  retrofitting:
    retro_endogen: false
    cost_factor: 1.0
    interest_rate: 0.04
    annualise_cost: true
    tax_weighting: false
    construction_index: true
  tes: true
  tes_tau:
    decentral: 3
    central: 180
  boilers: true
  resistive_heaters: true
  oil_boilers: false
  biomass_boiler: true
  overdimension_individual_heating: 1.1  #to cover demand peaks bigger than data
  chp: true
  micro_chp: false
  solar_thermal: true
  solar_cf_correction: 0.788457  # =  >>> 1/1.2683
  marginal_cost_storage: 0. #1e-4
  methanation: true
  coal_cc: false
  dac: true
  co2_vent: false
  central_heat_vent: false
  allam_cycle_gas: false
  hydrogen_fuel_cell: true
  hydrogen_turbine: false
  SMR: true
  SMR_cc: true
  regional_methanol_demand: true
  regional_oil_demand: false
  regional_coal_demand: false
  methanol_reforming: true
  methanol_reforming_cc: false
  methanol_to_kerosene: true
  methanol_to_power:
    ccgt: true
    ccgt_cc: true
    ocgt: true
    allam: true
  regional_co2_sequestration_potential:
    enable: false
    attribute:
    - conservative estimate Mt
    - conservative estimate GAS Mt
    - conservative estimate OIL Mt
    - conservative estimate aquifer Mt
    include_onshore: false
    min_size: 3
    max_size: 25
    years_of_storage: 25
  co2_sequestration_potential: 200
  co2_sequestration_cost: 10
  co2_sequestration_lifetime: 50
  co2_spatial: false
  co2network: false
  co2_network_cost_factor: 1
  cc_fraction: 0.9
  hydrogen_underground_storage: true
  hydrogen_underground_storage_locations:
    # - onshore  # more than 50 km from sea
  - nearshore    # within 50 km of sea
    # - offshore
  ammonia: true
  min_part_load_fischer_tropsch: 0.5
  min_part_load_methanolisation: 0.3
  min_part_load_methanation: 0.3
  use_fischer_tropsch_waste_heat: 0.25
  use_haber_bosch_waste_heat: 0.25
  use_methanolisation_waste_heat: 0.25
  use_methanation_waste_heat: 0.25
  use_fuel_cell_waste_heat: 0.25
  use_electrolysis_waste_heat: 0.25
  electricity_transmission_grid: true
  electricity_distribution_grid: true
  electricity_distribution_grid_cost_factor: 1.0
  electricity_grid_connection: true
  transmission_efficiency:
    DC:
      efficiency_static: 0.98
      efficiency_per_1000km: 0.977
    H2 pipeline:
      efficiency_per_1000km: 1 # 0.982
      compression_per_1000km: 0.018
    gas pipeline:
      efficiency_per_1000km: 1 #0.977
      compression_per_1000km: 0.01
    electricity distribution grid:
      efficiency_static: 0.97
  H2_network: true
<<<<<<< HEAD
  gas_network: true
=======
  gas_network: false
  regional_gas_demand: false
>>>>>>> 0d480052
  H2_retrofit: false
  H2_retrofit_capacity_per_CH4: 0.6
  gas_network_connectivity_upgrade: 1
  gas_distribution_grid: true
  gas_distribution_grid_cost_factor: 1.0
  biomass_spatial: false
  biomass_transport: false
  biogas_upgrading_cc: false
  conventional_generation:
    OCGT: gas
  biomass_to_liquid: false
  biomass_to_liquid_cc: false
  biomass_to_methanol: false
  biomass_to_methanol_cc: false
  biosng: false
  biosng_cc: false
  biomass_upgrading_cc: false
  electrobiofuels: false
  endogenous_steel: true # false
  endogenous_hvc: true # false
  relocation_steel: false
  flexibility_steel: false
  import:
    non_eu: true
    capacity_boost: 2 # p_nom_max generator
    limit: false # bool or number in TWh
    limit_sense: "=="
    options:
    - pipeline-h2: 1.0 # relative costs
    - shipping-lh2: 1.0
    - shipping-lch4: 1.0
    - shipping-lnh3: 1.0
    - shipping-ftfuel: 1.0
    - shipping-meoh: 1.0
    - hvdc-to-elec: 1.0
    - shipping-hbi: 1.0
    - shipping-steel: 1.0
    p_nom_max:
      pipeline-h2: .inf
    endogenous_hvdc_import:
      enable: false
      cost_factor: 1.0
      exporters:
      - CN-West
      - DZ
      - EG
      - KZ
      - LY
      - MA
      - SA
      - TN
      - TR
      - UA
      extra_connections:
      - MA-DZ
      - DZ-LY
      - DZ-TN
      - TN-LY
      - LY-EG
      - EG-SA
      xlinks:
        MA:
        # Plymouth
        - x: -4.14
          y: 50.39
          length: 3800
        # Cork
        - x: -8.52
          y: 51.92
          length: 4000
        # Brest
        - x: -4.49
          y: 48.43
          length: 3200
        # Vigo
        - x: -8.70
          y: 42.31
          length: 1800
        DZ:
        # Barcelona
        - x: 2.37
          y: 41.57
          length: 1300
        # Genoa
        - x: 8.93
          y: 44.41
          length: 1800
        # Marseille
        - x: 5.30
          y: 43.38
          length: 1400
        TN:
        # Genoa
        - x: 8.93
          y: 44.41
          length: 1500
        # Marseille
        - x: 5.30
          y: 43.38
          length: 1500
        LY:
        # Venice
        - x: 12.39
          y: 45.56
          length: 2500
        EG:
        # Venice
        - x: 12.39
          y: 45.56
          length: 2500
      efficiency_static: 0.98
      efficiency_per_1000km: 0.977 # p.u./km
      length_factor: 1.25
      distance_threshold: 0.05 # quantile
      p_nom_max: .inf # for HVDC links
      share_of_p_nom_max_available: 1. # for wind and solar generators
  limit_max_growth:
    enable: false
    # allowing 30% larger than max historic growth
    factor: 1.3
    max_growth:  # unit GW
      onwind: 16 # onshore max grow so far 16 GW in Europe https://www.iea.org/reports/renewables-2020/wind
      solar: 28 # solar max grow so far 28 GW in Europe https://www.iea.org/reports/renewables-2020/solar-pv
      offwind-ac: 35 # offshore max grow so far 3.5 GW in Europe https://windeurope.org/about-wind/statistics/offshore/european-offshore-wind-industry-key-trends-statistics-2019/
      offwind-dc: 35
    max_relative_growth:
      onwind: 3
      solar: 3
      offwind-ac: 3
      offwind-dc: 3
  enhanced_geothermal:
    enable: false
    flexible: true
    max_hours: 240
    max_boost: 0.25
    var_cf: true
    sustainability_factor: 0.0025

# docs in https://pypsa-eur.readthedocs.io/en/latest/configuration.html#industry
industry:
  St_primary_fraction:
    2020: 0.6
    2025: 0.55
    2030: 0.5
    2035: 0.45
    2040: 0.4
    2045: 0.35
    2050: 0.3
  DRI_fraction:
    2020: 0
    2025: 0
    2030: 0.05
    2035: 0.2
    2040: 0.4
    2045: 0.7
    2050: 1
  H2_DRI: 1.7
  elec_DRI: 0.322
  Al_primary_fraction:
    2020: 0.4
    2025: 0.375
    2030: 0.35
    2035: 0.325
    2040: 0.3
    2045: 0.25
    2050: 0.2
  MWh_NH3_per_tNH3: 5.166
  MWh_CH4_per_tNH3_SMR: 10.8
  MWh_elec_per_tNH3_SMR: 0.7
  MWh_H2_per_tNH3_electrolysis: 5.93
  MWh_elec_per_tNH3_electrolysis: 0.2473
  MWh_NH3_per_MWh_H2_cracker: 1.46 # https://github.com/euronion/trace/blob/44a5ff8401762edbef80eff9cfe5a47c8d3c8be4/data/efficiencies.csv
  NH3_process_emissions: 24.5
  petrochemical_process_emissions: 25.5
  #HVC primary/recycling based on values used in Neumann et al https://doi.org/10.1016/j.joule.2023.06.016, linearly interpolated between 2020 and 2050
  #2020 recycling rates based on Agora https://static.agora-energiewende.de/fileadmin/Projekte/2021/2021_02_EU_CEAP/A-EW_254_Mobilising-circular-economy_study_WEB.pdf
  #fractions refer to the total primary HVC production in 2020
  #assumes 6.7 Mtplastics produced from recycling in 2020
  steam_biomass_fraction: 1.0
  steam_hydrogen_fraction: 0
  steam_electricity_fraction: 0
  HVC_primary_fraction:
    2020: 1.0
    2025: 0.9
    2030: 0.8
    2035: 0.7
    2040: 0.6
    2045: 0.5
    2050: 0.4
  HVC_mechanical_recycling_fraction:
    2020: 0.12
    2025: 0.15
    2030: 0.18
    2035: 0.21
    2040: 0.24
    2045: 0.27
    2050: 0.30
  HVC_chemical_recycling_fraction:
    2020: 0.0
    2025: 0.0
    2030: 0.04
    2035: 0.08
    2040: 0.12
    2045: 0.16
    2050: 0.20
  HVC_environment_sequestration_fraction: 0.
  waste_to_energy: false
  waste_to_energy_cc: false
  sector_ratios_fraction_future:
    2020: 0.0
    2025: 0.1
    2030: 0.3
    2035: 0.5
    2040: 0.7
    2045: 0.9
    2050: 1.0
  basic_chemicals_without_NH3_production_today: 69. #Mt/a, = 86 Mtethylene-equiv - 17 MtNH3
  HVC_production_today: # DECHEMA report in Mt
    ethylene: 21.7
    propylene: 17
    BTX: 15.7
  MWh_elec_per_tHVC_mechanical_recycling: 0.547
  MWh_elec_per_tHVC_chemical_recycling: 6.9
  chlorine_production_today: 9.58
  MWh_elec_per_tCl: 3.6
  MWh_H2_per_tCl: -0.9372
  methanol_production_today: 1.5
  MWh_MeOH_per_tMeOH: 5.54
  MWh_elec_per_tMeOH: 0.167
  MWh_CH4_per_tMeOH: 10.25
  MWh_MeOH_per_tMeOH: 5.528
  hotmaps_locate_missing: false
  reference_year: 2015
  fuel_refining:
    oil:
      emissions: 0.013


# docs in https://pypsa-eur.readthedocs.io/en/latest/configuration.html#costs
costs:
  year: 2030
  version: v0.9.0
  social_discountrate: 0.02
  fill_values:
    FOM: 0
    VOM: 0
    efficiency: 1
    fuel: 0
    investment: 0
    lifetime: 25
    "CO2 intensity": 0
    "discount rate": 0.07
  # Marginal and capital costs, as well as investments can be overwritten
  # capital_cost:
  #   onwind: 500
  marginal_cost:
    solar: 0.01
    onwind: 0.015
    offwind: 0.015
    hydro: 0.
    H2: 0.
    electrolysis: 0.
    fuel cell: 0.
    battery: 0.
    battery inverter: 0.
  emission_prices:
    enable: false
    co2: 0.
    co2_monthly_prices: false

# docs in https://pypsa-eur.readthedocs.io/en/latest/configuration.html#clustering
clustering:
  focus_weights: false
  simplify_network:
    to_substations: false
    algorithm: kmeans # choose from: [hac, kmeans]
    feature: solar+onwind-time
    exclude_carriers: []
    remove_stubs: true
    remove_stubs_across_borders: true
  cluster_network:
    algorithm: kmeans
    feature: solar+onwind-time
    exclude_carriers: []
    consider_efficiency_classes: false
  aggregation_strategies:
    generators:
      committable: any
      ramp_limit_up: max
      ramp_limit_down: max
      overnight_cost: mean
      connection_overnight_cost: mean
    lines:
      overnight_cost: mean
    one_ports:
      overnight_cost: mean

  temporal:
    resolution_elec: false
    resolution_sector: false

# docs in https://pypsa-eur.readthedocs.io/en/latest/configuration.html#adjustments
adjustments:
  electricity: false
  sector: false

# docs in https://pypsa-eur.readthedocs.io/en/latest/configuration.html#solving
solving:
  #tmpdir: "path/to/tmp"
  options:
    clip_p_max_pu: 1.e-2
    load_shedding: false
    curtailment_mode: false
    noisy_costs: true
    skip_iterations: true
    rolling_horizon: false
    seed: 123
    custom_extra_functionality: "../data/custom_extra_functionality.py"
    # io_api: "direct"  # Increases performance but only supported for the highs and gurobi solvers
    # options that go into the optimize function
    track_iterations: false
    min_iterations: 2
    max_iterations: 3
    transmission_losses: 2
    linearized_unit_commitment: true
    horizon: 365
    post_discretization:
      enable: false
      line_unit_size: 1700
      line_threshold: 0.3
      link_unit_size:
        DC: 2000
        H2 pipeline: 1200
        gas pipeline: 1500
      link_threshold:
        DC: 0.3
        H2 pipeline: 0.3
        gas pipeline: 0.3

  agg_p_nom_limits:
    agg_offwind: false
    include_existing: false
    file: data/agg_p_nom_minmax.csv

  constraints:
    CCL: false
    EQ: false
    BAU: false
    SAFE: false

  solver:
    name: gurobi
    options: gurobi-default

  solver_options:
    highs-default:
      # refer to https://ergo-code.github.io/HiGHS/dev/options/definitions/
      threads: 1
      solver: "ipm"
      run_crossover: "off"
      small_matrix_value: 1e-6
      large_matrix_value: 1e9
      primal_feasibility_tolerance: 1e-5
      dual_feasibility_tolerance: 1e-5
      ipm_optimality_tolerance: 1e-4
      parallel: "on"
      random_seed: 123
    gurobi-default:
      threads: 8
      method: 2 # barrier
      crossover: 0
      BarConvTol: 1.e-6
      Seed: 123
      AggFill: 0
      PreDual: 0
      GURO_PAR_BARDENSETHRESH: 200
    gurobi-numeric-focus:
      NumericFocus: 3       # Favour numeric stability over speed
      method: 2             # barrier
      crossover: 0          # do not use crossover
      BarHomogeneous: 1     # Use homogeneous barrier if standard does not converge
      BarConvTol: 1.e-5
      FeasibilityTol: 1.e-4
      OptimalityTol: 1.e-4
      ObjScale: -0.5
      threads: 8
      Seed: 123
    gurobi-fallback:        # Use gurobi defaults
      crossover: 0
      method: 2             # barrier
      BarHomogeneous: 1     # Use homogeneous barrier if standard does not converge
      BarConvTol: 1.e-5
      FeasibilityTol: 1.e-5
      OptimalityTol: 1.e-5
      Seed: 123
      threads: 8
    cplex-default:
      threads: 4
      lpmethod: 4 # barrier
      solutiontype: 2 # non basic solution, ie no crossover
      barrier.convergetol: 1.e-5
      feasopt.tolerance: 1.e-6
    copt-default:
      Threads: 8
      LpMethod: 2
      Crossover: 0
      RelGap: 1.e-6
      Dualize: 0
    copt-gpu:
      LpMethod: 6
      GPUMode: 1
      PDLPTol: 1.e-5
      Crossover: 0
    cbc-default: {} # Used in CI
    glpk-default: {} # Used in CI

  mem_mb: 30000 #memory in MB; 20 GB enough for 50+B+I+H2; 100 GB for 181+B+I+H2
  runtime: 6h #runtime in humanfriendly style https://humanfriendly.readthedocs.io/en/latest/


# docs in https://pypsa-eur.readthedocs.io/en/latest/configuration.html#plotting
plotting:
  map:
    boundaries: [-11, 30, 34, 71]
    color_geomap:
      ocean: white
      land: white
  projection:
    name: "EqualEarth"
    # See https://scitools.org.uk/cartopy/docs/latest/reference/projections.html for alternatives, for example:
    # name: "LambertConformal"
    # central_longitude: 10.
    # central_latitude: 50.
    # standard_parallels: [35, 65]
  eu_node_location:
    x: -5.5
    y: 46.
  costs_max: 1000
  costs_threshold: 1
  energy_max: 20000
  energy_min: -20000
  energy_threshold: 50.
  countries:
  - all
  carriers:
  - electricity
  - heat
  carrier_groups:
    electricity: [AC, low_voltage]

  nice_names:
    OCGT: "Open-Cycle Gas"
    CCGT: "Combined-Cycle Gas"
    offwind-ac: "Offshore Wind (AC)"
    offwind-dc: "Offshore Wind (DC)"
    offwind-float: "Offshore Wind (Floating)"
    onwind: "Onshore Wind"
    solar: "Solar"
    PHS: "Pumped Hydro Storage"
    hydro: "Reservoir & Dam"
    battery: "Battery Storage"
    H2: "Hydrogen Storage"
    lines: "Transmission Lines"
    ror: "Run of River"
    load: "Load Shedding"
    ac: "AC"
    dc: "DC"

  tech_colors:
    # wind
    onwind: "#235ebc"
    onshore wind: "#235ebc"
    offwind: "#6895dd"
    offshore wind: "#6895dd"
    offwind-ac: "#6895dd"
    offshore wind (AC): "#6895dd"
    offshore wind ac: "#6895dd"
    offwind-dc: "#74c6f2"
    offshore wind (DC): "#74c6f2"
    offshore wind dc: "#74c6f2"
    offwind-float: "#b5e2fa"
    offshore wind (Float): "#b5e2fa"
    offshore wind float: "#b5e2fa"
    # water
    hydro: '#298c81'
    hydro reservoir: '#298c81'
    ror: '#3dbfb0'
    run of river: '#3dbfb0'
    hydroelectricity: '#298c81'
    PHS: '#51dbcc'
    hydro+PHS: "#08ad97"
    # solar
    solar: "#f9d002"
    solar PV: "#f9d002"
    solar-hsat: "#fdb915"
    solar thermal: '#ffbf2b'
    residential rural solar thermal: '#f1c069'
    services rural solar thermal: '#eabf61'
    rural solar thermal: '#eabf61'
    residential urban decentral solar thermal: '#e5bc5a'
    services urban decentral solar thermal: '#dfb953'
    urban decentral solar thermal: '#dfb953'
    urban central solar thermal: '#d7b24c'
    solar rooftop: '#ffea80'
    # gas
    OCGT: '#e0986c'
    OCGT marginal: '#e0986c'
    OCGT-heat: '#e0986c'
    gas boiler: '#db6a25'
    gas boilers: '#db6a25'
    gas boiler marginal: '#db6a25'
    residential rural gas boiler: '#d4722e'
    residential urban decentral gas boiler: '#cb7a36'
    services rural gas boiler: '#c4813f'
    services urban decentral gas boiler: '#ba8947'
    rural gas boiler: '#c4813f'
    urban decentral gas boiler: '#ba8947'
    urban central gas boiler: '#b0904f'
    gas: '#e05b09'
    fossil gas: '#e05b09'
    natural gas: '#e05b09'
    biogas to gas: '#e36311'
    biogas to gas CC: '#e0986c'
    electrobiofuels: '#b0b87b'
    CCGT: '#a85522'
    CCGT marginal: '#a85522'
    allam gas: '#B98F76'
    allam methanol: '#B98F76'
    CCGT methanol: '#B98F76'
    CCGT methanol CC: '#B98F76'
    OCGT methanol: '#B98F76'
    gas for industry co2 to atmosphere: '#692e0a'
    gas for industry co2 to stored: '#8a3400'
    gas for industry: '#853403'
    gas for industry CC: '#692e0a'
    gas pipeline: '#ebbca0'
    gas pipeline new: '#a87c62'
    # oil
    oil: '#c9c9c9'
    oil primary: '#d2d2d2'
    oil refining: '#e6e6e6'
    imported oil: '#a3a3a3'
    oil boiler: '#adadad'
    residential rural oil boiler: '#a9a9a9'
    services rural oil boiler: '#a5a5a5'
    rural oil boiler: '#a5a5a5'
    residential urban decentral oil boiler: '#a1a1a1'
    urban decentral oil boiler: '#a1a1a1'
    urban central oil boiler: '#9d9d9d'
    services urban decentral oil boiler: '#999999'
    agriculture machinery oil: '#949494'
    shipping oil: "#808080"
    land transport oil: '#afafaf'
    # nuclear
    Nuclear: '#ff8c00'
    Nuclear marginal: '#ff8c00'
    nuclear: '#ff8c00'
    uranium: '#ff8c00'
    # coal
    Coal: '#545454'
    coal: '#545454'
    Coal marginal: '#545454'
    coal for industry: '#343434'
    solid: '#545454'
    Lignite: '#826837'
    lignite: '#826837'
    Lignite marginal: '#826837'
    # biomass
    biogas: '#e3d37d'
    biomass: '#baa741'
    solid biomass: '#baa741'
    solid biomass transport: '#baa741'
    solid biomass for industry: '#7a6d26'
    solid biomass for industry CC: '#47411c'
    solid biomass for industry co2 from atmosphere: '#736412'
    solid biomass for industry co2 to stored: '#47411c'
    urban central solid biomass CHP: '#9d9042'
    solid biomass OP: '#9d9042'
    urban central solid biomass CHP CC: '#6c5d28'
    biomass boiler: '#8A9A5B'
    residential rural biomass boiler: '#a1a066'
    residential urban decentral biomass boiler: '#b0b87b'
    services rural biomass boiler: '#c6cf98'
    services urban decentral biomass boiler: '#dde5b5'
    rural biomass boiler: '#a1a066'
    urban decentral biomass boiler: '#b0b87b'
    biomass to liquid: '#32CD32'
    biomass to liquid CC: '#32CDaa'
    BioSNG: '#123456'
    BioSNG CC: '#123456'
    # power transmission
    lines: '#6c9459'
    transmission lines: '#6c9459'
    electricity distribution grid: '#97ad8c'
    low voltage: '#97ad8c'
    # electricity demand
    Electric load: '#110d63'
    electric demand: '#110d63'
    electricity: '#110d63'
    industry electricity: '#2d2a66'
    industry new electricity: '#2d2a66'
    agriculture electricity: '#494778'
    # battery + EVs
    battery: '#ace37f'
    battery storage: '#ace37f'
    battery charger: '#88a75b'
    battery discharger: '#5d4e29'
    home battery: '#80c944'
    home battery storage: '#80c944'
    home battery charger: '#5e8032'
    home battery discharger: '#3c5221'
    BEV charger: '#baf238'
    V2G: '#e5ffa8'
    land transport EV: '#baf238'
    land transport demand: '#38baf2'
    EV battery: '#baf238'
    # hot water storage
    water tanks: '#e69487'
    residential rural water tanks: '#f7b7a3'
    services rural water tanks: '#f3afa3'
    rural water tanks: '#f3afa3'
    residential urban decentral water tanks: '#f2b2a3'
    services urban decentral water tanks: '#f1b4a4'
    urban decentral water tanks: '#f1b4a4'
    urban central water tanks: '#e9977d'
    hot water storage: '#e69487'
    hot water charging: '#e8998b'
    urban central water tanks charger: '#b57a67'
    residential rural water tanks charger: '#b4887c'
    residential urban decentral water tanks charger: '#b39995'
    services rural water tanks charger: '#b3abb0'
    services urban decentral water tanks charger: '#b3becc'
    rural water tanks charger: '#b3abb0'
    urban decentral water tanks charger: '#b3becc'
    hot water discharging: '#e99c8e'
    urban central water tanks discharger: '#b9816e'
    residential rural water tanks discharger: '#ba9685'
    residential urban decentral water tanks discharger: '#baac9e'
    services rural water tanks discharger: '#bbc2b8'
    services urban decentral water tanks discharger: '#bdd8d3'
    rural water tanks discharger: '#bbc2b8'
    urban decentral water tanks discharger: '#bdd8d3'
    # heat demand
    Heat load: '#cc1f1f'
    heat: '#cc1f1f'
    heat vent: '#aa3344'
    heat demand: '#cc1f1f'
    rural heat: '#ff5c5c'
    residential rural heat: '#ff7c7c'
    services rural heat: '#ff9c9c'
    central heat: '#cc1f1f'
    urban central heat: '#d15959'
    urban central heat vent: '#a74747'
    decentral heat: '#750606'
    residential urban decentral heat: '#a33c3c'
    services urban decentral heat: '#cc1f1f'
    urban decentral heat: '#cc1f1f'
    low-temperature heat for industry: '#8f2727'
    process heat: '#ff0000'
    agriculture heat: '#d9a5a5'
    # heat supply
    heat pumps: '#2fb537'
    heat pump: '#2fb537'
    air heat pump: '#36eb41'
    residential urban decentral air heat pump: '#48f74f'
    services urban decentral air heat pump: '#5af95d'
    urban decentral air heat pump: '#5af95d'
    services rural air heat pump: '#5af95d'
    urban central air heat pump: '#6cfb6b'
    ground heat pump: '#2fb537'
    residential rural ground heat pump: '#48f74f'
    residential rural air heat pump: '#48f74f'
    services rural ground heat pump: '#5af95d'
    rural ground heat pump: '#5af95d'
    Ambient: '#98eb9d'
    CHP: '#8a5751'
    urban central gas CHP: '#8d5e56'
    urban central lignite CHP: '#8d5e56'
    urban central coal CHP: '#8d5e56'
    CHP CC: '#634643'
    urban central gas CHP CC: '#6e4e4c'
    CHP heat: '#8a5751'
    CHP electric: '#8a5751'
    district heating: '#e8beac'
    resistive heater: '#d8f9b8'
    residential rural resistive heater: '#bef5b5'
    residential urban decentral resistive heater: '#b2f1a9'
    services rural resistive heater: '#a5ed9d'
    rural resistive heater: '#a5ed9d'
    services urban decentral resistive heater: '#98e991'
    urban decentral resistive heater: '#98e991'
    urban central resistive heater: '#8cdf85'
    retrofitting: '#8487e8'
    building retrofitting: '#8487e8'
    # hydrogen
    H2 for industry: "#f073da"
    H2 for shipping: "#ebaee0"
    H2: '#bf13a0'
    hydrogen: '#bf13a0'
    retrofitted H2 boiler: '#e5a0d9'
    SMR: '#870c71'
    SMR CC: '#4f1745'
    H2 liquefaction: '#d647bd'
    hydrogen storage: '#bf13a0'
    H2 Store: '#bf13a0'
    H2 storage: '#bf13a0'
    land transport fuel cell: '#6b3161'
    H2 pipeline: '#f081dc'
    H2 pipeline retrofitted: '#ba99b5'
    H2 Fuel Cell: '#c251ae'
    H2 fuel cell: '#c251ae'
    H2 turbine: '#991f83'
    H2 Electrolysis: '#ff29d9'
    H2 electrolysis: '#ff29d9'
    # ammonia
    NH3: '#46caf0'
    ammonia: '#46caf0'
    ammonia store: '#00ace0'
    ammonia cracker: '#87d0e6'
    Haber-Bosch: '#076987'
    # syngas
    Sabatier: '#9850ad'
    methanation: '#c44ce6'
    methane: '#c44ce6'
    # synfuels
    Fischer-Tropsch: '#25c49a'
    liquid: '#25c49a'
    kerosene for aviation: '#a1ffe6'
    naphtha for industry: '#57ebc4'
    methanolisation: '#83d6d5'
    methanol: '#468c8b'
    shipping methanol: '#468c8b'
    industry methanol: '#468c8b'
    # co2
    CC: '#f29dae'
    CCS: '#f29dae'
    CO2 sequestration: '#f29dae'
    DAC: '#ff5270'
    co2 stored: '#f2385a'
    co2 sequestered: '#f2682f'
    co2: '#f29dae'
    co2 vent: '#ffd4dc'
    CO2 pipeline: '#f5627f'
    # emissions
    process emissions CC: '#000000'
    process emissions: '#222222'
    process emissions to stored: '#444444'
    process emissions to atmosphere: '#888888'
    oil emissions: '#aaaaaa'
    shipping oil emissions: "#555555"
    shipping methanol emissions: '#666666'
    land transport oil emissions: '#777777'
    agriculture machinery oil emissions: '#333333'
    # other
    shipping: '#03a2ff'
    power-to-heat: '#2fb537'
    power-to-gas: '#c44ce6'
    power-to-H2: '#ff29d9'
    power-to-liquid: '#25c49a'
    gas-to-power/heat: '#ee8340'
    waste: '#e3d37d'
    other: '#000000'
    geothermal: '#ba91b1'
    geothermal heat: '#ba91b1'
    geothermal district heat: '#d19D00'
    geothermal organic rankine cycle: '#ffbf00'
    AC: "#70af1d"
    AC-AC: "#70af1d"
    AC line: "#70af1d"
    links: "#8a1caf"
    HVDC links: "#8a1caf"
    DC: "#8a1caf"
    DC-DC: "#8a1caf"
    DC link: "#8a1caf"
    import pipeline-h2: '#db8ccd'
    import shipping-lh2: '#d9b8d3'
    import shipping-lch4: '#f7a572'
    import shipping-lnh3: '#87d0e6'
    import shipping-ftfuel: '#95decb'
    import shipping-meoh: '#b7dbdb'
    import shipping-hbi: '#b1bbc9'
    import shipping-steel: '#94a4be'
    import hvdc-to-elec: '#91856a'
    external H2: '#f7cdf0'
    external H2 Turbine: '#991f83'
    external H2 Electrolysis: '#991f83'
    external battery discharger: '#dff7cb'
    external battery charger: '#dff7cb'
    external battery: '#dff7cb'
    external offwind: '#d0e8f5'
    external onwind: '#accbfc'
    external solar: '#fcf1c7'
    external solar-utility: '#fcf1c7'
    external HVDC: "#8a1caf"
    steel: '#b1bbc9'
    DRI + Electric arc: '#b1bbc9'
    shipping ammonia: '#46caf0'
    Methanol steam reforming CC: '#468c8b'
    biomass to methanol CC: '#468c8b'
    biomass to methanol: '#468c8b'
    Methanol steam reforming: '#468c8b'
    shipping LNG: '#e0986c'
    industry methanol: '#468c8b'
    industry methanol emissions: '#468c8b'
    HVC: '#012345'
    methanol-to-olefins/aromatics: '#012345'
    methanol-to-kerosene: '#012345'
    electric steam cracker: '#012345'
    load: "#dd2e23"
    waste CHP: '#e3d37d'
    waste CHP CC: '#e3d3ff'
    HVC to air: 'k'<|MERGE_RESOLUTION|>--- conflicted
+++ resolved
@@ -605,12 +605,8 @@
     electricity distribution grid:
       efficiency_static: 0.97
   H2_network: true
-<<<<<<< HEAD
-  gas_network: true
-=======
   gas_network: false
   regional_gas_demand: false
->>>>>>> 0d480052
   H2_retrofit: false
   H2_retrofit_capacity_per_CH4: 0.6
   gas_network_connectivity_upgrade: 1
