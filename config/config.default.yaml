# SPDX-FileCopyrightText: : 2017-2024 The PyPSA-Eur Authors
#
# SPDX-License-Identifier: CC0-1.0

# docs in https://pypsa-eur.readthedocs.io/en/latest/configuration.html#top-level-configuration
version: 0.10.0
tutorial: false

logging:
  level: INFO
  format: '%(levelname)s:%(name)s:%(message)s'

private:
  keys:
    entsoe_api:

remote:
  ssh: ""
  path: ""

# docs in https://pypsa-eur.readthedocs.io/en/latest/configuration.html#run
run:
  prefix: ""
  name: ""
  scenarios:
    enable: false
    file: config/scenarios.yaml
  disable_progressbar: false
  shared_resources: false
  shared_cutouts: true

# docs in https://pypsa-eur.readthedocs.io/en/latest/configuration.html#foresight
foresight: overnight

# docs in https://pypsa-eur.readthedocs.io/en/latest/configuration.html#scenario
# Wildcard docs in https://pypsa-eur.readthedocs.io/en/latest/wildcards.html
scenario:
  simpl:
  - ''
  ll:
  - v1.5
  clusters:
  - 37
  - 128
  - 256
  - 512
  - 1024
  opts:
  - ''
  sector_opts:
  - Co2L0-3H-T-H-B-I-A-dist1
  planning_horizons:
  # - 2020
  # - 2030
  # - 2040
  - 2050

# docs in https://pypsa-eur.readthedocs.io/en/latest/configuration.html#countries
countries: ['AL', 'AT', 'BA', 'BE', 'BG', 'CH', 'CZ', 'DE', 'DK', 'EE', 'ES', 'FI', 'FR', 'GB', 'GR', 'HR', 'HU', 'IE', 'IT', 'LT', 'LU', 'LV', 'ME', 'MK', 'NL', 'NO', 'PL', 'PT', 'RO', 'RS', 'SE', 'SI', 'SK']

# docs in https://pypsa-eur.readthedocs.io/en/latest/configuration.html#snapshots
snapshots:
  start: "2013-01-01"
  end: "2014-01-01"
  inclusive: 'left'

# docs in https://pypsa-eur.readthedocs.io/en/latest/configuration.html#enable
enable:
  retrieve: auto
  prepare_links_p_nom: false
  retrieve_databundle: true
  retrieve_sector_databundle: true
  retrieve_cost_data: true
  build_cutout: false
  retrieve_irena: false
  retrieve_cutout: true
  build_natura_raster: false
  retrieve_natura_raster: true
  custom_busmap: false
  drop_leap_day: true


# docs in https://pypsa-eur.readthedocs.io/en/latest/configuration.html#co2-budget
co2_budget:
  2020: 0.701
  2025: 0.524
  2030: 0.297
  2035: 0.150
  2040: 0.071
  2045: 0.032
  2050: 0.000

# docs in https://pypsa-eur.readthedocs.io/en/latest/configuration.html#electricity
electricity:
  voltages: [220., 300., 380., 500., 750.]
  gaslimit_enable: false
  gaslimit: false
  co2limit_enable: false
  co2limit: 7.75e+7
  co2base: 1.487e+9
  agg_p_nom_limits: data/agg_p_nom_minmax.csv

  operational_reserve:
    activate: false
    epsilon_load: 0.02
    epsilon_vres: 0.02
    contingency: 4000

  max_hours:
    battery: 6
    H2: 168

  extendable_carriers:
    Generator: [solar, onwind, offwind-ac, offwind-dc, OCGT]
    StorageUnit: [] # battery, H2
    Store: [battery, H2]
    Link: [] # H2 pipeline

  powerplants_filter: (DateOut >= 2023 or DateOut != DateOut) and not (Country == 'Germany' and Fueltype == 'Nuclear')
  custom_powerplants: false
  everywhere_powerplants: [nuclear, oil, OCGT, CCGT, coal, lignite, geothermal, biomass]

  conventional_carriers: [nuclear, oil, OCGT, CCGT, coal, lignite, geothermal, biomass]
  renewable_carriers: [solar, onwind, offwind-ac, offwind-dc, hydro]

  estimate_renewable_capacities:
    enable: true
    from_opsd: true
    year: 2020
    expansion_limit: false
    technology_mapping:
      Offshore: [offwind-ac, offwind-dc]
      Onshore: [onwind]
      PV: [solar]

  autarky:
    enable: false
    by_country: false

# docs in https://pypsa-eur.readthedocs.io/en/latest/configuration.html#atlite
atlite:
  default_cutout: europe-2013-era5
  nprocesses: 4
  show_progress: false
  cutouts:
    # use 'base' to determine geographical bounds and time span from config
    # base:
      # module: era5
    europe-2013-era5:
      module: era5 # in priority order
      x: [-12., 42.]
      y: [33., 72]
      dx: 0.3
      dy: 0.3
      time: ['2013', '2013']
    europe-2013-sarah:
      module: [sarah, era5] # in priority order
      x: [-12., 42.]
      y: [33., 65]
      dx: 0.2
      dy: 0.2
      time: ['2013', '2013']
      sarah_interpolate: false
      sarah_dir:
      features: [influx, temperature]

# docs in https://pypsa-eur.readthedocs.io/en/latest/configuration.html#renewable
renewable:
  onwind:
    cutout: europe-2013-era5
    resource:
      method: wind
      turbine: Vestas_V112_3MW
      add_cutout_windspeed: true
    capacity_per_sqkm: 3
    # correction_factor: 0.93
    corine:
      grid_codes: [12, 13, 14, 15, 16, 17, 18, 19, 20, 21, 22, 23, 24, 25, 26, 27, 28, 29, 31, 32]
      distance: 1000
      distance_grid_codes: [1, 2, 3, 4, 5, 6]
    luisa: false
      # grid_codes: [1111, 1121, 1122, 1123, 1130, 1210, 1221, 1222, 1230, 1241, 1242]
      # distance: 1000
      # distance_grid_codes: [1111, 1121, 1122, 1123, 1130, 1210, 1221, 1222, 1230, 1241, 1242]
    natura: true
    excluder_resolution: 100
    clip_p_max_pu: 1.e-2
  offwind-ac:
    cutout: europe-2013-era5
    resource:
      method: wind
      turbine: NREL_ReferenceTurbine_2020ATB_5.5MW
      add_cutout_windspeed: true
    capacity_per_sqkm: 2
    correction_factor: 0.8855
    corine: [44, 255]
    luisa: false # [0, 5230]
    natura: true
    ship_threshold: 400
    max_depth: 50
    max_shore_distance: 30000
    excluder_resolution: 200
    clip_p_max_pu: 1.e-2
  offwind-dc:
    cutout: europe-2013-era5
    resource:
      method: wind
      turbine: NREL_ReferenceTurbine_2020ATB_5.5MW
      add_cutout_windspeed: true
    capacity_per_sqkm: 2
    correction_factor: 0.8855
    corine: [44, 255]
    luisa: false # [0, 5230]
    natura: true
    ship_threshold: 400
    max_depth: 50
    min_shore_distance: 30000
    excluder_resolution: 200
    clip_p_max_pu: 1.e-2
  solar:
    cutout: europe-2013-sarah
    resource:
      method: pv
      panel: CSi
      orientation:
        slope: 35.
        azimuth: 180.
    capacity_per_sqkm: 5.1
    # correction_factor: 0.854337
    corine: [1, 2, 3, 4, 5, 6, 7, 8, 9, 10, 11, 12, 13, 14, 15, 16, 17, 18, 19, 20, 26, 31, 32]
    luisa: false # [1111, 1121, 1122, 1123, 1130, 1210, 1221, 1222, 1230, 1241, 1242, 1310, 1320, 1330, 1410, 1421, 1422, 2110, 2120, 2130, 2210, 2220, 2230, 2310, 2410, 2420, 3210, 3320, 3330]
    natura: true
    excluder_resolution: 100
    clip_p_max_pu: 1.e-2
  hydro:
    cutout: europe-2013-era5
    carriers: [ror, PHS, hydro]
    PHS_max_hours: 6
    hydro_max_hours: "energy_capacity_totals_by_country" # one of energy_capacity_totals_by_country, estimate_by_large_installations or a float
    flatten_dispatch: false
    flatten_dispatch_buffer: 0.2
    clip_min_inflow: 1.0
    eia_norm_year: false
    eia_correct_by_capacity: false
    eia_approximate_missing: false

# docs in https://pypsa-eur.readthedocs.io/en/latest/configuration.html#conventional
conventional:
  unit_commitment: false
  dynamic_fuel_price: false
  nuclear:
    p_max_pu: "data/nuclear_p_max_pu.csv" # float of file name

# docs in https://pypsa-eur.readthedocs.io/en/latest/configuration.html#lines
lines:
  types:
    220.: "Al/St 240/40 2-bundle 220.0"
    300.: "Al/St 240/40 3-bundle 300.0"
    380.: "Al/St 240/40 4-bundle 380.0"
    500.: "Al/St 240/40 4-bundle 380.0"
    750.: "Al/St 560/50 4-bundle 750.0"
  s_max_pu: 0.7
  s_nom_max: .inf
  max_extension: 20000 #MW
  length_factor: 1.25
  reconnect_crimea: true
  under_construction: 'zero' # 'zero': set capacity to zero, 'remove': remove, 'keep': with full capacity
  dynamic_line_rating:
    activate: false
    cutout: europe-2013-era5
    correction_factor: 0.95
    max_voltage_difference: false
    max_line_rating: false

# docs in https://pypsa-eur.readthedocs.io/en/latest/configuration.html#links
links:
  p_max_pu: 1.0
  p_nom_max: .inf
  max_extension: 30000 #MW
  include_tyndp: true
  under_construction: 'zero' # 'zero': set capacity to zero, 'remove': remove, 'keep': with full capacity

# docs in https://pypsa-eur.readthedocs.io/en/latest/configuration.html#transformers
transformers:
  x: 0.1
  s_nom: 2000.
  type: ''

# docs-load in https://pypsa-eur.readthedocs.io/en/latest/configuration.html#load
load:
  interpolate_limit: 3
  time_shift_for_large_gaps: 1w
  manual_adjustments: true # false
  scaling_factor: 1.0
  fixed_year: false # false or year (e.g. 2013)
  supplement_synthetic: true

# docs
# TODO: PyPSA-Eur merge issue in prepare_sector_network.py
# regulate what components with which carriers are kept from PyPSA-Eur;
# some technologies are removed because they are implemented differently
# (e.g. battery or H2 storage) or have different year-dependent costs
# in PyPSA-Eur-Sec
pypsa_eur:
  Bus:
  - AC
  Link:
  - DC
  Generator:
  - onwind
  - offwind-ac
  - offwind-dc
  - solar
  - ror
  - nuclear
  StorageUnit:
  - PHS
  - hydro
  Store: []

# docs in https://pypsa-eur.readthedocs.io/en/latest/configuration.html#energy
energy:
  energy_totals_year: 2019
  base_emissions_year: 1990
  emissions: CO2

# docs in https://pypsa-eur.readthedocs.io/en/latest/configuration.html#biomass
biomass:
  year: 2030
  scenario: ENS_Med
  classes:
    solid biomass:
    - Agricultural waste
    - Fuelwood residues
    - Secondary Forestry residues - woodchips
    - Sawdust
    - Residues from landscape care
    - Municipal waste
    not included:
    - Sugar from sugar beet
    - Rape seed
    - "Sunflower, soya seed "
    - Bioethanol barley, wheat, grain maize, oats, other cereals and rye
    - Miscanthus, switchgrass, RCG
    - Willow
    - Poplar
    - FuelwoodRW
    - C&P_RW
    biogas:
    - Manure solid, liquid
    - Sludge

# docs in https://pypsa-eur.readthedocs.io/en/latest/configuration.html#solar-thermal
solar_thermal:
  clearsky_model: simple  # should be "simple" or "enhanced"?
  orientation:
    slope: 45.
    azimuth: 180.
  cutout: default

# docs in https://pypsa-eur.readthedocs.io/en/latest/configuration.html#existing-capacities
existing_capacities:
  grouping_years_power: [1960, 1965, 1970, 1975, 1980, 1985, 1990, 1995, 2000, 2005, 2010, 2015, 2020, 2025, 2030]
  grouping_years_heat: [1980, 1985, 1990, 1995, 2000, 2005, 2010, 2015, 2019] # these should not extend 2020
  threshold_capacity: 10
  default_heating_lifetime: 20
  conventional_carriers:
  - lignite
  - coal
  - oil
  - uranium

# docs in https://pypsa-eur.readthedocs.io/en/latest/configuration.html#sector
sector:
  transport: true
  heating: true
  biomass: true
  industry: true
  agriculture: true
  district_heating:
    potential: 0.6
    progress:
      2020: 0.0
      2025: 0.15
      2030: 0.3
      2035: 0.45
      2040: 0.6
      2045: 0.8
      2050: 1.0
    district_heating_loss: 0.15
<<<<<<< HEAD
  cluster_heat_buses: false
  residential_heat_dsm: true
  residential_heat_restriction_value: 0.15
  residential_heat_restriction_time: 10
=======
  cluster_heat_buses: true
  heat_demand_cutout: default
>>>>>>> 5ecd56d5
  bev_dsm_restriction_value: 0.75
  bev_dsm_restriction_time: 7
  transport_heating_deadband_upper: 20.
  transport_heating_deadband_lower: 15.
  ICE_lower_degree_factor: 0.375
  ICE_upper_degree_factor: 1.6
  EV_lower_degree_factor: 0.98
  EV_upper_degree_factor: 0.63
  bev_dsm: true
  bev_availability: 0.5
  bev_energy: 0.05
  bev_charge_efficiency: 0.9
  bev_plug_to_wheel_efficiency: 0.2
  bev_charge_rate: 0.011
  bev_avail_max: 0.95
  bev_avail_mean: 0.8
  v2g: true
  land_transport_fuel_cell_share:
    2020: 0
    2025: 0
    2030: 0
    2035: 0
    2040: 0
    2045: 0
    2050: 0
  land_transport_electric_share:
    2020: 0
    2025: 0.15
    2030: 0.3
    2035: 0.45
    2040: 0.7
    2045: 0.85
    2050: 1
  land_transport_ice_share:
    2020: 1
    2025: 0.85
    2030: 0.7
    2035: 0.55
    2040: 0.3
    2045: 0.15
    2050: 0
  transport_fuel_cell_efficiency: 0.5
  transport_internal_combustion_efficiency: 0.3
  agriculture_machinery_electric_share: 0
  agriculture_machinery_oil_share: 1
  agriculture_machinery_fuel_efficiency: 0.7
  agriculture_machinery_electric_efficiency: 0.3
  MWh_MeOH_per_MWh_H2: 0.8787
  MWh_MeOH_per_tCO2: 4.0321
  MWh_MeOH_per_MWh_e: 3.6907
  shipping_hydrogen_liquefaction: false
  shipping_hydrogen_share:
    2020: 0
    2025: 0
    2030: 0
    2035: 0
    2040: 0
    2045: 0
    2050: 0
  shipping_methanol_share:
    2020: 0
    2025: 0.15
    2030: 0.3
    2035: 0.5
    2040: 0.7
    2045: 0.85
    2050: 1
  shipping_oil_share:
    2020: 1
    2025: 0.85
    2030: 0.7
    2035: 0.5
    2040: 0.3
    2045: 0.15
    2050: 0
  shipping_methanol_efficiency: 0.46
  shipping_oil_efficiency: 0.40
  aviation_demand_factor: 1.
  HVC_demand_factor: 1.
  time_dep_hp_cop: true
  heat_pump_sink_T: 55.
  reduce_space_heat_exogenously: true
  reduce_space_heat_exogenously_factor:
    2020: 0.10  # this results in a space heat demand reduction of 10%
    2025: 0.09  # first heat demand increases compared to 2020 because of larger floor area per capita
    2030: 0.09
    2035: 0.11
    2040: 0.16
    2045: 0.21
    2050: 0.29
  reduce_hot_water_factor: # WWHRS is extremely cost competititve, thus we limit the expansion
    2030: 0.05
    2035: 0.1
    2040: 0.2
    0.45: 0.4
    2050: 0.6
  retrofitting:
    retro_endogen: false
    WWHR_endogen: true # Waste Water Heat Recovery
    cost_factor: 1.0
    interest_rate: 0.04
    annualise_cost: true
    tax_weighting: false
    construction_index: true
  tes: true
  tes_tau:
    decentral: 3
    central: 180
  boilers: true
  resistive_heaters: true
  oil_boilers: false
  biomass_boiler: true
  overdimension_individual_heating: 1.1  #to cover demand peaks bigger than data
  chp: true
  chp_cc: true
  micro_chp: false
  solar_thermal: true
  solar_cf_correction: 0.788457  # =  >>> 1/1.2683
  marginal_cost_storage: 0. #1e-4
  methanation: true
  coal_cc: false
  dac: true
  co2_vent: false
  central_heat_vent: false
  allam_cycle: false
  hydrogen_fuel_cell: true
  hydrogen_turbine: false
  SMR: true
  SMR_cc: true
  regional_methanol_demand: false
  regional_oil_demand: false
  regional_coal_demand: false
  regional_co2_sequestration_potential:
    enable: false
    attribute:
    - conservative estimate Mt
    - conservative estimate GAS Mt
    - conservative estimate OIL Mt
    - conservative estimate aquifer Mt
    include_onshore: false
    min_size: 3
    max_size: 25
    years_of_storage: 25
  co2_sequestration_potential: 200
  co2_sequestration_cost: 10
  co2_sequestration_lifetime: 50
  co2_spatial: false
  co2network: false
  co2_network_cost_factor: 1
  cc_fraction: 0.9
  hydrogen_underground_storage: true
  hydrogen_underground_storage_locations:
    # - onshore  # more than 50 km from sea
  - nearshore    # within 50 km of sea
    # - offshore
  ammonia: false
  min_part_load_fischer_tropsch: 0.7
  min_part_load_methanolisation: 0.3
  min_part_load_methanation: 0.3
  use_fischer_tropsch_waste_heat: true
  use_haber_bosch_waste_heat: true
  use_methanolisation_waste_heat: true
  use_methanation_waste_heat: true
  use_fuel_cell_waste_heat: true
  use_electrolysis_waste_heat: true
  electricity_transmission_grid: true
  electricity_distribution_grid: true
  electricity_distribution_grid_cost_factor: 1.0
  electricity_grid_connection: true
  transmission_efficiency:
    DC:
      efficiency_static: 0.98
      efficiency_per_1000km: 0.977
    H2 pipeline:
      efficiency_per_1000km: 1 # 0.982
      compression_per_1000km: 0.018
    gas pipeline:
      efficiency_per_1000km: 1 #0.977
      compression_per_1000km: 0.01
  H2_network: true
  gas_network: false
  H2_retrofit: false
  H2_retrofit_capacity_per_CH4: 0.6
  gas_network_connectivity_upgrade: 1
  gas_distribution_grid: true
  gas_distribution_grid_cost_factor: 1.0
  biomass_spatial: false
  biomass_transport: false
  biogas_upgrading_cc: false
  conventional_generation:
    OCGT: gas
  biomass_to_liquid: false
  biosng: false
  limit_max_growth:
    enable: false
    # allowing 30% larger than max historic growth
    factor: 1.3
    max_growth:  # unit GW
      onwind: 16 # onshore max grow so far 16 GW in Europe https://www.iea.org/reports/renewables-2020/wind
      solar: 28 # solar max grow so far 28 GW in Europe https://www.iea.org/reports/renewables-2020/solar-pv
      offwind-ac: 35 # offshore max grow so far 3.5 GW in Europe https://windeurope.org/about-wind/statistics/offshore/european-offshore-wind-industry-key-trends-statistics-2019/
      offwind-dc: 35
    max_relative_growth:
      onwind: 3
      solar: 3
      offwind-ac: 3
      offwind-dc: 3

# docs in https://pypsa-eur.readthedocs.io/en/latest/configuration.html#industry
industry:
  St_primary_fraction:
    2020: 0.6
    2025: 0.55
    2030: 0.5
    2035: 0.45
    2040: 0.4
    2045: 0.35
    2050: 0.3
  DRI_fraction:
    2020: 0
    2025: 0
    2030: 0.05
    2035: 0.2
    2040: 0.4
    2045: 0.7
    2050: 1
  H2_DRI: 1.7
  elec_DRI: 0.322
  Al_primary_fraction:
    2020: 0.4
    2025: 0.375
    2030: 0.35
    2035: 0.325
    2040: 0.3
    2045: 0.25
    2050: 0.2
  MWh_NH3_per_tNH3: 5.166
  MWh_CH4_per_tNH3_SMR: 10.8
  MWh_elec_per_tNH3_SMR: 0.7
  MWh_H2_per_tNH3_electrolysis: 5.93
  MWh_elec_per_tNH3_electrolysis: 0.2473
  MWh_NH3_per_MWh_H2_cracker: 1.46 # https://github.com/euronion/trace/blob/44a5ff8401762edbef80eff9cfe5a47c8d3c8be4/data/efficiencies.csv
  NH3_process_emissions: 24.5
  petrochemical_process_emissions: 25.5
  #HVC primary/recycling based on values used in Neumann et al https://doi.org/10.1016/j.joule.2023.06.016, linearly interpolated between 2020 and 2050
  #2020 recycling rates based on Agora https://static.agora-energiewende.de/fileadmin/Projekte/2021/2021_02_EU_CEAP/A-EW_254_Mobilising-circular-economy_study_WEB.pdf
  #fractions refer to the total primary HVC production in 2020
  #assumes 6.7 Mtplastics produced from recycling in 2020
  HVC_primary_fraction:
    2020: 1.0
    2025: 0.9
    2030: 0.8
    2035: 0.7
    2040: 0.6
    2045: 0.5
    2050: 0.4
  HVC_mechanical_recycling_fraction:
    2020: 0.12
    2025: 0.15
    2030: 0.18
    2035: 0.21
    2040: 0.24
    2045: 0.27
    2050: 0.30
  HVC_chemical_recycling_fraction:
    2020: 0.0
    2025: 0.0
    2030: 0.04
    2035: 0.08
    2040: 0.12
    2045: 0.16
    2050: 0.20
  sector_ratios_fraction_future:
    2020: 0.0
    2025: 0.1
    2030: 0.3
    2035: 0.5
    2040: 0.7
    2045: 0.9
    2050: 1.0
  basic_chemicals_without_NH3_production_today: 69. #Mt/a, = 86 Mtethylene-equiv - 17 MtNH3
  HVC_production_today: 52.
  MWh_elec_per_tHVC_mechanical_recycling: 0.547
  MWh_elec_per_tHVC_chemical_recycling: 6.9
  chlorine_production_today: 9.58
  MWh_elec_per_tCl: 3.6
  MWh_H2_per_tCl: -0.9372
  methanol_production_today: 1.5
  MWh_elec_per_tMeOH: 0.167
  MWh_CH4_per_tMeOH: 10.25
  hotmaps_locate_missing: false
  reference_year: 2015


# docs in https://pypsa-eur.readthedocs.io/en/latest/configuration.html#costs
costs:
  year: 2030
  version: v0.8.1
  rooftop_share: 0.14  # based on the potentials, assuming  (0.1 kW/m2 and 10 m2/person)
  social_discountrate: 0.02
  fill_values:
    FOM: 0
    VOM: 0
    efficiency: 1
    fuel: 0
    investment: 0
    lifetime: 25
    "CO2 intensity": 0
    "discount rate": 0.07
  # Marginal and capital costs can be overwritten
  # capital_cost:
  #   onwind: 500
  marginal_cost:
    solar: 0.01
    onwind: 0.015
    offwind: 0.015
    hydro: 0.
    H2: 0.
    electrolysis: 0.
    fuel cell: 0.
    battery: 0.
    battery inverter: 0.
  emission_prices:
    enable: false
    co2: 0.
    co2_monthly_prices: false

# docs in https://pypsa-eur.readthedocs.io/en/latest/configuration.html#clustering
clustering:
  focus_weights: false
  simplify_network:
    to_substations: false
    algorithm: kmeans # choose from: [hac, kmeans]
    feature: solar+onwind-time
    exclude_carriers: []
    remove_stubs: true
    remove_stubs_across_borders: true
  cluster_network:
    algorithm: kmeans
    feature: solar+onwind-time
    exclude_carriers: []
    consider_efficiency_classes: false
  aggregation_strategies:
    generators:
      committable: any
      ramp_limit_up: max
      ramp_limit_down: max
  temporal:
    resolution_elec: false
    resolution_sector: false

# docs in https://pypsa-eur.readthedocs.io/en/latest/configuration.html#adjustments
adjustments:
  electricity: false
  sector: false

# docs in https://pypsa-eur.readthedocs.io/en/latest/configuration.html#solving
solving:
  #tmpdir: "path/to/tmp"
  options:
    clip_p_max_pu: 1.e-2
    load_shedding: false
    noisy_costs: true
    skip_iterations: true
    rolling_horizon: false
    seed: 123
    custom_extra_functionality: "../data/custom_extra_functionality.py"
    # io_api: "direct"  # Increases performance but only supported for the highs and gurobi solvers
    # options that go into the optimize function
    track_iterations: false
    min_iterations: 4
    max_iterations: 6
    transmission_losses: 2
    linearized_unit_commitment: true
    horizon: 365

  constraints:
    CCL: false
    EQ: false
    BAU: false
    SAFE: false

  solver:
    name: gurobi
    options: gurobi-default

  solver_options:
    highs-default:
      # refer to https://ergo-code.github.io/HiGHS/options/definitions.html#solver
      threads: 4
      solver: "ipm"
      run_crossover: "off"
      small_matrix_value: 1e-6
      large_matrix_value: 1e9
      primal_feasibility_tolerance: 1e-5
      dual_feasibility_tolerance: 1e-5
      ipm_optimality_tolerance: 1e-4
      parallel: "on"
      random_seed: 123
    gurobi-default:
      threads: 4
      method: 2 # barrier
      crossover: 0
      BarConvTol: 1.e-6
      Seed: 123
      AggFill: 0
      PreDual: 0
      GURO_PAR_BARDENSETHRESH: 200
    gurobi-numeric-focus:
      NumericFocus: 3       # Favour numeric stability over speed
      method: 2             # barrier
      crossover: 0          # do not use crossover
      BarHomogeneous: 1     # Use homogeneous barrier if standard does not converge
      BarConvTol: 1.e-5
      FeasibilityTol: 1.e-4
      OptimalityTol: 1.e-4
      ObjScale: -0.5
      threads: 8
      Seed: 123
    gurobi-fallback:        # Use gurobi defaults
      crossover: 0
      method: 2             # barrier
      BarHomogeneous: 1     # Use homogeneous barrier if standard does not converge
      BarConvTol: 1.e-5
      FeasibilityTol: 1.e-5
      OptimalityTol: 1.e-5
      Seed: 123
      threads: 8
    cplex-default:
      threads: 4
      lpmethod: 4 # barrier
      solutiontype: 2 # non basic solution, ie no crossover
      barrier.convergetol: 1.e-5
      feasopt.tolerance: 1.e-6
    copt-default:
      Threads: 8
      LpMethod: 2
      Crossover: 0
    cbc-default: {} # Used in CI
    glpk-default: {} # Used in CI

  mem_mb: 30000 #memory in MB; 20 GB enough for 50+B+I+H2; 100 GB for 181+B+I+H2
  runtime: 6h #runtime in humanfriendly style https://humanfriendly.readthedocs.io/en/latest/


# docs in https://pypsa-eur.readthedocs.io/en/latest/configuration.html#plotting
plotting:
  map:
    boundaries: [-11, 30, 34, 71]
    color_geomap:
      ocean: white
      land: white
  projection:
    name: "EqualEarth"
    # See https://scitools.org.uk/cartopy/docs/latest/reference/projections.html for alternatives, for example:
    # name: "LambertConformal"
    # central_longitude: 10.
    # central_latitude: 50.
    # standard_parallels: [35, 65]
  eu_node_location:
    x: -5.5
    y: 46.
  costs_max: 1000
  costs_threshold: 1
  energy_max: 20000
  energy_min: -20000
  energy_threshold: 50.

  nice_names:
    OCGT: "Open-Cycle Gas"
    CCGT: "Combined-Cycle Gas"
    offwind-ac: "Offshore Wind (AC)"
    offwind-dc: "Offshore Wind (DC)"
    onwind: "Onshore Wind"
    solar: "Solar"
    PHS: "Pumped Hydro Storage"
    hydro: "Reservoir & Dam"
    battery: "Battery Storage"
    H2: "Hydrogen Storage"
    lines: "Transmission Lines"
    ror: "Run of River"
    load: "Load Shedding"
    ac: "AC"
    dc: "DC"

  tech_colors:
    # wind
    onwind: "#235ebc"
    onshore wind: "#235ebc"
    offwind: "#6895dd"
    offshore wind: "#6895dd"
    offwind-ac: "#6895dd"
    offshore wind (AC): "#6895dd"
    offshore wind ac: "#6895dd"
    offwind-dc: "#74c6f2"
    offshore wind (DC): "#74c6f2"
    offshore wind dc: "#74c6f2"
    # water
    hydro: '#298c81'
    hydro reservoir: '#298c81'
    ror: '#3dbfb0'
    run of river: '#3dbfb0'
    hydroelectricity: '#298c81'
    PHS: '#51dbcc'
    hydro+PHS: "#08ad97"
    # solar
    solar: "#f9d002"
    solar PV: "#f9d002"
    solar thermal: '#ffbf2b'
    residential rural solar thermal: '#f1c069'
    services rural solar thermal: '#eabf61'
    residential urban decentral solar thermal: '#e5bc5a'
    services urban decentral solar thermal: '#dfb953'
    urban central solar thermal: '#d7b24c'
    solar rooftop: '#ffea80'
    # gas
    OCGT: '#e0986c'
    OCGT marginal: '#e0986c'
    OCGT-heat: '#e0986c'
    gas boiler: '#db6a25'
    gas boilers: '#db6a25'
    gas boiler marginal: '#db6a25'
    residential rural gas boiler: '#d4722e'
    residential urban decentral gas boiler: '#cb7a36'
    services rural gas boiler: '#c4813f'
    services urban decentral gas boiler: '#ba8947'
    urban central gas boiler: '#b0904f'
    gas: '#e05b09'
    fossil gas: '#e05b09'
    natural gas: '#e05b09'
    biogas to gas: '#e36311'
    biogas to gas CC: '#e51245'
    CCGT: '#a85522'
    CCGT marginal: '#a85522'
    allam: '#B98F76'
    gas for industry co2 to atmosphere: '#692e0a'
    gas for industry co2 to stored: '#8a3400'
    gas for industry: '#853403'
    gas for industry CC: '#692e0a'
    gas pipeline: '#ebbca0'
    gas pipeline new: '#a87c62'
    # oil
    oil: '#c9c9c9'
    imported oil: '#a3a3a3'
    oil boiler: '#adadad'
    residential rural oil boiler: '#a9a9a9'
    services rural oil boiler: '#a5a5a5'
    residential urban decentral oil boiler: '#a1a1a1'
    urban central oil boiler: '#9d9d9d'
    services urban decentral oil boiler: '#999999'
    agriculture machinery oil: '#949494'
    shipping oil: "#808080"
    land transport oil: '#afafaf'
    # nuclear
    Nuclear: '#ff8c00'
    Nuclear marginal: '#ff8c00'
    nuclear: '#ff8c00'
    uranium: '#ff8c00'
    # coal
    Coal: '#545454'
    coal: '#545454'
    Coal marginal: '#545454'
    coal for industry: '#343434'
    solid: '#545454'
    Lignite: '#826837'
    lignite: '#826837'
    Lignite marginal: '#826837'
    # biomass
    biogas: '#e3d37d'
    biomass: '#baa741'
    solid biomass: '#baa741'
    solid biomass transport: '#baa741'
    solid biomass for industry: '#7a6d26'
    solid biomass for industry CC: '#47411c'
    solid biomass for industry co2 from atmosphere: '#736412'
    solid biomass for industry co2 to stored: '#47411c'
    urban central solid biomass CHP: '#9d9042'
    urban central solid biomass CHP CC: '#6c5d28'
    biomass boiler: '#8A9A5B'
    residential rural biomass boiler: '#a1a066'
    residential urban decentral biomass boiler: '#b0b87b'
    services rural biomass boiler: '#c6cf98'
    services urban decentral biomass boiler: '#dde5b5'
    biomass to liquid: '#32CD32'
    BioSNG: '#123456'
    # power transmission
    lines: '#6c9459'
    transmission lines: '#6c9459'
    electricity distribution grid: '#97ad8c'
    low voltage: '#97ad8c'
    # electricity demand
    Electric load: '#110d63'
    electric demand: '#110d63'
    electricity: '#110d63'
    industry electricity: '#2d2a66'
    industry new electricity: '#2d2a66'
    agriculture electricity: '#494778'
    # battery + EVs
    battery: '#ace37f'
    battery storage: '#ace37f'
    battery charger: '#88a75b'
    battery discharger: '#5d4e29'
    home battery: '#80c944'
    home battery storage: '#80c944'
    home battery charger: '#5e8032'
    home battery discharger: '#3c5221'
    BEV charger: '#baf238'
    V2G: '#e5ffa8'
    land transport EV: '#baf238'
    Li ion: '#baf238'
    # hot water storage
    water tanks: '#e69487'
    residential rural water tanks: '#f7b7a3'
    services rural water tanks: '#f3afa3'
    residential urban decentral water tanks: '#f2b2a3'
    services urban decentral water tanks: '#f1b4a4'
    urban central water tanks: '#e9977d'
    hot water storage: '#e69487'
    hot water charging: '#e8998b'
    urban central water tanks charger: '#b57a67'
    residential rural water tanks charger: '#b4887c'
    residential urban decentral water tanks charger: '#b39995'
    services rural water tanks charger: '#b3abb0'
    services urban decentral water tanks charger: '#b3becc'
    hot water discharging: '#e99c8e'
    urban central water tanks discharger: '#b9816e'
    residential rural water tanks discharger: '#ba9685'
    residential urban decentral water tanks discharger: '#baac9e'
    services rural water tanks discharger: '#bbc2b8'
    services urban decentral water tanks discharger: '#bdd8d3'
    # heat demand
    Heat load: '#cc1f1f'
    heat: '#cc1f1f'
    heat vent: '#aa3344'
    heat demand: '#cc1f1f'
    rural heat: '#ff5c5c'
    residential rural heat: '#ff7c7c'
    services rural heat: '#ff9c9c'
    central heat: '#cc1f1f'
    urban central heat: '#d15959'
    urban central heat vent: '#a74747'
    decentral heat: '#750606'
    residential urban decentral heat: '#a33c3c'
    services urban decentral heat: '#cc1f1f'
    low-temperature heat for industry: '#8f2727'
    process heat: '#ff0000'
    agriculture heat: '#d9a5a5'
    # heat supply
    heat pumps: '#2fb537'
    heat pump: '#2fb537'
    air heat pump: '#36eb41'
    residential urban decentral air heat pump: '#48f74f'
    services urban decentral air heat pump: '#5af95d'
    services rural air heat pump: '#5af95d'
    urban central air heat pump: '#6cfb6b'
    ground heat pump: '#2fb537'
    residential rural ground heat pump: '#48f74f'
    residential rural air heat pump: '#48f74f'
    services rural ground heat pump: '#5af95d'
    Ambient: '#98eb9d'
    CHP: '#8a5751'
    urban central gas CHP: '#8d5e56'
    CHP CC: '#634643'
    urban central gas CHP CC: '#6e4e4c'
    CHP heat: '#8a5751'
    CHP electric: '#8a5751'
    district heating: '#e8beac'
    resistive heater: '#d8f9b8'
    residential rural resistive heater: '#bef5b5'
    residential urban decentral resistive heater: '#b2f1a9'
    services rural resistive heater: '#a5ed9d'
    services urban decentral resistive heater: '#98e991'
    urban central resistive heater: '#8cdf85'
    retrofitting: '#8487e8'
    building retrofitting: '#8487e8'
    # hydrogen
    H2 for industry: "#f073da"
    H2 for shipping: "#ebaee0"
    H2: '#bf13a0'
    hydrogen: '#bf13a0'
    retrofitted H2 boiler: '#e5a0d9'
    SMR: '#870c71'
    SMR CC: '#4f1745'
    H2 liquefaction: '#d647bd'
    hydrogen storage: '#bf13a0'
    H2 Store: '#bf13a0'
    H2 storage: '#bf13a0'
    land transport fuel cell: '#6b3161'
    H2 pipeline: '#f081dc'
    H2 pipeline retrofitted: '#ba99b5'
    H2 Fuel Cell: '#c251ae'
    H2 fuel cell: '#c251ae'
    H2 turbine: '#991f83'
    H2 Electrolysis: '#ff29d9'
    H2 electrolysis: '#ff29d9'
    # ammonia
    NH3: '#46caf0'
    ammonia: '#46caf0'
    ammonia store: '#00ace0'
    ammonia cracker: '#87d0e6'
    Haber-Bosch: '#076987'
    # syngas
    Sabatier: '#9850ad'
    methanation: '#c44ce6'
    methane: '#c44ce6'
    # synfuels
    Fischer-Tropsch: '#25c49a'
    liquid: '#25c49a'
    kerosene for aviation: '#a1ffe6'
    naphtha for industry: '#57ebc4'
    methanolisation: '#83d6d5'
    methanol: '#468c8b'
    shipping methanol: '#468c8b'
    # co2
    CC: '#f29dae'
    CCS: '#f29dae'
    CO2 sequestration: '#f29dae'
    DAC: '#ff5270'
    co2 stored: '#f2385a'
    co2 sequestered: '#f2682f'
    co2: '#f29dae'
    co2 vent: '#ffd4dc'
    CO2 pipeline: '#f5627f'
    # emissions
    process emissions CC: '#000000'
    process emissions: '#222222'
    process emissions to stored: '#444444'
    process emissions to atmosphere: '#888888'
    oil emissions: '#aaaaaa'
    shipping oil emissions: "#555555"
    shipping methanol emissions: '#666666'
    land transport oil emissions: '#777777'
    agriculture machinery oil emissions: '#333333'
    # other
    shipping: '#03a2ff'
    power-to-heat: '#2fb537'
    power-to-gas: '#c44ce6'
    power-to-H2: '#ff29d9'
    power-to-liquid: '#25c49a'
    gas-to-power/heat: '#ee8340'
    waste: '#e3d37d'
    other: '#000000'
    geothermal: '#ba91b1'
    AC: "#70af1d"
    AC-AC: "#70af1d"
    AC line: "#70af1d"
    links: "#8a1caf"
    HVDC links: "#8a1caf"
    DC: "#8a1caf"
    DC-DC: "#8a1caf"
    DC link: "#8a1caf"
    load: "#dd2e23"<|MERGE_RESOLUTION|>--- conflicted
+++ resolved
@@ -388,15 +388,11 @@
       2045: 0.8
       2050: 1.0
     district_heating_loss: 0.15
-<<<<<<< HEAD
-  cluster_heat_buses: false
   residential_heat_dsm: true
   residential_heat_restriction_value: 0.15
   residential_heat_restriction_time: 10
-=======
   cluster_heat_buses: true
   heat_demand_cutout: default
->>>>>>> 5ecd56d5
   bev_dsm_restriction_value: 0.75
   bev_dsm_restriction_time: 7
   transport_heating_deadband_upper: 20.
