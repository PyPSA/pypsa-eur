# SPDX-FileCopyrightText: : 2017-2024 The PyPSA-Eur Authors
#
# SPDX-License-Identifier: CC0-1.0

# docs in https://pypsa-eur.readthedocs.io/en/latest/configuration.html#top-level-configuration
version: 0.11.0
tutorial: false

logging:
  level: INFO
  format: '%(levelname)s:%(name)s:%(message)s'

private:
  keys:
    entsoe_api:

remote:
  ssh: ""
  path: ""

# docs in https://pypsa-eur.readthedocs.io/en/latest/configuration.html#run
run:
  prefix: ""
  name: ""
  scenarios:
    enable: false
    file: config/scenarios.yaml
  disable_progressbar: false
  shared_resources:
    policy: false
    exclude: []
  shared_cutouts: true

# docs in https://pypsa-eur.readthedocs.io/en/latest/configuration.html#foresight
foresight: overnight

# docs in https://pypsa-eur.readthedocs.io/en/latest/configuration.html#scenario
# Wildcard docs in https://pypsa-eur.readthedocs.io/en/latest/wildcards.html
scenario:
  simpl:
  - ''
  ll:
  - vopt
  clusters:
  - 37
  - 128
  - 256
  opts:
  - ''
  sector_opts:
  - ''
  planning_horizons:
  # - 2020
  # - 2030
  # - 2040
  - 2050

# docs in https://pypsa-eur.readthedocs.io/en/latest/configuration.html#countries
countries: ['AL', 'AT', 'BA', 'BE', 'BG', 'CH', 'CZ', 'DE', 'DK', 'EE', 'ES', 'FI', 'FR', 'GB', 'GR', 'HR', 'HU', 'IE', 'IT', 'LT', 'LU', 'LV', 'ME', 'MK', 'NL', 'NO', 'PL', 'PT', 'RO', 'RS', 'SE', 'SI', 'SK']

# docs in https://pypsa-eur.readthedocs.io/en/latest/configuration.html#snapshots
snapshots:
  start: "2013-01-01"
  end: "2014-01-01"
  inclusive: 'left'

# docs in https://pypsa-eur.readthedocs.io/en/latest/configuration.html#enable
enable:
  retrieve: auto
  prepare_links_p_nom: false
  retrieve_databundle: true
  retrieve_cost_data: true
  build_cutout: false
  retrieve_cutout: true
  custom_busmap: false
  drop_leap_day: true


# docs in https://pypsa-eur.readthedocs.io/en/latest/configuration.html#co2-budget
co2_budget:
  2020: 0.701
  2025: 0.524
  2030: 0.297
  2035: 0.150
  2040: 0.071
  2045: 0.032
  2050: 0.000

# docs in https://pypsa-eur.readthedocs.io/en/latest/configuration.html#electricity
electricity:
  voltages: [220., 300., 380., 500., 750.]
  gaslimit_enable: false
  gaslimit: false
  co2limit_enable: false
  co2limit: 7.75e+7
  co2base: 1.487e+9

  operational_reserve:
    activate: false
    epsilon_load: 0.02
    epsilon_vres: 0.02
    contingency: 4000

  max_hours:
    battery: 6
    H2: 168

  extendable_carriers:
    Generator: [solar, solar-hsat, onwind, offwind-ac, offwind-dc, offwind-float, OCGT, CCGT]
    StorageUnit: [] # battery, H2
    Store: [battery, H2]
    Link: [] # H2 pipeline

  powerplants_filter: (DateOut >= 2023 or DateOut != DateOut) and not (Country == 'Germany' and Fueltype == 'Nuclear')
  custom_powerplants: false
  everywhere_powerplants: []

  conventional_carriers: [nuclear, oil, OCGT, CCGT, coal, lignite, geothermal, biomass]
  renewable_carriers: [solar, solar-hsat, onwind, offwind-ac, offwind-dc, offwind-float, hydro]

  estimate_renewable_capacities:
    enable: true
    from_opsd: true
    year: 2020
    expansion_limit: false
    technology_mapping:
      Offshore: [offwind-ac, offwind-dc, offwind-float]
      Onshore: [onwind]
      PV: [solar]

  autarky:
    enable: false
    by_country: false

# docs in https://pypsa-eur.readthedocs.io/en/latest/configuration.html#atlite
atlite:
  default_cutout: europe-2013-sarah3-era5
  nprocesses: 4
  show_progress: false
  cutouts:
    # use 'base' to determine geographical bounds and time span from config
    # base:
      # module: era5
    europe-2013-sarah3-era5:
      module: [sarah, era5] # in priority order
      x: [-12., 42.]
      y: [33., 72.]
      dx: 0.3
      dy: 0.3
      time: ['2013', '2013']

# docs in https://pypsa-eur.readthedocs.io/en/latest/configuration.html#renewable
renewable:
  onwind:
    cutout: europe-2013-sarah3-era5
    resource:
      method: wind
      turbine: Vestas_V112_3MW
      add_cutout_windspeed: true
    capacity_per_sqkm: 3
    # correction_factor: 0.93
    corine:
      grid_codes: [12, 13, 14, 15, 16, 17, 18, 19, 20, 21, 22, 23, 24, 25, 26, 27, 28, 29, 31, 32]
      distance: 1000
      distance_grid_codes: [1, 2, 3, 4, 5, 6]
    luisa: false
      # grid_codes: [1111, 1121, 1122, 1123, 1130, 1210, 1221, 1222, 1230, 1241, 1242]
      # distance: 1000
      # distance_grid_codes: [1111, 1121, 1122, 1123, 1130, 1210, 1221, 1222, 1230, 1241, 1242]
    natura: true
    excluder_resolution: 100
    clip_p_max_pu: 1.e-2
  offwind-ac:
    cutout: europe-2013-sarah3-era5
    resource:
      method: wind
      turbine: NREL_ReferenceTurbine_2020ATB_5.5MW
      add_cutout_windspeed: true
    capacity_per_sqkm: 2
    correction_factor: 0.8855
    corine: [44, 255]
    luisa: false # [0, 5230]
    natura: true
    ship_threshold: 400
    max_depth: 60
    max_shore_distance: 30000
    excluder_resolution: 200
    clip_p_max_pu: 1.e-2
  offwind-dc:
    cutout: europe-2013-sarah3-era5
    resource:
      method: wind
      turbine: NREL_ReferenceTurbine_2020ATB_5.5MW
      add_cutout_windspeed: true
    capacity_per_sqkm: 2
    correction_factor: 0.8855
    corine: [44, 255]
    luisa: false # [0, 5230]
    natura: true
    ship_threshold: 400
    max_depth: 60
    min_shore_distance: 30000
    excluder_resolution: 200
    clip_p_max_pu: 1.e-2
  offwind-float:
    cutout: europe-2013-sarah3-era5
    resource:
      method: wind
      turbine: NREL_ReferenceTurbine_5MW_offshore
    # ScholzPhd Tab 4.3.1: 10MW/km^2
    capacity_per_sqkm: 2
    correction_factor: 0.8855
    # proxy for wake losses
    # from 10.1016/j.energy.2018.08.153
    # until done more rigorously in #153
    corine: [44, 255]
    natura: true
    ship_threshold: 400
    excluder_resolution: 200
    min_depth: 60
    max_depth: 1000
    clip_p_max_pu: 1.e-2
  solar:
    cutout: europe-2013-sarah3-era5
    resource:
      method: pv
      panel: CSi
      orientation:
        slope: 35.
        azimuth: 180.
    capacity_per_sqkm: 5.1
    # correction_factor: 0.854337
    corine: [1, 2, 3, 4, 5, 6, 7, 8, 9, 10, 11, 12, 13, 14, 15, 16, 17, 18, 19, 20, 26, 31, 32]
    luisa: false # [1111, 1121, 1122, 1123, 1130, 1210, 1221, 1222, 1230, 1241, 1242, 1310, 1320, 1330, 1410, 1421, 1422, 2110, 2120, 2130, 2210, 2220, 2230, 2310, 2410, 2420, 3210, 3320, 3330]
    natura: true
    excluder_resolution: 100
    clip_p_max_pu: 1.e-2
  solar-hsat:
    cutout: europe-2013-sarah3-era5
    resource:
      method: pv
      panel: CSi
      orientation:
        slope: 35.
        azimuth: 180.
      tracking: horizontal
    capacity_per_sqkm: 4.43 # 15% higher land usage acc. to NREL
    corine: [1, 2, 3, 4, 5, 6, 7, 8, 9, 10, 11, 12, 13, 14, 15, 16, 17, 18, 19, 20, 26, 31, 32]
    luisa: false # [1111, 1121, 1122, 1123, 1130, 1210, 1221, 1222, 1230, 1241, 1242, 1310, 1320, 1330, 1410, 1421, 1422, 2110, 2120, 2130, 2210, 2220, 2230, 2310, 2410, 2420, 3210, 3320, 3330]
    natura: true
    excluder_resolution: 100
    clip_p_max_pu: 1.e-2
  hydro:
    cutout: europe-2013-sarah3-era5
    carriers: [ror, PHS, hydro]
    PHS_max_hours: 6
    hydro_max_hours: "energy_capacity_totals_by_country" # one of energy_capacity_totals_by_country, estimate_by_large_installations or a float
    flatten_dispatch: false
    flatten_dispatch_buffer: 0.2
    clip_min_inflow: 1.0
    eia_norm_year: false
    eia_correct_by_capacity: false
    eia_approximate_missing: false

# docs in https://pypsa-eur.readthedocs.io/en/latest/configuration.html#conventional
conventional:
  unit_commitment: false
  dynamic_fuel_price: false
  nuclear:
    p_max_pu: "data/nuclear_p_max_pu.csv" # float of file name

# docs in https://pypsa-eur.readthedocs.io/en/latest/configuration.html#lines
lines:
  types:
    220.: "Al/St 240/40 2-bundle 220.0"
    300.: "Al/St 240/40 3-bundle 300.0"
    380.: "Al/St 240/40 4-bundle 380.0"
    500.: "Al/St 240/40 4-bundle 380.0"
    750.: "Al/St 560/50 4-bundle 750.0"
  s_max_pu: 0.7
  s_nom_max: .inf
  max_extension: 20000 #MW
  length_factor: 1.25
  reconnect_crimea: true
  under_construction: 'keep' # 'zero': set capacity to zero, 'remove': remove, 'keep': with full capacity
  dynamic_line_rating:
    activate: false
    cutout: europe-2013-sarah3-era5
    correction_factor: 0.95
    max_voltage_difference: false
    max_line_rating: false

# docs in https://pypsa-eur.readthedocs.io/en/latest/configuration.html#links
links:
  p_max_pu: 1.0
  p_nom_max: .inf
  max_extension: 30000 #MW
  include_tyndp: true
  under_construction: 'zero' # 'zero': set capacity to zero, 'remove': remove, 'keep': with full capacity

# docs in https://pypsa-eur.readthedocs.io/en/latest/configuration.html#transformers
transformers:
  x: 0.1
  s_nom: 2000.
  type: ''

# docs-load in https://pypsa-eur.readthedocs.io/en/latest/configuration.html#load
load:
  interpolate_limit: 3
  time_shift_for_large_gaps: 1w
  manual_adjustments: true # false
  scaling_factor: 1.0
  fixed_year: false # false or year (e.g. 2013)
  supplement_synthetic: true

# docs
# TODO: PyPSA-Eur merge issue in prepare_sector_network.py
# regulate what components with which carriers are kept from PyPSA-Eur;
# some technologies are removed because they are implemented differently
# (e.g. battery or H2 storage) or have different year-dependent costs
# in PyPSA-Eur-Sec
pypsa_eur:
  Bus:
  - AC
  Link:
  - DC
  Generator:
  - onwind
  - offwind-ac
  - offwind-dc
  - offwind-float
  - solar-hsat
  - solar
  - ror
  - nuclear
  StorageUnit:
  - PHS
  - hydro
  Store: []

# docs in https://pypsa-eur.readthedocs.io/en/latest/configuration.html#energy
energy:
  energy_totals_year: 2019
  base_emissions_year: 1990
  emissions: CO2

# docs in https://pypsa-eur.readthedocs.io/en/latest/configuration.html#biomass
biomass:
  year: 2030
  scenario: ENS_Med
  classes:
    solid biomass:
    - Agricultural waste
    - Fuelwood residues
    - Secondary Forestry residues - woodchips
    - Sawdust
    - Residues from landscape care
    - Municipal waste
    not included:
    - Sugar from sugar beet
    - Rape seed
    - "Sunflower, soya seed "
    - Bioethanol barley, wheat, grain maize, oats, other cereals and rye
    - Miscanthus, switchgrass, RCG
    - Willow
    - Poplar
    - FuelwoodRW
    - C&P_RW
    biogas:
    - Manure solid, liquid
    - Sludge

# docs in https://pypsa-eur.readthedocs.io/en/latest/configuration.html#solar-thermal
solar_thermal:
  clearsky_model: simple  # should be "simple" or "enhanced"?
  orientation:
    slope: 45.
    azimuth: 180.
  cutout: default

# docs in https://pypsa-eur.readthedocs.io/en/latest/configuration.html#existing-capacities
existing_capacities:
  grouping_years_power: [1920, 1950, 1955, 1960, 1965, 1970, 1975, 1980, 1985, 1990, 1995, 2000, 2005, 2010, 2015, 2020, 2025]
  grouping_years_heat: [1980, 1985, 1990, 1995, 2000, 2005, 2010, 2015, 2019] # heat grouping years >= baseyear will be ignored
  threshold_capacity: 10
  default_heating_lifetime: 20
  conventional_carriers:
  - lignite
  - coal
  - oil
  - uranium

# docs in https://pypsa-eur.readthedocs.io/en/latest/configuration.html#sector
sector:
  transport: true
  heating: true
  biomass: true
  industry: true
  agriculture: true
  district_heating:
    potential: 0.6
    progress:
      2020: 0.0
      2025: 0.15
      2030: 0.3
      2035: 0.45
      2040: 0.6
      2045: 0.8
      2050: 1.0
    district_heating_loss: 0.15
  cluster_heat_buses: true
  heat_demand_cutout: default
  bev_dsm_restriction_value: 0.75
  bev_dsm_restriction_time: 7
  transport_heating_deadband_upper: 20.
  transport_heating_deadband_lower: 15.
  ICE_lower_degree_factor: 0.375
  ICE_upper_degree_factor: 1.6
  EV_lower_degree_factor: 0.98
  EV_upper_degree_factor: 0.63
  bev_dsm: true
  bev_availability: 0.5
  bev_energy: 0.05
  bev_charge_efficiency: 0.9
  bev_charge_rate: 0.011
  bev_avail_max: 0.95
  bev_avail_mean: 0.8
  v2g: true
  land_transport_fuel_cell_share:
    2020: 0
    2025: 0
    2030: 0
    2035: 0
    2040: 0
    2045: 0
    2050: 0
  land_transport_electric_share:
    2020: 0
    2025: 0.15
    2030: 0.3
    2035: 0.45
    2040: 0.7
    2045: 0.85
    2050: 1
  land_transport_ice_share:
    2020: 1
    2025: 0.85
    2030: 0.7
    2035: 0.55
    2040: 0.3
    2045: 0.15
    2050: 0
  transport_electric_efficiency: 53.19 # 1 MWh_el = 53.19*100 km
  transport_fuel_cell_efficiency: 30.003 # 1 MWh_H2 = 30.003*100 km
  transport_ice_efficiency: 16.0712 # 1 MWh_oil = 16.0712 * 100 km
  agriculture_machinery_electric_share: 0
  agriculture_machinery_oil_share: 1
  agriculture_machinery_fuel_efficiency: 0.7
  agriculture_machinery_electric_efficiency: 0.3
  MWh_MeOH_per_MWh_H2: 0.8787
  MWh_MeOH_per_tCO2: 4.0321
  MWh_MeOH_per_MWh_e: 3.6907
  shipping_hydrogen_liquefaction: false
  shipping_hydrogen_share:
    2020: 0
    2025: 0
    2030: 0
    2035: 0
    2040: 0
    2045: 0
    2050: 0
  shipping_methanol_share:
    2020: 0
    2025: 0.15
    2030: 0.3
    2035: 0.5
    2040: 0.7
    2045: 0.85
    2050: 1
  shipping_oil_share:
    2020: 1
    2025: 0.85
    2030: 0.7
    2035: 0.5
    2040: 0.3
    2045: 0.15
    2050: 0
  shipping_methanol_efficiency: 0.46
  shipping_oil_efficiency: 0.40
  aviation_demand_factor: 1.
  land_transport_demand_factor: 1.
  HVC_demand_factor: 1.
  time_dep_hp_cop: true
  heat_pump_sink_T: 55.
  reduce_space_heat_exogenously: true
  reduce_space_heat_exogenously_factor:
    2020: 0.10  # this results in a space heat demand reduction of 10%
    2025: 0.09  # first heat demand increases compared to 2020 because of larger floor area per capita
    2030: 0.09
    2035: 0.11
    2040: 0.16
    2045: 0.21
    2050: 0.29
  retrofitting:
    retro_endogen: false
    cost_factor: 1.0
    interest_rate: 0.04
    annualise_cost: true
    tax_weighting: false
    construction_index: true
  tes: true
  tes_tau:
    decentral: 3
    central: 180
  boilers: true
  resistive_heaters: true
  oil_boilers: false
  biomass_boiler: true
  overdimension_individual_heating: 1.1  #to cover demand peaks bigger than data
  chp: true
  micro_chp: false
  solar_thermal: true
  solar_cf_correction: 0.788457  # =  >>> 1/1.2683
  marginal_cost_storage: 0. #1e-4
  methanation: true
  coal_cc: false
  dac: true
  co2_vent: false
  central_heat_vent: false
  allam_cycle: false
  hydrogen_fuel_cell: true
  hydrogen_turbine: false
  SMR: true
  SMR_cc: true
  regional_methanol_demand: false
  regional_oil_demand: false
  regional_coal_demand: false
  regional_co2_sequestration_potential:
    enable: false
    attribute:
    - conservative estimate Mt
    - conservative estimate GAS Mt
    - conservative estimate OIL Mt
    - conservative estimate aquifer Mt
    include_onshore: false
    min_size: 3
    max_size: 25
    years_of_storage: 25
  co2_sequestration_potential: 200
  co2_sequestration_cost: 10
  co2_sequestration_lifetime: 50
  co2_spatial: false
  co2network: false
  co2_network_cost_factor: 1
  cc_fraction: 0.9
  hydrogen_underground_storage: true
  hydrogen_underground_storage_locations:
    # - onshore  # more than 50 km from sea
  - nearshore    # within 50 km of sea
    # - offshore
  ammonia: false
  min_part_load_fischer_tropsch: 0.5
  min_part_load_methanolisation: 0.3
  min_part_load_methanation: 0.3
<<<<<<< HEAD
  use_waste_heat:
    fischer_tropsch: 0.25
    haber_bosch: 0.25
    methanolisation: 0.25
    methanation: 0.25
    fuel_cell: 0.25
    electrolysis: 0.25
=======
  use_fischer_tropsch_waste_heat: 0.25
  use_haber_bosch_waste_heat: 0.25
  use_methanolisation_waste_heat: 0.25
  use_methanation_waste_heat: 0.25
  use_fuel_cell_waste_heat: 0.25
  use_electrolysis_waste_heat: 0.25
>>>>>>> 9b783197
  electricity_transmission_grid: true
  electricity_distribution_grid: true
  electricity_distribution_grid_cost_factor: 1.0
  electricity_grid_connection: true
  transmission_efficiency:
    DC:
      efficiency_static: 0.98
      efficiency_per_1000km: 0.977
    H2 pipeline:
      efficiency_per_1000km: 1 # 0.982
      compression_per_1000km: 0.018
    gas pipeline:
      efficiency_per_1000km: 1 #0.977
      compression_per_1000km: 0.01
    electricity distribution grid:
      efficiency_static: 0.97
  H2_network: true
  gas_network: false
  H2_retrofit: false
  H2_retrofit_capacity_per_CH4: 0.6
  gas_network_connectivity_upgrade: 1
  gas_distribution_grid: true
  gas_distribution_grid_cost_factor: 1.0
  biomass_spatial: false
  biomass_transport: false
  biogas_upgrading_cc: false
  conventional_generation:
    OCGT: gas
  biomass_to_liquid: false
  biosng: false
  limit_max_growth:
    enable: false
    # allowing 30% larger than max historic growth
    factor: 1.3
    max_growth:  # unit GW
      onwind: 16 # onshore max grow so far 16 GW in Europe https://www.iea.org/reports/renewables-2020/wind
      solar: 28 # solar max grow so far 28 GW in Europe https://www.iea.org/reports/renewables-2020/solar-pv
      offwind-ac: 35 # offshore max grow so far 3.5 GW in Europe https://windeurope.org/about-wind/statistics/offshore/european-offshore-wind-industry-key-trends-statistics-2019/
      offwind-dc: 35
    max_relative_growth:
      onwind: 3
      solar: 3
      offwind-ac: 3
      offwind-dc: 3
  enhanced_geothermal:
    enable: false
    flexible: true
    max_hours: 240
    max_boost: 0.25
    var_cf: true
    sustainability_factor: 0.0025

# docs in https://pypsa-eur.readthedocs.io/en/latest/configuration.html#industry
industry:
  St_primary_fraction:
    2020: 0.6
    2025: 0.55
    2030: 0.5
    2035: 0.45
    2040: 0.4
    2045: 0.35
    2050: 0.3
  DRI_fraction:
    2020: 0
    2025: 0
    2030: 0.05
    2035: 0.2
    2040: 0.4
    2045: 0.7
    2050: 1
  H2_DRI: 1.7
  elec_DRI: 0.322
  Al_primary_fraction:
    2020: 0.4
    2025: 0.375
    2030: 0.35
    2035: 0.325
    2040: 0.3
    2045: 0.25
    2050: 0.2
  MWh_NH3_per_tNH3: 5.166
  MWh_CH4_per_tNH3_SMR: 10.8
  MWh_elec_per_tNH3_SMR: 0.7
  MWh_H2_per_tNH3_electrolysis: 5.93
  MWh_elec_per_tNH3_electrolysis: 0.2473
  MWh_NH3_per_MWh_H2_cracker: 1.46 # https://github.com/euronion/trace/blob/44a5ff8401762edbef80eff9cfe5a47c8d3c8be4/data/efficiencies.csv
  NH3_process_emissions: 24.5
  petrochemical_process_emissions: 25.5
  #HVC primary/recycling based on values used in Neumann et al https://doi.org/10.1016/j.joule.2023.06.016, linearly interpolated between 2020 and 2050
  #2020 recycling rates based on Agora https://static.agora-energiewende.de/fileadmin/Projekte/2021/2021_02_EU_CEAP/A-EW_254_Mobilising-circular-economy_study_WEB.pdf
  #fractions refer to the total primary HVC production in 2020
  #assumes 6.7 Mtplastics produced from recycling in 2020
  steam_biomass_fraction: 1.0
  steam_hydrogen_fraction: 0
  steam_electricity_fraction: 0
  HVC_primary_fraction:
    2020: 1.0
    2025: 0.9
    2030: 0.8
    2035: 0.7
    2040: 0.6
    2045: 0.5
    2050: 0.4
  HVC_mechanical_recycling_fraction:
    2020: 0.12
    2025: 0.15
    2030: 0.18
    2035: 0.21
    2040: 0.24
    2045: 0.27
    2050: 0.30
  HVC_chemical_recycling_fraction:
    2020: 0.0
    2025: 0.0
    2030: 0.04
    2035: 0.08
    2040: 0.12
    2045: 0.16
    2050: 0.20
  HVC_environment_sequestration_fraction: 0.
  waste_to_energy: false
  waste_to_energy_cc: false
  sector_ratios_fraction_future:
    2020: 0.0
    2025: 0.1
    2030: 0.3
    2035: 0.5
    2040: 0.7
    2045: 0.9
    2050: 1.0
  basic_chemicals_without_NH3_production_today: 69. #Mt/a, = 86 Mtethylene-equiv - 17 MtNH3
  HVC_production_today: 52.
  MWh_elec_per_tHVC_mechanical_recycling: 0.547
  MWh_elec_per_tHVC_chemical_recycling: 6.9
  chlorine_production_today: 9.58
  MWh_elec_per_tCl: 3.6
  MWh_H2_per_tCl: -0.9372
  methanol_production_today: 1.5
  MWh_elec_per_tMeOH: 0.167
  MWh_CH4_per_tMeOH: 10.25
  MWh_MeOH_per_tMeOH: 5.528
  hotmaps_locate_missing: false
  reference_year: 2015


# docs in https://pypsa-eur.readthedocs.io/en/latest/configuration.html#costs
costs:
  year: 2030
  version: v0.9.0
  social_discountrate: 0.02
  fill_values:
    FOM: 0
    VOM: 0
    efficiency: 1
    fuel: 0
    investment: 0
    lifetime: 25
    "CO2 intensity": 0
    "discount rate": 0.07
  # Marginal and capital costs can be overwritten
  # capital_cost:
  #   onwind: 500
  marginal_cost:
    solar: 0.01
    onwind: 0.015
    offwind: 0.015
    hydro: 0.
    H2: 0.
    electrolysis: 0.
    fuel cell: 0.
    battery: 0.
    battery inverter: 0.
  emission_prices:
    enable: false
    co2: 0.
    co2_monthly_prices: false

# docs in https://pypsa-eur.readthedocs.io/en/latest/configuration.html#clustering
clustering:
  focus_weights: false
  simplify_network:
    to_substations: false
    algorithm: kmeans # choose from: [hac, kmeans]
    feature: solar+onwind-time
    exclude_carriers: []
    remove_stubs: true
    remove_stubs_across_borders: true
  cluster_network:
    algorithm: kmeans
    feature: solar+onwind-time
    exclude_carriers: []
    consider_efficiency_classes: false
  aggregation_strategies:
    generators:
      committable: any
      ramp_limit_up: max
      ramp_limit_down: max
  temporal:
    resolution_elec: false
    resolution_sector: false

# docs in https://pypsa-eur.readthedocs.io/en/latest/configuration.html#adjustments
adjustments:
  electricity: false
  sector: false

# docs in https://pypsa-eur.readthedocs.io/en/latest/configuration.html#solving
solving:
  #tmpdir: "path/to/tmp"
  options:
    clip_p_max_pu: 1.e-2
    load_shedding: false
    curtailment_mode: false
    noisy_costs: true
    skip_iterations: true
    rolling_horizon: false
    seed: 123
    custom_extra_functionality: "../data/custom_extra_functionality.py"
    # io_api: "direct"  # Increases performance but only supported for the highs and gurobi solvers
    # options that go into the optimize function
    track_iterations: false
    min_iterations: 2
    max_iterations: 3
    transmission_losses: 2
    linearized_unit_commitment: true
    horizon: 365
    post_discretization:
      enable: false
      line_unit_size: 1700
      line_threshold: 0.3
      link_unit_size:
        DC: 2000
        H2 pipeline: 1200
        gas pipeline: 1500
      link_threshold:
        DC: 0.3
        H2 pipeline: 0.3
        gas pipeline: 0.3

  agg_p_nom_limits:
    agg_offwind: false
    include_existing: false
    file: data/agg_p_nom_minmax.csv

  constraints:
    CCL: false
    EQ: false
    BAU: false
    SAFE: false

  solver:
    name: gurobi
    options: gurobi-default

  solver_options:
    highs-default:
      # refer to https://ergo-code.github.io/HiGHS/dev/options/definitions/
      threads: 1
      solver: "ipm"
      run_crossover: "off"
      small_matrix_value: 1e-6
      large_matrix_value: 1e9
      primal_feasibility_tolerance: 1e-5
      dual_feasibility_tolerance: 1e-5
      ipm_optimality_tolerance: 1e-4
      parallel: "on"
      random_seed: 123
    gurobi-default:
      threads: 8
      method: 2 # barrier
      crossover: 0
      BarConvTol: 1.e-6
      Seed: 123
      AggFill: 0
      PreDual: 0
      GURO_PAR_BARDENSETHRESH: 200
    gurobi-numeric-focus:
      NumericFocus: 3       # Favour numeric stability over speed
      method: 2             # barrier
      crossover: 0          # do not use crossover
      BarHomogeneous: 1     # Use homogeneous barrier if standard does not converge
      BarConvTol: 1.e-5
      FeasibilityTol: 1.e-4
      OptimalityTol: 1.e-4
      ObjScale: -0.5
      threads: 8
      Seed: 123
    gurobi-fallback:        # Use gurobi defaults
      crossover: 0
      method: 2             # barrier
      BarHomogeneous: 1     # Use homogeneous barrier if standard does not converge
      BarConvTol: 1.e-5
      FeasibilityTol: 1.e-5
      OptimalityTol: 1.e-5
      Seed: 123
      threads: 8
    cplex-default:
      threads: 4
      lpmethod: 4 # barrier
      solutiontype: 2 # non basic solution, ie no crossover
      barrier.convergetol: 1.e-5
      feasopt.tolerance: 1.e-6
    copt-default:
      Threads: 8
      LpMethod: 2
      Crossover: 0
      RelGap: 1.e-6
      Dualize: 0
    copt-gpu:
      LpMethod: 6
      GPUMode: 1
      PDLPTol: 1.e-5
      Crossover: 0
    cbc-default: {} # Used in CI
    glpk-default: {} # Used in CI

  mem_mb: 30000 #memory in MB; 20 GB enough for 50+B+I+H2; 100 GB for 181+B+I+H2
  runtime: 6h #runtime in humanfriendly style https://humanfriendly.readthedocs.io/en/latest/


# docs in https://pypsa-eur.readthedocs.io/en/latest/configuration.html#plotting
plotting:
  map:
    boundaries: [-11, 30, 34, 71]
    color_geomap:
      ocean: white
      land: white
  projection:
    name: "EqualEarth"
    # See https://scitools.org.uk/cartopy/docs/latest/reference/projections.html for alternatives, for example:
    # name: "LambertConformal"
    # central_longitude: 10.
    # central_latitude: 50.
    # standard_parallels: [35, 65]
  eu_node_location:
    x: -5.5
    y: 46.
  costs_max: 1000
  costs_threshold: 1
  energy_max: 20000
  energy_min: -20000
  energy_threshold: 50.
  countries:
  - all
  carriers:
  - electricity
  - heat
  carrier_groups:
    electricity: [AC, low_voltage]

  nice_names:
    OCGT: "Open-Cycle Gas"
    CCGT: "Combined-Cycle Gas"
    offwind-ac: "Offshore Wind (AC)"
    offwind-dc: "Offshore Wind (DC)"
    offwind-float: "Offshore Wind (Floating)"
    onwind: "Onshore Wind"
    solar: "Solar"
    PHS: "Pumped Hydro Storage"
    hydro: "Reservoir & Dam"
    battery: "Battery Storage"
    H2: "Hydrogen Storage"
    lines: "Transmission Lines"
    ror: "Run of River"
    load: "Load Shedding"
    ac: "AC"
    dc: "DC"

  tech_colors:
    # wind
    onwind: "#235ebc"
    onshore wind: "#235ebc"
    offwind: "#6895dd"
    offshore wind: "#6895dd"
    offwind-ac: "#6895dd"
    offshore wind (AC): "#6895dd"
    offshore wind ac: "#6895dd"
    offwind-dc: "#74c6f2"
    offshore wind (DC): "#74c6f2"
    offshore wind dc: "#74c6f2"
    offwind-float: "#b5e2fa"
    offshore wind (Float): "#b5e2fa"
    offshore wind float: "#b5e2fa"
    # water
    hydro: '#298c81'
    hydro reservoir: '#298c81'
    ror: '#3dbfb0'
    run of river: '#3dbfb0'
    hydroelectricity: '#298c81'
    PHS: '#51dbcc'
    hydro+PHS: "#08ad97"
    # solar
    solar: "#f9d002"
    solar PV: "#f9d002"
    solar-hsat: "#fdb915"
    solar thermal: '#ffbf2b'
    residential rural solar thermal: '#f1c069'
    services rural solar thermal: '#eabf61'
    residential urban decentral solar thermal: '#e5bc5a'
    services urban decentral solar thermal: '#dfb953'
    urban central solar thermal: '#d7b24c'
    solar rooftop: '#ffea80'
    # gas
    OCGT: '#e0986c'
    OCGT marginal: '#e0986c'
    OCGT-heat: '#e0986c'
    gas boiler: '#db6a25'
    gas boilers: '#db6a25'
    gas boiler marginal: '#db6a25'
    residential rural gas boiler: '#d4722e'
    residential urban decentral gas boiler: '#cb7a36'
    services rural gas boiler: '#c4813f'
    services urban decentral gas boiler: '#ba8947'
    urban central gas boiler: '#b0904f'
    gas: '#e05b09'
    fossil gas: '#e05b09'
    natural gas: '#e05b09'
    biogas to gas: '#e36311'
    biogas to gas CC: '#e51245'
    CCGT: '#a85522'
    CCGT marginal: '#a85522'
    allam: '#B98F76'
    gas for industry co2 to atmosphere: '#692e0a'
    gas for industry co2 to stored: '#8a3400'
    gas for industry: '#853403'
    gas for industry CC: '#692e0a'
    gas pipeline: '#ebbca0'
    gas pipeline new: '#a87c62'
    # oil
    oil: '#c9c9c9'
    imported oil: '#a3a3a3'
    oil boiler: '#adadad'
    residential rural oil boiler: '#a9a9a9'
    services rural oil boiler: '#a5a5a5'
    residential urban decentral oil boiler: '#a1a1a1'
    urban central oil boiler: '#9d9d9d'
    services urban decentral oil boiler: '#999999'
    agriculture machinery oil: '#949494'
    shipping oil: "#808080"
    land transport oil: '#afafaf'
    # nuclear
    Nuclear: '#ff8c00'
    Nuclear marginal: '#ff8c00'
    nuclear: '#ff8c00'
    uranium: '#ff8c00'
    # coal
    Coal: '#545454'
    coal: '#545454'
    Coal marginal: '#545454'
    coal for industry: '#343434'
    solid: '#545454'
    Lignite: '#826837'
    lignite: '#826837'
    Lignite marginal: '#826837'
    # biomass
    biogas: '#e3d37d'
    biomass: '#baa741'
    solid biomass: '#baa741'
    solid biomass transport: '#baa741'
    solid biomass for industry: '#7a6d26'
    solid biomass for industry CC: '#47411c'
    solid biomass for industry co2 from atmosphere: '#736412'
    solid biomass for industry co2 to stored: '#47411c'
    urban central solid biomass CHP: '#9d9042'
    solid biomass OP: '#9d9042'
    urban central solid biomass CHP CC: '#6c5d28'
    biomass boiler: '#8A9A5B'
    residential rural biomass boiler: '#a1a066'
    residential urban decentral biomass boiler: '#b0b87b'
    services rural biomass boiler: '#c6cf98'
    services urban decentral biomass boiler: '#dde5b5'
    biomass to liquid: '#32CD32'
    BioSNG: '#123456'
    # power transmission
    lines: '#6c9459'
    transmission lines: '#6c9459'
    electricity distribution grid: '#97ad8c'
    low voltage: '#97ad8c'
    # electricity demand
    Electric load: '#110d63'
    electric demand: '#110d63'
    electricity: '#110d63'
    industry electricity: '#2d2a66'
    industry new electricity: '#2d2a66'
    agriculture electricity: '#494778'
    # battery + EVs
    battery: '#ace37f'
    battery storage: '#ace37f'
    battery charger: '#88a75b'
    battery discharger: '#5d4e29'
    home battery: '#80c944'
    home battery storage: '#80c944'
    home battery charger: '#5e8032'
    home battery discharger: '#3c5221'
    BEV charger: '#baf238'
    V2G: '#e5ffa8'
    land transport EV: '#baf238'
    land transport demand: '#38baf2'
    EV battery: '#baf238'
    # hot water storage
    water tanks: '#e69487'
    residential rural water tanks: '#f7b7a3'
    services rural water tanks: '#f3afa3'
    residential urban decentral water tanks: '#f2b2a3'
    services urban decentral water tanks: '#f1b4a4'
    urban central water tanks: '#e9977d'
    hot water storage: '#e69487'
    hot water charging: '#e8998b'
    urban central water tanks charger: '#b57a67'
    residential rural water tanks charger: '#b4887c'
    residential urban decentral water tanks charger: '#b39995'
    services rural water tanks charger: '#b3abb0'
    services urban decentral water tanks charger: '#b3becc'
    hot water discharging: '#e99c8e'
    urban central water tanks discharger: '#b9816e'
    residential rural water tanks discharger: '#ba9685'
    residential urban decentral water tanks discharger: '#baac9e'
    services rural water tanks discharger: '#bbc2b8'
    services urban decentral water tanks discharger: '#bdd8d3'
    # heat demand
    Heat load: '#cc1f1f'
    heat: '#cc1f1f'
    heat vent: '#aa3344'
    heat demand: '#cc1f1f'
    rural heat: '#ff5c5c'
    residential rural heat: '#ff7c7c'
    services rural heat: '#ff9c9c'
    central heat: '#cc1f1f'
    urban central heat: '#d15959'
    urban central heat vent: '#a74747'
    decentral heat: '#750606'
    residential urban decentral heat: '#a33c3c'
    services urban decentral heat: '#cc1f1f'
    low-temperature heat for industry: '#8f2727'
    process heat: '#ff0000'
    agriculture heat: '#d9a5a5'
    # heat supply
    heat pumps: '#2fb537'
    heat pump: '#2fb537'
    air heat pump: '#36eb41'
    residential urban decentral air heat pump: '#48f74f'
    services urban decentral air heat pump: '#5af95d'
    services rural air heat pump: '#5af95d'
    urban central air heat pump: '#6cfb6b'
    ground heat pump: '#2fb537'
    residential rural ground heat pump: '#48f74f'
    residential rural air heat pump: '#48f74f'
    services rural ground heat pump: '#5af95d'
    Ambient: '#98eb9d'
    CHP: '#8a5751'
    urban central gas CHP: '#8d5e56'
    urban central lignite CHP: '#8d5e56'
    urban central coal CHP: '#8d5e56'
    CHP CC: '#634643'
    urban central gas CHP CC: '#6e4e4c'
    CHP heat: '#8a5751'
    CHP electric: '#8a5751'
    district heating: '#e8beac'
    resistive heater: '#d8f9b8'
    residential rural resistive heater: '#bef5b5'
    residential urban decentral resistive heater: '#b2f1a9'
    services rural resistive heater: '#a5ed9d'
    services urban decentral resistive heater: '#98e991'
    urban central resistive heater: '#8cdf85'
    retrofitting: '#8487e8'
    building retrofitting: '#8487e8'
    # hydrogen
    H2 for industry: "#f073da"
    H2 for shipping: "#ebaee0"
    H2: '#bf13a0'
    hydrogen: '#bf13a0'
    retrofitted H2 boiler: '#e5a0d9'
    SMR: '#870c71'
    SMR CC: '#4f1745'
    H2 liquefaction: '#d647bd'
    hydrogen storage: '#bf13a0'
    H2 Store: '#bf13a0'
    H2 storage: '#bf13a0'
    land transport fuel cell: '#6b3161'
    H2 pipeline: '#f081dc'
    H2 pipeline retrofitted: '#ba99b5'
    H2 Fuel Cell: '#c251ae'
    H2 fuel cell: '#c251ae'
    H2 turbine: '#991f83'
    H2 Electrolysis: '#ff29d9'
    H2 electrolysis: '#ff29d9'
    # ammonia
    NH3: '#46caf0'
    ammonia: '#46caf0'
    ammonia store: '#00ace0'
    ammonia cracker: '#87d0e6'
    Haber-Bosch: '#076987'
    # syngas
    Sabatier: '#9850ad'
    methanation: '#c44ce6'
    methane: '#c44ce6'
    # synfuels
    Fischer-Tropsch: '#25c49a'
    liquid: '#25c49a'
    kerosene for aviation: '#a1ffe6'
    naphtha for industry: '#57ebc4'
    methanolisation: '#83d6d5'
    methanol: '#468c8b'
    shipping methanol: '#468c8b'
    industry methanol: '#468c8b'
    # co2
    CC: '#f29dae'
    CCS: '#f29dae'
    CO2 sequestration: '#f29dae'
    DAC: '#ff5270'
    co2 stored: '#f2385a'
    co2 sequestered: '#f2682f'
    co2: '#f29dae'
    co2 vent: '#ffd4dc'
    CO2 pipeline: '#f5627f'
    # emissions
    process emissions CC: '#000000'
    process emissions: '#222222'
    process emissions to stored: '#444444'
    process emissions to atmosphere: '#888888'
    oil emissions: '#aaaaaa'
    shipping oil emissions: "#555555"
    shipping methanol emissions: '#666666'
    land transport oil emissions: '#777777'
    agriculture machinery oil emissions: '#333333'
    # other
    shipping: '#03a2ff'
    power-to-heat: '#2fb537'
    power-to-gas: '#c44ce6'
    power-to-H2: '#ff29d9'
    power-to-liquid: '#25c49a'
    gas-to-power/heat: '#ee8340'
    waste: '#e3d37d'
    other: '#000000'
    geothermal: '#ba91b1'
    geothermal heat: '#ba91b1'
    geothermal district heat: '#d19D00'
    geothermal organic rankine cycle: '#ffbf00'
    AC: "#70af1d"
    AC-AC: "#70af1d"
    AC line: "#70af1d"
    links: "#8a1caf"
    HVDC links: "#8a1caf"
    DC: "#8a1caf"
    DC-DC: "#8a1caf"
    DC link: "#8a1caf"
    load: "#dd2e23"
    waste CHP: '#e3d37d'
    waste CHP CC: '#e3d3ff'
    HVC to air: 'k'<|MERGE_RESOLUTION|>--- conflicted
+++ resolved
@@ -562,22 +562,12 @@
   min_part_load_fischer_tropsch: 0.5
   min_part_load_methanolisation: 0.3
   min_part_load_methanation: 0.3
-<<<<<<< HEAD
-  use_waste_heat:
-    fischer_tropsch: 0.25
-    haber_bosch: 0.25
-    methanolisation: 0.25
-    methanation: 0.25
-    fuel_cell: 0.25
-    electrolysis: 0.25
-=======
   use_fischer_tropsch_waste_heat: 0.25
   use_haber_bosch_waste_heat: 0.25
   use_methanolisation_waste_heat: 0.25
   use_methanation_waste_heat: 0.25
   use_fuel_cell_waste_heat: 0.25
   use_electrolysis_waste_heat: 0.25
->>>>>>> 9b783197
   electricity_transmission_grid: true
   electricity_distribution_grid: true
   electricity_distribution_grid_cost_factor: 1.0
