# SPDX-FileCopyrightText: Contributors to PyPSA-Eur <https://github.com/pypsa/pypsa-eur>
#
# SPDX-License-Identifier: CC0-1.0

# docs in https://pypsa-eur.readthedocs.io/en/latest/configuration.html#top-level-configuration
version: v2025.07.0
tutorial: false

logging:
  level: INFO
  format: '%(levelname)s:%(name)s:%(message)s'

remote:
  ssh: ""
  path: ""

# docs in https://pypsa-eur.readthedocs.io/en/latest/configuration.html#run
run:
  prefix: ""
  name: ""
  scenarios:
    enable: false
    file: config/scenarios.yaml
  disable_progressbar: false
  shared_resources:
    policy: false
    exclude: []
  shared_cutouts: true
  use_shadow_directory: false

# docs in https://pypsa-eur.readthedocs.io/en/latest/configuration.html#foresight
foresight: overnight

# docs in https://pypsa-eur.readthedocs.io/en/latest/configuration.html#scenario
# Wildcard docs in https://pypsa-eur.readthedocs.io/en/latest/wildcards.html
scenario:
  clusters:
  - 50
  opts:
  - ''
  sector_opts:
  - ''
  planning_horizons:
  - 2050

# docs in https://pypsa-eur.readthedocs.io/en/latest/configuration.html#countries
countries:
- AL
- AT
- BA
- BE
- BG
- CH
- CZ
- DE
- DK
- EE
- ES
- FI
- FR
- GB
- GR
- HR
- HU
- IE
- IT
- LT
- LU
- LV
- ME
- MK
- NL
- 'NO'
- PL
- PT
- RO
- RS
- SE
- SI
- SK
- XK

# docs in https://pypsa-eur.readthedocs.io/en/latest/configuration.html#snapshots
snapshots:
  start: "2013-01-01"
  end: "2014-01-01"
  inclusive: 'left'

# docs in https://pypsa-eur.readthedocs.io/en/latest/configuration.html#enable
enable:
  retrieve: auto
  retrieve_databundle: true
  retrieve_cost_data: true
  build_cutout: false
  retrieve_cutout: true
  drop_leap_day: true

# docs in https://pypsa-eur.readthedocs.io/en/latest/configuration.html#co2-budget
co2_budget:
  2020: 0.720 # average emissions of 2019 to 2021 relative to 1990, CO2 excl LULUCF, EEA data, European Environment Agency. (2023a). Annual European Union greenhouse gas inventory 1990–2021 and inventory report 2023 - CRF Table. https://unfccc.int/documents/627830
  2025: 0.648 # With additional measures (WAM) projection, CO2 excl LULUCF, European Environment Agency. (2023e). Member States’ greenhouse gas (GHG) emission projections 2023. https://www.eea.europa.eu/en/datahub/datahubitem-view/4b8d94a4-aed7-4e67-a54c-0623a50f48e8
  2030: 0.450 # 55% reduction by 2030 (Ff55)
  2035: 0.250
  2040: 0.100 # 90% by 2040
  2045: 0.050
  2050: 0.000 # climate-neutral by 2050

# docs in https://pypsa-eur.readthedocs.io/en/latest/configuration.html#electricity
electricity:
  voltages: [220., 300., 330., 380., 400., 500., 750.]
  base_network: osm-prebuilt
  osm-prebuilt-version: 0.6
  gaslimit_enable: false
  gaslimit: false
  co2limit_enable: false
  co2limit: 7.75e+7
  co2base: 1.487e+9

  operational_reserve:
    activate: false
    epsilon_load: 0.02
    epsilon_vres: 0.02
    contingency: 4000

  max_hours:
    battery: 6
    H2: 168

  extendable_carriers:
    Generator: [solar, solar-hsat, onwind, offwind-ac, offwind-dc, offwind-float, OCGT, CCGT]
    StorageUnit: [] # battery, H2
    Store: [battery, H2]
    Link: [] # H2 pipeline

  powerplants_filter: (DateOut >= 2024 or DateOut != DateOut) and not (Country == 'Germany' and Fueltype == 'Nuclear')
  custom_powerplants: false
  everywhere_powerplants: []

  conventional_carriers: [nuclear, oil, OCGT, CCGT, coal, lignite, geothermal, biomass]
  renewable_carriers: [solar, solar-hsat, onwind, offwind-ac, offwind-dc, offwind-float, hydro]

  estimate_renewable_capacities:
    enable: true
    from_gem: true
    year: 2020
    expansion_limit: false
    technology_mapping:
      Offshore: offwind-ac
      Onshore: onwind
      PV: solar

  autarky:
    enable: false
    by_country: false

  transmission_limit: vopt

# docs in https://pypsa-eur.readthedocs.io/en/latest/configuration.html#atlite
atlite:
  cutout_directory: cutouts
  default_cutout: europe-2013-sarah3-era5
  nprocesses: 16
  show_progress: false
  cutouts:
    # use 'base' to determine geographical bounds and time span from config
    # base:
      # module: era5
    europe-2013-sarah3-era5:
      module: [sarah, era5] # in priority order
      x: [-12., 42.]
      y: [33., 72.]
      dx: 0.3
      dy: 0.3
      time: ['2013', '2013']
      # features: [] 
      # sarah_dir: ""

# docs in https://pypsa-eur.readthedocs.io/en/latest/configuration.html#renewable
renewable:
  onwind:
    cutout: default
    resource:
      method: wind
      turbine: Vestas_V112_3MW
      smooth: false
      add_cutout_windspeed: true
    resource_classes: 1
    capacity_per_sqkm: 3
    # correction_factor: 0.93
    corine:
      grid_codes: [12, 13, 14, 15, 16, 17, 18, 19, 20, 21, 22, 23, 24, 25, 26, 27, 28, 29, 31, 32]
      distance: 1000
      distance_grid_codes: [1, 2, 3, 4, 5, 6]
    luisa: false
      # grid_codes: [1111, 1121, 1122, 1123, 1130, 1210, 1221, 1222, 1230, 1241, 1242]
      # distance: 1000
      # distance_grid_codes: [1111, 1121, 1122, 1123, 1130, 1210, 1221, 1222, 1230, 1241, 1242]
    natura: true
    excluder_resolution: 100
    clip_p_max_pu: 1.e-2
  offwind-ac:
    cutout: default
    resource:
      method: wind
      turbine: NREL_ReferenceTurbine_2020ATB_5.5MW
      smooth: false
      add_cutout_windspeed: true
    resource_classes: 1
    capacity_per_sqkm: 2
    correction_factor: 0.8855
    corine: [44, 255]
    luisa: false # [0, 5230]
    natura: true
    ship_threshold: 400
    max_depth: 60
    max_shore_distance: 30000
    excluder_resolution: 200
    clip_p_max_pu: 1.e-2
    landfall_length: 20
  offwind-dc:
    cutout: default
    resource:
      method: wind
      turbine: NREL_ReferenceTurbine_2020ATB_5.5MW
      smooth: false
      add_cutout_windspeed: true
    resource_classes: 1
    capacity_per_sqkm: 2
    correction_factor: 0.8855
    corine: [44, 255]
    luisa: false # [0, 5230]
    natura: true
    ship_threshold: 400
    max_depth: 60
    min_shore_distance: 30000
    excluder_resolution: 200
    clip_p_max_pu: 1.e-2
    landfall_length: 30
  offwind-float:
    cutout: default
    resource:
      method: wind
      turbine: NREL_ReferenceTurbine_5MW_offshore
      smooth: false
      add_cutout_windspeed: true
    resource_classes: 1
    # ScholzPhd Tab 4.3.1: 10MW/km^2
    capacity_per_sqkm: 2
    correction_factor: 0.8855
    # proxy for wake losses
    # from 10.1016/j.energy.2018.08.153
    # until done more rigorously in #153
    corine: [44, 255]
    natura: true
    ship_threshold: 400
    excluder_resolution: 200
    min_depth: 60
    max_depth: 1000
    clip_p_max_pu: 1.e-2
    landfall_length: 40
  solar:
    cutout: default
    resource:
      method: pv
      panel: CSi
      orientation:
        slope: 35.
        azimuth: 180.
    resource_classes: 1
    capacity_per_sqkm: 5.1
    # correction_factor: 0.854337
    corine: [1, 2, 3, 4, 5, 6, 7, 8, 9, 10, 11, 12, 13, 14, 15, 16, 17, 18, 19, 20, 26, 31, 32]
    luisa: false # [1111, 1121, 1122, 1123, 1130, 1210, 1221, 1222, 1230, 1241, 1242, 1310, 1320, 1330, 1410, 1421, 1422, 2110, 2120, 2130, 2210, 2220, 2230, 2310, 2410, 2420, 3210, 3320, 3330]
    natura: true
    excluder_resolution: 100
    clip_p_max_pu: 1.e-2
  solar-hsat:
    cutout: default
    resource:
      method: pv
      panel: CSi
      orientation:
        slope: 35.
        azimuth: 180.
      tracking: horizontal
    resource_classes: 1
    capacity_per_sqkm: 4.43 # 15% higher land usage acc. to NREL
    corine: [1, 2, 3, 4, 5, 6, 7, 8, 9, 10, 11, 12, 13, 14, 15, 16, 17, 18, 19, 20, 26, 31, 32]
    luisa: false # [1111, 1121, 1122, 1123, 1130, 1210, 1221, 1222, 1230, 1241, 1242, 1310, 1320, 1330, 1410, 1421, 1422, 2110, 2120, 2130, 2210, 2220, 2230, 2310, 2410, 2420, 3210, 3320, 3330]
    natura: true
    excluder_resolution: 100
    clip_p_max_pu: 1.e-2
  hydro:
    cutout: default
    carriers: [ror, PHS, hydro]
    PHS_max_hours: 6
    hydro_max_hours: energy_capacity_totals_by_country # one of energy_capacity_totals_by_country, estimate_by_large_installations or a float
    flatten_dispatch: false
    flatten_dispatch_buffer: 0.2
    clip_min_inflow: 1.0
    eia_norm_year: false
    eia_correct_by_capacity: false
    eia_approximate_missing: false

# docs in https://pypsa-eur.readthedocs.io/en/latest/configuration.html#conventional
conventional:
  unit_commitment: false
  dynamic_fuel_price: false
  nuclear:
    p_max_pu: data/nuclear_p_max_pu.csv # float of file name

# docs in https://pypsa-eur.readthedocs.io/en/latest/configuration.html#lines
lines:
  types:
    220.: Al/St 240/40 2-bundle 220.0
    300.: Al/St 240/40 3-bundle 300.0
    330.: Al/St 240/40 3-bundle 300.0
    380.: Al/St 240/40 4-bundle 380.0
    400.: Al/St 240/40 4-bundle 380.0
    500.: Al/St 240/40 4-bundle 380.0
    750.: Al/St 560/50 4-bundle 750.0
  s_max_pu: 0.7
  s_nom_max: .inf
  max_extension: 20000 #MW
  length_factor: 1.25
  reconnect_crimea: true
  under_construction: keep # 'zero': set capacity to zero, 'remove': remove, 'keep': with full capacity for lines in grid extract
  dynamic_line_rating:
    activate: false
    cutout: default
    correction_factor: 0.95
    max_voltage_difference: false
    max_line_rating: false

# docs in https://pypsa-eur.readthedocs.io/en/latest/configuration.html#links
links:
  p_max_pu: 1.0
  p_min_pu: -1.0
  p_nom_max: .inf
  max_extension: 30000 #MW
  length_factor: 1.25
  under_construction: keep # 'zero': set capacity to zero, 'remove': remove, 'keep': with full capacity for lines in grid extract

# docs in https://pypsa-eur.readthedocs.io/en/latest/configuration.html#transmission_projects
transmission_projects:
  enable: true
  include:
    tyndp2020: true
    nep: true
    manual: true
  skip:
  - upgraded_lines
  - upgraded_links
  status:
  - under_construction
  - in_permitting
  - confirmed
    #- planned_not_yet_permitted
    #- under_consideration
  new_link_capacity: zero #keep or zero

# docs in https://pypsa-eur.readthedocs.io/en/latest/configuration.html#transformers
transformers:
  x: 0.1
  s_nom: 2000.
  type: ''

# docs-load in https://pypsa-eur.readthedocs.io/en/latest/configuration.html#load
load:
  fill_gaps:
    enable: true
    interpolate_limit: 3
    time_shift_for_large_gaps: 1w
  manual_adjustments: true
  scaling_factor: 1.0
  fixed_year: false
  supplement_synthetic: true
  distribution_key:
    gdp: 0.6
    population: 0.4

# docs
# TODO: PyPSA-Eur merge issue in prepare_sector_network.py
# regulate what components with which carriers are kept from PyPSA-Eur;
# some technologies are removed because they are implemented differently
# (e.g. battery or H2 storage) or have different year-dependent costs
# in PyPSA-Eur-Sec
pypsa_eur:
  Bus:
  - AC
  Link:
  - DC
  Generator:
  - onwind
  - offwind-ac
  - offwind-dc
  - offwind-float
  - solar-hsat
  - solar
  - ror
  - nuclear
  StorageUnit:
  - PHS
  - hydro
  Store: []

# docs in https://pypsa-eur.readthedocs.io/en/latest/configuration.html#energy
energy:
  energy_totals_year: 2019
  base_emissions_year: 1990
  emissions: CO2

# docs in https://pypsa-eur.readthedocs.io/en/latest/configuration.html#biomass
biomass:
  year: 2030
  scenario: ENS_Med
  classes:
    solid biomass:
    - Agricultural waste
    - Fuelwood residues
    - Secondary Forestry residues - woodchips
    - Sawdust
    - Residues from landscape care
    not included:
    - Sugar from sugar beet
    - Rape seed
    - "Sunflower, soya seed "
    - Bioethanol barley, wheat, grain maize, oats, other cereals and rye
    - Miscanthus, switchgrass, RCG
    - Willow
    - Poplar
    - FuelwoodRW
    - C&P_RW
    biogas:
    - Manure solid, liquid
    - Sludge
    municipal solid waste:
    - Municipal waste
  share_unsustainable_use_retained:
    2020: 1
    2025: 1
    2030: 0.66
    2035: 0.33
    2040: 0
    2045: 0
    2050: 0
  share_sustainable_potential_available:
    2020: 0
    2025: 0
    2030: 0.33
    2035: 0.66
    2040: 1
    2045: 1
    2050: 1


# docs in https://pypsa-eur.readthedocs.io/en/latest/configuration.html#solar-thermal
solar_thermal:
  clearsky_model: simple  # should be "simple" or "enhanced"?
  orientation:
    slope: 45.
    azimuth: 180.
  cutout: default

# docs in https://pypsa-eur.readthedocs.io/en/latest/configuration.html#existing-capacities
existing_capacities:
  grouping_years_power: [1920, 1950, 1955, 1960, 1965, 1970, 1975, 1980, 1985, 1990, 1995, 2000, 2005, 2010, 2015, 2020, 2025]
  grouping_years_heat: [1980, 1985, 1990, 1995, 2000, 2005, 2010, 2015, 2019] # heat grouping years >= baseyear will be ignored
  threshold_capacity: 10
  default_heating_lifetime: 20
  conventional_carriers:
  - lignite
  - coal
  - oil
  - uranium

# docs in https://pypsa-eur.readthedocs.io/en/latest/configuration.html#sector
sector:
  transport: true
  heating: true
  biomass: true
  industry: true
  shipping: true
  aviation: true
  agriculture: true
  fossil_fuels: true
  district_heating:
    potential: 0.6
    progress:
      2020: 0.0
      2025: 0.1
      2030: 0.25
      2035: 0.4
      2040: 0.55
      2045: 0.75
      2050: 1.0
    district_heating_loss: 0.15
    supply_temperature_approximation:
      max_forward_temperature_baseyear:
        FR: 110
        DK: 75
        DE: 109
        CZ: 130
        FI: 115
        PL: 130
        SE: 102
        IT: 90
      min_forward_temperature_baseyear:
        DE: 82
      return_temperature_baseyear:
        DE: 58
      lower_threshold_ambient_temperature: 0
      upper_threshold_ambient_temperature: 10
      rolling_window_ambient_temperature: 72
      relative_annual_temperature_reduction: 0.01
    ptes:
      dynamic_capacity: true
      supplemental_heating:
        enable: false
        booster_heat_pump: false
      max_top_temperature: 90
      min_bottom_temperature: 35
    ates:
      enable: false
      suitable_aquifer_types:
      - Highly productive porous aquifers
      aquifer_volumetric_heat_capacity: 2600
      fraction_of_aquifer_area_available: 0.2
      effective_screen_length: 20
      dh_area_buffer: 1000
      capex_as_fraction_of_geothermal_heat_source: 0.75
      recovery_factor: 0.6
      marginal_cost_charger: 0.035
      ignore_missing_regions: false
    heat_source_cooling: 6 #K
    heat_pump_cop_approximation:
      refrigerant: ammonia
      heat_exchanger_pinch_point_temperature_difference: 5 #K
      isentropic_compressor_efficiency: 0.8
      heat_loss: 0.0
      min_delta_t_lift: 10 #K
    limited_heat_sources:
      geothermal:
        constant_temperature_celsius: 65
        ignore_missing_regions: false
    direct_utilisation_heat_sources:
    - geothermal
    temperature_limited_stores:
    - ptes
  heat_pump_sources:
    urban central:
    - air
    urban decentral:
    - air
    rural:
    - air
    - ground
  cluster_heat_buses: true
  heat_demand_cutout: default
  bev_dsm_restriction_value: 0.8
  bev_dsm_restriction_time: 7
  transport_heating_deadband_upper: 20.
  transport_heating_deadband_lower: 15.
  ICE_lower_degree_factor: 0.375
  ICE_upper_degree_factor: 1.6
  EV_lower_degree_factor: 0.98
  EV_upper_degree_factor: 0.63
  bev_dsm: true
  bev_dsm_availability: 0.5
  bev_energy: 0.05
  bev_charge_efficiency: 0.9
  bev_charge_rate: 0.011
  bev_avail_max: 0.95
  bev_avail_mean: 0.8
  v2g: true
  land_transport_fuel_cell_share:
    2020: 0
    2025: 0
    2030: 0
    2035: 0
    2040: 0
    2045: 0
    2050: 0
  land_transport_electric_share:
    2020: 0
    2025: 0.05
    2030: 0.2
    2035: 0.45
    2040: 0.7
    2045: 0.85
    2050: 1
  land_transport_ice_share:
    2020: 1
    2025: 0.95
    2030: 0.8
    2035: 0.55
    2040: 0.3
    2045: 0.15
    2050: 0
  transport_electric_efficiency: 53.19 # 1 MWh_el = 53.19*100 km
  transport_fuel_cell_efficiency: 30.003 # 1 MWh_H2 = 30.003*100 km
  transport_ice_efficiency: 16.0712 # 1 MWh_oil = 16.0712 * 100 km
  agriculture_machinery_electric_share: 0.5
  agriculture_machinery_oil_share: 0.5
  agriculture_machinery_fuel_efficiency: 0.7
  agriculture_machinery_electric_efficiency: 0.3
  MWh_MeOH_per_MWh_H2: 0.8787
  MWh_MeOH_per_tCO2: 4.0321
  MWh_MeOH_per_MWh_e: 3.6907
  shipping_hydrogen_liquefaction: false
  shipping_hydrogen_share:
    2020: 0
    2025: 0
    2030: 0
    2035: 0
    2040: 0
    2045: 0
    2050: 0
  shipping_methanol_share:
    2020: 0
    2025: 0
    2030: 0.15
    2035: 0.35
    2040: 0.55
    2045: 0.8
    2050: 1
  shipping_oil_share:
    2020: 1
    2025: 1
    2030: 0.85
    2035: 0.65
    2040: 0.45
    2045: 0.2
    2050: 0
  shipping_methanol_efficiency: 0.46
  shipping_oil_efficiency: 0.40
  aviation_demand_factor: 1.
  HVC_demand_factor: 1.
  time_dep_hp_cop: true
  heat_pump_sink_T_individual_heating: 55.
  reduce_space_heat_exogenously: true
  reduce_space_heat_exogenously_factor:
    2020: 0.10  # this results in a space heat demand reduction of 10%
    2025: 0.09  # first heat demand increases compared to 2020 because of larger floor area per capita
    2030: 0.09
    2035: 0.11
    2040: 0.16
    2045: 0.21
    2050: 0.29
  retrofitting:
    retro_endogen: false
    cost_factor: 1.0
    interest_rate: 0.04
    annualise_cost: true
    tax_weighting: false
    construction_index: true
  tes: true
  tes_tau:
    decentral: 3
    central: 180
  boilers: true
  resistive_heaters: true
  oil_boilers: false
  biomass_boiler: true
  overdimension_heat_generators:
    decentral: 1.1  #to cover demand peaks bigger than data
    central: 1.0
<<<<<<< HEAD
  central_heat_everywhere: false
  chp: true
  micro_chp: false
=======
  chp:
    enable: true
    fuel:
    - solid biomass # For solid biomass, CHP with and without CC are added
    - gas # For all other fuels the same techno economic data from gas CHP is taken
    micro_chp: false # Only gas is used for micro_chp
>>>>>>> 8e456630
  solar_thermal: true
  solar_cf_correction: 0.788457  # =  >>> 1/1.2683
  methanation: true
  coal_cc: false
  dac: true
  co2_vent: false
  heat_vent:
    urban central: true
    urban decentral: true
    rural: true
  marginal_cost_heat_vent: 0.02
  allam_cycle_gas: false
  hydrogen_fuel_cell: true
  hydrogen_turbine: true
  SMR: true
  SMR_cc: true
  regional_oil_demand: true
  regional_coal_demand: false
  regional_co2_sequestration_potential:
    enable: true
    attribute:
    - conservative estimate Mt
    - conservative estimate GAS Mt
    - conservative estimate OIL Mt
    - conservative estimate aquifer Mt
    include_onshore: false
    min_size: 3
    max_size: 25
    years_of_storage: 25
  co2_sequestration_potential:
    2020: 0
    2025: 0
    2030: 40
    2035: 100
    2040: 180
    2045: 250
    2050: 250
  co2_sequestration_cost: 30
  co2_sequestration_lifetime: 50
  co2_spatial: true
  co2_network: true
  co2_network_cost_factor: 1
  cc_fraction: 0.9
  hydrogen_underground_storage: true
  hydrogen_underground_storage_locations:
  - onshore    # more than 50 km from sea
  - nearshore      # within 50 km of sea
    # - offshore
  methanol:
    regional_methanol_demand: false
    methanol_reforming: false
    methanol_reforming_cc: false
    methanol_to_kerosene: false
    methanol_to_power:
      ccgt: false
      ccgt_cc: false
      ocgt: true
      allam: false
    biomass_to_methanol: true
    biomass_to_methanol_cc: false
  ammonia: true
  min_part_load_fischer_tropsch: 0.5
  min_part_load_methanolisation: 0.3
  min_part_load_methanation: 0.3
  use_fischer_tropsch_waste_heat: 0.25
  use_haber_bosch_waste_heat: 0.25
  use_methanolisation_waste_heat: 0.25
  use_methanation_waste_heat: 0.25
  use_fuel_cell_waste_heat: 1
  use_electrolysis_waste_heat: 0.25
  electricity_transmission_grid: true
  electricity_distribution_grid: true
  electricity_grid_connection: true
  transmission_efficiency_enabled: true
  transmission_efficiency:
    enable:
    - DC
    - H2 pipeline
    - gas pipeline
    - electricity distribution grid
    DC:
      efficiency_static: 0.98
      efficiency_per_1000km: 0.977
    H2 pipeline:
      efficiency_per_1000km: 1 # 0.982
      compression_per_1000km: 0.018
    gas pipeline:
      efficiency_per_1000km: 1 #0.977
      compression_per_1000km: 0.01
    electricity distribution grid:
      efficiency_static: 0.97
  H2_network: true
  gas_network: true
  H2_retrofit: false
  H2_retrofit_capacity_per_CH4: 0.6
  gas_network_connectivity_upgrade: 1
  gas_distribution_grid: true
  gas_distribution_grid_cost_factor: 1.0
  biomass_spatial: true
  biomass_transport: false
  biogas_upgrading: true
  biogas_upgrading_cc: false
  conventional_generation:
    OCGT: gas
  biomass_to_liquid: true
  biomass_to_liquid_cc: false
  electrobiofuels: true
  biosng: false
  biosng_cc: false
  bioH2: false
  municipal_solid_waste: false
  limit_max_growth:
    enable: false
    # allowing 30% larger than max historic growth
    factor: 1.3
    max_growth:  # unit GW
      onwind: 16 # onshore max grow so far 16 GW in Europe https://www.iea.org/reports/renewables-2020/wind
      solar: 28 # solar max grow so far 28 GW in Europe https://www.iea.org/reports/renewables-2020/solar-pv
      offwind-ac: 35 # offshore max grow so far 3.5 GW in Europe https://windeurope.org/about-wind/statistics/offshore/european-offshore-wind-industry-key-trends-statistics-2019/
      offwind-dc: 35
    max_relative_growth:
      onwind: 3
      solar: 3
      offwind-ac: 3
      offwind-dc: 3
  enhanced_geothermal:
    enable: false
    flexible: true
    max_hours: 240
    max_boost: 0.25
    var_cf: true
    sustainability_factor: 0.0025
  solid_biomass_import:
    enable: false
    price: 54 #EUR/MWh
    max_amount: 1390 # TWh
    upstream_emissions_factor: .1 #share of solid biomass CO2 emissions at full combustion
  imports:
    enable: false
    limit: .inf
    limit_sense: <=
    price:
      H2: 74
      NH3: 97
      methanol: 121
      gas: 122
      oil: 125

# docs in https://pypsa-eur.readthedocs.io/en/latest/configuration.html#industry
industry:
  St_primary_fraction:
    2020: 0.6
    2025: 0.55
    2030: 0.5
    2035: 0.45
    2040: 0.4
    2045: 0.35
    2050: 0.3
  DRI_fraction:
    2020: 0
    2025: 0
    2030: 0.05
    2035: 0.2
    2040: 0.4
    2045: 0.7
    2050: 1
  H2_DRI: 1.7
  elec_DRI: 0.322
  Al_primary_fraction:
    2020: 0.4
    2025: 0.375
    2030: 0.35
    2035: 0.325
    2040: 0.3
    2045: 0.25
    2050: 0.2
  MWh_NH3_per_tNH3: 5.166
  MWh_CH4_per_tNH3_SMR: 10.8
  MWh_elec_per_tNH3_SMR: 0.7
  MWh_H2_per_tNH3_electrolysis: 5.93
  MWh_elec_per_tNH3_electrolysis: 0.2473
  MWh_NH3_per_MWh_H2_cracker: 1.46 # https://github.com/euronion/trace/blob/44a5ff8401762edbef80eff9cfe5a47c8d3c8be4/data/efficiencies.csv
  NH3_process_emissions: 24.5
  petrochemical_process_emissions: 25.5
  #HVC primary/recycling based on values used in Neumann et al https://doi.org/10.1016/j.joule.2023.06.016, linearly interpolated between 2020 and 2050
  #2020 recycling rates based on Agora https://static.agora-energiewende.de/fileadmin/Projekte/2021/2021_02_EU_CEAP/A-EW_254_Mobilising-circular-economy_study_WEB.pdf
  #fractions refer to the total primary HVC production in 2020
  #assumes 6.7 Mtplastics produced from recycling in 2020
  HVC_primary_fraction:
    2020: 0.88
    2025: 0.85
    2030: 0.78
    2035: 0.7
    2040: 0.6
    2045: 0.5
    2050: 0.4
  HVC_mechanical_recycling_fraction:
    2020: 0.12
    2025: 0.15
    2030: 0.18
    2035: 0.21
    2040: 0.24
    2045: 0.27
    2050: 0.30
  HVC_chemical_recycling_fraction:
    2020: 0.0
    2025: 0.0
    2030: 0.04
    2035: 0.08
    2040: 0.12
    2045: 0.16
    2050: 0.20
  HVC_environment_sequestration_fraction: 0.
  waste_to_energy: false
  waste_to_energy_cc: false
  sector_ratios_fraction_future:
    2020: 0.0
    2025: 0.05
    2030: 0.2
    2035: 0.45
    2040: 0.7
    2045: 0.85
    2050: 1.0
  basic_chemicals_without_NH3_production_today: 69. #Mt/a, = 86 Mtethylene-equiv - 17 MtNH3
  HVC_production_today: 52.
  MWh_elec_per_tHVC_mechanical_recycling: 0.547
  MWh_elec_per_tHVC_chemical_recycling: 6.9
  chlorine_production_today: 9.58
  MWh_elec_per_tCl: 3.6
  MWh_H2_per_tCl: -0.9372
  methanol_production_today: 1.5
  MWh_elec_per_tMeOH: 0.167
  MWh_CH4_per_tMeOH: 10.25
  MWh_MeOH_per_tMeOH: 5.528
  hotmaps_locate_missing: false
  reference_year: 2019
  oil_refining_emissions: 0.013


# docs in https://pypsa-eur.readthedocs.io/en/latest/configuration.html#costs
costs:
  year: 2050
  version: v0.13.2
  social_discountrate: 0.02
  fill_values:
    FOM: 0
    VOM: 0
    efficiency: 1
    fuel: 0
    investment: 0
    lifetime: 25
    "CO2 intensity": 0
    "discount rate": 0.07
  overwrites: {}
  marginal_cost:
    solar: 0.01
    onwind: 0.015
    offwind: 0.015
    hydro: 0.
    H2: 0.
    electrolysis: 0.
    fuel cell: 0.
    battery: 0.
    battery inverter: 0.
    home battery storage: 0
    water tank charger: 0.03
    central water pit charger: 0.025
  emission_prices:
    enable: false
    co2: 0.
    co2_monthly_prices: false

# docs in https://pypsa-eur.readthedocs.io/en/latest/configuration.html#clustering
clustering:
  mode: busmap
  administrative:
    level: 1
  focus_weights: false
  copperplate_regions: []
  build_bidding_zones:
    remove_islands: false
    aggregate_to_tyndp: false
  simplify_network:
    to_substations: false
    remove_stubs: true
    remove_stubs_across_borders: false
  cluster_network:
    algorithm: kmeans
    hac_features:
    - wnd100m
    - influx_direct
  exclude_carriers: []
  consider_efficiency_classes: false
  aggregation_strategies:
    generators:
      committable: any
      ramp_limit_up: max
      ramp_limit_down: max
  temporal:
    resolution_elec: false
    resolution_sector: false
  build_year_aggregation:
    enable: false
    components: ["Generator", "Link", "Store", "StorageUnit"]
    exclude_carriers: []

# docs in https://pypsa-eur.readthedocs.io/en/latest/configuration.html#adjustments
adjustments:
  electricity: false
  sector:
    factor:
      Link:
        electricity distribution grid:
          capital_cost: 1.0
    absolute: false

# docs in https://pypsa-eur.readthedocs.io/en/latest/configuration.html#solving
solving:
  options:
    clip_p_max_pu: 1.e-2
    load_shedding: false
    curtailment_mode: false
    noisy_costs: true
    skip_iterations: true
    rolling_horizon: false
    seed: 123
    custom_extra_functionality: "../data/custom_extra_functionality.py"
    # io_api: "direct"  # Increases performance but only supported for the highs and gurobi solvers
    # options that go into the optimize function
    track_iterations: false
    min_iterations: 2
    max_iterations: 3
    transmission_losses: 2
    linearized_unit_commitment: true
    horizon: 365
    post_discretization:
      enable: false
      line_unit_size: 1700
      line_threshold: 0.3
      link_unit_size:
        DC: 2000
        H2 pipeline: 1200
        gas pipeline: 1500
      link_threshold:
        DC: 0.3
        H2 pipeline: 0.3
        gas pipeline: 0.3
      fractional_last_unit_size: false
    keep_files: false
    model_kwargs:
      solver_dir: ""

  agg_p_nom_limits:
    agg_offwind: false
    agg_solar: false
    include_existing: false
    file: data/agg_p_nom_minmax.csv

  constraints:
    CCL: false
    EQ: false
    BAU: false
    SAFE: false

  solver:
    name: gurobi
    options: gurobi-default

  solver_options:
    highs-default:
      # refer to https://ergo-code.github.io/HiGHS/dev/options/definitions/
      threads: 1
      solver: "ipm"
      run_crossover: "off"
      small_matrix_value: 1e-6
      large_matrix_value: 1e9
      primal_feasibility_tolerance: 1e-5
      dual_feasibility_tolerance: 1e-5
      ipm_optimality_tolerance: 1e-4
      parallel: "on"
      random_seed: 123
    highs-simplex:
      solver: "simplex"
      parallel: "on"
      primal_feasibility_tolerance: 1e-5
      dual_feasibility_tolerance: 1e-5
      random_seed: 123
    gurobi-default:
      threads: 32
      method: 2 # barrier
      crossover: 0
      BarConvTol: 1.e-5
      Seed: 123
      AggFill: 0
      PreDual: 0
      GURO_PAR_BARDENSETHRESH: 200
    gurobi-numeric-focus:
      NumericFocus: 3       # Favour numeric stability over speed
      method: 2             # barrier
      crossover: 0          # do not use crossover
      BarHomogeneous: 1     # Use homogeneous barrier if standard does not converge
      BarConvTol: 1.e-5
      FeasibilityTol: 1.e-4
      OptimalityTol: 1.e-4
      ObjScale: -0.5
      threads: 8
      Seed: 123
    gurobi-fallback:        # Use gurobi defaults
      crossover: 0
      method: 2             # barrier
      BarHomogeneous: 1     # Use homogeneous barrier if standard does not converge
      BarConvTol: 1.e-5
      FeasibilityTol: 1.e-5
      OptimalityTol: 1.e-5
      Seed: 123
      threads: 8
    cplex-default:
      threads: 4
      lpmethod: 4 # barrier
      solutiontype: 2 # non basic solution, ie no crossover
      barrier.convergetol: 1.e-5
      feasopt.tolerance: 1.e-6
    copt-default:
      Threads: 8
      LpMethod: 2
      Crossover: 0
      RelGap: 1.e-6
      Dualize: 0
    copt-gpu:
      LpMethod: 6
      GPUMode: 1
      PDLPTol: 1.e-5
      Crossover: 0
    cbc-default: {} # Used in CI
    glpk-default: {} # Used in CI

  check_objective:
    enable: false
    expected_value: None
    atol: 1_000_000
    rtol: 0.01

  mem_mb: 128000
  memory_logging_frequency: 5 # in seconds
  runtime: 48h #runtime in humanfriendly style https://humanfriendly.readthedocs.io/en/latest/<|MERGE_RESOLUTION|>--- conflicted
+++ resolved
@@ -665,18 +665,13 @@
   overdimension_heat_generators:
     decentral: 1.1  #to cover demand peaks bigger than data
     central: 1.0
-<<<<<<< HEAD
   central_heat_everywhere: false
-  chp: true
-  micro_chp: false
-=======
   chp:
     enable: true
     fuel:
     - solid biomass # For solid biomass, CHP with and without CC are added
     - gas # For all other fuels the same techno economic data from gas CHP is taken
     micro_chp: false # Only gas is used for micro_chp
->>>>>>> 8e456630
   solar_thermal: true
   solar_cf_correction: 0.788457  # =  >>> 1/1.2683
   methanation: true
