--- conflicted
+++ resolved
@@ -37,14 +37,6 @@
   drop_leap_day: true
 
 electricity:
-  # BAU_mincapacities:
-  #   solar: 0
-  #   solar-hsat: 0
-  #   onwind: 100000
-  #   offwind-ac: 0
-  #   offwind-dc: 100000
-  #   offwind-float: 100000
-
   voltages: [200., 220., 300., 380., 400., 500., 750.]
   base_network: osm-prebuilt
   osm-prebuilt-version: 0.4
@@ -65,8 +57,7 @@
     H2: 168
 
   extendable_carriers:
-<<<<<<< HEAD
-    Generator: [solar, solar-hsat, offsolar, onwind, offwind-ac, offwind-float, wave-farshore, wave-nearshore, wave-shallow ] # [solar, solar-hsat, offsolar, onwind, offwind-ac, offwind-fl, wave-farshore, wave-nearshore, wave-shallow ]
+    Generator: [solar, solar-hsat, offsolar, onwind, offwind-ac, offwind-float, wave-farshore, wave-nearshore, wave-shallow ]
     StorageUnit: [battery, H2] # battery, H2
     Store: []
     Link: [H2 pipeline] # H2 pipeline
@@ -76,7 +67,7 @@
   everywhere_powerplants: []
 
   conventional_carriers: []
-  renewable_carriers: [solar, solar-hsat, offsolar, onwind, offwind-ac, offwind-float, wave-farshore, wave-nearshore, wave-shallow]  # [solar, solar-hsat, offsolar, onwind, offwind-ac, offwind-fl, wave-farshore, wave-nearshore, wave-shallow ]
+  renewable_carriers: [solar, solar-hsat, offsolar, onwind, offwind-ac, offwind-float, wave-farshore, wave-nearshore, wave-shallow]
 
   estimate_renewable_capacities:
     enable: true
@@ -92,23 +83,6 @@
     enable: false
     by_country: false
 
-=======
-    Generator: [solar, solar-hsat, onwind, offwind-ac, offwind-dc, offwind-float, OCGT, CCGT, nuclear]
-    StorageUnit: [battery]
-    Store: [H2]
-    Link: [H2 pipeline]
-
-  renewable_carriers: [solar, solar-hsat, onwind, offwind-ac, offwind-dc, offwind-float]
-  estimate_renewable_capacities:
-    enable: true
-    from_gem: true
-    year: 2020
-    expansion_limit: false
-    technology_mapping:
-      Offshore: offwind-ac
-      Onshore: onwind
-      PV: solar
->>>>>>> a1dee3fe
 
 atlite:
   default_cutout: era5_2020_cutout
@@ -132,7 +106,6 @@
 
 
 renewable:
-<<<<<<< HEAD
   onwind:
     cutout: era5_2020_cutout
     resource:
@@ -306,15 +279,6 @@
     # potential: simple # or conservative
     clip_p_max_pu: 1.e-2
 
-=======
-  offwind-ac:
-    max_depth: false
-  offwind-dc:
-    max_depth: false
-  offwind-float:
-    max_depth: false
-    min_depth: false
->>>>>>> a1dee3fe
 
 clustering:
   focus_weights: false
@@ -355,12 +319,8 @@
   reconnect_crimea: true
   under_construction: 'keep' # 'zero': set capacity to zero, 'remove': remove, 'keep': with full capacity for lines in grid extract
   dynamic_line_rating:
-<<<<<<< HEAD
-    activate: false
-    cutout: era5_2020_cutout
-    correction_factor: 0.95
-    max_voltage_difference: false
-    max_line_rating: false
+    activate: true
+    max_line_rating: 1.3
 
 load:
   interpolate_limit: 3
@@ -372,10 +332,6 @@
   distribution_key:
     gdp: 0.6
     population: 0.4
-=======
-    activate: true
-    max_line_rating: 1.3
->>>>>>> a1dee3fe
 
 # docs in https://pypsa-eur.readthedocs.io/en/latest/configuration.html#transmission_projects
 transmission_projects:
@@ -437,7 +393,6 @@
     BAU: false
     EQ: false
   solver:
-<<<<<<< HEAD
     name: gurobi
     options: gurobi-default
 
@@ -582,11 +537,3 @@
     waste CHP: '#e3d37d'
     waste CHP CC: '#e3d3ff'
     HVC to air: 'k'
-=======
-    name: highs
-    options: highs-simplex
-
-  check_objective:
-    enable: false
-    expected_value: 3.8120188094e+07
->>>>>>> a1dee3fe
