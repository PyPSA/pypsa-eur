# SPDX-FileCopyrightText: Contributors to PyPSA-Eur <https://github.com/pypsa/pypsa-eur>
#
# SPDX-License-Identifier: CC0-1.0

tutorial: true


run:
  name: "test-elec" # use this to keep track of runs with different settings
  disable_progressbar: true
  shared_resources:
    policy: false
  shared_cutouts: true

scenario:
  clusters:
  - 5
  opts:
  - ''

countries: ['BE']

snapshots:
  start: "2013-03-01"
  end: "2013-03-08"

electricity:
  co2limit_enable: true
  co2limit: 100.e+6

  extendable_carriers:
    Generator: [solar, solar-hsat, onwind, offwind-ac, offwind-dc, offwind-float, OCGT, CCGT, nuclear]
    StorageUnit: [battery]
    Store: [H2]
    Link: [H2 pipeline]

  renewable_carriers: [solar, solar-hsat, onwind, offwind-ac, offwind-dc, offwind-float]
  estimate_renewable_capacities:
    enable: true
    from_gem: true
    year: 2020
    expansion_limit: false
    technology_mapping:
      Offshore: offwind-ac
      Onshore: onwind
      PV: solar

atlite:
  default_cutout: be-03-2013-era5
  cutouts:
    be-03-2013-era5:
      module: era5
      x: [4., 15.]
      y: [46., 56.]
      time: ["2013-03-01", "2013-03-08"]

renewable:
  offwind-ac:
    max_depth: false
  offwind-dc:
    max_depth: false
  offwind-float:
    max_depth: false
    min_depth: false


clustering:
  exclude_carriers: ["OCGT", "offwind-ac", "coal"]
  temporal:
    resolution_elec: 24h

lines:
  dynamic_line_rating:
    activate: true
    max_line_rating: 1.3


solving:
  solver:
    name: highs
    options: highs-simplex

  check_objective:
<<<<<<< HEAD
    enable: true
    expected_value: 3.8120188094e+07
=======
    enable: false
    expected_value: 3.8120188094e+07

plotting:
  map:
    boundaries:
  eu_node_location:
    x: -5.5
    y: 46.
  costs_max: 1000
  costs_threshold: 0.0000001
  energy_max:
  energy_min:
  energy_threshold: 0.000001
>>>>>>> a709fd7b
<|MERGE_RESOLUTION|>--- conflicted
+++ resolved
@@ -81,22 +81,5 @@
     options: highs-simplex
 
   check_objective:
-<<<<<<< HEAD
-    enable: true
-    expected_value: 3.8120188094e+07
-=======
     enable: false
-    expected_value: 3.8120188094e+07
-
-plotting:
-  map:
-    boundaries:
-  eu_node_location:
-    x: -5.5
-    y: 46.
-  costs_max: 1000
-  costs_threshold: 0.0000001
-  energy_max:
-  energy_min:
-  energy_threshold: 0.000001
->>>>>>> a709fd7b
+    expected_value: 3.8120188094e+07