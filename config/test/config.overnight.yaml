# SPDX-FileCopyrightText: Contributors to PyPSA-Eur <https://github.com/pypsa/pypsa-eur>
#
# SPDX-License-Identifier: CC0-1.0

tutorial: true

run:
  name: "test-sector-overnight"
  disable_progressbar: true
  shared_resources:
    policy: false
  shared_cutouts: true


scenario:
  clusters:
  - 5
  sector_opts:
  - ''
  planning_horizons:
  - 2030

countries: ['BE']

snapshots:
  start: "2013-03-01"
  end: "2013-03-08"

electricity:

  extendable_carriers:
    Generator: [OCGT]
    StorageUnit: [battery]
    Store: [H2]
    Link: [H2 pipeline]

  renewable_carriers: [solar, solar-hsat, onwind, offwind-ac, offwind-dc, offwind-float]

atlite:
  default_cutout: be-03-2013-era5
  cutouts:
    be-03-2013-era5:
      module: era5
      x: [4., 15.]
      y: [46., 56.]
      time: ["2013-03-01", "2013-03-08"]

renewable:
  offwind-ac:
    max_depth: false
  offwind-dc:
    max_depth: false
  offwind-float:
    max_depth: false
    min_depth: false

clustering:
  temporal:
    resolution_sector: 24h

sector:
  gas_network: true
  H2_retrofit: true
  district_heating:
    ptes:
      booster_technologies: ["resistive heater", "air heat pump", "ptes"]
      discharger_temperature_boosting_required: true
      charger_temperature_boosting_required: true
    ates:
      enable: true
<<<<<<< HEAD
  heat_pump_sources:
    urban central:
      - ptes
      - air
=======
    heat_pump_sources:
      urban central:
      - air
      - geothermal
      urban decentral:
      - air
      rural:
      - air
      - ground
>>>>>>> 8866f583
  hydrogen_turbine: false
  regional_oil_demand: false
  regional_co2_sequestration_potential:
    enable: false
  co2_spatial: false
  co2_network: false
  methanol:
    methanol_to_power:
      ocgt: false
    biomass_to_methanol: false
  ammonia: false
  biomass_spatial: false
  biomass_to_liquid: false
  electrobiofuels: false


industry:
  HVC_environment_sequestration_fraction: 0.5
  waste_to_energy: true
  waste_to_energy_cc: true

solving:
  solver:
    name: highs
    options: highs-simplex
  mem: 4000

  check_objective:
    enable: false
    expected_value: 6.96e+08

plotting:
  map:
    boundaries:
  eu_node_location:
    x: -5.5
    y: 46.
  costs_max: 1000
  costs_threshold: 0.0000001
  energy_max:
  energy_min:
  energy_threshold: 0.000001<|MERGE_RESOLUTION|>--- conflicted
+++ resolved
@@ -68,22 +68,16 @@
       charger_temperature_boosting_required: true
     ates:
       enable: true
-<<<<<<< HEAD
   heat_pump_sources:
     urban central:
       - ptes
       - air
-=======
-    heat_pump_sources:
-      urban central:
+      - geothermal
+    urban decentral:
       - air
-      - geothermal
-      urban decentral:
-      - air
-      rural:
+    rural:
       - air
       - ground
->>>>>>> 8866f583
   hydrogen_turbine: false
   regional_oil_demand: false
   regional_co2_sequestration_potential:
