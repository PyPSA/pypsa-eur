--- conflicted
+++ resolved
@@ -68,16 +68,6 @@
         booster_heat_pump: true
     ates:
       enable: true
-<<<<<<< HEAD
-    heat_pump_sources:
-      urban central:
-      - air
-      - ptes
-      - river_water
-      - sea_water
-      - geothermal
-
-=======
   hydrogen_turbine: false
   regional_oil_demand: false
   regional_co2_sequestration_potential:
@@ -92,7 +82,14 @@
   biomass_spatial: false
   biomass_to_liquid: false
   electrobiofuels: false
->>>>>>> d86db2fa
+    heat_pump_sources:
+      urban central:
+      - air
+      - ptes
+      - river_water
+      - sea_water
+      - geothermal
+
 
 
 industry:
