--- conflicted
+++ resolved
@@ -62,14 +62,11 @@
   gas_network: true
   H2_retrofit: true
   district_heating:
-<<<<<<< HEAD
-    ates:
-      enable: true
-=======
     ptes:
       supplemental_heating:
         enable: true
->>>>>>> eef8422b
+    ates:
+      enable: true
 
 
 industry:
