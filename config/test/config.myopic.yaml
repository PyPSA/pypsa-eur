--- conflicted
+++ resolved
@@ -37,7 +37,6 @@
     ates:
       enable: true
     ptes:
-<<<<<<< HEAD
       booster_technologies: ["resistive heater", "air heat pump", "ptes"]
       discharger_temperature_boosting_required: true
       charger_temperature_boosting_required: true
@@ -45,20 +44,12 @@
     urban central:
       - ptes
       - air
-=======
-      supplemental_heating:
-        enable: true
-        booster_heat_pump: true
-    heat_pump_sources:
-      urban central:
+      - geothermal
+    urban decentral:
       - air
-      - geothermal
-      urban decentral:
-      - air
-      rural:
+    rural:
       - air
       - ground
->>>>>>> 8866f583
   hydrogen_turbine: false
   regional_oil_demand: false
   regional_co2_sequestration_potential:
