# SPDX-FileCopyrightText: Contributors to PyPSA-Eur <https://github.com/pypsa/pypsa-eur>
#
# SPDX-License-Identifier: CC0-1.0

tutorial: true

run:
  name: "test-sector-myopic"
  disable_progressbar: true
  shared_resources:
    policy: false
  shared_cutouts: true

foresight: myopic
planning_horizons: [2030, 2040, 2050]

countries: ['BE']

snapshots:
  start: "2013-03-01"
  end: "2013-03-08"

sector:
  enabled: true
  central_heat_vent: true
  solid_biomass_import:
    enable: true
  district_heating:
    ates:
      enable: true
    ptes:
      supplemental_heating:
        enable: true
        booster_heat_pump: true
  heat_pump_sources:
    urban central:
    - air
    - geothermal
    - river_water
    - sea_water
    urban decentral:
    - air
    rural:
    - air
    - ground
  hydrogen_turbine: false
  regional_oil_demand: false
  regional_co2_sequestration_potential:
    enable: false
  co2_spatial: false
  co2_network: false
  methanol:
    methanol_to_power:
      ocgt: false
    biomass_to_methanol: false
  ammonia: false
  biomass_spatial: false
  biomass_to_liquid: false
  electrobiofuels: false

electricity:
  extendable_carriers:
    Generator: [OCGT]
    StorageUnit: [battery]
    Store: [H2]
    Link: [H2 pipeline]

  renewable_carriers: [solar, solar-hsat, onwind, offwind-ac, offwind-dc, offwind-float]

  estimate_renewable_capacities:
    enable: false

atlite:
  default_cutout: be-03-2013-era5
  cutouts:
    be-03-2013-era5:
      module: era5
      x: [4., 15.]
      y: [46., 56.]
      time: ["2013-03-01", "2013-03-08"]

renewable:
  offwind-ac:
    max_depth: false
  offwind-dc:
    max_depth: false
  offwind-float:
    max_depth: false
    min_depth: false

clustering:
  temporal:
    resolution_sector: 24h
  cluster_network:
    algorithm: kmeans
    n_clusters: 5  # Small number for testing
    hac_features:
    - wnd100m
    - influx_direct

industry:
  St_primary_fraction:
    2030: 0.6
    2040: 0.5
    2050: 0.4

solving:
  solver:
    name: highs
    options: highs-simplex
  mem: 4000

plotting:
  map:
    boundaries:
  eu_node_location:
    x: -5.5
    y: 46.
<<<<<<< HEAD
  costs_max: auto
  costs_threshold: 0.001
  energy_max: auto
  energy_min: auto
  energy_threshold: 0.00001
=======
  costs_max: 1000
  costs_threshold: 0.0000001
  energy_max:
  energy_min:
  energy_threshold: 0.000001
  interactive_bus_balance:
    bus_name_pattern: "*central heat*"
  enable_heat_source_maps: true
>>>>>>> 822a9272
<|MERGE_RESOLUTION|>--- conflicted
+++ resolved
@@ -116,19 +116,11 @@
   eu_node_location:
     x: -5.5
     y: 46.
-<<<<<<< HEAD
   costs_max: auto
   costs_threshold: 0.001
   energy_max: auto
   energy_min: auto
   energy_threshold: 0.00001
-=======
-  costs_max: 1000
-  costs_threshold: 0.0000001
-  energy_max:
-  energy_min:
-  energy_threshold: 0.000001
   interactive_bus_balance:
     bus_name_pattern: "*central heat*"
-  enable_heat_source_maps: true
->>>>>>> 822a9272
+  enable_heat_source_maps: true