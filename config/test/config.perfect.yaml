--- conflicted
+++ resolved
@@ -32,11 +32,9 @@
       supplemental_heating:
         enable: true
         booster_heat_pump: true
-<<<<<<< HEAD
-=======
-    ates:
-      enable: true
     hydrogen_turbine: false
+  min_part_load_fischer_tropsch: 0
+  min_part_load_methanolisation: 0
   regional_oil_demand: false
   regional_co2_sequestration_potential:
     enable: false
@@ -50,7 +48,6 @@
   biomass_spatial: false
   biomass_to_liquid: false
   electrobiofuels: false
->>>>>>> d86db2fa
 
 electricity:
   extendable_carriers:
@@ -63,6 +60,7 @@
 
   estimate_renewable_capacities:
     enable: false
+
 
 atlite:
   default_cutout: be-03-2013-era5
