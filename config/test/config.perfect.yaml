--- conflicted
+++ resolved
@@ -32,36 +32,14 @@
       supplemental_heating:
         enable: true
         booster_heat_pump: true
-<<<<<<< HEAD
-    heat_pump_sources:
-      urban central:
-      - air
-      - geothermal
-      urban decentral:
-      - air
-      rural:
-      - air
-      - ground
-    hydrogen_turbine: false
-  min_part_load_fischer_tropsch: 0
-  min_part_load_methanolisation: 0
-=======
-    ates:
-      enable: true
-  heat_pump_sources:
-    urban central:
-    - air
-    - ptes
-    - river_water
-    - sea_water
-    - geothermal
-    urban decentral:
-    - air
-    rural:
-    - air
-    - ground
-  hydrogen_turbine: false
->>>>>>> 822a9272
+  costs_max: auto
+  costs_threshold: 0.001
+  energy_max: auto
+  energy_min: auto
+  energy_threshold: 0.00001
+  interactive_bus_balance:
+    bus_name_pattern: "*central heat*"
+  enable_heat_source_maps: true
   regional_oil_demand: false
   regional_co2_sequestration_potential:
     enable: false
