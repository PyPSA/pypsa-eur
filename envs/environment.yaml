--- conflicted
+++ resolved
@@ -1,3 +1,7 @@
+# SPDX-FileCopyrightText: Contributors to PyPSA-Eur <https://github.com/pypsa-eur>
+#
+# SPDX-License-Identifier: CC0-1.0
+
 name: pypsa-eur
 channels:
 - conda-forge
@@ -5,77 +9,6 @@
 - gurobi
 - nodefaults
 dependencies:
-<<<<<<< HEAD
-- python>=3.10
-- pip
-
-# Inhouse packages
-- pypsa>=1.0.1
-- atlite>=0.3
-- linopy>=0.4.4
-- powerplantmatching>=0.5.15
-
-# Dependencies of the workflow itself
-- dask
-- xlrd
-- openpyxl
-- seaborn
-- snakemake-minimal>=9
-- snakemake-storage-plugin-http>=0.3
-- snakemake-executor-plugin-slurm
-- snakemake-executor-plugin-cluster-generic
-- memory_profiler
-- yaml
-- pytables
-- lxml
-- numpy
-- pandas>=2.1
-- geopandas>=1
-- xarray>=2024.03.0,<2025.07.0
-- rioxarray
-- netcdf4
-- libgdal-netcdf
-- networkx
-- scipy
-- glpk
-- shapely>=2.0
-- matplotlib
-- proj
-- fiona
-- country_converter
-- geopy
-- tqdm
-- tenacity
-- pytz
-- jpype1
-- pyxlsb
-- graphviz
-- geojson
-- copernicusmarine
-- pyscipopt
-- plotly
-- bokeh
-- folium
-
-# GIS dependencies:
-- cartopy
-- descartes
-- rasterio
-
-# Development dependencies
-- jupyter
-- ipython
-- pre-commit
-- ruff
-- pylint
-
-- pip:
-  - gurobipy
-  - highspy
-  - tsam>=2.3.1
-  - entsoe-py
-  - pypsa>=1.0.1
-=======
 - atlite >=0.3
 - bokeh >=3.8.0
 - cartopy >=0.25.0
@@ -127,11 +60,10 @@
 - snakemake-executor-plugin-slurm >=1.9.2
 - snakemake-minimal >=9
 - snakemake-storage-plugin-http >=0.3
+- snakemake-storage-plugin-cached-http >=0.1.0
 - tenacity >=9.1.2
 - tqdm >=4.67.1
 - tsam >=2.3.1
 - xarray >=2024.3.0,<2025.7.0
 - xlrd >=2.0.2
-- yaml >=0.2.5
-- snakemake-storage-plugin-cached-http >=0.1.0
->>>>>>> 2efe86f7
+- yaml >=0.2.5