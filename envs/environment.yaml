# SPDX-FileCopyrightText: : 2017-2024 The PyPSA-Eur Authors
#
# SPDX-License-Identifier: MIT

name: pypsa-eur
channels:
- conda-forge
- bioconda
dependencies:
- python>=3.8
- pip

- pypsa>=0.25.1
- atlite>=0.2.9
<<<<<<< HEAD
- linopy>=0.2.5
=======
- pypsa>=0.26.1
- linopy
>>>>>>> a18edcc6
- dask

  # Dependencies of the workflow itself
- xlrd
- openpyxl!=3.1.1
- pycountry
- seaborn
- snakemake-minimal>=8.5
- memory_profiler
- yaml
- pytables
- lxml
- powerplantmatching>=0.5.5,!=0.5.9
- numpy
- pandas>=2.1
- geopandas>=0.11.0
- xarray>=2023.11.0
- rioxarray
- netcdf4
- networkx
- scipy
- glpk
- shapely>=2.0
- pyscipopt
- matplotlib
- proj
- fiona
- country_converter
- geopy
- tqdm
- pytz
- tabula-py
- pyxlsb
- graphviz
- pre-commit

  # Keep in conda environment when calling ipython
- ipython

  # GIS dependencies:
- cartopy
- descartes
- rasterio!=1.2.10


- pip:
<<<<<<< HEAD
  - tsam>=2.3.0
=======
  - tsam>=2.3.1
  - snakemake-storage-plugin-http
  - snakemake-executor-plugin-slurm
  - snakemake-executor-plugin-cluster-generic
  - highspy
>>>>>>> a18edcc6
<|MERGE_RESOLUTION|>--- conflicted
+++ resolved
@@ -12,12 +12,8 @@
 
 - pypsa>=0.25.1
 - atlite>=0.2.9
-<<<<<<< HEAD
-- linopy>=0.2.5
-=======
 - pypsa>=0.26.1
 - linopy
->>>>>>> a18edcc6
 - dask
 
   # Dependencies of the workflow itself
@@ -64,12 +60,8 @@
 
 
 - pip:
-<<<<<<< HEAD
-  - tsam>=2.3.0
-=======
   - tsam>=2.3.1
   - snakemake-storage-plugin-http
   - snakemake-executor-plugin-slurm
   - snakemake-executor-plugin-cluster-generic
-  - highspy
->>>>>>> a18edcc6
+  - highspy