# SPDX-FileCopyrightText: Contributors to PyPSA-Eur <https://github.com/pypsa/pypsa-eur>
#
# SPDX-License-Identifier: CC0-1.0

name: pypsa-eur
channels:
- conda-forge
- bioconda
dependencies:
- python>=3.10
- pip

# Inhouse packages
<<<<<<< HEAD
- pypsa>=0.33.2
=======
- pypsa>=0.35.2
>>>>>>> dbc86927
- atlite>=0.3
- linopy>=0.4.4
- powerplantmatching>=0.5.15

# Dependencies of the workflow itself
- dask
- xlrd
- openpyxl
- seaborn
- snakemake-minimal>=9
- snakemake-storage-plugin-http>=0.3
- snakemake-executor-plugin-slurm
- snakemake-executor-plugin-cluster-generic
- memory_profiler
- yaml
- pytables
- lxml
- numpy
- pandas>=2.1
- geopandas>=1
- xarray>=2024.03.0,<2025.07.0
- rioxarray
- netcdf4
- libgdal-netcdf
- networkx
- scipy
- glpk
- shapely>=2.0
- matplotlib
- proj
- fiona
- country_converter
- geopy
- tqdm
- pytz
- jpype1
- pyxlsb
- graphviz
- geojson
- pyscipopt

# GIS dependencies:
- cartopy
- descartes
- rasterio

# Development dependencies
- jupyter
- ipython
- pre-commit
- ruff
- pylint
- typer
- python-dotenv

- pip:
  - gurobipy
  - highspy
  - tsam>=2.3.1
  - entsoe-py<|MERGE_RESOLUTION|>--- conflicted
+++ resolved
@@ -11,11 +11,7 @@
 - pip
 
 # Inhouse packages
-<<<<<<< HEAD
-- pypsa>=0.33.2
-=======
 - pypsa>=0.35.2
->>>>>>> dbc86927
 - atlite>=0.3
 - linopy>=0.4.4
 - powerplantmatching>=0.5.15
