--- conflicted
+++ resolved
@@ -7,457 +7,6 @@
   - bioconda
   - defaults
 dependencies:
-<<<<<<< HEAD
-  - _libgcc_mutex=0.1
-  - _openmp_mutex=4.5
-  - affine=2.4.0
-  - alsa-lib=1.2.12
-  - ampl-mp=3.1.0
-  - amply=0.1.6
-  - appdirs=1.4.4
-  - argparse-dataclass=2.0.0
-  - asttokens=2.4.1
-  - atk-1.0=2.38.0
-  - atlite=0.2.14
-  - attrs=24.2.0
-  - aws-c-auth=0.7.31
-  - aws-c-cal=0.7.4
-  - aws-c-common=0.9.28
-  - aws-c-compression=0.2.19
-  - aws-c-event-stream=0.4.3
-  - aws-c-http=0.8.10
-  - aws-c-io=0.14.18
-  - aws-c-mqtt=0.10.6
-  - aws-c-s3=0.6.6
-  - aws-c-sdkutils=0.1.19
-  - aws-checksums=0.1.20
-  - aws-crt-cpp=0.28.3
-  - aws-sdk-cpp=1.11.407
-  - azure-core-cpp=1.13.0
-  - azure-identity-cpp=1.8.0
-  - azure-storage-blobs-cpp=12.12.0
-  - azure-storage-common-cpp=12.7.0
-  - azure-storage-files-datalake-cpp=12.11.0
-  - beautifulsoup4=4.12.3
-  - blosc=1.21.6
-  - bokeh=3.5.2
-  - bottleneck=1.4.0
-  - branca=0.7.2
-  - brotli=1.1.0
-  - brotli-bin=1.1.0
-  - brotli-python=1.1.0
-  - bzip2=1.0.8
-  - c-ares=1.33.1
-  - c-blosc2=2.15.1
-  - ca-certificates=2024.8.30
-  - cads-api-client=1.4.3
-  - cairo=1.18.0
-  - cartopy=0.23.0
-  - cdsapi=0.7.3
-  - certifi=2024.8.30
-  - cffi=1.17.1
-  - cfgv=3.3.1
-  - cfitsio=4.4.1
-  - cftime=1.6.4
-  - charset-normalizer=3.3.2
-  - click=8.1.7
-  - click-plugins=1.1.1
-  - cligj=0.7.2
-  - cloudpickle=3.0.0
-  - coin-or-cbc=2.10.12
-  - coin-or-cgl=0.60.9
-  - coin-or-clp=1.17.10
-  - coin-or-osi=0.108.11
-  - coin-or-utils=2.11.12
-  - coincbc=2.10.12
-  - colorama=0.4.6
-  - conda-inject=1.3.2
-  - configargparse=1.7
-  - connection_pool=0.0.3
-  - contourpy=1.3.0
-  - country_converter=1.2
-  - cppad=20240000.7
-  - cycler=0.12.1
-  - cytoolz=0.12.3
-  - dask=2024.9.1
-  - dask-core=2024.9.1
-  - dask-expr=1.1.15
-  - datrie=0.8.2
-  - dbus=1.13.6
-  - decorator=5.1.1
-  - deprecation=2.1.0
-  - descartes=1.1.0
-  - distlib=0.3.8
-  - distributed=2024.9.1
-  - docutils=0.21.2
-  - double-conversion=3.3.0
-  - dpath=2.2.0
-  - entsoe-py=0.6.8
-  - et_xmlfile=1.1.0
-  - exceptiongroup=1.2.2
-  - executing=2.1.0
-  - expat=2.6.3
-  - filelock=3.16.1
-  - fiona=1.10.1
-  - fmt=11.0.2
-  - folium=0.17.0
-  - font-ttf-dejavu-sans-mono=2.37
-  - font-ttf-inconsolata=3.000
-  - font-ttf-source-code-pro=2.038
-  - font-ttf-ubuntu=0.83
-  - fontconfig=2.14.2
-  - fonts-conda-ecosystem=1
-  - fonts-conda-forge=1
-  - fonttools=4.54.1
-  - freetype=2.12.1
-  - freexl=2.0.0
-  - fribidi=1.0.10
-  - fsspec=2024.9.0
-  - gdal=3.9.2
-  - gdk-pixbuf=2.42.12
-  - geographiclib=2.0
-  - geojson=3.1.0
-  - geojson-rewind=1.1.0
-  - geopandas=1.0.1
-  - geopandas-base=1.0.1
-  - geopy=2.4.1
-  - geos=3.13.0
-  - geotiff=1.7.3
-  - gflags=2.2.2
-  - giflib=5.2.2
-  - gitdb=4.0.11
-  - gitpython=3.1.43
-  - glog=0.7.1
-  - glpk=5.0
-  - gmp=6.3.0
-  - graphite2=1.3.13
-  - graphviz=12.0.0
-  - gtk2=2.24.33
-  - gts=0.7.6
-  - h2=4.1.0
-  - harfbuzz=9.0.0
-  - hdf4=4.2.15
-  - hdf5=1.14.3
-  - hpack=4.0.0
-  - humanfriendly=10.0
-  - hyperframe=6.0.1
-  - icu=75.1
-  - identify=2.6.1
-  - idna=3.10
-  - immutables=0.20
-  - importlib-metadata=8.5.0
-  - importlib_metadata=8.5.0
-  - importlib_resources=6.4.5
-  - iniconfig=2.0.0
-  - ipopt=3.14.16
-  - ipython=8.27.0
-  - jedi=0.19.1
-  - jinja2=3.1.4
-  - joblib=1.4.2
-  - jpype1=1.5.0
-  - json-c=0.18
-  - jsonschema=4.23.0
-  - jsonschema-specifications=2023.12.1
-  - jupyter_core=5.7.2
-  - kealib=1.5.3
-  - keyutils=1.6.1
-  - kiwisolver=1.4.7
-  - krb5=1.21.3
-  - lcms2=2.16
-  - ld_impl_linux-64=2.43
-  - lerc=4.0.0
-  - libabseil=20240722.0
-  - libaec=1.1.3
-  - libarchive=3.7.4
-  - libarrow=17.0.0
-  - libarrow-acero=17.0.0
-  - libarrow-dataset=17.0.0
-  - libarrow-substrait=17.0.0
-  - libblas=3.9.0
-  - libbrotlicommon=1.1.0
-  - libbrotlidec=1.1.0
-  - libbrotlienc=1.1.0
-  - libcblas=3.9.0
-  - libclang-cpp19.1=19.1.0
-  - libclang13=19.1.0
-  - libcrc32c=1.1.2
-  - libcups=2.3.3
-  - libcurl=8.10.1
-  - libdeflate=1.21
-  - libdrm=2.4.123
-  - libedit=3.1.20191231
-  - libegl=1.7.0
-  - libev=4.33
-  - libevent=2.1.12
-  - libexpat=2.6.3
-  - libffi=3.4.2
-  - libgcc=14.1.0
-  - libgcc-ng=14.1.0
-  - libgd=2.3.3
-  - libgdal=3.9.2
-  - libgdal-core=3.9.2
-  - libgdal-fits=3.9.2
-  - libgdal-grib=3.9.2
-  - libgdal-hdf4=3.9.2
-  - libgdal-hdf5=3.9.2
-  - libgdal-jp2openjpeg=3.9.2
-  - libgdal-kea=3.9.2
-  - libgdal-netcdf=3.9.2
-  - libgdal-pdf=3.9.2
-  - libgdal-pg=3.9.2
-  - libgdal-postgisraster=3.9.2
-  - libgdal-tiledb=3.9.2
-  - libgdal-xls=3.9.2
-  - libgfortran=14.1.0
-  - libgfortran-ng=14.1.0
-  - libgfortran5=14.1.0
-  - libgl=1.7.0
-  - libglib=2.82.1
-  - libglvnd=1.7.0
-  - libglx=1.7.0
-  - libgomp=14.1.0
-  - libgoogle-cloud=2.29.0
-  - libgoogle-cloud-storage=2.29.0
-  - libgrpc=1.65.5
-  - libhwloc=2.11.1
-  - libiconv=1.17
-  - libjpeg-turbo=3.0.0
-  - libkml=1.3.0
-  - liblapack=3.9.0
-  - liblapacke=3.9.0
-  - libllvm19=19.1.0
-  - libnetcdf=4.9.2
-  - libnghttp2=1.58.0
-  - libnsl=2.0.1
-  - libopenblas=0.3.27
-  - libopengl=1.7.0
-  - libparquet=17.0.0
-  - libpciaccess=0.18
-  - libpng=1.6.44
-  - libpq=16.4
-  - libprotobuf=5.27.5
-  - libre2-11=2023.09.01
-  - librsvg=2.58.4
-  - librttopo=1.1.0
-  - libscotch=7.0.4
-  - libspatialite=5.1.0
-  - libspral=2024.05.08
-  - libsqlite=3.46.1
-  - libssh2=1.11.0
-  - libstdcxx=14.1.0
-  - libstdcxx-ng=14.1.0
-  - libthrift=0.21.0
-  - libtiff=4.7.0
-  - libutf8proc=2.8.0
-  - libuuid=2.38.1
-  - libwebp-base=1.4.0
-  - libxcb=1.17.0
-  - libxcrypt=4.4.36
-  - libxkbcommon=1.7.0
-  - libxml2=2.12.7
-  - libxslt=1.1.39
-  - libzip=1.11.1
-  - libzlib=1.3.1
-  - linopy=0.3.14
-  - locket=1.0.0
-  - lxml=5.3.0
-  - lz4=4.3.3
-  - lz4-c=1.9.4
-  - lzo=2.10
-  - mapclassify=2.8.1
-  - markupsafe=2.1.5
-  - matplotlib=3.9.2
-  - matplotlib-base=3.9.2
-  - matplotlib-inline=0.1.7
-  - memory_profiler=0.61.0
-  - metis=5.1.0
-  - minizip=4.0.7
-  - mpfr=4.2.1
-  - msgpack-python=1.1.0
-  - multiurl=0.3.1
-  - mumps-include=5.7.3
-  - mumps-seq=5.7.3
-  - munkres=1.1.4
-  - mysql-common=9.0.1
-  - mysql-libs=9.0.1
-  - nbformat=5.10.4
-  - ncurses=6.5
-  - netcdf4=1.7.1
-  - networkx=3.3
-  - nodeenv=1.9.1
-  - nomkl=1.0
-  - nspr=4.35
-  - nss=3.105
-  - numexpr=2.10.0
-  - numpy=1.26.4
-  - openjpeg=2.5.2
-  - openpyxl=3.1.5
-  - openssl=3.3.2
-  - orc=2.0.2
-  - packaging=24.1
-  - pandas=2.2.3
-  - pango=1.54.0
-  - parso=0.8.4
-  - partd=1.4.2
-  - patsy=0.5.6
-  - pcre2=10.44
-  - pexpect=4.9.0
-  - pickleshare=0.7.5
-  - pillow=10.4.0
-  - pip=24.2
-  - pixman=0.43.2
-  - pkgutil-resolve-name=1.3.10
-  - plac=1.4.3
-  - platformdirs=4.3.6
-  - pluggy=1.5.0
-  - polars=1.8.2
-  - poppler=24.08.0
-  - poppler-data=0.4.12
-  - postgresql=16.4
-  - powerplantmatching=0.5.19
-  - pre-commit=3.8.0
-  - progressbar2=4.5.0
-  - proj=9.5.0
-  - prompt-toolkit=3.0.48
-  - psutil=6.0.0
-  - pthread-stubs=0.4
-  - ptyprocess=0.7.0
-  - pulp=2.8.0
-  - pure_eval=0.2.3
-  - py-cpuinfo=9.0.0
-  - pyarrow=17.0.0
-  - pyarrow-core=17.0.0
-  - pyarrow-hotfix=0.6
-  - pycountry=24.6.1
-  - pycparser=2.22
-  - pygments=2.18.0
-  - pyogrio=0.9.0
-  - pyparsing=3.1.4
-  - pyproj=3.6.1
-  - pypsa=0.30.3
-  - pyscipopt=5.1.1
-  - pyshp=2.3.1
-  - pyside6=6.7.2
-  - pysocks=1.7.1
-  - pytables=3.10.1
-  - pytest=8.3.3
-  - python=3.12.6
-  - python-dateutil=2.9.0
-  - python-fastjsonschema=2.20.0
-  - python-tzdata=2024.2
-  - python-utils=3.8.2
-  - python_abi=3.12
-  - pytz=2024.1
-  - pyxlsb=1.0.10
-  - pyyaml=6.0.2
-  - qhull=2020.2
-  - qt6-main=6.7.2
-  - rasterio=1.3.11
-  - re2=2023.09.01
-  - readline=8.2
-  - referencing=0.35.1
-  - requests=2.32.3
-  - reretry=0.11.8
-  - rioxarray=0.17.0
-  - rpds-py=0.20.0
-  - s2n=1.5.3
-  - scikit-learn=1.5.2
-  - scip=9.1.1
-  - scipy=1.14.1
-  - seaborn=0.13.2
-  - seaborn-base=0.13.2
-  - setuptools=75.1.0
-  - shapely=2.0.6
-  - six=1.16.0
-  - smart_open=7.0.4
-  - smmap=5.0.0
-  - snakemake-interface-common=1.17.3
-  - snakemake-interface-executor-plugins=9.2.0
-  - snakemake-interface-report-plugins=1.0.0
-  - snakemake-interface-storage-plugins=3.3.0
-  - snakemake-minimal=8.20.5
-  - snappy=1.2.1
-  - snuggs=1.4.7
-  - sortedcontainers=2.4.0
-  - soupsieve=2.5
-  - spdlog=1.14.1
-  - sqlite=3.46.1
-  - stack_data=0.6.2
-  - statsmodels=0.14.3
-  - tabulate=0.9.0
-  - tbb=2021.13.0
-  - tblib=3.0.0
-  - threadpoolctl=3.5.0
-  - throttler=1.2.2
-  - tiledb=2.26.1
-  - tk=8.6.13
-  - tomli=2.0.1
-  - toolz=0.12.1
-  - toposort=1.10
-  - tornado=6.4.1
-  - tqdm=4.66.5
-  - traitlets=5.14.3
-  - typing-extensions=4.12.2
-  - typing_extensions=4.12.2
-  - tzcode=2024b
-  - tzdata=2024a
-  - ukkonen=1.0.1
-  - unidecode=1.3.8
-  - unixodbc=2.3.12
-  - uriparser=0.9.8
-  - urllib3=2.2.3
-  - validators=0.34.0
-  - virtualenv=20.26.6
-  - wayland=1.23.1
-  - wcwidth=0.2.13
-  - wheel=0.44.0
-  - wrapt=1.16.0
-  - xarray=2024.9.0
-  - xcb-util=0.4.1
-  - xcb-util-cursor=0.1.5
-  - xcb-util-image=0.4.0
-  - xcb-util-keysyms=0.4.1
-  - xcb-util-renderutil=0.3.10
-  - xcb-util-wm=0.4.2
-  - xerces-c=3.2.5
-  - xkeyboard-config=2.42
-  - xlrd=2.0.1
-  - xorg-libice=1.1.1
-  - xorg-libsm=1.2.4
-  - xorg-libx11=1.8.10
-  - xorg-libxau=1.0.11
-  - xorg-libxdmcp=1.1.3
-  - xorg-libxext=1.3.6
-  - xorg-libxfixes=6.0.0
-  - xorg-libxi=1.7.10
-  - xorg-libxrender=0.9.11
-  - xorg-libxtst=1.2.5
-  - xorg-libxxf86vm=1.1.5
-  - xorg-xextproto=7.3.0
-  - xorg-xorgproto=2024.1
-  - xyzservices=2024.9.0
-  - xz=5.2.6
-  - yaml=0.2.5
-  - yte=1.5.4
-  - zict=3.0.0
-  - zipp=3.20.2
-  - zlib=1.3.1
-  - zlib-ng=2.2.2
-  - zstandard=0.23.0
-  - zstd=1.5.6
-  - pip:
-      - highspy==1.7.2
-      - oauthlib==3.2.2
-      - ply==3.11
-      - pyomo==6.8.0
-      - requests-oauthlib==1.3.1
-      - snakemake-executor-plugin-cluster-generic==1.0.9
-      - snakemake-executor-plugin-slurm==0.11.0
-      - snakemake-executor-plugin-slurm-jobstep==0.2.1
-      - snakemake-storage-plugin-http==0.2.3
-      - tsam==2.3.5
-prefix: /usr/share/miniconda/envs/pypsa-eur-adb
-=======
 - _libgcc_mutex=0.1
 - _openmp_mutex=4.5
 - affine=2.4.0
@@ -912,5 +461,4 @@
   - snakemake-executor-plugin-slurm-jobstep==0.2.1
   - snakemake-storage-plugin-http==0.2.3
   - tsam==2.3.5
-prefix: /usr/share/miniconda/envs/pypsa-eur
->>>>>>> be83b593
+prefix: /usr/share/miniconda/envs/pypsa-eur