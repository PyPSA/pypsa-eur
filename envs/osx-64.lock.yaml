--- conflicted
+++ resolved
@@ -295,11 +295,7 @@
   - libzip=1.11.2=h31df5bb_0
   - libzlib=1.3.1=hd23fc13_2
   - linopy=0.5.7=pyhd8ed1ab_0
-<<<<<<< HEAD
-  - llvm-openmp=21.1.0=hf4e0ed4_0
-=======
   - llvm-openmp=21.1.4=h472b3d1_0
->>>>>>> c45ef4b2
   - locket=1.0.0=pyhd8ed1ab_0
   - lxml=6.0.2=py312hb60217b_0
   - lz4=4.4.4=py312he31b9f6_1
