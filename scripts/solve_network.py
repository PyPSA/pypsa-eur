--- conflicted
+++ resolved
@@ -188,26 +188,8 @@
     for carrier, factor in land_use_factors.items():
         land_use.loc[all_solar.carrier == carrier] *= factor
 
-<<<<<<< HEAD
-    if "m" in snakemake.wildcards.clusters:
-        location = n.generators.index.to_series().str.split(" ").str[:2].str.join(" ")
-        ggrouper = all_solar.bus.map(location)
-    else:
-        location = n.buses.index.to_series()
-        ggrouper = all_solar.bus
-=======
-    location = pd.Series(n.buses.index, index=n.buses.index)
-    ggrouper = n.generators.loc[solar].bus
-    rhs = (
-        n.generators.loc[solar_today, "p_nom_max"]
-        .groupby(n.generators.loc[solar_today].bus.map(location))
-        .sum()
-        - n.generators.loc[solar_hsat, "p_nom_opt"]
-        .groupby(n.generators.loc[solar_hsat].bus.map(location))
-        .sum()
-        * land_use_factors["solar-hsat"]
-    ).clip(lower=0)
->>>>>>> d809cf37
+    location = n.buses.index.to_series()
+    ggrouper = all_solar.bus
 
     rhs = pd.concat([solar_non_ext.p_nom, solar_ext.p_nom_max]).groupby(ggrouper).sum()
 
