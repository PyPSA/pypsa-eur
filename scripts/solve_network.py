--- conflicted
+++ resolved
@@ -36,18 +36,15 @@
 import pandas as pd
 import pypsa
 import xarray as xr
-<<<<<<< HEAD
+from _benchmark import memory_logger
 from _helpers import (
     configure_logging,
+    get_opt,
+    update_config_with_sector_opts,
     set_scenario_config,
-    update_config_with_sector_opts,
 )
-=======
-from _benchmark import memory_logger
-from _helpers import configure_logging, get_opt, update_config_with_sector_opts
 from pypsa.descriptors import get_activity_mask
 from pypsa.descriptors import get_switchable_as_dense as get_as_dense
->>>>>>> cbb3ab36
 
 logger = logging.getLogger(__name__)
 pypsa.pf.logger.setLevel(logging.WARNING)
@@ -206,19 +203,12 @@
 
     n.madd(
         "GlobalConstraint",
-<<<<<<< HEAD
-        "co2_sequestration_limit",
-=======
         names,
->>>>>>> cbb3ab36
         sense=">=",
         constant=-limit,
         type="operational_limit",
         carrier_attribute="co2 sequestered",
-<<<<<<< HEAD
-=======
         investment_period=periods,
->>>>>>> cbb3ab36
     )
 
 
