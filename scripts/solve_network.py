# -*- coding: utf-8 -*-
# SPDX-FileCopyrightText: : 2017-2023 The PyPSA-Eur Authors
#
# SPDX-License-Identifier: MIT
"""
Solves optimal operation and capacity for a network with the option to
iteratively optimize while updating line reactances.

This script is used for optimizing the electrical network as well as the
sector coupled network.

Description
-----------

Total annual system costs are minimised with PyPSA. The full formulation of the
linear optimal power flow (plus investment planning
is provided in the
`documentation of PyPSA <https://pypsa.readthedocs.io/en/latest/optimal_power_flow.html#linear-optimal-power-flow>`_.

The optimization is based on the :func:`network.optimize` function.
Additionally, some extra constraints specified in :mod:`solve_network` are added.

.. note::

    The rules ``solve_elec_networks`` and ``solve_sector_networks`` run
    the workflow for all scenarios in the configuration file (``scenario:``)
    based on the rule :mod:`solve_network`.
"""
import logging
import re

import numpy as np
import pandas as pd
import pypsa
import xarray as xr
from _benchmark import memory_logger
from _helpers import configure_logging, update_config_with_sector_opts
from pypsa.descriptors import get_activity_mask

logger = logging.getLogger(__name__)
pypsa.pf.logger.setLevel(logging.WARNING)
from pypsa.descriptors import get_switchable_as_dense as get_as_dense


def add_land_use_constraint(n, planning_horizons, config):
    if "m" in snakemake.wildcards.clusters:
        _add_land_use_constraint_m(n, planning_horizons, config)
    else:
        _add_land_use_constraint(n)


def add_land_use_constraint_perfect(n):
    """
    Add global constraints for tech capacity limit.
    """
    logger.info("Add land-use constraint for perfect foresight")

    def compress_series(s):
        def process_group(group):
            if group.nunique() == 1:
                return pd.Series(group.iloc[0], index=[None])
            else:
                return group

        return s.groupby(level=[0, 1]).apply(process_group)

    def new_index_name(t):
        # Convert all elements to string and filter out None values
        parts = [str(x) for x in t if x is not None]
        # Join with space, but use a dash for the last item if not None
        return " ".join(parts[:2]) + (f"-{parts[-1]}" if len(parts) > 2 else "")

    def check_p_min_p_max(p_nom_max):
        p_nom_min = n.generators[ext_i].groupby(grouper).sum().p_nom_min
        p_nom_min = p_nom_min.reindex(p_nom_max.index)
        check = (
            p_nom_min.groupby(level=[0, 1]).sum()
            > p_nom_max.groupby(level=[0, 1]).min()
        )
        if check.sum():
            logger.warning(
                f"summed p_min_pu values at node larger than technical potential {check[check].index}"
            )

    grouper = [n.generators.carrier, n.generators.bus, n.generators.build_year]
    ext_i = n.generators.p_nom_extendable
    # get technical limit per node and investment period
    p_nom_max = n.generators[ext_i].groupby(grouper).min().p_nom_max
    # drop carriers without tech limit
    p_nom_max = p_nom_max[~p_nom_max.isin([np.inf, np.nan])]
    # carrier
    carriers = p_nom_max.index.get_level_values(0).unique()
    gen_i = n.generators[(n.generators.carrier.isin(carriers)) & (ext_i)].index
    n.generators.loc[gen_i, "p_nom_min"] = 0
    # check minimum capacities
    check_p_min_p_max(p_nom_max)
    # drop multi entries in case p_nom_max stays constant in different periods
    # p_nom_max = compress_series(p_nom_max)
    # adjust name to fit syntax of nominal constraint per bus
    df = p_nom_max.reset_index()
    df["name"] = df.apply(
        lambda row: f"nom_max_{row['carrier']}"
        + (f"_{row['build_year']}" if row["build_year"] is not None else ""),
        axis=1,
    )

    for name in df.name.unique():
        df_carrier = df[df.name == name]
        bus = df_carrier.bus
        n.buses.loc[bus, name] = df_carrier.p_nom_max.values

    return n


def _add_land_use_constraint(n):
    # warning: this will miss existing offwind which is not classed AC-DC and has carrier 'offwind'

    for carrier in ["solar", "onwind", "offwind-ac", "offwind-dc"]:
        extendable_i = (n.generators.carrier == carrier) & n.generators.p_nom_extendable
        n.generators.loc[extendable_i, "p_nom_min"] = 0

        ext_i = (n.generators.carrier == carrier) & ~n.generators.p_nom_extendable
        existing = (
            n.generators.loc[ext_i, "p_nom"]
            .groupby(n.generators.bus.map(n.buses.location))
            .sum()
        )
        existing.index += " " + carrier + "-" + snakemake.wildcards.planning_horizons
        n.generators.loc[existing.index, "p_nom_max"] -= existing

    # check if existing capacities are larger than technical potential
    existing_large = n.generators[
        n.generators["p_nom_min"] > n.generators["p_nom_max"]
    ].index
    if len(existing_large):
        logger.warning(
            f"Existing capacities larger than technical potential for {existing_large},\
                        adjust technical potential to existing capacities"
        )
        n.generators.loc[existing_large, "p_nom_max"] = n.generators.loc[
            existing_large, "p_nom_min"
        ]

    n.generators.p_nom_max.clip(lower=0, inplace=True)


def _add_land_use_constraint_m(n, planning_horizons, config):
    # if generators clustering is lower than network clustering, land_use accounting is at generators clusters

    grouping_years = config["existing_capacities"]["grouping_years"]
    current_horizon = snakemake.wildcards.planning_horizons

    for carrier in ["solar", "onwind", "offwind-ac", "offwind-dc"]:
        existing = n.generators.loc[n.generators.carrier == carrier, "p_nom"]
        ind = list(
            {i.split(sep=" ")[0] + " " + i.split(sep=" ")[1] for i in existing.index}
        )

        previous_years = [
            str(y)
            for y in planning_horizons + grouping_years
            if y < int(snakemake.wildcards.planning_horizons)
        ]

        for p_year in previous_years:
            ind2 = [
                i for i in ind if i + " " + carrier + "-" + p_year in existing.index
            ]
            sel_current = [i + " " + carrier + "-" + current_horizon for i in ind2]
            sel_p_year = [i + " " + carrier + "-" + p_year for i in ind2]
            n.generators.loc[sel_current, "p_nom_max"] -= existing.loc[
                sel_p_year
            ].rename(lambda x: x[:-4] + current_horizon)

    n.generators.p_nom_max.clip(lower=0, inplace=True)


def add_co2_sequestration_limit(n, config, limit=200):
    """
    Add a global constraint on the amount of Mt CO2 that can be sequestered.
    """
    n.carriers.loc["co2 stored", "co2_absorptions"] = -1
    n.carriers.co2_absorptions = n.carriers.co2_absorptions.fillna(0)

    limit = limit * 1e6
    for o in opts:
        if "seq" not in o:
            continue
        limit = float(o[o.find("seq") + 3 :]) * 1e6
        break

    if not n.investment_periods.empty:
        periods = n.investment_periods
        names = pd.Index([f"co2_sequestration_limit-{period}" for period in periods])
    else:
        periods = [np.nan]
        names = pd.Index(["co2_sequestration_limit"])

    n.madd(
        "GlobalConstraint",
        names,
        sense="<=",
        constant=limit,
        type="primary_energy",
        carrier_attribute="co2_absorptions",
        investment_period=periods,
    )


def add_carbon_constraint(n, snapshots):
    glcs = n.global_constraints.query('type == "co2_limit"')
    if glcs.empty:
        return
    for name, glc in glcs.iterrows():
        carattr = glc.carrier_attribute
        emissions = n.carriers.query(f"{carattr} != 0")[carattr]

        if emissions.empty:
            continue

        # stores
        n.stores["carrier"] = n.stores.bus.map(n.buses.carrier)
        stores = n.stores.query("carrier in @emissions.index and not e_cyclic")
        if not stores.empty:
            last = n.snapshot_weightings.reset_index().groupby("period").last()
            last_i = last.set_index([last.index, last.timestep]).index
            final_e = n.model["Store-e"].loc[last_i, stores.index]
            time_valid = int(glc.loc["investment_period"])
            time_i = pd.IndexSlice[time_valid, :]
            lhs = final_e.loc[time_i, :] - final_e.shift(snapshot=1).loc[time_i, :]

            rhs = glc.constant
            n.model.add_constraints(lhs <= rhs, name=f"GlobalConstraint-{name}")


def add_carbon_budget_constraint(n, snapshots):
    glcs = n.global_constraints.query('type == "Co2Budget"')
    if glcs.empty:
        return
    for name, glc in glcs.iterrows():
        carattr = glc.carrier_attribute
        emissions = n.carriers.query(f"{carattr} != 0")[carattr]

        if emissions.empty:
            continue

        # stores
        n.stores["carrier"] = n.stores.bus.map(n.buses.carrier)
        stores = n.stores.query("carrier in @emissions.index and not e_cyclic")
        if not stores.empty:
            last = n.snapshot_weightings.reset_index().groupby("period").last()
            last_i = last.set_index([last.index, last.timestep]).index
            final_e = n.model["Store-e"].loc[last_i, stores.index]
            time_valid = int(glc.loc["investment_period"])
            time_i = pd.IndexSlice[time_valid, :]
            weighting = n.investment_period_weightings.loc[time_valid, "years"]
            lhs = final_e.loc[time_i, :] * weighting

            rhs = glc.constant
            n.model.add_constraints(lhs <= rhs, name=f"GlobalConstraint-{name}")


def add_max_growth(n, config):
    """
    Add maximum growth rates for different carriers.
    """

    opts = snakemake.params["sector"]["limit_max_growth"]
    # take maximum yearly difference between investment periods since historic growth is per year
    factor = n.investment_period_weightings.years.max() * opts["factor"]
    for carrier in opts["max_growth"].keys():
        max_per_period = opts["max_growth"][carrier] * factor
        logger.info(
            f"set maximum growth rate per investment period of {carrier} to {max_per_period} GW."
        )
        n.carriers.loc[carrier, "max_growth"] = max_per_period * 1e3

    for carrier in opts["max_relative_growth"].keys():
        max_r_per_period = opts["max_relative_growth"][carrier]
        logger.info(
            f"set maximum relative growth per investment period of {carrier} to {max_r_per_period}."
        )
        n.carriers.loc[carrier, "max_relative_growth"] = max_r_per_period

    return n


def add_retrofit_gas_boiler_constraint(n, snapshots):
    """
    Allow retrofitting of existing gas boilers to H2 boilers.
    """
    c = "Link"
    logger.info("Add constraint for retrofitting gas boilers to H2 boilers.")
    # existing gas boilers
    mask = n.links.carrier.str.contains("gas boiler") & ~n.links.p_nom_extendable
    gas_i = n.links[mask].index
    mask = n.links.carrier.str.contains("retrofitted H2 boiler")
    h2_i = n.links[mask].index

    n.links.loc[gas_i, "p_nom_extendable"] = True
    p_nom = n.links.loc[gas_i, "p_nom"]
    n.links.loc[gas_i, "p_nom"] = 0

    # heat profile
    cols = n.loads_t.p_set.columns[
        n.loads_t.p_set.columns.str.contains("heat")
        & ~n.loads_t.p_set.columns.str.contains("industry")
        & ~n.loads_t.p_set.columns.str.contains("agriculture")
    ]
    profile = n.loads_t.p_set[cols].div(
        n.loads_t.p_set[cols].groupby(level=0).max(), level=0
    )
    # to deal if max value is zero
    profile.fillna(0, inplace=True)
    profile.rename(columns=n.loads.bus.to_dict(), inplace=True)
    profile = profile.reindex(columns=n.links.loc[gas_i, "bus1"])
    profile.columns = gas_i

    rhs = profile.mul(p_nom)

    dispatch = n.model["Link-p"]
    active = get_activity_mask(n, c, snapshots, gas_i)
    rhs = rhs[active]
    p_gas = dispatch.sel(Link=gas_i)
    p_h2 = dispatch.sel(Link=h2_i)

    lhs = p_gas + p_h2

    n.model.add_constraints(lhs == rhs, name="gas_retrofit")


def prepare_network(
    n,
    solve_opts=None,
    config=None,
    foresight=None,
    planning_horizons=None,
    co2_sequestration_potential=None,
):
    if "clip_p_max_pu" in solve_opts:
        for df in (
            n.generators_t.p_max_pu,
            n.generators_t.p_min_pu,
            n.storage_units_t.inflow,
        ):
            df.where(df > solve_opts["clip_p_max_pu"], other=0.0, inplace=True)

    if load_shedding := solve_opts.get("load_shedding"):
        # intersect between macroeconomic and surveybased willingness to pay
        # http://journal.frontiersin.org/article/10.3389/fenrg.2015.00055/full
        # TODO: retrieve color and nice name from config
        n.add("Carrier", "load", color="#dd2e23", nice_name="Load shedding")
        buses_i = n.buses.index
        if not np.isscalar(load_shedding):
            # TODO: do not scale via sign attribute (use Eur/MWh instead of Eur/kWh)
            load_shedding = 1e2  # Eur/kWh

        n.madd(
            "Generator",
            buses_i,
            " load",
            bus=buses_i,
            carrier="load",
            sign=1e-3,  # Adjust sign to measure p and p_nom in kW instead of MW
            marginal_cost=load_shedding,  # Eur/kWh
            p_nom=1e9,  # kW
        )

    if solve_opts.get("noisy_costs"):
        for t in n.iterate_components():
            # if 'capital_cost' in t.df:
            #    t.df['capital_cost'] += 1e1 + 2.*(np.random.random(len(t.df)) - 0.5)
            if "marginal_cost" in t.df:
                t.df["marginal_cost"] += 1e-2 + 2e-3 * (
                    np.random.random(len(t.df)) - 0.5
                )

        for t in n.iterate_components(["Line", "Link"]):
            t.df["capital_cost"] += (
                1e-1 + 2e-2 * (np.random.random(len(t.df)) - 0.5)
            ) * t.df["length"]

    if solve_opts.get("nhours"):
        nhours = solve_opts["nhours"]
        n.set_snapshots(n.snapshots[:nhours])
        n.snapshot_weightings[:] = 8760.0 / nhours

    if foresight == "myopic":
        add_land_use_constraint(n, planning_horizons, config)

    if foresight == "perfect":
        n = add_land_use_constraint_perfect(n)
        if snakemake.params["sector"]["limit_max_growth"]["enable"]:
            n = add_max_growth(n, config)

    if n.stores.carrier.eq("co2 stored").any():
        limit = co2_sequestration_potential
        add_co2_sequestration_limit(n, config, limit=limit)

    return n


def add_CCL_constraints(n, config):
    """
    Add CCL (country & carrier limit) constraint to the network.

    Add minimum and maximum levels of generator nominal capacity per carrier
    for individual countries. Opts and path for agg_p_nom_minmax.csv must be defined
    in config.yaml. Default file is available at data/agg_p_nom_minmax.csv.

    Parameters
    ----------
    n : pypsa.Network
    config : dict

    Example
    -------
    scenario:
        opts: [Co2L-CCL-24H]
    electricity:
        agg_p_nom_limits: data/agg_p_nom_minmax.csv
    """
    agg_p_nom_minmax = pd.read_csv(
        config["electricity"]["agg_p_nom_limits"], index_col=[0, 1]
    )
    logger.info("Adding generation capacity constraints per carrier and country")
    p_nom = n.model["Generator-p_nom"]

    gens = n.generators.query("p_nom_extendable").rename_axis(index="Generator-ext")
    grouper = pd.concat([gens.bus.map(n.buses.country), gens.carrier])
    lhs = p_nom.groupby(grouper).sum().rename(bus="country")

    minimum = xr.DataArray(agg_p_nom_minmax["min"].dropna()).rename(dim_0="group")
    index = minimum.indexes["group"].intersection(lhs.indexes["group"])
    if not index.empty:
        n.model.add_constraints(
            lhs.sel(group=index) >= minimum.loc[index], name="agg_p_nom_min"
        )

    maximum = xr.DataArray(agg_p_nom_minmax["max"].dropna()).rename(dim_0="group")
    index = maximum.indexes["group"].intersection(lhs.indexes["group"])
    if not index.empty:
        n.model.add_constraints(
            lhs.sel(group=index) <= maximum.loc[index], name="agg_p_nom_max"
        )


def add_EQ_constraints(n, level, by_country, config, scaling=1e-1):
    """
    Add equity constraints to the network.

    The equity option specifies a certain level x of equity (as in
    EQx) where x is a number between 0 and 1. When this option is set,
    each node in the network is required to produce at least a
    fraction of x of its energy demand locally. For example, when
    EQ0.7 is set, each node is required to produce at least 70% of its
    energy demand locally.

    Locally produced energy includes local renewable generation and
    (some) conventional generation (nuclear, coal, geothermal).
    How conventional generation is dealt with depends on whether the
    model is run in electricity-only mode or is sector-coupled. In
    electricity-only mode, all conventional generation is considered
    local production.

    In the sector-coupled model, however, gas and oil are endogenously
    modelled. Oil is not spatially resolved, meaning that any use of
    oil is considered an import, but any production of oil
    (Fischer-Tropsch) is considered an export. When gas is not
    spatially resolved, it functions the same. When, however, a gas
    network is modelled, imports and exports are instead calculated
    using gas network flow. For now, even locally extracted natural
    gas is considered "imported" for the purposes of this equation.

    For other conventional generation (coal, oil, nuclear) the fuel is
    not endogenously modelled, and this generation is considered local
    (even though implementation-wise nodes have to "import" the fuel
    from a copper-plated "EU" node).

    Optionally the EQ option may be suffixed by the letter "c", which
    makes the equity constraint act on a country level instead of a
    node level.

    Regardless, the equity constraint is only enforced on average over
    the whole year.

    In a sector-coupled network, energy production is generally
    greater than consumption because of efficiency losses in energy
    conversions such as hydrogen production (whereas heat pumps
    actually have an "efficiency" greater than 1). Ignoring these
    losses would lead to a weakening of the equity constraint (i.e. if
    1.5TWh of electricity needs to be produced to satisfy a final
    demand of 1 TWh of energy, even an equity constraint of 100% would
    be satisfied if 1TWh of electricity is produced locally).
    Therefore, for the purpose of the equity constraint, efficiency
    losses in a sector-coupled network are effectively counted as
    demand, and the equity constraint is enforced on the sum of final
    demand and efficiency losses.

    Again in the sector-coupled model, some energy supply and energy
    demand are copper-plated, meaning that they are not spatially
    resolved by only modelled europe-wide. For the purpose of the
    equity constraint in a sector-coupled model, energy supplied from
    a copper-plated carrier (supplied from the "european node") is
    counted as imported, not locally produced. Similarly, energy
    demand for a copper-plated carrier (demanded at the "european
    node") is counted as exported, not locally demanded.

    Parameters
    ----------
    n : pypsa.Network
    o : str

    Example
    -------
    scenario:
        opts: [Co2L-EQ0.7-24H]
    """
<<<<<<< HEAD
    # TODO: Does this work for myopic optimisation?

    # Implementation note: while the equity constraint nominally
    # specifies that a minimum fraction demand be produced locally, in
    # the implementation we enforce a minimum ratio between local
    # production and net energy imports. This because
    #     local_production + net_imports = demand + efficiency_losses
    # for each node (or country), so we can convert a constraint of the form
    #     local_production >= level * (demand + efficiency_losses)
    # to the equivalent:
    #     net_imports <= (1 / level - 1) * local_production
    # or, putting all variables on the right hand side and constants
    # on the left hand side:
    #     (1 - 1 / level) * local_production + net_imports <= 0
    #
    # While leading to an equivalent constraint, we choose this
    # implementation because it allows us to avoid having to calculate
    # efficiency losses explicitly; local production and net imports
    # are slightly easier to deal with.
    #
    # Notes on specific technologies. Locally produced energy comes
    # from the following sources:
    # - Variable renewables (various types of solar, onwind, offwind,
    #   etc.), implemented as generators.
    # - Conventional sources (gas, coal, nuclear), implemented as
    #   either generators or links (depending on whether or not the
    #   model is sector-coupled).
    # - Biomass, biogass, if spatially resolved, implemented as stores.
    # - Hydro, implemented as storageunits.
    # - Ambient heat used in heat pumps, implemented as links.
    # Imports can come in the following forms:
    # - Electricity (AC & DC), implemented as lines and links.
    # - Gas pipelines, implemented as links.
    # - H2 pipelines, implemented as links.
    # - Gas imports (pipeline, LNG, production), implemented as generators.

    if config["foresight"] != "overnight":
        logging.warning(
            "Careful! Equity constraint is only tested for 'overnight' "
            f"foresight models, not '{config['foresight']}' foresight"
        )

    # While we need to group components by bus location in the
    # sector-coupled model, there is no "location" column in the
    # electricity-only model.
    location = (
        n.buses.location
        if "location" in n.buses.columns
        else pd.Series(n.buses.index, index=n.buses.index)
    )

    def group(df, b="bus"):
        """
        Group given dataframe by bus location or country.

        The optional argument `b` allows clustering by bus0 or bus1 for
        lines and links.
        """
        if by_country:
            return df[b].map(location).map(n.buses.country).to_xarray()
        else:
            return df[b].map(location).to_xarray()

    # Local production by generators. Note: the network may not
    # actually have all these generators (for instance some
    # conventional generators are implemented as links in the
    # sector-coupled model; heating sector might not be turned on),
    # but we list all that might be in the network.
    local_gen_carriers = list(
        set(
            config["electricity"]["extendable_carriers"]["Generator"]
            + config["electricity"]["conventional_carriers"]
            + config["electricity"]["renewable_carriers"]
            + [c for c in n.generators.carrier if "solar thermal" in c]
            + ["solar rooftop", "wave"]
        )
    )
    local_gen_i = n.generators.loc[
        n.generators.carrier.isin(local_gen_carriers)
        & (n.generators.bus.map(location) != "EU")
    ].index
    local_gen_p = (
        n.model["Generator-p"]
        .loc[:, local_gen_i]
        .groupby(group(n.generators.loc[local_gen_i]))
        .sum()
    )
    local_gen = (local_gen_p * n.snapshot_weightings.generators).sum("snapshot")

    # Hydro production; the only local production from a StorageUnit.
    local_hydro_i = n.storage_units.loc[n.storage_units.carrier == "hydro"].index
    local_hydro_p = (
        n.model["StorageUnit-p_dispatch"]
        .loc[:, local_hydro_i]
        .groupby(group(n.storage_units.loc[local_hydro_i]))
        .sum()
    )
    local_hydro = (local_hydro_p * n.snapshot_weightings.stores).sum("snapshot")

    # Biomass and biogas; these are only considered locally produced
    # if spatially resolved, not if they belong to an "EU" node. They
    # are modelled as stores with initial capacity to model a finite
    # yearly supply; the difference between initial and final capacity
    # is the total local production.
    local_bio_i = n.stores.loc[
        n.stores.carrier.isin(["biogas", "solid biomass"])
        & (n.stores.bus.map(location) != "EU")
    ].index
    # Building the following linear expression only works if it's non-empty
    if len(local_bio_i) > 0:
        local_bio_first_e = n.model["Store-e"].loc[n.snapshots[0], local_bio_i]
        local_bio_last_e = n.model["Store-e"].loc[n.snapshots[-1], local_bio_i]
        local_bio_p = local_bio_first_e - local_bio_last_e
        local_bio = local_bio_p.groupby(group(n.stores.loc[local_bio_i])).sum()
    else:
        local_bio = None

    # Conventional generation in the sector-coupled model. These are
    # modelled as links in order to take the CO2 cycle into account.
    # All of these are counted as local production even if the links
    # may take their fuel from an "EU" node, except for gas and oil,
    # which are modelled endogenously and is counted under imports /
    # exports.
    conv_carriers = config["sector"].get("conventional_generation", {})
    conv_carriers = [
        gen for gen, carrier in conv_carriers.items() if carrier not in ["gas", "oil"]
    ]
    if config["sector"].get("coal_cc") and not "coal" in conv_carriers:
        conv_carriers.append("coal")
    local_conv_gen_i = n.links.loc[n.links.carrier.isin(conv_carriers)].index
    if len(local_conv_gen_i) > 0:
        local_conv_gen_p = n.model["Link-p"].loc[:, local_conv_gen_i]
        # These links have efficiencies, which we multiply by since we
        # only want to count the _output_ of each conventional
        # generator as local generation for the equity balance.
        efficiencies = n.links.loc[local_conv_gen_i, "efficiency"]
        local_conv_gen_p = (
            (local_conv_gen_p * efficiencies)
            .groupby(group(n.links.loc[local_conv_gen_i], b="bus1"))
            .sum()
            .rename({"bus1": "bus"})
        )
        local_conv_gen = (local_conv_gen_p * n.snapshot_weightings.generators).sum(
            "snapshot"
        )
    else:
        local_conv_gen = None

    # TODO: should we (in prepare_sector_network.py) model gas
    # pipeline imports from outside the EU and LNG imports separately
    # from gas extraction / production? Then we could model gas
    # extraction as locally produced energy.

    # Ambient heat for heat pumps
    heat_pump_i = n.links.filter(like="heat pump", axis="rows").index
    if len(heat_pump_i) > 0:
        # To get the ambient heat extracted, we subtract 1 from the
        # efficiency of the heat pump (where "efficiency" is really COP
        # for heat pumps).
        from_ambient = n.links_t["efficiency"].loc[:, heat_pump_i] - 1
        local_heat_from_ambient_p = n.model["Link-p"].loc[:, heat_pump_i]
        local_heat_from_ambient = (
            (local_heat_from_ambient_p * from_ambient)
            .groupby(group(n.links.loc[heat_pump_i], b="bus1"))
            .sum()
            .rename({"bus1": "bus"})
        )
        local_heat_from_ambient = (
            local_heat_from_ambient * n.snapshot_weightings.generators
        ).sum("snapshot")
    else:
        local_heat_from_ambient = None

    # Total locally produced energy
    local_energy = sum(
        e
        for e in [
            local_gen,
            local_hydro,
            local_bio,
            local_conv_gen,
            local_heat_from_ambient,
        ]
        if e is not None
=======
    # TODO: Generalize to cover myopic and other sectors?
    float_regex = "[0-9]*\.?[0-9]+"
    level = float(re.findall(float_regex, o)[0])
    if o[-1] == "c":
        ggrouper = n.generators.bus.map(n.buses.country)
        lgrouper = n.loads.bus.map(n.buses.country)
        sgrouper = n.storage_units.bus.map(n.buses.country)
    else:
        ggrouper = n.generators.bus
        lgrouper = n.loads.bus
        sgrouper = n.storage_units.bus
    load = (
        n.snapshot_weightings.generators
        @ n.loads_t.p_set.groupby(lgrouper, axis=1).sum()
>>>>>>> c3fd0e21
    )

    # Now it's time to collect imports: electricity, hydrogen & gas
    # pipeline, other gas, biomass, gas terminals & production.

    # Start with net electricity imports.
    lines_cross_region_i = n.lines.loc[
        (group(n.lines, b="bus0") != group(n.lines, b="bus1")).to_numpy()
    ].index
    # Build linear expression representing net imports (i.e. imports -
    # exports) for each bus/country.
    lines_in_s = (
        n.model["Line-s"]
        .loc[:, lines_cross_region_i]
        .groupby(group(n.lines.loc[lines_cross_region_i], b="bus1"))
        .sum()
        .rename({"bus1": "bus"})
    ) - (
        n.model["Line-s"]
        .loc[:, lines_cross_region_i]
        .groupby(group(n.lines.loc[lines_cross_region_i], b="bus0"))
        .sum()
        .rename({"bus0": "bus"})
    )
    line_imports = (lines_in_s * n.snapshot_weightings.generators).sum("snapshot")

    # Link net imports, representing all net energy imports of various
    # carriers that are implemented as links. We list all possible
    # link carriers that could be represented in the network; some
    # might not be present in some networks depending on the sector
    # configuration. Note that we do not count efficiencies here (e.g.
    # for oil boilers that import oil) since efficiency losses are
    # counted as "local demand".
    link_import_carriers = [
        # Pipeline imports / exports
        "H2 pipeline",
        "H2 pipeline retrofitted",
        "gas pipeline",
        "gas pipeline new",
        # Solid biomass
        "solid biomass transport",
        # DC electricity
        "DC",
        # Oil (imports / exports between spatial nodes and "EU" node)
        "Fischer-Tropsch",
        "biomass to liquid",
        "residential rural oil boiler",
        "services rural oil boiler",
        "residential urban decentral oil boiler",
        "services urban decentral oil boiler",
        "oil",  # Oil powerplant (from `prepare_sector_network.add_generation`)
        # Gas (imports / exports between spatial nodes and "EU" node,
        # only cross-region if gas is not spatially resolved)
        "Sabatier",
        "helmeth",
        "SMR CC",
        "SMR",
        "biogas to gas",
        "BioSNG",
        "residential rural gas boiler",
        "services rural gas boiler",
        "residential urban decentral gas boiler",
        "services urban decentral gas boiler",
        "urban central gas boiler",
        "urban central gas CHP",
        "urban central gas CHP CC",
        "residential rural micro gas CHP",
        "services rural micro gas CHP",
        "residential urban decentral micro gas CHP",
        "services urban decentral micro gas CHP",
        "allam",
        "OCGT",
        "CCGT",
    ]
    links_cross_region_i = (
        n.links.loc[(group(n.links, b="bus0") != group(n.links, b="bus1")).to_numpy()]
        .loc[n.links.carrier.isin(link_import_carriers)]
        .index
    )
<<<<<<< HEAD
    # Build linear expression representing net imports (i.e. imports -
    # exports) for each bus/country.
    links_in_p = (
        n.model["Link-p"]
        .loc[:, links_cross_region_i]
        .groupby(group(n.links.loc[links_cross_region_i], b="bus1"))
=======
    inflow = inflow.reindex(load.index).fillna(0.0)
    rhs = scaling * (level * load - inflow)
    p = n.model["Generator-p"]
    lhs_gen = (
        (p * (n.snapshot_weightings.generators * scaling))
        .groupby(ggrouper.to_xarray())
>>>>>>> c3fd0e21
        .sum()
        .rename({"bus1": "bus"})
    ) - (
        n.model["Link-p"]
        .loc[:, links_cross_region_i]
        .groupby(group(n.links.loc[links_cross_region_i], b="bus0"))
        .sum()
        .rename({"bus0": "bus"})
    )
<<<<<<< HEAD
    link_imports = (links_in_p * n.snapshot_weightings.generators).sum("snapshot")

    # Gas imports by pipeline from outside of Europe, LNG terminal or
    # gas production (all modelled as generators).
    gas_import_i = n.generators.loc[n.generators.carrier == "gas"].index
    if len(gas_import_i) > 0:
        gas_import_p = (
            n.model["Generator-p"]
            .loc[:, gas_import_i]
            .groupby(group(n.generators.loc[gas_import_i]))
=======
    # TODO: double check that this is really needed, why do have to subtract the spillage
    if not n.storage_units_t.inflow.empty:
        spillage = n.model["StorageUnit-spill"]
        lhs_spill = (
            (spillage * (-n.snapshot_weightings.stores * scaling))
            .groupby(sgrouper.to_xarray())
>>>>>>> c3fd0e21
            .sum()
        )
        gas_imports = (gas_import_p * n.snapshot_weightings.generators).sum("snapshot")
    else:
        gas_imports = None

    imported_energy = sum(
        i for i in [line_imports, link_imports, gas_imports] if i is not None
    )

    local_factor = 1 - 1 / level

    n.model.add_constraints(
        local_factor * local_energy + imported_energy <= 0, name="equity_min"
    )


def add_BAU_constraints(n, config):
    """
    Add a per-carrier minimal overall capacity.

    BAU_mincapacities and opts must be adjusted in the config.yaml.

    Parameters
    ----------
    n : pypsa.Network
    config : dict

    Example
    -------
    scenario:
        opts: [Co2L-BAU-24H]
    electricity:
        BAU_mincapacities:
            solar: 0
            onwind: 0
            OCGT: 100000
            offwind-ac: 0
            offwind-dc: 0
    Which sets minimum expansion across all nodes e.g. in Europe to 100GW.
    OCGT bus 1 + OCGT bus 2 + ... > 100000
    """
    mincaps = pd.Series(config["electricity"]["BAU_mincapacities"])
    p_nom = n.model["Generator-p_nom"]
    ext_i = n.generators.query("p_nom_extendable")
    ext_carrier_i = xr.DataArray(ext_i.carrier.rename_axis("Generator-ext"))
    lhs = p_nom.groupby(ext_carrier_i).sum()
    index = mincaps.index.intersection(lhs.indexes["carrier"])
    rhs = mincaps[index].rename_axis("carrier")
    n.model.add_constraints(lhs >= rhs, name="bau_mincaps")


# TODO: think about removing or make per country
def add_SAFE_constraints(n, config):
    """
    Add a capacity reserve margin of a certain fraction above the peak demand.
    Renewable generators and storage do not contribute. Ignores network.

    Parameters
    ----------
        n : pypsa.Network
        config : dict

    Example
    -------
    config.yaml requires to specify opts:

    scenario:
        opts: [Co2L-SAFE-24H]
    electricity:
        SAFE_reservemargin: 0.1
    Which sets a reserve margin of 10% above the peak demand.
    """
    peakdemand = n.loads_t.p_set.sum(axis=1).max()
    margin = 1.0 + config["electricity"]["SAFE_reservemargin"]
    reserve_margin = peakdemand * margin
    conventional_carriers = config["electricity"]["conventional_carriers"]
    ext_gens_i = n.generators.query(
        "carrier in @conventional_carriers & p_nom_extendable"
    ).index
    p_nom = n.model["Generator-p_nom"].loc[ext_gens_i]
    lhs = p_nom.sum()
    exist_conv_caps = n.generators.query(
        "~p_nom_extendable & carrier in @conventional_carriers"
    ).p_nom.sum()
    rhs = reserve_margin - exist_conv_caps
    n.model.add_constraints(lhs >= rhs, name="safe_mintotalcap")


def add_operational_reserve_margin(n, sns, config):
    """
    Build reserve margin constraints based on the formulation given in
    https://genxproject.github.io/GenX/dev/core/#Reserves.

    Parameters
    ----------
        n : pypsa.Network
        sns: pd.DatetimeIndex
        config : dict

    Example:
    --------
    config.yaml requires to specify operational_reserve:
    operational_reserve: # like https://genxproject.github.io/GenX/dev/core/#Reserves
        activate: true
        epsilon_load: 0.02 # percentage of load at each snapshot
        epsilon_vres: 0.02 # percentage of VRES at each snapshot
        contingency: 400000 # MW
    """
    reserve_config = config["electricity"]["operational_reserve"]
    EPSILON_LOAD = reserve_config["epsilon_load"]
    EPSILON_VRES = reserve_config["epsilon_vres"]
    CONTINGENCY = reserve_config["contingency"]

    # Reserve Variables
    n.model.add_variables(
        0, np.inf, coords=[sns, n.generators.index], name="Generator-r"
    )
    reserve = n.model["Generator-r"]
    summed_reserve = reserve.sum("Generator")

    # Share of extendable renewable capacities
    ext_i = n.generators.query("p_nom_extendable").index
    vres_i = n.generators_t.p_max_pu.columns
    if not ext_i.empty and not vres_i.empty:
        capacity_factor = n.generators_t.p_max_pu[vres_i.intersection(ext_i)]
        p_nom_vres = (
            n.model["Generator-p_nom"]
            .loc[vres_i.intersection(ext_i)]
            .rename({"Generator-ext": "Generator"})
        )
        lhs = summed_reserve + (p_nom_vres * (-EPSILON_VRES * capacity_factor)).sum(
            "Generator"
        )

    # Total demand per t
    demand = get_as_dense(n, "Load", "p_set").sum(axis=1)

    # VRES potential of non extendable generators
    capacity_factor = n.generators_t.p_max_pu[vres_i.difference(ext_i)]
    renewable_capacity = n.generators.p_nom[vres_i.difference(ext_i)]
    potential = (capacity_factor * renewable_capacity).sum(axis=1)

    # Right-hand-side
    rhs = EPSILON_LOAD * demand + EPSILON_VRES * potential + CONTINGENCY

    n.model.add_constraints(lhs >= rhs, name="reserve_margin")

    # additional constraint that capacity is not exceeded
    gen_i = n.generators.index
    ext_i = n.generators.query("p_nom_extendable").index
    fix_i = n.generators.query("not p_nom_extendable").index

    dispatch = n.model["Generator-p"]
    reserve = n.model["Generator-r"]

    capacity_variable = n.model["Generator-p_nom"].rename(
        {"Generator-ext": "Generator"}
    )
    capacity_fixed = n.generators.p_nom[fix_i]

    p_max_pu = get_as_dense(n, "Generator", "p_max_pu")

    lhs = dispatch + reserve - capacity_variable * p_max_pu[ext_i]

    rhs = (p_max_pu[fix_i] * capacity_fixed).reindex(columns=gen_i, fill_value=0)

    n.model.add_constraints(lhs <= rhs, name="Generator-p-reserve-upper")


def add_battery_constraints(n):
    """
    Add constraint ensuring that charger = discharger, i.e.
    1 * charger_size - efficiency * discharger_size = 0
    """
    if not n.links.p_nom_extendable.any():
        return

    discharger_bool = n.links.index.str.contains("battery discharger")
    charger_bool = n.links.index.str.contains("battery charger")

    dischargers_ext = n.links[discharger_bool].query("p_nom_extendable").index
    chargers_ext = n.links[charger_bool].query("p_nom_extendable").index

    eff = n.links.efficiency[dischargers_ext].values
    lhs = (
        n.model["Link-p_nom"].loc[chargers_ext]
        - n.model["Link-p_nom"].loc[dischargers_ext] * eff
    )

    n.model.add_constraints(lhs == 0, name="Link-charger_ratio")


def add_chp_constraints(n):
    electric = (
        n.links.index.str.contains("urban central")
        & n.links.index.str.contains("CHP")
        & n.links.index.str.contains("electric")
    )
    heat = (
        n.links.index.str.contains("urban central")
        & n.links.index.str.contains("CHP")
        & n.links.index.str.contains("heat")
    )

    electric_ext = n.links[electric].query("p_nom_extendable").index
    heat_ext = n.links[heat].query("p_nom_extendable").index

    electric_fix = n.links[electric].query("~p_nom_extendable").index
    heat_fix = n.links[heat].query("~p_nom_extendable").index

    p = n.model["Link-p"]  # dimension: [time, link]

    # output ratio between heat and electricity and top_iso_fuel_line for extendable
    if not electric_ext.empty:
        p_nom = n.model["Link-p_nom"]

        lhs = (
            p_nom.loc[electric_ext]
            * (n.links.p_nom_ratio * n.links.efficiency)[electric_ext].values
            - p_nom.loc[heat_ext] * n.links.efficiency[heat_ext].values
        )
        n.model.add_constraints(lhs == 0, name="chplink-fix_p_nom_ratio")

        rename = {"Link-ext": "Link"}
        lhs = (
            p.loc[:, electric_ext]
            + p.loc[:, heat_ext]
            - p_nom.rename(rename).loc[electric_ext]
        )
        n.model.add_constraints(lhs <= 0, name="chplink-top_iso_fuel_line_ext")

    # top_iso_fuel_line for fixed
    if not electric_fix.empty:
        lhs = p.loc[:, electric_fix] + p.loc[:, heat_fix]
        rhs = n.links.p_nom[electric_fix]
        n.model.add_constraints(lhs <= rhs, name="chplink-top_iso_fuel_line_fix")

    # back-pressure
    if not electric.empty:
        lhs = (
            p.loc[:, heat] * (n.links.efficiency[heat] * n.links.c_b[electric].values)
            - p.loc[:, electric] * n.links.efficiency[electric]
        )
        n.model.add_constraints(lhs <= rhs, name="chplink-backpressure")


def add_pipe_retrofit_constraint(n):
    """
    Add constraint for retrofitting existing CH4 pipelines to H2 pipelines.
    """
    gas_pipes_i = n.links.query("carrier == 'gas pipeline' and p_nom_extendable").index
    h2_retrofitted_i = n.links.query(
        "carrier == 'H2 pipeline retrofitted' and p_nom_extendable"
    ).index

    if h2_retrofitted_i.empty or gas_pipes_i.empty:
        return

    p_nom = n.model["Link-p_nom"]

    CH4_per_H2 = 1 / n.config["sector"]["H2_retrofit_capacity_per_CH4"]
    lhs = p_nom.loc[gas_pipes_i] + CH4_per_H2 * p_nom.loc[h2_retrofitted_i]
    rhs = n.links.p_nom[gas_pipes_i].rename_axis("Link-ext")

    n.model.add_constraints(lhs == rhs, name="Link-pipe_retrofit")


def extra_functionality(n, snapshots):
    """
    Collects supplementary constraints which will be passed to
    ``pypsa.optimization.optimize``.

    If you want to enforce additional custom constraints, this is a good
    location to add them. The arguments ``opts`` and
    ``snakemake.config`` are expected to be attached to the network.
    """
    opts = n.opts
    config = n.config
    if "BAU" in opts and n.generators.p_nom_extendable.any():
        add_BAU_constraints(n, config)
    if "SAFE" in opts and n.generators.p_nom_extendable.any():
        add_SAFE_constraints(n, config)
    if "CCL" in opts and n.generators.p_nom_extendable.any():
        add_CCL_constraints(n, config)
    reserve = config["electricity"].get("operational_reserve", {})
    if reserve.get("activate"):
        add_operational_reserve_margin(n, snapshots, config)
    for o in opts:
        if "EQ" in o:
            EQ_regex = "EQ(0\.[0-9]+)(c?)"  # Ex.: EQ0.75c
            m = re.search(EQ_regex, o)
            if m is not None:
                level = float(m.group(1))
                by_country = True if m.group(2) == "c" else False
                add_EQ_constraints(n, level, by_country, config)
            else:
                logging.warning(f"Invalid EQ option: {o}")
    add_battery_constraints(n)
    add_pipe_retrofit_constraint(n)
    if n._multi_invest:
        add_carbon_constraint(n, snapshots)
        add_carbon_budget_constraint(n, snapshots)
        add_retrofit_gas_boiler_constraint(n, snapshots)


def solve_network(n, config, solving, opts="", **kwargs):
    set_of_options = solving["solver"]["options"]
    cf_solving = solving["options"]

    kwargs["multi_investment_periods"] = config["foresight"] == "perfect"
    kwargs["solver_options"] = (
        solving["solver_options"][set_of_options] if set_of_options else {}
    )
    kwargs["solver_name"] = solving["solver"]["name"]
    kwargs["extra_functionality"] = extra_functionality
    kwargs["transmission_losses"] = cf_solving.get("transmission_losses", False)
    kwargs["linearized_unit_commitment"] = cf_solving.get(
        "linearized_unit_commitment", False
    )
    kwargs["assign_all_duals"] = cf_solving.get("assign_all_duals", False)

    rolling_horizon = cf_solving.pop("rolling_horizon", False)
    skip_iterations = cf_solving.pop("skip_iterations", False)
    if not n.lines.s_nom_extendable.any():
        skip_iterations = True
        logger.info("No expandable lines found. Skipping iterative solving.")

    # add to network for extra_functionality
    n.config = config
    n.opts = opts

    if rolling_horizon:
        kwargs["horizon"] = cf_solving.get("horizon", 365)
        kwargs["overlap"] = cf_solving.get("overlap", 0)
        n.optimize.optimize_with_rolling_horizon(**kwargs)
        status, condition = "", ""
    elif skip_iterations:
        status, condition = n.optimize(**kwargs)
    else:
        kwargs["track_iterations"] = (cf_solving.get("track_iterations", False),)
        kwargs["min_iterations"] = (cf_solving.get("min_iterations", 4),)
        kwargs["max_iterations"] = (cf_solving.get("max_iterations", 6),)
        status, condition = n.optimize.optimize_transmission_expansion_iteratively(
            **kwargs
        )

    if status != "ok" and not rolling_horizon:
        logger.warning(
            f"Solving status '{status}' with termination condition '{condition}'"
        )
    if "infeasible" in condition:
        raise RuntimeError("Solving status 'infeasible'")

    return n


if __name__ == "__main__":
    if "snakemake" not in globals():
        from _helpers import mock_snakemake

        snakemake = mock_snakemake(
            "solve_sector_network_perfect",
            configfiles="../config/test/config.perfect.yaml",
            simpl="",
            opts="",
            clusters="5",
            ll="v1.5",
            sector_opts="8760H-T-H-B-I-A-solar+p3-dist1",
            planning_horizons="2030",
        )
    configure_logging(snakemake)
    if "sector_opts" in snakemake.wildcards.keys():
        update_config_with_sector_opts(
            snakemake.config, snakemake.wildcards.sector_opts
        )

    opts = snakemake.wildcards.opts
    if "sector_opts" in snakemake.wildcards.keys():
        opts += "-" + snakemake.wildcards.sector_opts
    opts = [o for o in opts.split("-") if o != ""]
    solve_opts = snakemake.params.solving["options"]

    np.random.seed(solve_opts.get("seed", 123))

    n = pypsa.Network(snakemake.input.network)

    n = prepare_network(
        n,
        solve_opts,
        config=snakemake.config,
        foresight=snakemake.params.foresight,
        planning_horizons=snakemake.params.planning_horizons,
        co2_sequestration_potential=snakemake.params["co2_sequestration_potential"],
    )

    with memory_logger(
        filename=getattr(snakemake.log, "memory", None), interval=30.0
    ) as mem:
        n = solve_network(
            n,
            config=snakemake.config,
            solving=snakemake.params.solving,
            opts=opts,
            log_fn=snakemake.log.solver,
        )

    logger.info(f"Maximum memory usage: {mem.mem_usage}")

    n.meta = dict(snakemake.config, **dict(wildcards=dict(snakemake.wildcards)))
    n.export_to_netcdf(snakemake.output[0])<|MERGE_RESOLUTION|>--- conflicted
+++ resolved
@@ -516,7 +516,6 @@
     scenario:
         opts: [Co2L-EQ0.7-24H]
     """
-<<<<<<< HEAD
     # TODO: Does this work for myopic optimisation?
 
     # Implementation note: while the equity constraint nominally
@@ -701,22 +700,6 @@
             local_heat_from_ambient,
         ]
         if e is not None
-=======
-    # TODO: Generalize to cover myopic and other sectors?
-    float_regex = "[0-9]*\.?[0-9]+"
-    level = float(re.findall(float_regex, o)[0])
-    if o[-1] == "c":
-        ggrouper = n.generators.bus.map(n.buses.country)
-        lgrouper = n.loads.bus.map(n.buses.country)
-        sgrouper = n.storage_units.bus.map(n.buses.country)
-    else:
-        ggrouper = n.generators.bus
-        lgrouper = n.loads.bus
-        sgrouper = n.storage_units.bus
-    load = (
-        n.snapshot_weightings.generators
-        @ n.loads_t.p_set.groupby(lgrouper, axis=1).sum()
->>>>>>> c3fd0e21
     )
 
     # Now it's time to collect imports: electricity, hydrogen & gas
@@ -796,21 +779,12 @@
         .loc[n.links.carrier.isin(link_import_carriers)]
         .index
     )
-<<<<<<< HEAD
     # Build linear expression representing net imports (i.e. imports -
     # exports) for each bus/country.
     links_in_p = (
         n.model["Link-p"]
         .loc[:, links_cross_region_i]
         .groupby(group(n.links.loc[links_cross_region_i], b="bus1"))
-=======
-    inflow = inflow.reindex(load.index).fillna(0.0)
-    rhs = scaling * (level * load - inflow)
-    p = n.model["Generator-p"]
-    lhs_gen = (
-        (p * (n.snapshot_weightings.generators * scaling))
-        .groupby(ggrouper.to_xarray())
->>>>>>> c3fd0e21
         .sum()
         .rename({"bus1": "bus"})
     ) - (
@@ -820,7 +794,6 @@
         .sum()
         .rename({"bus0": "bus"})
     )
-<<<<<<< HEAD
     link_imports = (links_in_p * n.snapshot_weightings.generators).sum("snapshot")
 
     # Gas imports by pipeline from outside of Europe, LNG terminal or
@@ -831,14 +804,6 @@
             n.model["Generator-p"]
             .loc[:, gas_import_i]
             .groupby(group(n.generators.loc[gas_import_i]))
-=======
-    # TODO: double check that this is really needed, why do have to subtract the spillage
-    if not n.storage_units_t.inflow.empty:
-        spillage = n.model["StorageUnit-spill"]
-        lhs_spill = (
-            (spillage * (-n.snapshot_weightings.stores * scaling))
-            .groupby(sgrouper.to_xarray())
->>>>>>> c3fd0e21
             .sum()
         )
         gas_imports = (gas_import_p * n.snapshot_weightings.generators).sum("snapshot")
