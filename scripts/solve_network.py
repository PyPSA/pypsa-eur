# SPDX-FileCopyrightText: Contributors to PyPSA-Eur <https://github.com/pypsa/pypsa-eur>
#
# SPDX-License-Identifier: MIT
"""
Solves optimal operation and capacity for a network with the option to
iteratively optimize while updating line reactances.

This script is used for optimizing the electrical network as well as the
sector coupled network.

Description
-----------

Total annual system costs are minimised with PyPSA. The full formulation of the
linear optimal power flow (plus investment planning
is provided in the
`documentation of PyPSA <https://pypsa.readthedocs.io/en/latest/optimal_power_flow.html#linear-optimal-power-flow>`_.

The optimization is based on the :func:`network.optimize` function.
Additionally, some extra constraints specified in :mod:`solve_network` are added.

.. note::

    The rules ``solve_elec_networks`` and ``solve_sector_networks`` run
    the workflow for all scenarios in the configuration file (``scenario:``)
    based on the rule :mod:`solve_network`.
"""

import importlib
import logging
import os
import re
import sys
from functools import partial
from typing import Any

import linopy
import numpy as np
import pandas as pd
import pypsa
import xarray as xr
import yaml
from _benchmark import memory_logger
from _helpers import (
    configure_logging,
    set_scenario_config,
    update_config_from_wildcards,
)
from prepare_sector_network import get
from pypsa.descriptors import get_activity_mask
from pypsa.descriptors import get_switchable_as_dense as get_as_dense

logger = logging.getLogger(__name__)
pypsa.pf.logger.setLevel(logging.WARNING)


class ObjectiveValueError(Exception):
    pass


def add_land_use_constraint_perfect(n: pypsa.Network) -> None:
    """
    Add global constraints for tech capacity limit.

    Parameters
    ----------
    n : pypsa.Network
        The PyPSA network instance

    Returns
    -------
    pypsa.Network
        Network with added land use constraints
    """
    logger.info("Add land-use constraint for perfect foresight")

    def compress_series(s):
        def process_group(group):
            if group.nunique() == 1:
                return pd.Series(group.iloc[0], index=[None])
            else:
                return group

        return s.groupby(level=[0, 1]).apply(process_group)

    def new_index_name(t):
        # Convert all elements to string and filter out None values
        parts = [str(x) for x in t if x is not None]
        # Join with space, but use a dash for the last item if not None
        return " ".join(parts[:2]) + (f"-{parts[-1]}" if len(parts) > 2 else "")

    def check_p_min_p_max(p_nom_max):
        p_nom_min = n.generators[ext_i].groupby(grouper).sum().p_nom_min
        p_nom_min = p_nom_min.reindex(p_nom_max.index)
        check = (
            p_nom_min.groupby(level=[0, 1]).sum()
            > p_nom_max.groupby(level=[0, 1]).min()
        )
        if check.sum():
            logger.warning(
                f"summed p_min_pu values at node larger than technical potential {check[check].index}"
            )

    grouper = [n.generators.carrier, n.generators.bus, n.generators.build_year]
    ext_i = n.generators.p_nom_extendable
    # get technical limit per node and investment period
    p_nom_max = n.generators[ext_i].groupby(grouper).min().p_nom_max
    # drop carriers without tech limit
    p_nom_max = p_nom_max[~p_nom_max.isin([np.inf, np.nan])]
    # carrier
    carriers = p_nom_max.index.get_level_values(0).unique()
    gen_i = n.generators[(n.generators.carrier.isin(carriers)) & (ext_i)].index
    n.generators.loc[gen_i, "p_nom_min"] = 0
    # check minimum capacities
    check_p_min_p_max(p_nom_max)
    # drop multi entries in case p_nom_max stays constant in different periods
    # p_nom_max = compress_series(p_nom_max)
    # adjust name to fit syntax of nominal constraint per bus
    df = p_nom_max.reset_index()
    df["name"] = df.apply(
        lambda row: f"nom_max_{row['carrier']}"
        + (f"_{row['build_year']}" if row["build_year"] is not None else ""),
        axis=1,
    )

    for name in df.name.unique():
        df_carrier = df[df.name == name]
        bus = df_carrier.bus
        n.buses.loc[bus, name] = df_carrier.p_nom_max.values


def add_land_use_constraint(n: pypsa.Network, planning_horizons: str) -> None:
    """
    Add land use constraints for renewable energy potential.

    Parameters
    ----------
    n : pypsa.Network
        The PyPSA network instance
    planning_horizons : str
        The planning horizon year as string

    Returns
    -------
    pypsa.Network
        Modified PyPSA network with constraints added
    """
    # warning: this will miss existing offwind which is not classed AC-DC and has carrier 'offwind'

    for carrier in [
        "solar",
        "solar rooftop",
        "solar-hsat",
        "onwind",
        "offwind-ac",
        "offwind-dc",
        "offwind-float",
    ]:
        ext_i = (n.generators.carrier == carrier) & ~n.generators.p_nom_extendable
        grouper = n.generators.loc[ext_i].index.str.replace(
            f" {carrier}.*$", "", regex=True
        )
        existing = n.generators.loc[ext_i, "p_nom"].groupby(grouper).sum()
        existing.index += f" {carrier}-{planning_horizons}"
        n.generators.loc[existing.index, "p_nom_max"] -= existing

    # check if existing capacities are larger than technical potential
    existing_large = n.generators[
        n.generators["p_nom_min"] > n.generators["p_nom_max"]
    ].index
    if len(existing_large):
        logger.warning(
            f"Existing capacities larger than technical potential for {existing_large},\
                        adjust technical potential to existing capacities"
        )
        n.generators.loc[existing_large, "p_nom_max"] = n.generators.loc[
            existing_large, "p_nom_min"
        ]

    n.generators["p_nom_max"] = n.generators["p_nom_max"].clip(lower=0)


def add_solar_potential_constraints(n: pypsa.Network, config: dict) -> None:
    """
    Add constraint to make sure the sum capacity of all solar technologies (fixed, tracking, ets. ) is below the region potential.

    Example:
    ES1 0: total solar potential is 10 GW, meaning:
           solar potential : 10 GW
           solar-hsat potential : 8 GW (solar with single axis tracking is assumed to have higher land use)
    The constraint ensures that:
           solar_p_nom + solar_hsat_p_nom * 1.13 <= 10 GW
    """
    land_use_factors = {
        "solar-hsat": config["renewable"]["solar"]["capacity_per_sqkm"]
        / config["renewable"]["solar-hsat"]["capacity_per_sqkm"],
    }
    rename = {"Generator-ext": "Generator"}

    solar_carriers = ["solar", "solar-hsat"]
    solar = n.generators[
        n.generators.carrier.isin(solar_carriers) & n.generators.p_nom_extendable
    ].index

    solar_today = n.generators[
        (n.generators.carrier == "solar") & (n.generators.p_nom_extendable)
    ].index
    solar_hsat = n.generators[(n.generators.carrier == "solar-hsat")].index

    if solar.empty:
        return

    land_use = pd.DataFrame(1, index=solar, columns=["land_use_factor"])
    for carrier, factor in land_use_factors.items():
        land_use = land_use.apply(
            lambda x: (x * factor) if carrier in x.name else x, axis=1
        )

    location = pd.Series(n.buses.index, index=n.buses.index)
    ggrouper = n.generators.loc[solar].bus
    rhs = (
        n.generators.loc[solar_today, "p_nom_max"]
        .groupby(n.generators.loc[solar_today].bus.map(location))
        .sum()
        - n.generators.loc[solar_hsat, "p_nom"]
        .groupby(n.generators.loc[solar_hsat].bus.map(location))
        .sum()
        * land_use_factors["solar-hsat"]
    ).clip(lower=0)

    lhs = (
        (n.model["Generator-p_nom"].rename(rename).loc[solar] * land_use.squeeze())
        .groupby(ggrouper)
        .sum()
    )

    logger.info("Adding solar potential constraint.")
    n.model.add_constraints(lhs <= rhs, name="solar_potential")


def add_co2_sequestration_limit(
    n: pypsa.Network,
    limit_dict: dict[str, float],
    planning_horizons: str | None,
) -> None:
    """
    Add a global constraint on the amount of Mt CO2 that can be sequestered.

    Parameters
    ----------
    n : pypsa.Network
        The PyPSA network instance
    limit_dict : dict[str, float]
        CO2 sequestration potential limit constraints by year.
    planning_horizons : str, optional
        The current planning horizon year or None in perfect foresight
    """

    if not n.investment_periods.empty:
        periods = n.investment_periods
        limit = pd.Series(
            {
                f"co2_sequestration_limit-{period}": limit_dict.get(period, 200)
                for period in periods
            }
        )
        names = limit.index
    else:
        limit = get(limit_dict, int(planning_horizons))
        periods = [np.nan]
        names = pd.Index(["co2_sequestration_limit"])

    n.add(
        "GlobalConstraint",
        names,
        sense=">=",
        constant=-limit * 1e6,
        type="operational_limit",
        carrier_attribute="co2 sequestered",
        investment_period=periods,
    )


def add_carbon_constraint(n: pypsa.Network, snapshots: pd.DatetimeIndex) -> None:
    glcs = n.global_constraints.query('type == "co2_atmosphere"')
    if glcs.empty:
        return
    for name, glc in glcs.iterrows():
        carattr = glc.carrier_attribute
        emissions = n.carriers.query(f"{carattr} != 0")[carattr]

        if emissions.empty:
            continue

        # stores
        bus_carrier = n.stores.bus.map(n.buses.carrier)
        stores = n.stores[bus_carrier.isin(emissions.index) & ~n.stores.e_cyclic]
        if not stores.empty:
            last = n.snapshot_weightings.reset_index().groupby("period").last()
            last_i = last.set_index([last.index, last.timestep]).index
            final_e = n.model["Store-e"].loc[last_i, stores.index]
            time_valid = int(glc.loc["investment_period"])
            time_i = pd.IndexSlice[time_valid, :]
            lhs = final_e.loc[time_i, :] - final_e.shift(snapshot=1).loc[time_i, :]

            rhs = glc.constant
            n.model.add_constraints(lhs <= rhs, name=f"GlobalConstraint-{name}")


def add_carbon_budget_constraint(n: pypsa.Network, snapshots: pd.DatetimeIndex) -> None:
    glcs = n.global_constraints.query('type == "Co2Budget"')
    if glcs.empty:
        return
    for name, glc in glcs.iterrows():
        carattr = glc.carrier_attribute
        emissions = n.carriers.query(f"{carattr} != 0")[carattr]

        if emissions.empty:
            continue

        # stores
        bus_carrier = n.stores.bus.map(n.buses.carrier)
        stores = n.stores[bus_carrier.isin(emissions.index) & ~n.stores.e_cyclic]
        if not stores.empty:
            last = n.snapshot_weightings.reset_index().groupby("period").last()
            last_i = last.set_index([last.index, last.timestep]).index
            final_e = n.model["Store-e"].loc[last_i, stores.index]
            time_valid = int(glc.loc["investment_period"])
            time_i = pd.IndexSlice[time_valid, :]
            weighting = n.investment_period_weightings.loc[time_valid, "years"]
            lhs = final_e.loc[time_i, :] * weighting

            rhs = glc.constant
            n.model.add_constraints(lhs <= rhs, name=f"GlobalConstraint-{name}")


def add_max_growth(n: pypsa.Network, opts: dict) -> None:
    """
    Add maximum growth rates for different carriers.
    """

    # take maximum yearly difference between investment periods since historic growth is per year
    factor = n.investment_period_weightings.years.max() * opts["factor"]
    for carrier in opts["max_growth"].keys():
        max_per_period = opts["max_growth"][carrier] * factor
        logger.info(
            f"set maximum growth rate per investment period of {carrier} to {max_per_period} GW."
        )
        n.carriers.loc[carrier, "max_growth"] = max_per_period * 1e3

    for carrier in opts["max_relative_growth"].keys():
        max_r_per_period = opts["max_relative_growth"][carrier]
        logger.info(
            f"set maximum relative growth per investment period of {carrier} to {max_r_per_period}."
        )
        n.carriers.loc[carrier, "max_relative_growth"] = max_r_per_period


def add_retrofit_gas_boiler_constraint(
    n: pypsa.Network, snapshots: pd.DatetimeIndex
) -> None:
    """
    Allow retrofitting of existing gas boilers to H2 boilers and impose load-following must-run condition on existing gas boilers.
    Modifies the network in place, no return value.

    n : pypsa.Network
        The PyPSA network to be modified
    snapshots : pd.DatetimeIndex
        The snapshots of the network
    """
    c = "Link"
    logger.info("Add constraint for retrofitting gas boilers to H2 boilers.")
    # existing gas boilers
    mask = n.links.carrier.str.contains("gas boiler") & ~n.links.p_nom_extendable
    gas_i = n.links[mask].index
    mask = n.links.carrier.str.contains("retrofitted H2 boiler")
    h2_i = n.links[mask].index

    n.links.loc[gas_i, "p_nom_extendable"] = True
    p_nom = n.links.loc[gas_i, "p_nom"]
    n.links.loc[gas_i, "p_nom"] = 0

    # heat profile
    cols = n.loads_t.p_set.columns[
        n.loads_t.p_set.columns.str.contains("heat")
        & ~n.loads_t.p_set.columns.str.contains("industry")
        & ~n.loads_t.p_set.columns.str.contains("agriculture")
    ]
    profile = n.loads_t.p_set[cols].div(
        n.loads_t.p_set[cols].groupby(level=0).max(), level=0
    )
    # to deal if max value is zero
    profile.fillna(0, inplace=True)
    profile.rename(columns=n.loads.bus.to_dict(), inplace=True)
    profile = profile.reindex(columns=n.links.loc[gas_i, "bus1"])
    profile.columns = gas_i

    rhs = profile.mul(p_nom)

    dispatch = n.model["Link-p"]
    active = get_activity_mask(n, c, snapshots, gas_i)
    rhs = rhs[active]
    p_gas = dispatch.sel(Link=gas_i)
    p_h2 = dispatch.sel(Link=h2_i)

    lhs = p_gas + p_h2

    n.model.add_constraints(lhs == rhs, name="gas_retrofit")


def prepare_network(
    n: pypsa.Network,
    solve_opts: dict,
    foresight: str,
    planning_horizons: str | None,
    co2_sequestration_potential: dict[str, float],
    limit_max_growth: dict[str, Any] | None = None,
) -> None:
    """
    Prepare network with various constraints and modifications.

    Parameters
    ----------
    n : pypsa.Network
        The PyPSA network instance
    solve_opts : Dict
        Dictionary of solving options containing clip_p_max_pu, load_shedding etc.
    foresight : str
        Planning foresight type ('myopic' or 'perfect')
    planning_horizons : str or None
        The current planning horizon year or None for perfect foresight
    co2_sequestration_potential : Dict[str, float]
        CO2 sequestration potential constraints by year

    Returns
    -------
    pypsa.Network
        Modified PyPSA network with added constraints
    """
    if "clip_p_max_pu" in solve_opts:
        for df in (
            n.generators_t.p_max_pu,
            n.generators_t.p_min_pu,
            n.links_t.p_max_pu,
            n.links_t.p_min_pu,
            n.storage_units_t.inflow,
        ):
            df.where(df > solve_opts["clip_p_max_pu"], other=0.0, inplace=True)

    if load_shedding := solve_opts.get("load_shedding"):
        # intersect between macroeconomic and surveybased willingness to pay
        # http://journal.frontiersin.org/article/10.3389/fenrg.2015.00055/full
        # TODO: retrieve color and nice name from config
        n.add("Carrier", "load", color="#dd2e23", nice_name="Load shedding")
        buses_i = n.buses.index
        if not np.isscalar(load_shedding):
            # TODO: do not scale via sign attribute (use Eur/MWh instead of Eur/kWh)
            load_shedding = 1e2  # Eur/kWh

        n.add(
            "Generator",
            buses_i,
            " load",
            bus=buses_i,
            carrier="load",
            sign=1e-3,  # Adjust sign to measure p and p_nom in kW instead of MW
            marginal_cost=load_shedding,  # Eur/kWh
            p_nom=1e9,  # kW
        )

    if solve_opts.get("curtailment_mode"):
        n.add("Carrier", "curtailment", color="#fedfed", nice_name="Curtailment")
        n.generators_t.p_min_pu = n.generators_t.p_max_pu
        buses_i = n.buses.query("carrier == 'AC'").index
        n.add(
            "Generator",
            buses_i,
            suffix=" curtailment",
            bus=buses_i,
            p_min_pu=-1,
            p_max_pu=0,
            marginal_cost=-0.1,
            carrier="curtailment",
            p_nom=1e6,
        )

    if solve_opts.get("noisy_costs"):
        for t in n.iterate_components():
            # if 'capital_cost' in t.df:
            #    t.df['capital_cost'] += 1e1 + 2.*(np.random.random(len(t.df)) - 0.5)
            if "marginal_cost" in t.df:
                t.df["marginal_cost"] += 1e-2 + 2e-3 * (
                    np.random.random(len(t.df)) - 0.5
                )

        for t in n.iterate_components(["Line", "Link"]):
            t.df["capital_cost"] += (
                1e-1 + 2e-2 * (np.random.random(len(t.df)) - 0.5)
            ) * t.df["length"]

    if solve_opts.get("nhours"):
        nhours = solve_opts["nhours"]
        n.set_snapshots(n.snapshots[:nhours])
        n.snapshot_weightings[:] = 8760.0 / nhours

    if foresight == "myopic":
        add_land_use_constraint(n, planning_horizons)

    if foresight == "perfect":
        add_land_use_constraint_perfect(n)
        if limit_max_growth is not None and limit_max_growth["enable"]:
            add_max_growth(n, limit_max_growth)

    if n.stores.carrier.eq("co2 sequestered").any():
        limit_dict = co2_sequestration_potential
        add_co2_sequestration_limit(
            n, limit_dict=limit_dict, planning_horizons=planning_horizons
        )


def add_CCL_constraints(
    n: pypsa.Network, config: dict, planning_horizons: str | None
) -> None:
    """
    Add CCL (country & carrier limit) constraint to the network.

    Add minimum and maximum levels of generator nominal capacity per carrier
    for individual countries. Opts and path for agg_p_nom_minmax.csv must be defined
    in config.yaml. Default file is available at data/agg_p_nom_minmax.csv.

    Parameters
    ----------
    n : pypsa.Network
        The PyPSA network instance
    config : dict
        Configuration dictionary
    planning_horizons : str, optional
        The current planning horizon year or None in perfect foresight

    Example
    -------
    scenario:
        opts: [Co2L-CCL-24h]
    electricity:
        agg_p_nom_limits: data/agg_p_nom_minmax.csv
    """

    assert planning_horizons is not None, (
        "add_CCL_constraints are not implemented for perfect foresight, yet"
    )

    agg_p_nom_minmax = pd.read_csv(
        config["solving"]["agg_p_nom_limits"]["file"], index_col=[0, 1], header=[0, 1]
    )[planning_horizons]
    logger.info("Adding generation capacity constraints per carrier and country")
    p_nom = n.model["Generator-p_nom"]

    gens = n.generators.query("p_nom_extendable").rename_axis(index="Generator-ext")
    if config["solving"]["agg_p_nom_limits"]["agg_offwind"]:
        rename_offwind = {
            "offwind-ac": "offwind-all",
            "offwind-dc": "offwind-all",
            "offwind": "offwind-all",
        }
        gens = gens.replace(rename_offwind)
    grouper = pd.concat([gens.bus.map(n.buses.country), gens.carrier], axis=1)
    lhs = p_nom.groupby(grouper).sum().rename(bus="country")

    if config["solving"]["agg_p_nom_limits"]["include_existing"]:
        gens_cst = n.generators.query("~p_nom_extendable").rename_axis(
            index="Generator-cst"
        )
        gens_cst = gens_cst[
            (gens_cst["build_year"] + gens_cst["lifetime"]) >= int(planning_horizons)
        ]
        if config["solving"]["agg_p_nom_limits"]["agg_offwind"]:
            gens_cst = gens_cst.replace(rename_offwind)
        rhs_cst = (
            pd.concat(
                [gens_cst.bus.map(n.buses.country), gens_cst[["carrier", "p_nom"]]],
                axis=1,
            )
            .groupby(["bus", "carrier"])
            .sum()
        )
        rhs_cst.index = rhs_cst.index.rename({"bus": "country"})
        rhs_min = agg_p_nom_minmax["min"].dropna()
        idx_min = rhs_min.index.join(rhs_cst.index, how="left")
        rhs_min = rhs_min.reindex(idx_min).fillna(0)
        rhs = (rhs_min - rhs_cst.reindex(idx_min).fillna(0).p_nom).dropna()
        rhs[rhs < 0] = 0
        minimum = xr.DataArray(rhs).rename(dim_0="group")
    else:
        minimum = xr.DataArray(agg_p_nom_minmax["min"].dropna()).rename(dim_0="group")

    index = minimum.indexes["group"].intersection(lhs.indexes["group"])
    if not index.empty:
        n.model.add_constraints(
            lhs.sel(group=index) >= minimum.loc[index], name="agg_p_nom_min"
        )

    if config["solving"]["agg_p_nom_limits"]["include_existing"]:
        rhs_max = agg_p_nom_minmax["max"].dropna()
        idx_max = rhs_max.index.join(rhs_cst.index, how="left")
        rhs_max = rhs_max.reindex(idx_max).fillna(0)
        rhs = (rhs_max - rhs_cst.reindex(idx_max).fillna(0).p_nom).dropna()
        rhs[rhs < 0] = 0
        maximum = xr.DataArray(rhs).rename(dim_0="group")
    else:
        maximum = xr.DataArray(agg_p_nom_minmax["max"].dropna()).rename(dim_0="group")

    index = maximum.indexes["group"].intersection(lhs.indexes["group"])
    if not index.empty:
        n.model.add_constraints(
            lhs.sel(group=index) <= maximum.loc[index], name="agg_p_nom_max"
        )


def add_EQ_constraints(n, o, scaling=1e-1):
    """
    Add equity constraints to the network.

    Currently this is only implemented for the electricity sector only.

    Opts must be specified in the config.yaml.

    Parameters
    ----------
    n : pypsa.Network
    o : str

    Example
    -------
    scenario:
        opts: [Co2L-EQ0.7-24h]

    Require each country or node to on average produce a minimal share
    of its total electricity consumption itself. Example: EQ0.7c demands each country
    to produce on average at least 70% of its consumption; EQ0.7 demands
    each node to produce on average at least 70% of its consumption.
    """
    # TODO: Generalize to cover myopic and other sectors?
    float_regex = r"[0-9]*\.?[0-9]+"
    level = float(re.findall(float_regex, o)[0])
    if o[-1] == "c":
        ggrouper = n.generators.bus.map(n.buses.country)
        lgrouper = n.loads.bus.map(n.buses.country)
        sgrouper = n.storage_units.bus.map(n.buses.country)
    else:
        ggrouper = n.generators.bus
        lgrouper = n.loads.bus
        sgrouper = n.storage_units.bus
    load = (
        n.snapshot_weightings.generators
        @ n.loads_t.p_set.groupby(lgrouper, axis=1).sum()
    )
    inflow = (
        n.snapshot_weightings.stores
        @ n.storage_units_t.inflow.groupby(sgrouper, axis=1).sum()
    )
    inflow = inflow.reindex(load.index).fillna(0.0)
    rhs = scaling * (level * load - inflow)
    p = n.model["Generator-p"]
    lhs_gen = (
        (p * (n.snapshot_weightings.generators * scaling))
        .groupby(ggrouper.to_xarray())
        .sum()
        .sum("snapshot")
    )
    # TODO: double check that this is really needed, why do have to subtract the spillage
    if not n.storage_units_t.inflow.empty:
        spillage = n.model["StorageUnit-spill"]
        lhs_spill = (
            (spillage * (-n.snapshot_weightings.stores * scaling))
            .groupby(sgrouper.to_xarray())
            .sum()
            .sum("snapshot")
        )
        lhs = lhs_gen + lhs_spill
    else:
        lhs = lhs_gen
    n.model.add_constraints(lhs >= rhs, name="equity_min")


def add_BAU_constraints(n: pypsa.Network, config: dict) -> None:
    """
    Add business-as-usual (BAU) constraints for minimum capacities.

    Parameters
    ----------
    n : pypsa.Network
        PyPSA network instance
    config : dict
        Configuration dictionary containing BAU minimum capacities
    """
    mincaps = pd.Series(config["electricity"]["BAU_mincapacities"])
    p_nom = n.model["Generator-p_nom"]
    ext_i = n.generators.query("p_nom_extendable")
    ext_carrier_i = xr.DataArray(ext_i.carrier.rename_axis("Generator-ext"))
    lhs = p_nom.groupby(ext_carrier_i).sum()
    rhs = mincaps[lhs.indexes["carrier"]].rename_axis("carrier")
    n.model.add_constraints(lhs >= rhs, name="bau_mincaps")


# TODO: think about removing or make per country
def add_SAFE_constraints(n, config):
    """
    Add a capacity reserve margin of a certain fraction above the peak demand.
    Renewable generators and storage do not contribute. Ignores network.

    Parameters
    ----------
        n : pypsa.Network
        config : dict

    Example
    -------
    config.yaml requires to specify opts:

    scenario:
        opts: [Co2L-SAFE-24h]
    electricity:
        SAFE_reservemargin: 0.1
    Which sets a reserve margin of 10% above the peak demand.
    """
    peakdemand = n.loads_t.p_set.sum(axis=1).max()
    margin = 1.0 + config["electricity"]["SAFE_reservemargin"]
    reserve_margin = peakdemand * margin
    conventional_carriers = config["electricity"]["conventional_carriers"]  # noqa: F841
    ext_gens_i = n.generators.query(
        "carrier in @conventional_carriers & p_nom_extendable"
    ).index
    p_nom = n.model["Generator-p_nom"].loc[ext_gens_i]
    lhs = p_nom.sum()
    exist_conv_caps = n.generators.query(
        "~p_nom_extendable & carrier in @conventional_carriers"
    ).p_nom.sum()
    rhs = reserve_margin - exist_conv_caps
    n.model.add_constraints(lhs >= rhs, name="safe_mintotalcap")


def add_operational_reserve_margin(n, sns, config):
    """
    Build reserve margin constraints based on the formulation given in
    https://genxproject.github.io/GenX/dev/core/#Reserves.

    Parameters
    ----------
        n : pypsa.Network
        sns: pd.DatetimeIndex
        config : dict

    Example:
    --------
    config.yaml requires to specify operational_reserve:
    operational_reserve: # like https://genxproject.github.io/GenX/dev/core/#Reserves
        activate: true
        epsilon_load: 0.02 # percentage of load at each snapshot
        epsilon_vres: 0.02 # percentage of VRES at each snapshot
        contingency: 400000 # MW
    """
    reserve_config = config["electricity"]["operational_reserve"]
    EPSILON_LOAD = reserve_config["epsilon_load"]
    EPSILON_VRES = reserve_config["epsilon_vres"]
    CONTINGENCY = reserve_config["contingency"]

    # Reserve Variables
    n.model.add_variables(
        0, np.inf, coords=[sns, n.generators.index], name="Generator-r"
    )
    reserve = n.model["Generator-r"]
    summed_reserve = reserve.sum("Generator")

    # Share of extendable renewable capacities
    ext_i = n.generators.query("p_nom_extendable").index
    vres_i = n.generators_t.p_max_pu.columns
    if not ext_i.empty and not vres_i.empty:
        capacity_factor = n.generators_t.p_max_pu[vres_i.intersection(ext_i)]
        p_nom_vres = (
            n.model["Generator-p_nom"]
            .loc[vres_i.intersection(ext_i)]
            .rename({"Generator-ext": "Generator"})
        )
        lhs = summed_reserve + (
            p_nom_vres * (-EPSILON_VRES * xr.DataArray(capacity_factor))
        ).sum("Generator")

        # Total demand per t
        demand = get_as_dense(n, "Load", "p_set").sum(axis=1)

        # VRES potential of non extendable generators
        capacity_factor = n.generators_t.p_max_pu[vres_i.difference(ext_i)]
        renewable_capacity = n.generators.p_nom[vres_i.difference(ext_i)]
        potential = (capacity_factor * renewable_capacity).sum(axis=1)

        # Right-hand-side
        rhs = EPSILON_LOAD * demand + EPSILON_VRES * potential + CONTINGENCY

        n.model.add_constraints(lhs >= rhs, name="reserve_margin")

    # additional constraint that capacity is not exceeded
    gen_i = n.generators.index
    ext_i = n.generators.query("p_nom_extendable").index
    fix_i = n.generators.query("not p_nom_extendable").index

    dispatch = n.model["Generator-p"]
    reserve = n.model["Generator-r"]

    capacity_variable = n.model["Generator-p_nom"].rename(
        {"Generator-ext": "Generator"}
    )
    capacity_fixed = n.generators.p_nom[fix_i]

    p_max_pu = get_as_dense(n, "Generator", "p_max_pu")

    lhs = dispatch + reserve - capacity_variable * xr.DataArray(p_max_pu[ext_i])

    rhs = (p_max_pu[fix_i] * capacity_fixed).reindex(columns=gen_i, fill_value=0)

    n.model.add_constraints(lhs <= rhs, name="Generator-p-reserve-upper")


def add_TES_energy_to_power_ratio_constraints(n: pypsa.Network) -> None:
    """
    Add TES constraints to the network.

    For each TES storage unit, enforce:
        Store-e_nom - etpr * Link-p_nom == 0

    Parameters
    ----------
    n : pypsa.Network
        A PyPSA network with TES and heating sectors enabled.

    Raises
    ------
    ValueError
        If no valid TES storage or charger links are found.
    RuntimeError
        If the TES storage and charger indices do not align.
    """
    indices_charger_p_nom_extendable = n.links.index[
        n.links.index.str.contains("water tanks charger|water pits charger")
        & n.links.p_nom_extendable
    ]
    indices_stores_e_nom_extendable = n.stores.index[
        n.stores.index.str.contains("water tanks|water pits")
        & n.stores.e_nom_extendable
    ]

    if indices_charger_p_nom_extendable.empty or indices_stores_e_nom_extendable.empty:
        raise ValueError(
            "No valid extendable charger links or stores found for TES energy to power constraints."
        )

    energy_to_power_ratio_values = n.links.loc[
        indices_charger_p_nom_extendable, "energy to power ratio"
    ].values

    linear_expr_list = []
    for charger, tes, energy_to_power_value in zip(
        indices_charger_p_nom_extendable,
        indices_stores_e_nom_extendable,
        energy_to_power_ratio_values,
    ):
        charger_var = n.model["Link-p_nom"].loc[charger]
        if not tes == charger.replace(" charger", ""):
            # e.g. "DE0 0 urban central water tanks charger-2050" -> "DE0 0 urban central water tanks-2050"
            raise RuntimeError(
                f"Charger {charger} and TES {tes} do not match. "
                "Ensure that the charger and TES are in the same location and refer to the same technology."
            )
        store_var = n.model["Store-e_nom"].loc[tes]
        linear_expr = store_var - energy_to_power_value * charger_var
        linear_expr_list.append(linear_expr)

    # Merge the individual expressions
    merged_expr = linopy.expressions.merge(
        linear_expr_list, dim="Store-ext, Link-ext", cls=type(linear_expr_list[0])
    )

    n.model.add_constraints(merged_expr == 0, name="TES_energy_to_power_ratio")


def add_TES_charger_ratio_constraints(n: pypsa.Network) -> None:
    """
    Add TES charger ratio constraints.

    For each TES unit, enforce:
        Link-p_nom(charger) - efficiency * Link-p_nom(discharger) == 0

    Parameters
    ----------
    n : pypsa.Network
        A PyPSA network with TES and heating sectors enabled.

    Raises
    ------
    ValueError
        If no valid TES discharger or charger links are found.
    RuntimeError
        If the charger and discharger indices do not align.
    """
    indices_charger_p_nom_extendable = n.links.index[
        n.links.index.str.contains("water tanks charger|water pits charger")
        & n.links.p_nom_extendable
    ]
    indices_discharger_p_nom_extendable = n.links.index[
        n.links.index.str.contains("water tanks discharger|water pits discharger")
        & n.links.p_nom_extendable
    ]

    if (
        indices_charger_p_nom_extendable.empty
        or indices_discharger_p_nom_extendable.empty
    ):
        raise ValueError(
            "No valid extendable TES discharger or charger links found for TES charger ratio constraints."
        )

    for charger, discharger in zip(
        indices_charger_p_nom_extendable, indices_discharger_p_nom_extendable
    ):
        if not charger.replace(" charger", " ") == discharger.replace(
            " discharger", " "
        ):
            # e.g. "DE0 0 urban central water tanks charger-2050" -> "DE0 0 urban central water tanks-2050"
            raise RuntimeError(
                f"Charger {charger} and discharger {discharger} do not match. "
                "Ensure that the charger and discharger are in the same location and refer to the same technology."
            )

    eff_discharger = n.links.efficiency[indices_discharger_p_nom_extendable].values
    lhs = (
        n.model["Link-p_nom"].loc[indices_charger_p_nom_extendable]
        - n.model["Link-p_nom"].loc[indices_discharger_p_nom_extendable]
        * eff_discharger
    )

    n.model.add_constraints(lhs == 0, name="TES_charger_ratio")


def add_battery_constraints(n):
    """
    Add constraint ensuring that charger = discharger, i.e.
    1 * charger_size - efficiency * discharger_size = 0
    """
    if not n.links.p_nom_extendable.any():
        return

    discharger_bool = n.links.index.str.contains("battery discharger")
    charger_bool = n.links.index.str.contains("battery charger")

    dischargers_ext = n.links[discharger_bool].query("p_nom_extendable").index
    chargers_ext = n.links[charger_bool].query("p_nom_extendable").index

    eff = n.links.efficiency[dischargers_ext].values
    lhs = (
        n.model["Link-p_nom"].loc[chargers_ext]
        - n.model["Link-p_nom"].loc[dischargers_ext] * eff
    )

    n.model.add_constraints(lhs == 0, name="Link-charger_ratio")


def add_lossy_bidirectional_link_constraints(n):
    if not n.links.p_nom_extendable.any() or not any(n.links.get("reversed", [])):
        return

    carriers = n.links.loc[n.links.reversed, "carrier"].unique()  # noqa: F841
    backwards = n.links.query(
        "carrier in @carriers and p_nom_extendable and reversed"
    ).index
    forwards = backwards.str.replace("-reversed", "")
    lhs = n.model["Link-p_nom"].loc[backwards]
    rhs = n.model["Link-p_nom"].loc[forwards]
    n.model.add_constraints(lhs == rhs, name="Link-bidirectional_sync")


def add_chp_constraints(n):
    electric = (
        n.links.index.str.contains("urban central")
        & n.links.index.str.contains("CHP")
        & n.links.index.str.contains("electric")
    )
    heat = (
        n.links.index.str.contains("urban central")
        & n.links.index.str.contains("CHP")
        & n.links.index.str.contains("heat")
    )

    electric_ext = n.links[electric].query("p_nom_extendable").index
    heat_ext = n.links[heat].query("p_nom_extendable").index

    electric_fix = n.links[electric].query("~p_nom_extendable").index
    heat_fix = n.links[heat].query("~p_nom_extendable").index

    p = n.model["Link-p"]  # dimension: [time, link]

    # output ratio between heat and electricity and top_iso_fuel_line for extendable
    if not electric_ext.empty:
        p_nom = n.model["Link-p_nom"]

        lhs = (
            p_nom.loc[electric_ext]
            * (n.links.p_nom_ratio * n.links.efficiency)[electric_ext].values
            - p_nom.loc[heat_ext] * n.links.efficiency[heat_ext].values
        )
        n.model.add_constraints(lhs == 0, name="chplink-fix_p_nom_ratio")

        rename = {"Link-ext": "Link"}
        lhs = (
            p.loc[:, electric_ext]
            + p.loc[:, heat_ext]
            - p_nom.rename(rename).loc[electric_ext]
        )
        n.model.add_constraints(lhs <= 0, name="chplink-top_iso_fuel_line_ext")

    # top_iso_fuel_line for fixed
    if not electric_fix.empty:
        lhs = p.loc[:, electric_fix] + p.loc[:, heat_fix]
        rhs = n.links.p_nom[electric_fix]
        n.model.add_constraints(lhs <= rhs, name="chplink-top_iso_fuel_line_fix")

    # back-pressure
    if not electric.empty:
        lhs = (
            p.loc[:, heat] * (n.links.efficiency[heat] * n.links.c_b[electric].values)
            - p.loc[:, electric] * n.links.efficiency[electric]
        )
        n.model.add_constraints(lhs <= rhs, name="chplink-backpressure")


def add_pipe_retrofit_constraint(n):
    """
    Add constraint for retrofitting existing CH4 pipelines to H2 pipelines.
    """
    if "reversed" not in n.links.columns:
        n.links["reversed"] = False
    gas_pipes_i = n.links.query(
        "carrier == 'gas pipeline' and p_nom_extendable and ~reversed"
    ).index
    h2_retrofitted_i = n.links.query(
        "carrier == 'H2 pipeline retrofitted' and p_nom_extendable and ~reversed"
    ).index

    if h2_retrofitted_i.empty or gas_pipes_i.empty:
        return

    p_nom = n.model["Link-p_nom"]

    CH4_per_H2 = 1 / n.config["sector"]["H2_retrofit_capacity_per_CH4"]
    lhs = p_nom.loc[gas_pipes_i] + CH4_per_H2 * p_nom.loc[h2_retrofitted_i]
    rhs = n.links.p_nom[gas_pipes_i].rename_axis("Link-ext")

    n.model.add_constraints(lhs == rhs, name="Link-pipe_retrofit")


def add_flexible_egs_constraint(n):
    """
    Upper bounds the charging capacity of the geothermal reservoir according to
    the well capacity.
    """
    well_index = n.links.loc[n.links.carrier == "geothermal heat"].index
    storage_index = n.storage_units.loc[
        n.storage_units.carrier == "geothermal heat"
    ].index

    p_nom_rhs = n.model["Link-p_nom"].loc[well_index]
    p_nom_lhs = n.model["StorageUnit-p_nom"].loc[storage_index]

    n.model.add_constraints(
        p_nom_lhs <= p_nom_rhs,
        name="upper_bound_charging_capacity_of_geothermal_reservoir",
    )


def add_import_limit_constraint(n: pypsa.Network, sns: pd.DatetimeIndex):
    """
    Add constraint for limiting green energy imports (synthetic and biomass).
    Does not include fossil fuel imports.
    """

    import_links = n.links.loc[n.links.carrier.str.contains("import")].index
    import_gens = n.generators.loc[n.generators.carrier.str.contains("import")].index

    limit = n.config["sector"]["imports"]["limit"]
    limit_sense = n.config["sector"]["imports"]["limit_sense"]

    if (import_links.empty and import_gens.empty) or not np.isfinite(limit):
        return

    weightings = n.snapshot_weightings.loc[sns, "generators"]

    # everything needs to be in MWh_fuel
    eff = n.links.loc[import_links, "efficiency"]

    p_gens = n.model["Generator-p"].loc[sns, import_gens]
    p_links = n.model["Link-p"].loc[sns, import_links]

    lhs = (p_gens * weightings).sum() + (p_links * eff * weightings).sum()

    rhs = limit * 1e6

    n.model.add_constraints(lhs, limit_sense, rhs, name="import_limit")


def add_co2_atmosphere_constraint(n, snapshots):
    glcs = n.global_constraints[n.global_constraints.type == "co2_atmosphere"]

    if glcs.empty:
        return
    for name, glc in glcs.iterrows():
        carattr = glc.carrier_attribute
        emissions = n.carriers.query(f"{carattr} != 0")[carattr]

        if emissions.empty:
            continue

        # stores
        bus_carrier = n.stores.bus.map(n.buses.carrier)
        stores = n.stores[bus_carrier.isin(emissions.index) & ~n.stores.e_cyclic]
        if not stores.empty:
            last_i = snapshots[-1]
            lhs = n.model["Store-e"].loc[last_i, stores.index]
            rhs = glc.constant

            n.model.add_constraints(lhs <= rhs, name=f"GlobalConstraint-{name}")


def extra_functionality(
    n: pypsa.Network, snapshots: pd.DatetimeIndex, planning_horizons: str | None = None
) -> None:
    """
    Add custom constraints and functionality.

    Parameters
    ----------
    n : pypsa.Network
        The PyPSA network instance with config and params attributes
    snapshots : pd.DatetimeIndex
        Simulation timesteps
    planning_horizons : str, optional
        The current planning horizon year or None in perfect foresight

    Collects supplementary constraints which will be passed to
    ``pypsa.optimization.optimize``.

    If you want to enforce additional custom constraints, this is a good
    location to add them. The arguments ``opts`` and
    ``snakemake.config`` are expected to be attached to the network.
    """
    config = n.config
    constraints = config["solving"].get("constraints", {})
    if constraints["BAU"] and n.generators.p_nom_extendable.any():
        add_BAU_constraints(n, config)
    if constraints["SAFE"] and n.generators.p_nom_extendable.any():
        add_SAFE_constraints(n, config)
    if constraints["CCL"] and n.generators.p_nom_extendable.any():
        add_CCL_constraints(n, config, planning_horizons)

    reserve = config["electricity"].get("operational_reserve", {})
    if reserve.get("activate"):
        add_operational_reserve_margin(n, snapshots, config)

    if EQ_o := constraints["EQ"]:
        add_EQ_constraints(n, EQ_o.replace("EQ", ""))

    if {"solar-hsat", "solar"}.issubset(
        config["electricity"]["renewable_carriers"]
    ) and {"solar-hsat", "solar"}.issubset(
        config["electricity"]["extendable_carriers"]["Generator"]
    ):
        add_solar_potential_constraints(n, config)

    if n.config.get("sector", {}).get("tes", False):
        if n.buses.index.str.contains(
            r"urban central heat|urban decentral heat|rural heat",
            case=False,
            na=False,
        ).any():
            add_TES_energy_to_power_ratio_constraints(n)
            add_TES_charger_ratio_constraints(n)

    add_battery_constraints(n)
    add_lossy_bidirectional_link_constraints(n)
    add_pipe_retrofit_constraint(n)
    if n._multi_invest:
        add_carbon_constraint(n, snapshots)
        add_carbon_budget_constraint(n, snapshots)
        add_retrofit_gas_boiler_constraint(n, snapshots)
    else:
        add_co2_atmosphere_constraint(n, snapshots)

    if config["sector"]["enhanced_geothermal"]["enable"]:
        add_flexible_egs_constraint(n)

    if config["sector"]["imports"]["enable"]:
        add_import_limit_constraint(n, snapshots)

    if n.params.custom_extra_functionality:
        source_path = n.params.custom_extra_functionality
        assert os.path.exists(source_path), f"{source_path} does not exist"
        sys.path.append(os.path.dirname(source_path))
        module_name = os.path.splitext(os.path.basename(source_path))[0]
        module = importlib.import_module(module_name)
        custom_extra_functionality = getattr(module, module_name)
        custom_extra_functionality(n, snapshots, snakemake)  # pylint: disable=E0601


def check_objective_value(n: pypsa.Network, solving: dict) -> None:
    """
    Check if objective value matches expected value within tolerance.

    Parameters
    ----------
    n : pypsa.Network
        Network with solved objective
    solving : Dict
        Dictionary containing objective checking parameters

    Raises
    ------
    ObjectiveValueError
        If objective value differs from expected value beyond tolerance
    """
    check_objective = solving["check_objective"]
    if check_objective["enable"]:
        atol = check_objective["atol"]
        rtol = check_objective["rtol"]
        expected_value = check_objective["expected_value"]
        if not np.isclose(n.objective, expected_value, atol=atol, rtol=rtol):
            raise ObjectiveValueError(
                f"Objective value {n.objective} differs from expected value "
                f"{expected_value} by more than {atol}."
            )


def solve_network(
    n: pypsa.Network,
    config: dict,
    params: dict,
    solving: dict,
    rule_name: str | None = None,
    planning_horizons: str | None = None,
    **kwargs,
) -> None:
    """
    Solve network optimization problem.

    Parameters
    ----------
    n : pypsa.Network
        The PyPSA network instance
    config : Dict
        Configuration dictionary containing solver settings
    params : Dict
        Dictionary of solving parameters
    solving : Dict
        Dictionary of solving options and configuration
    rule_name : str, optional
        Name of the snakemake rule being executed
    planning_horizons : str, optional
            The current planning horizon year or None in perfect foresight
    **kwargs
        Additional keyword arguments passed to the solver

    Returns
    -------
    n : pypsa.Network
        Solved network instance
    status : str
        Solution status
    condition : str
        Termination condition

    Raises
    ------
    RuntimeError
        If solving status is infeasible or warning
    ObjectiveValueError
        If objective value differs from expected value
    """
    set_of_options = solving["solver"]["options"]
    cf_solving = solving["options"]

    kwargs["multi_investment_periods"] = config["foresight"] == "perfect"
    kwargs["solver_options"] = (
        solving["solver_options"][set_of_options] if set_of_options else {}
    )
    kwargs["solver_name"] = solving["solver"]["name"]
    kwargs["extra_functionality"] = partial(
        extra_functionality, planning_horizons=planning_horizons
    )
    kwargs["transmission_losses"] = cf_solving.get("transmission_losses", False)
    kwargs["linearized_unit_commitment"] = cf_solving.get(
        "linearized_unit_commitment", False
    )
    kwargs["assign_all_duals"] = cf_solving.get("assign_all_duals", False)
    kwargs["io_api"] = cf_solving.get("io_api", None)

    kwargs["model_kwargs"] = cf_solving.get("model_kwargs", {})
    kwargs["keep_files"] = cf_solving.get("keep_files", False)

    if kwargs["solver_name"] == "gurobi":
        logging.getLogger("gurobipy").setLevel(logging.CRITICAL)

    rolling_horizon = cf_solving.pop("rolling_horizon", False)
    skip_iterations = cf_solving.pop("skip_iterations", False)
    if not n.lines.s_nom_extendable.any():
        skip_iterations = True
        logger.info("No expandable lines found. Skipping iterative solving.")

    # add to network for extra_functionality
    n.config = config
    n.params = params

    if rolling_horizon and rule_name == "solve_operations_network":
        kwargs["horizon"] = cf_solving.get("horizon", 365)
        kwargs["overlap"] = cf_solving.get("overlap", 0)
        n.optimize.optimize_with_rolling_horizon(**kwargs)
        status, condition = "", ""
    elif skip_iterations:
        status, condition = n.optimize(**kwargs)
    else:
        kwargs["track_iterations"] = cf_solving["track_iterations"]
        kwargs["min_iterations"] = cf_solving["min_iterations"]
        kwargs["max_iterations"] = cf_solving["max_iterations"]
        if cf_solving["post_discretization"].pop("enable"):
            logger.info("Add post-discretization parameters.")
            kwargs.update(cf_solving["post_discretization"])
        status, condition = n.optimize.optimize_transmission_expansion_iteratively(
            **kwargs
        )

    if not rolling_horizon:
        if status != "ok":
            logger.warning(
                f"Solving status '{status}' with termination condition '{condition}'"
            )
        check_objective_value(n, solving)

    if "warning" in condition:
        raise RuntimeError("Solving status 'warning'. Discarding solution.")

    if "infeasible" in condition:
        labels = n.model.compute_infeasibilities()
        logger.info(f"Labels:\n{labels}")
        n.model.print_infeasibilities()
        raise RuntimeError("Solving status 'infeasible'. Infeasibilities computed.")


if __name__ == "__main__":
    if "snakemake" not in globals():
        from _helpers import mock_snakemake

        snakemake = mock_snakemake(
            "solve_sector_network",
            opts="",
            clusters="5",
            configfiles="config/test/config.overnight.yaml",
<<<<<<< HEAD
=======
            # ll="v1.0",
>>>>>>> 55e69409
            sector_opts="",
            planning_horizons="2030",
        )
    configure_logging(snakemake)
    set_scenario_config(snakemake)
    update_config_from_wildcards(snakemake.config, snakemake.wildcards)

    solve_opts = snakemake.params.solving["options"]

    np.random.seed(solve_opts.get("seed", 123))

    n = pypsa.Network(snakemake.input.network)
    planning_horizons = snakemake.wildcards.get("planning_horizons", None)

    prepare_network(
        n,
        solve_opts=snakemake.params.solving["options"],
        foresight=snakemake.params.foresight,
        planning_horizons=planning_horizons,
        co2_sequestration_potential=snakemake.params["co2_sequestration_potential"],
        limit_max_growth=snakemake.params.get("sector", {}).get("limit_max_growth"),
    )

    logging_frequency = snakemake.config.get("solving", {}).get(
        "mem_logging_frequency", 30
    )
    with memory_logger(
        filename=getattr(snakemake.log, "memory", None), interval=logging_frequency
    ) as mem:
        solve_network(
            n,
            config=snakemake.config,
            params=snakemake.params,
            solving=snakemake.params.solving,
            planning_horizons=planning_horizons,
            rule_name=snakemake.rule,
        )

    logger.info(f"Maximum memory usage: {mem.mem_usage}")

    n.meta = dict(snakemake.config, **dict(wildcards=dict(snakemake.wildcards)))
    n.export_to_netcdf(snakemake.output.network)

    with open(snakemake.output.config, "w") as file:
        yaml.dump(
            n.meta,
            file,
            default_flow_style=False,
            allow_unicode=True,
            sort_keys=False,
        )<|MERGE_RESOLUTION|>--- conflicted
+++ resolved
@@ -1359,10 +1359,6 @@
             opts="",
             clusters="5",
             configfiles="config/test/config.overnight.yaml",
-<<<<<<< HEAD
-=======
-            # ll="v1.0",
->>>>>>> 55e69409
             sector_opts="",
             planning_horizons="2030",
         )
