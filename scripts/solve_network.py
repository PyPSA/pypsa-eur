# SPDX-FileCopyrightText: Contributors to PyPSA-Eur <https://github.com/pypsa/pypsa-eur>
#
# SPDX-License-Identifier: MIT
"""
Solves optimal operation and capacity for a network with the option to
iteratively optimize while updating line reactances.

This script is used for optimizing the electrical network as well as the
sector coupled network.

Description
-----------

Total annual system costs are minimised with PyPSA. The full formulation of the
linear optimal power flow (plus investment planning
is provided in the
`documentation of PyPSA <https://pypsa.readthedocs.io/en/latest/optimal_power_flow.html#linear-optimal-power-flow>`_.

The optimization is based on the :func:`network.optimize` function.
Additionally, some extra constraints specified in :mod:`solve_network` are added.

.. note::

    The rules ``solve_elec_networks`` and ``solve_sector_networks`` run
    the workflow for all scenarios in the configuration file (``scenario:``)
    based on the rule :mod:`solve_network`.
"""

import importlib
import logging
import os
import re
import sys
<<<<<<< HEAD
import time
=======
from functools import partial
from typing import Any
>>>>>>> 8e456630

import linopy
import numpy as np
import pandas as pd
import pypsa
import xarray as xr
import yaml
from pypsa.descriptors import get_activity_mask
from pypsa.descriptors import get_switchable_as_dense as get_as_dense

from scripts._benchmark import memory_logger
from scripts._helpers import (
    PYPSA_V1,
    configure_logging,
    get,
    set_scenario_config,
    update_config_from_wildcards,
)
<<<<<<< HEAD
from prepare_sector_network import get
from pypsa.clustering.spatial import align_strategies, flatten_multiindex
from pypsa.descriptors import get_activity_mask
from pypsa.descriptors import get_switchable_as_dense as get_as_dense
from pypsa.descriptors import nominal_attrs
from pypsa.io import import_components_from_dataframe, import_series_from_dataframe
=======
>>>>>>> 8e456630

logger = logging.getLogger(__name__)

# Allow for PyPSA versions <0.35
if PYPSA_V1:
    pypsa.network.power_flow.logger.setLevel(logging.WARNING)
else:
    pypsa.pf.logger.setLevel(logging.WARNING)


class ObjectiveValueError(Exception):
    pass


def add_land_use_constraint_perfect(n: pypsa.Network) -> None:
    """
    Add global constraints for tech capacity limit.

    Parameters
    ----------
    n : pypsa.Network
        The PyPSA network instance

    Returns
    -------
    pypsa.Network
        Network with added land use constraints
    """
    logger.info("Add land-use constraint for perfect foresight")

    def compress_series(s):
        def process_group(group):
            if group.nunique() == 1:
                return pd.Series(group.iloc[0], index=[None])
            else:
                return group

        return s.groupby(level=[0, 1]).apply(process_group)

    def new_index_name(t):
        # Convert all elements to string and filter out None values
        parts = [str(x) for x in t if x is not None]
        # Join with space, but use a dash for the last item if not None
        return " ".join(parts[:2]) + (f"-{parts[-1]}" if len(parts) > 2 else "")

    def check_p_min_p_max(p_nom_max):
        p_nom_min = n.generators[ext_i].groupby(grouper).sum().p_nom_min
        p_nom_min = p_nom_min.reindex(p_nom_max.index)
        check = (
            p_nom_min.groupby(level=[0, 1]).sum()
            > p_nom_max.groupby(level=[0, 1]).min()
        )
        if check.sum():
            logger.warning(
                f"summed p_min_pu values at node larger than technical potential {check[check].index}"
            )

    grouper = [n.generators.carrier, n.generators.bus, n.generators.build_year]
    ext_i = n.generators.p_nom_extendable
    # get technical limit per node and investment period
    p_nom_max = n.generators[ext_i].groupby(grouper).min().p_nom_max
    # drop carriers without tech limit
    p_nom_max = p_nom_max[~p_nom_max.isin([np.inf, np.nan])]
    # carrier
    carriers = p_nom_max.index.get_level_values(0).unique()
    gen_i = n.generators[(n.generators.carrier.isin(carriers)) & (ext_i)].index
    n.generators.loc[gen_i, "p_nom_min"] = 0
    # check minimum capacities
    check_p_min_p_max(p_nom_max)
    # drop multi entries in case p_nom_max stays constant in different periods
    # p_nom_max = compress_series(p_nom_max)
    # adjust name to fit syntax of nominal constraint per bus
    df = p_nom_max.reset_index()
    df["name"] = df.apply(
        lambda row: f"nom_max_{row['carrier']}"
        + (f"_{row['build_year']}" if row["build_year"] is not None else ""),
        axis=1,
    )

    for name in df.name.unique():
        df_carrier = df[df.name == name]
        bus = df_carrier.bus
        n.buses.loc[bus, name] = df_carrier.p_nom_max.values


def add_land_use_constraint(n: pypsa.Network, planning_horizons: str) -> None:
    """
    Add land use constraints for renewable energy potential.

    Parameters
    ----------
    n : pypsa.Network
        The PyPSA network instance
    planning_horizons : str
        The planning horizon year as string

    Returns
    -------
    pypsa.Network
        Modified PyPSA network with constraints added
    """
    # warning: this will miss existing offwind which is not classed AC-DC and has carrier 'offwind'

    for carrier in [
        "solar",
        "solar rooftop",
        "solar-hsat",
        "onwind",
        "offwind-ac",
        "offwind-dc",
        "offwind-float",
    ]:
        ext_i = (n.generators.carrier == carrier) & ~n.generators.p_nom_extendable
        grouper = n.generators.loc[ext_i].index.str.replace(
            f" {carrier}.*$", "", regex=True
        )
        existing = n.generators.loc[ext_i, "p_nom"].groupby(grouper).sum()
        existing.index += f" {carrier}-{planning_horizons}"
        n.generators.loc[existing.index, "p_nom_max"] -= existing

    # check if existing capacities are larger than technical potential
    existing_large = n.generators[
        n.generators["p_nom_min"] > n.generators["p_nom_max"]
    ].index
    if len(existing_large):
        logger.warning(
            f"Existing capacities larger than technical potential for {existing_large},\
                        adjust technical potential to existing capacities"
        )
        n.generators.loc[existing_large, "p_nom_max"] = n.generators.loc[
            existing_large, "p_nom_min"
        ]

    n.generators["p_nom_max"] = n.generators["p_nom_max"].clip(lower=0)


def add_solar_potential_constraints(n: pypsa.Network, config: dict) -> None:
    """
    Add constraint to make sure the sum capacity of all solar technologies (fixed, tracking, ets. ) is below the region potential.

    Example:
    ES1 0: total solar potential is 10 GW, meaning:
           solar potential : 10 GW
           solar-hsat potential : 8 GW (solar with single axis tracking is assumed to have higher land use)
    The constraint ensures that:
           solar_p_nom + solar_hsat_p_nom * 1.13 <= 10 GW
    """
    land_use_factors = {
        "solar-hsat": config["renewable"]["solar"]["capacity_per_sqkm"]
        / config["renewable"]["solar-hsat"]["capacity_per_sqkm"]
    }
<<<<<<< HEAD
=======
    rename = {} if PYPSA_V1 else {"Generator-ext": "Generator"}
>>>>>>> 8e456630

    solar_carriers = ["solar", "solar-hsat"]
    solar = n.generators.loc[(n.generators.carrier == "solar") & n.generators.active]
    all_solar = n.generators.loc[
        n.generators.carrier.isin(solar_carriers) & n.generators.active
    ]

    # Separate extendable and non-extendable generators
    solar_ext = solar.loc[solar.p_nom_extendable]
    solar_non_ext = solar.loc[~solar.p_nom_extendable]
    all_solar_ext = all_solar.loc[all_solar.p_nom_extendable]
    all_solar_non_ext = all_solar.loc[~all_solar.p_nom_extendable]

    if all_solar_ext.empty:
        return

    land_use = pd.Series(1.0, index=all_solar.index, name="land_use_factor")
    for carrier, factor in land_use_factors.items():
        land_use.loc[all_solar.carrier == carrier] *= factor

    # Compute right hand side based on the sum of currently installed
    # solar, and p_nom_max of extendable solar. Note that "solar" here
    # means only the "solar" carrier, not all solar carriers including
    # "solar-hsat".
    rhs = pd.concat([solar_non_ext.p_nom, solar_ext.p_nom_max]).groupby(solar.bus).sum()

    # Compute left hand side as the sum of extendable solar and
    # installed solar, including all solar carriers.
    lhs = (
        (
            n.model["Generator-p_nom"]
            .rename({"Generator-ext": "Generator"})
            .loc[all_solar_ext.index]
            * land_use.loc[all_solar_ext.index]
        )
        .groupby(all_solar_ext.bus)
        .sum()
    ) + (
        (all_solar_non_ext.p_nom * land_use.loc[all_solar_non_ext.index])
        .groupby(all_solar_non_ext.bus)
        .sum()
    )

    logger.info("Adding solar potential constraint.")
    n.model.add_constraints(lhs <= rhs, name="solar_potential")


def add_co2_sequestration_limit(
    n: pypsa.Network,
    limit_dict: dict[str, float],
    planning_horizons: str | None,
) -> None:
    """
    Add a global constraint on the amount of Mt CO2 that can be sequestered.

    Parameters
    ----------
    n : pypsa.Network
        The PyPSA network instance
    limit_dict : dict[str, float]
        CO2 sequestration potential limit constraints by year.
    planning_horizons : str, optional
        The current planning horizon year or None in perfect foresight
    """

    if not n.investment_periods.empty:
        nyears = n.snapshot_weightings.groupby(level="period").generators.sum() / 8760
        periods = n.investment_periods
        limit = pd.Series(
            {period: nyears[period] * get(limit_dict, period) for period in periods}
        )
        limit.index = limit.index.map(lambda s: f"co2_sequestration_limit-{s}")
        names = limit.index
    else:
        nyears = n.snapshot_weightings.generators.sum() / 8760
        limit = get(limit_dict, int(planning_horizons)) * nyears
        periods = np.nan
        names = "co2_sequestration_limit"

    n.add(
        "GlobalConstraint",
        names,
        sense=">=",
        constant=-limit * 1e6,
        type="operational_limit",
        carrier_attribute="co2 sequestered",
        investment_period=periods,
    )


def add_carbon_constraint(n: pypsa.Network, snapshots: pd.DatetimeIndex) -> None:
    glcs = n.global_constraints.query('type == "co2_atmosphere"')
    if glcs.empty:
        return
    for name, glc in glcs.iterrows():
        carattr = glc.carrier_attribute
        emissions = n.carriers.query(f"{carattr} != 0")[carattr]

        if emissions.empty:
            continue

        # stores
        bus_carrier = n.stores.bus.map(n.buses.carrier)
        stores = n.stores[bus_carrier.isin(emissions.index) & ~n.stores.e_cyclic]
        if not stores.empty:
            last = n.snapshot_weightings.reset_index().groupby("period").last()
            last_i = last.set_index([last.index, last.timestep]).index
            final_e = n.model["Store-e"].loc[last_i, stores.index]
            time_valid = int(glc.loc["investment_period"])
            time_i = pd.IndexSlice[time_valid, :]
            lhs = final_e.loc[time_i, :] - final_e.shift(snapshot=1).loc[time_i, :]

            rhs = glc.constant
            n.model.add_constraints(lhs <= rhs, name=f"GlobalConstraint-{name}")


def add_carbon_budget_constraint(n: pypsa.Network, snapshots: pd.DatetimeIndex) -> None:
    glcs = n.global_constraints.query('type == "Co2Budget"')
    if glcs.empty:
        return
    for name, glc in glcs.iterrows():
        carattr = glc.carrier_attribute
        emissions = n.carriers.query(f"{carattr} != 0")[carattr]

        if emissions.empty:
            continue

        # stores
        bus_carrier = n.stores.bus.map(n.buses.carrier)
        stores = n.stores[bus_carrier.isin(emissions.index) & ~n.stores.e_cyclic]
        if not stores.empty:
            last = n.snapshot_weightings.reset_index().groupby("period").last()
            last_i = last.set_index([last.index, last.timestep]).index
            final_e = n.model["Store-e"].loc[last_i, stores.index]
            time_valid = int(glc.loc["investment_period"])
            time_i = pd.IndexSlice[time_valid, :]
            weighting = n.investment_period_weightings.loc[time_valid, "years"]
            lhs = final_e.loc[time_i, :] * weighting

            rhs = glc.constant
            n.model.add_constraints(lhs <= rhs, name=f"GlobalConstraint-{name}")


def add_max_growth(n: pypsa.Network, opts: dict) -> None:
    """
    Add maximum growth rates for different carriers.
    """

    # take maximum yearly difference between investment periods since historic growth is per year
    factor = n.investment_period_weightings.years.max() * opts["factor"]
    for carrier in opts["max_growth"].keys():
        max_per_period = opts["max_growth"][carrier] * factor
        logger.info(
            f"set maximum growth rate per investment period of {carrier} to {max_per_period} GW."
        )
        n.carriers.loc[carrier, "max_growth"] = max_per_period * 1e3

    for carrier in opts["max_relative_growth"].keys():
        max_r_per_period = opts["max_relative_growth"][carrier]
        logger.info(
            f"set maximum relative growth per investment period of {carrier} to {max_r_per_period}."
        )
        n.carriers.loc[carrier, "max_relative_growth"] = max_r_per_period


def add_retrofit_gas_boiler_constraint(
    n: pypsa.Network, snapshots: pd.DatetimeIndex
) -> None:
    """
    Allow retrofitting of existing gas boilers to H2 boilers and impose load-following must-run condition on existing gas boilers.
    Modifies the network in place, no return value.

    n : pypsa.Network
        The PyPSA network to be modified
    snapshots : pd.DatetimeIndex
        The snapshots of the network
    """
    c = "Link"
    logger.info("Add constraint for retrofitting gas boilers to H2 boilers.")
    # existing gas boilers
    mask = n.links.carrier.str.contains("gas boiler") & ~n.links.p_nom_extendable
    gas_i = n.links[mask].index
    mask = n.links.carrier.str.contains("retrofitted H2 boiler")
    h2_i = n.links[mask].index

    n.links.loc[gas_i, "p_nom_extendable"] = True
    p_nom = n.links.loc[gas_i, "p_nom"]
    n.links.loc[gas_i, "p_nom"] = 0

    # heat profile
    cols = n.loads_t.p_set.columns[
        n.loads_t.p_set.columns.str.contains("heat")
        & ~n.loads_t.p_set.columns.str.contains("industry")
        & ~n.loads_t.p_set.columns.str.contains("agriculture")
    ]
    profile = n.loads_t.p_set[cols].div(
        n.loads_t.p_set[cols].groupby(level=0).max(), level=0
    )
    # to deal if max value is zero
    profile.fillna(0, inplace=True)
    profile.rename(columns=n.loads.bus.to_dict(), inplace=True)
    profile = profile.reindex(columns=n.links.loc[gas_i, "bus1"])
    profile.columns = gas_i

    rhs = profile.mul(p_nom)

    dispatch = n.model["Link-p"]
    active = get_activity_mask(n, c, snapshots, gas_i)
    rhs = rhs[active]
    if PYPSA_V1:
        p_gas = dispatch.sel(name=gas_i)
        p_h2 = dispatch.sel(name=h2_i)
    else:
        p_gas = dispatch.sel(Link=gas_i)
        p_h2 = dispatch.sel(Link=h2_i)

    lhs = p_gas + p_h2

    n.model.add_constraints(lhs == rhs, name="gas_retrofit")


def prepare_network(
    n: pypsa.Network,
    solve_opts: dict,
    foresight: str,
    planning_horizons: str | None,
    co2_sequestration_potential: dict[str, float],
    limit_max_growth: dict[str, Any] | None = None,
) -> None:
    """
    Prepare network with various constraints and modifications.

    Parameters
    ----------
    n : pypsa.Network
        The PyPSA network instance
    solve_opts : Dict
        Dictionary of solving options containing clip_p_max_pu, load_shedding etc.
    foresight : str
        Planning foresight type ('myopic' or 'perfect')
    planning_horizons : str or None
        The current planning horizon year or None for perfect foresight
    co2_sequestration_potential : Dict[str, float]
        CO2 sequestration potential constraints by year

    Returns
    -------
    pypsa.Network
        Modified PyPSA network with added constraints
    """
    if "clip_p_max_pu" in solve_opts:
        for df in (
            n.generators_t.p_max_pu,
            n.generators_t.p_min_pu,
            n.links_t.p_max_pu,
            n.links_t.p_min_pu,
            n.storage_units_t.inflow,
        ):
            df.where(df > solve_opts["clip_p_max_pu"], other=0.0, inplace=True)

    if load_shedding := solve_opts.get("load_shedding"):
        # intersect between macroeconomic and surveybased willingness to pay
        # http://journal.frontiersin.org/article/10.3389/fenrg.2015.00055/full
        # TODO: retrieve color and nice name from config
        n.add("Carrier", "load", color="#dd2e23", nice_name="Load shedding")
        buses_i = n.buses.index
        if not np.isscalar(load_shedding):
            # TODO: do not scale via sign attribute (use Eur/MWh instead of Eur/kWh)
            load_shedding = 1e2  # Eur/kWh

        n.add(
            "Generator",
            buses_i,
            " load",
            bus=buses_i,
            carrier="load",
            sign=1e-3,  # Adjust sign to measure p and p_nom in kW instead of MW
            marginal_cost=load_shedding,  # Eur/kWh
            p_nom=1e9,  # kW
        )

    if solve_opts.get("curtailment_mode"):
        n.add("Carrier", "curtailment", color="#fedfed", nice_name="Curtailment")
        n.generators_t.p_min_pu = n.generators_t.p_max_pu
        buses_i = n.buses.query("carrier == 'AC'").index
        n.add(
            "Generator",
            buses_i,
            suffix=" curtailment",
            bus=buses_i,
            p_min_pu=-1,
            p_max_pu=0,
            marginal_cost=-0.1,
            carrier="curtailment",
            p_nom=1e6,
        )

    if solve_opts.get("noisy_costs"):
        for t in n.iterate_components():
            # if 'capital_cost' in t.df:
            #    t.df['capital_cost'] += 1e1 + 2.*(np.random.random(len(t.df)) - 0.5)
            if "marginal_cost" in t.df:
                t.df["marginal_cost"] += 1e-2 + 2e-3 * (
                    np.random.random(len(t.df)) - 0.5
                )

        for t in n.iterate_components(["Line", "Link"]):
            t.df["capital_cost"] += (
                1e-1 + 2e-2 * (np.random.random(len(t.df)) - 0.5)
            ) * t.df["length"]

    if solve_opts.get("nhours"):
        nhours = solve_opts["nhours"]
        n.set_snapshots(n.snapshots[:nhours])
        n.snapshot_weightings[:] = 8760.0 / nhours

    if foresight == "myopic":
        add_land_use_constraint(n, planning_horizons)

    if foresight == "perfect":
        add_land_use_constraint_perfect(n)
        if limit_max_growth is not None and limit_max_growth["enable"]:
            add_max_growth(n, limit_max_growth)

    if n.stores.carrier.eq("co2 sequestered").any():
        limit_dict = co2_sequestration_potential
        add_co2_sequestration_limit(
            n, limit_dict=limit_dict, planning_horizons=planning_horizons
        )


def add_CCL_constraints(
    n: pypsa.Network, config: dict, planning_horizons: str | None
) -> None:
    """
    Add CCL (country & carrier limit) constraint to the network.

    Add minimum and maximum levels of generator nominal capacity per carrier
    for individual countries. Opts and path for agg_p_nom_minmax.csv must be defined
    in config.yaml. Default file is available at data/agg_p_nom_minmax.csv.

    Parameters
    ----------
    n : pypsa.Network
        The PyPSA network instance
    config : dict
        Configuration dictionary
    planning_horizons : str, optional
        The current planning horizon year or None in perfect foresight

    Example
    -------
    scenario:
        opts: [Co2L-CCL-24h]
    electricity:
        agg_p_nom_limits: data/agg_p_nom_minmax.csv
    """

    assert planning_horizons is not None, (
        "add_CCL_constraints are not implemented for perfect foresight, yet"
    )

    agg_p_nom_minmax = pd.read_csv(
        config["solving"]["agg_p_nom_limits"]["file"], index_col=[0, 1], header=[0, 1]
    )[planning_horizons]
    logger.info("Adding generation capacity constraints per carrier and country")
    p_nom = n.model["Generator-p_nom"]

    gens = n.generators.query("p_nom_extendable")

    if not PYPSA_V1:
        gens = gens.rename_axis(index="Generator-ext")

    if config["solving"]["agg_p_nom_limits"]["agg_offwind"]:
        rename_offwind = {
            "offwind-ac": "offwind-all",
            "offwind-dc": "offwind-all",
            "offwind-float": "offwind-all",
            "offwind": "offwind-all",
        }
        gens = gens.replace(rename_offwind)
    if config["solving"]["agg_p_nom_limits"]["agg_solar"]:
        rename_solar = {
            "solar": "solar-all",
            "solar-hsat": "solar-all",
            "solar rooftop": "solar-all",
        }
        gens = gens.replace(rename_solar)
    grouper = pd.concat([gens.bus.map(n.buses.country), gens.carrier], axis=1)
    lhs = p_nom.groupby(grouper).sum().rename(bus="country")

    if config["solving"]["agg_p_nom_limits"]["include_existing"]:
        gens_cst = n.generators.query("~p_nom_extendable").rename_axis(
            index="Generator-cst"
        )
        gens_cst = gens_cst[
            (gens_cst["build_year"] + gens_cst["lifetime"]) >= int(planning_horizons)
        ]
        if config["solving"]["agg_p_nom_limits"]["agg_offwind"]:
            gens_cst = gens_cst.replace(rename_offwind)
        if config["solving"]["agg_p_nom_limits"]["agg_solar"]:
            gens_cst = gens_cst.replace(rename_solar)
        rhs_cst = (
            pd.concat(
                [gens_cst.bus.map(n.buses.country), gens_cst[["carrier", "p_nom"]]],
                axis=1,
            )
            .groupby(["bus", "carrier"])
            .sum()
        )
        rhs_cst.index = rhs_cst.index.rename({"bus": "country"})
        rhs_min = agg_p_nom_minmax["min"].dropna()
        idx_min = rhs_min.index.join(rhs_cst.index, how="left")
        rhs_min = rhs_min.reindex(idx_min).fillna(0)
        rhs = (rhs_min - rhs_cst.reindex(idx_min).fillna(0).p_nom).dropna()
        rhs[rhs < 0] = 0
        minimum = xr.DataArray(rhs).rename(dim_0="group")
    else:
        minimum = xr.DataArray(agg_p_nom_minmax["min"].dropna()).rename(dim_0="group")

    index = minimum.indexes["group"].intersection(lhs.indexes["group"])
    if not index.empty:
        n.model.add_constraints(
            lhs.sel(group=index) >= minimum.loc[index], name="agg_p_nom_min"
        )

    if config["solving"]["agg_p_nom_limits"]["include_existing"]:
        rhs_max = agg_p_nom_minmax["max"].dropna()
        idx_max = rhs_max.index.join(rhs_cst.index, how="left")
        rhs_max = rhs_max.reindex(idx_max).fillna(0)
        rhs = (rhs_max - rhs_cst.reindex(idx_max).fillna(0).p_nom).dropna()
        rhs[rhs < 0] = 0
        maximum = xr.DataArray(rhs).rename(dim_0="group")
    else:
        maximum = xr.DataArray(agg_p_nom_minmax["max"].dropna()).rename(dim_0="group")

    index = maximum.indexes["group"].intersection(lhs.indexes["group"])
    if not index.empty:
        n.model.add_constraints(
            lhs.sel(group=index) <= maximum.loc[index], name="agg_p_nom_max"
        )


def add_EQ_constraints(n, o, scaling=1e-1):
    """
    Add equity constraints to the network.

    Currently this is only implemented for the electricity sector only.

    Opts must be specified in the config.yaml.

    Parameters
    ----------
    n : pypsa.Network
    o : str

    Example
    -------
    scenario:
        opts: [Co2L-EQ0.7-24h]

    Require each country or node to on average produce a minimal share
    of its total electricity consumption itself. Example: EQ0.7c demands each country
    to produce on average at least 70% of its consumption; EQ0.7 demands
    each node to produce on average at least 70% of its consumption.
    """
    # TODO: Generalize to cover myopic and other sectors?
    float_regex = r"[0-9]*\.?[0-9]+"
    level = float(re.findall(float_regex, o)[0])
    if o[-1] == "c":
        ggrouper = n.generators.bus.map(n.buses.country)
        lgrouper = n.loads.bus.map(n.buses.country)
        sgrouper = n.storage_units.bus.map(n.buses.country)
    else:
        ggrouper = n.generators.bus
        lgrouper = n.loads.bus
        sgrouper = n.storage_units.bus
    load = (
        n.snapshot_weightings.generators
        @ n.loads_t.p_set.groupby(lgrouper, axis=1).sum()
    )
    inflow = (
        n.snapshot_weightings.stores
        @ n.storage_units_t.inflow.groupby(sgrouper, axis=1).sum()
    )
    inflow = inflow.reindex(load.index).fillna(0.0)
    rhs = scaling * (level * load - inflow)
    p = n.model["Generator-p"]
    lhs_gen = (
        (p * (n.snapshot_weightings.generators * scaling))
        .groupby(ggrouper.to_xarray())
        .sum()
        .sum("snapshot")
    )
    # TODO: double check that this is really needed, why do have to subtract the spillage
    if not n.storage_units_t.inflow.empty:
        spillage = n.model["StorageUnit-spill"]
        lhs_spill = (
            (spillage * (-n.snapshot_weightings.stores * scaling))
            .groupby(sgrouper.to_xarray())
            .sum()
            .sum("snapshot")
        )
        lhs = lhs_gen + lhs_spill
    else:
        lhs = lhs_gen
    n.model.add_constraints(lhs >= rhs, name="equity_min")


def add_BAU_constraints(n: pypsa.Network, config: dict) -> None:
    """
    Add business-as-usual (BAU) constraints for minimum capacities.

    Parameters
    ----------
    n : pypsa.Network
        PyPSA network instance
    config : dict
        Configuration dictionary containing BAU minimum capacities
    """
    mincaps = pd.Series(config["electricity"]["BAU_mincapacities"])
    p_nom = n.model["Generator-p_nom"]
    ext_i = n.generators.query("p_nom_extendable")
    ext_carrier_i = xr.DataArray(ext_i.carrier)
    if not PYPSA_V1:
        ext_carrier_i = ext_carrier_i.rename_axis("Generator-ext")
    lhs = p_nom.groupby(ext_carrier_i).sum()
    rhs = mincaps[lhs.indexes["carrier"]].rename_axis("carrier")
    n.model.add_constraints(lhs >= rhs, name="bau_mincaps")


# TODO: think about removing or make per country
def add_SAFE_constraints(n, config):
    """
    Add a capacity reserve margin of a certain fraction above the peak demand.
    Renewable generators and storage do not contribute. Ignores network.

    Parameters
    ----------
        n : pypsa.Network
        config : dict

    Example
    -------
    config.yaml requires to specify opts:

    scenario:
        opts: [Co2L-SAFE-24h]
    electricity:
        SAFE_reservemargin: 0.1
    Which sets a reserve margin of 10% above the peak demand.
    """
    peakdemand = n.loads_t.p_set.sum(axis=1).max()
    margin = 1.0 + config["electricity"]["SAFE_reservemargin"]
    reserve_margin = peakdemand * margin
    conventional_carriers = config["electricity"]["conventional_carriers"]  # noqa: F841
    ext_gens_i = n.generators.query(
        "carrier in @conventional_carriers & p_nom_extendable"
    ).index
    p_nom = n.model["Generator-p_nom"].loc[ext_gens_i]
    lhs = p_nom.sum()
    exist_conv_caps = n.generators.query(
        "~p_nom_extendable & carrier in @conventional_carriers"
    ).p_nom.sum()
    rhs = reserve_margin - exist_conv_caps
    n.model.add_constraints(lhs >= rhs, name="safe_mintotalcap")


def add_operational_reserve_margin(n, sns, config):
    """
    Build reserve margin constraints based on the formulation given in
    https://genxproject.github.io/GenX/dev/core/#Reserves.

    Parameters
    ----------
        n : pypsa.Network
        sns: pd.DatetimeIndex
        config : dict

    Example:
    --------
    config.yaml requires to specify operational_reserve:
    operational_reserve: # like https://genxproject.github.io/GenX/dev/core/#Reserves
        activate: true
        epsilon_load: 0.02 # percentage of load at each snapshot
        epsilon_vres: 0.02 # percentage of VRES at each snapshot
        contingency: 400000 # MW
    """
    reserve_config = config["electricity"]["operational_reserve"]
    EPSILON_LOAD = reserve_config["epsilon_load"]
    EPSILON_VRES = reserve_config["epsilon_vres"]
    CONTINGENCY = reserve_config["contingency"]

    # Reserve Variables
    n.model.add_variables(
        0, np.inf, coords=[sns, n.generators.index], name="Generator-r"
    )
    reserve = n.model["Generator-r"]
    summed_reserve = reserve.sum("Generator")

    # Share of extendable renewable capacities
    ext_i = n.generators.query("p_nom_extendable").index
    vres_i = n.generators_t.p_max_pu.columns
    if not ext_i.empty and not vres_i.empty:
        capacity_factor = n.generators_t.p_max_pu[vres_i.intersection(ext_i)]
        p_nom_vres = n.model["Generator-p_nom"].loc[vres_i.intersection(ext_i)]
        if not PYPSA_V1:
            p_nom_vres = p_nom_vres.rename({"Generator-ext": "Generator"})
        lhs = summed_reserve + (
            p_nom_vres * (-EPSILON_VRES * xr.DataArray(capacity_factor))
        ).sum("Generator")

        # Total demand per t
        demand = get_as_dense(n, "Load", "p_set").sum(axis=1)

        # VRES potential of non extendable generators
        capacity_factor = n.generators_t.p_max_pu[vres_i.difference(ext_i)]
        renewable_capacity = n.generators.p_nom[vres_i.difference(ext_i)]
        potential = (capacity_factor * renewable_capacity).sum(axis=1)

        # Right-hand-side
        rhs = EPSILON_LOAD * demand + EPSILON_VRES * potential + CONTINGENCY

        n.model.add_constraints(lhs >= rhs, name="reserve_margin")

    # additional constraint that capacity is not exceeded
    gen_i = n.generators.index
    ext_i = n.generators.query("p_nom_extendable").index
    fix_i = n.generators.query("not p_nom_extendable").index

    dispatch = n.model["Generator-p"]
    reserve = n.model["Generator-r"]

    capacity_variable = n.model["Generator-p_nom"]
    if not PYPSA_V1:
        capacity_variable = capacity_variable.rename({"Generator-ext": "Generator"})
    capacity_fixed = n.generators.p_nom[fix_i]

    p_max_pu = get_as_dense(n, "Generator", "p_max_pu")

    lhs = dispatch + reserve - capacity_variable * xr.DataArray(p_max_pu[ext_i])

    rhs = (p_max_pu[fix_i] * capacity_fixed).reindex(columns=gen_i, fill_value=0)

    n.model.add_constraints(lhs <= rhs, name="Generator-p-reserve-upper")


def add_TES_energy_to_power_ratio_constraints(n: pypsa.Network) -> None:
    """
    Add TES constraints to the network.

    For each TES storage unit, enforce:
        Store-e_nom - etpr * Link-p_nom == 0

    Parameters
    ----------
    n : pypsa.Network
        A PyPSA network with TES and heating sectors enabled.

    Raises
    ------
    ValueError
        If no valid TES storage or charger links are found.
    RuntimeError
        If the TES storage and charger indices do not align.
    """
    indices_charger_p_nom_extendable = n.links.index[
        n.links.index.str.contains("water tanks charger|water pits charger")
        & n.links.p_nom_extendable
    ]
    indices_stores_e_nom_extendable = n.stores.index[
        n.stores.index.str.contains("water tanks|water pits")
        & n.stores.e_nom_extendable
    ]

    if indices_charger_p_nom_extendable.empty or indices_stores_e_nom_extendable.empty:
        logger.warning(
            "No valid extendable charger links or stores found for TES energy-to-power constraints.Not enforcing TES energy-to-power ratio constraints!"
        )
        return

    energy_to_power_ratio_values = n.links.loc[
        indices_charger_p_nom_extendable, "energy to power ratio"
    ].values

    linear_expr_list = []
    for charger, tes, energy_to_power_value in zip(
        indices_charger_p_nom_extendable,
        indices_stores_e_nom_extendable,
        energy_to_power_ratio_values,
    ):
        charger_var = n.model["Link-p_nom"].loc[charger]
        if not tes == charger.replace(" charger", ""):
            # e.g. "DE0 0 urban central water tanks charger-2050" -> "DE0 0 urban central water tanks-2050"
            raise RuntimeError(
                f"Charger {charger} and TES {tes} do not match. "
                "Ensure that the charger and TES are in the same location and refer to the same technology."
            )
        store_var = n.model["Store-e_nom"].loc[tes]
        linear_expr = store_var - energy_to_power_value * charger_var
        linear_expr_list.append(linear_expr)

    # Merge the individual expressions
    dim = "Store-ext, Link-ext" if PYPSA_V1 else "name"
    merged_expr = linopy.expressions.merge(
        linear_expr_list, dim=dim, cls=type(linear_expr_list[0])
    )

    n.model.add_constraints(merged_expr == 0, name="TES_energy_to_power_ratio")


def add_TES_charger_ratio_constraints(n: pypsa.Network) -> None:
    """
    Add TES charger ratio constraints.

    For each TES unit, enforce:
        Link-p_nom(charger) - efficiency * Link-p_nom(discharger) == 0

    Parameters
    ----------
    n : pypsa.Network
        A PyPSA network with TES and heating sectors enabled.

    Raises
    ------
    ValueError
        If no valid TES discharger or charger links are found.
    RuntimeError
        If the charger and discharger indices do not align.
    """
    indices_charger_p_nom_extendable = n.links.index[
        n.links.index.str.contains(
            "water tanks charger|water pits charger|aquifer thermal energy storage charger"
        )
        & n.links.p_nom_extendable
    ]
    indices_discharger_p_nom_extendable = n.links.index[
        n.links.index.str.contains(
            "water tanks discharger|water pits discharger|aquifer thermal energy storage discharger"
        )
        & n.links.p_nom_extendable
    ]

    if (
        indices_charger_p_nom_extendable.empty
        or indices_discharger_p_nom_extendable.empty
    ):
        logger.warning(
            "No valid extendable TES discharger or charger links found for TES charger ratio constraints. Not enforcing TES charger_ratio constraints."
        )
        return

    for charger, discharger in zip(
        indices_charger_p_nom_extendable, indices_discharger_p_nom_extendable
    ):
        if not charger.replace(" charger", " ") == discharger.replace(
            " discharger", " "
        ):
            # e.g. "DE0 0 urban central water tanks charger-2050" -> "DE0 0 urban central water tanks-2050"
            raise RuntimeError(
                f"Charger {charger} and discharger {discharger} do not match. "
                "Ensure that the charger and discharger are in the same location and refer to the same technology."
            )

    eff_discharger = n.links.efficiency[indices_discharger_p_nom_extendable].values
    lhs = (
        n.model["Link-p_nom"].loc[indices_charger_p_nom_extendable]
        - n.model["Link-p_nom"].loc[indices_discharger_p_nom_extendable]
        * eff_discharger
    )

    n.model.add_constraints(lhs == 0, name="TES_charger_ratio")


def add_battery_constraints(n):
    """
    Add constraint ensuring that charger = discharger, i.e.
    1 * charger_size - efficiency * discharger_size = 0
    """
    if not n.links.p_nom_extendable.any():
        return

    discharger_bool = n.links.index.str.contains("battery discharger")
    charger_bool = n.links.index.str.contains("battery charger")

    dischargers_ext = n.links[discharger_bool].query("p_nom_extendable").index
    chargers_ext = n.links[charger_bool].query("p_nom_extendable").index

    eff = n.links.efficiency[dischargers_ext].values
    lhs = (
        n.model["Link-p_nom"].loc[chargers_ext]
        - n.model["Link-p_nom"].loc[dischargers_ext] * eff
    )

    n.model.add_constraints(lhs == 0, name="Link-charger_ratio")


def add_lossy_bidirectional_link_constraints(n):
    if not n.links.p_nom_extendable.any() or not any(n.links.get("reversed", [])):
        return

    carriers = n.links.loc[n.links.reversed, "carrier"].unique()  # noqa: F841
    backwards = n.links.query(
        "carrier in @carriers and p_nom_extendable and reversed"
    ).index
    forwards = backwards.str.replace("-reversed", "")
    lhs = n.model["Link-p_nom"].loc[backwards]
    rhs = n.model["Link-p_nom"].loc[forwards]
    n.model.add_constraints(lhs == rhs, name="Link-bidirectional_sync")


def add_chp_constraints(n):
    electric = (
        n.links.index.str.contains("urban central")
        & n.links.index.str.contains("CHP")
        & n.links.index.str.contains("electric")
    )
    heat = (
        n.links.index.str.contains("urban central")
        & n.links.index.str.contains("CHP")
        & n.links.index.str.contains("heat")
    )

    electric_ext = n.links[electric].query("p_nom_extendable").index
    heat_ext = n.links[heat].query("p_nom_extendable").index

    electric_fix = n.links[electric].query("~p_nom_extendable").index
    heat_fix = n.links[heat].query("~p_nom_extendable").index

    p = n.model["Link-p"]  # dimension: [time, link]

    # output ratio between heat and electricity and top_iso_fuel_line for extendable
    if not electric_ext.empty:
        p_nom = n.model["Link-p_nom"]

        lhs = (
            p_nom.loc[electric_ext]
            * (n.links.p_nom_ratio * n.links.efficiency)[electric_ext].values
            - p_nom.loc[heat_ext] * n.links.efficiency[heat_ext].values
        )
        n.model.add_constraints(lhs == 0, name="chplink-fix_p_nom_ratio")

        rename = {} if PYPSA_V1 else {"Link-ext": "Link"}
        lhs = (
            p.loc[:, electric_ext]
            + p.loc[:, heat_ext]
            - p_nom.rename(rename).loc[electric_ext]
        )
        n.model.add_constraints(lhs <= 0, name="chplink-top_iso_fuel_line_ext")

    # top_iso_fuel_line for fixed
    if not electric_fix.empty:
        lhs = p.loc[:, electric_fix] + p.loc[:, heat_fix]
        rhs = n.links.p_nom[electric_fix]
        n.model.add_constraints(lhs <= rhs, name="chplink-top_iso_fuel_line_fix")

    # back-pressure
    if not electric.empty:
        lhs = (
            p.loc[:, heat] * (n.links.efficiency[heat] * n.links.c_b[electric].values)
            - p.loc[:, electric] * n.links.efficiency[electric]
        )
        n.model.add_constraints(lhs <= rhs, name="chplink-backpressure")


def add_pipe_retrofit_constraint(n):
    """
    Add constraint for retrofitting existing CH4 pipelines to H2 pipelines.
    """
    reversed = n.links.reversed if "reversed" in n.links.columns else False
    gas_pipes_i = n.links.query(
        "carrier == 'gas pipeline' and p_nom_extendable and ~@reversed"
    ).index
    h2_retrofitted_i = n.links.query(
        "carrier == 'H2 pipeline retrofitted' and p_nom_extendable and ~@reversed"
    ).index

    if h2_retrofitted_i.empty or gas_pipes_i.empty:
        return

    p_nom = n.model["Link-p_nom"]

    CH4_per_H2 = 1 / n.config["sector"]["H2_retrofit_capacity_per_CH4"]
    lhs = p_nom.loc[gas_pipes_i] + CH4_per_H2 * p_nom.loc[h2_retrofitted_i]
    rhs = n.links.p_nom[gas_pipes_i]
    if not PYPSA_V1:
        rhs = rhs.rename_axis("Link-ext")

    n.model.add_constraints(lhs == rhs, name="Link-pipe_retrofit")


def add_flexible_egs_constraint(n):
    """
    Upper bounds the charging capacity of the geothermal reservoir according to
    the well capacity.
    """
    well_index = n.links.loc[n.links.carrier == "geothermal heat"].index
    storage_index = n.storage_units.loc[
        n.storage_units.carrier == "geothermal heat"
    ].index

    p_nom_rhs = n.model["Link-p_nom"].loc[well_index]
    p_nom_lhs = n.model["StorageUnit-p_nom"].loc[storage_index]

    n.model.add_constraints(
        p_nom_lhs <= p_nom_rhs,
        name="upper_bound_charging_capacity_of_geothermal_reservoir",
    )


def add_import_limit_constraint(n: pypsa.Network, sns: pd.DatetimeIndex):
    """
    Add constraint for limiting green energy imports (synthetic and biomass).
    Does not include fossil fuel imports.
    """

    nyears = n.snapshot_weightings.generators.sum() / 8760

    import_links = n.links.loc[n.links.carrier.str.contains("import")].index
    import_gens = n.generators.loc[n.generators.carrier.str.contains("import")].index

    limit = n.config["sector"]["imports"]["limit"]
    limit_sense = n.config["sector"]["imports"]["limit_sense"]

    if (import_links.empty and import_gens.empty) or not np.isfinite(limit):
        return

    weightings = n.snapshot_weightings.loc[sns, "generators"]

    # everything needs to be in MWh_fuel
    eff = n.links.loc[import_links, "efficiency"]

    p_gens = n.model["Generator-p"].loc[sns, import_gens]
    p_links = n.model["Link-p"].loc[sns, import_links]

    lhs = (p_gens * weightings).sum() + (p_links * eff * weightings).sum()

    rhs = limit * 1e6 * nyears

    n.model.add_constraints(lhs, limit_sense, rhs, name="import_limit")


def add_co2_atmosphere_constraint(n, snapshots):
    glcs = n.global_constraints[n.global_constraints.type == "co2_atmosphere"]

    if glcs.empty:
        return
    for name, glc in glcs.iterrows():
        carattr = glc.carrier_attribute
        emissions = n.carriers.query(f"{carattr} != 0")[carattr]

        if emissions.empty:
            continue

        # stores
        bus_carrier = n.stores.bus.map(n.buses.carrier)
        stores = n.stores[bus_carrier.isin(emissions.index) & ~n.stores.e_cyclic]
        if not stores.empty:
            last_i = snapshots[-1]
            lhs = n.model["Store-e"].loc[last_i, stores.index]
            rhs = glc.constant

            n.model.add_constraints(lhs <= rhs, name=f"GlobalConstraint-{name}")


def extra_functionality(
    n: pypsa.Network, snapshots: pd.DatetimeIndex, planning_horizons: str | None = None
) -> None:
    """
    Add custom constraints and functionality.

    Parameters
    ----------
    n : pypsa.Network
        The PyPSA network instance with config and params attributes
    snapshots : pd.DatetimeIndex
        Simulation timesteps
    planning_horizons : str, optional
        The current planning horizon year or None in perfect foresight

    Collects supplementary constraints which will be passed to
    ``pypsa.optimization.optimize``.

    If you want to enforce additional custom constraints, this is a good
    location to add them. The arguments ``opts`` and
    ``snakemake.config`` are expected to be attached to the network.
    """
    config = n.config
    constraints = config["solving"].get("constraints", {})
    if constraints["BAU"] and n.generators.p_nom_extendable.any():
        add_BAU_constraints(n, config)
    if constraints["SAFE"] and n.generators.p_nom_extendable.any():
        add_SAFE_constraints(n, config)
    if constraints["CCL"] and n.generators.p_nom_extendable.any():
        add_CCL_constraints(n, config, planning_horizons)

    reserve = config["electricity"].get("operational_reserve", {})
    if reserve.get("activate"):
        add_operational_reserve_margin(n, snapshots, config)

    if EQ_o := constraints["EQ"]:
        add_EQ_constraints(n, EQ_o.replace("EQ", ""))

    if {"solar-hsat", "solar"}.issubset(
        config["electricity"]["renewable_carriers"]
    ) and {"solar-hsat", "solar"}.issubset(
        config["electricity"]["extendable_carriers"]["Generator"]
    ):
        add_solar_potential_constraints(n, config)

    if n.config.get("sector", {}).get("tes", False):
        if n.buses.index.str.contains(
            r"urban central heat|urban decentral heat|rural heat",
            case=False,
            na=False,
        ).any():
            add_TES_energy_to_power_ratio_constraints(n)
            add_TES_charger_ratio_constraints(n)

    add_battery_constraints(n)
    add_lossy_bidirectional_link_constraints(n)
    add_pipe_retrofit_constraint(n)
    if n._multi_invest:
        add_carbon_constraint(n, snapshots)
        add_carbon_budget_constraint(n, snapshots)
        add_retrofit_gas_boiler_constraint(n, snapshots)
    else:
        add_co2_atmosphere_constraint(n, snapshots)

    if config["sector"]["enhanced_geothermal"]["enable"]:
        add_flexible_egs_constraint(n)

    if config["sector"]["imports"]["enable"]:
        add_import_limit_constraint(n, snapshots)

    if n.params.custom_extra_functionality:
        source_path = n.params.custom_extra_functionality
        assert os.path.exists(source_path), f"{source_path} does not exist"
        sys.path.append(os.path.dirname(source_path))
        module_name = os.path.splitext(os.path.basename(source_path))[0]
        module = importlib.import_module(module_name)
        custom_extra_functionality = getattr(module, module_name)
        custom_extra_functionality(n, snapshots, snakemake)  # pylint: disable=E0601


def check_objective_value(n: pypsa.Network, solving: dict) -> None:
    """
    Check if objective value matches expected value within tolerance.

    Parameters
    ----------
    n : pypsa.Network
        Network with solved objective
    solving : Dict
        Dictionary containing objective checking parameters

    Raises
    ------
    ObjectiveValueError
        If objective value differs from expected value beyond tolerance
    """
    check_objective = solving["check_objective"]
    if check_objective["enable"]:
        atol = check_objective["atol"]
        rtol = check_objective["rtol"]
        expected_value = check_objective["expected_value"]
        if not np.isclose(n.objective, expected_value, atol=atol, rtol=rtol):
            raise ObjectiveValueError(
                f"Objective value {n.objective} differs from expected value "
                f"{expected_value} by more than {atol}."
            )

<<<<<<< HEAD
strategies = dict(
    # The following variables are stored in columns and restored
    # exactly after disaggregation.
    p_nom="sum",
    lifetime="mean",
    # p_nom_max should be infinite if any of summands are infinite
    p_nom_max="sum",
    # Capital cost is taken to be that of the most recent year. Note:
    # components without build year (that are not to be aggregated)
    # will be "trivially" aggregated as 1-element series; in that case
    # their name doesn't end in "-YYYY", hence the check.
    capital_cost=(
        lambda s: (
            s.iloc[pd.Series(s.index.map(lambda x: int(x[-4:]))).idxmax()]
            if len(s) > 1
            else s.squeeze()
        )
    ),
    # Take mean efficiency, then disaggregate. NB: should
    # really be weighted by capacity.
    efficiency="mean",
    efficiency2="mean",
    # Some urban decentral gas boilers have efficiency3 and
    # efficiency4 1.0, other NaN. (mean ignores NaN values).
    efficiency3="mean",
    efficiency4="mean",
    p_nom_min="sum",
    p_nom_extendable=lambda x: x.any(),
    e_nom="sum",
    e_nom_min="sum",
    e_nom_max="sum",
    e_nom_extendable=lambda x: x.any(),
    # length_original sometimes contains NaN values
    length_original="mean",
    # The following two should really be the same, but equality is
    # difficult with floats. (Saving with compression, etc.)
    marginal_cost="mean",
    standing_loss="mean",
    length="mean",
    p_max_pu="mean",
    p_min_pu="mean",
    # Build year is set to 0; to be reset when disaggregating
    build_year=lambda x: 0 if len(x) > 1 else x.squeeze(),
    # "weight" isn't meaningful at this stage; set to 1.
    weight=lambda x: 1,
    # Apparently "control" doesn't really matter; follow
    # pypsa.clustering.spatial by setting to ""
    control=lambda x: "",
    # The "reversed" attribute is sometimes 0, sometimes NaN, which is
    # the only reason for having an aggregation strategy.
    reversed=lambda x: x.any(),
    # The remaining attributes are outputs, and allow the aggregation of solved networks.
    p_nom_opt="sum",
    e_nom_opt="sum",
    p="sum",
    e="sum",
    p0="sum",
    p1="sum",
    p2="sum",
    p3="sum",
    p4="sum",
)


def aggregate_build_years(n, components, exclude_carriers):
    """
    Aggregate components which are identical in all but build year.
    """
    t = time.time()

    for c in n.iterate_components(components):
        if ("build_year" in c.static.columns) and (c.static.build_year > 0).any():
            attr = nominal_attrs[c.name]

            # Define the aggregation map. First select all components
            # that are to be aggregated (i.e. every component that is
            # not excluded by carrier and whose index ends in a
            # year.). Then create a map that removes the build year
            # from the index. This map is used to aggregate the
            # components.
            idx_to_agg = c.static.loc[
                ~c.static.carrier.isin(exclude_carriers)
                & c.static.index.str.match(r".*-[0-9]{4}$")
            ].index
            idx_no_year = pd.Series(
                idx_to_agg.str.replace(r"-[0-9]{4}$", "", regex=True), index=idx_to_agg
            )

            # For components that are non-extendable, set
            # attr_{min,max} = attr; this is for the aggregated
            # extendable component to have the correct minimum and
            # maximum bounds for nominal capacity.
            non_extendable = c.static[
                ~c.static[f"{attr}_extendable"]
            ].index.intersection(idx_to_agg)
            c.static.loc[non_extendable, f"{attr}_min"] = c.static.loc[
                non_extendable, attr
            ]
            c.static.loc[non_extendable, f"{attr}_max"] = c.static.loc[
                non_extendable, attr
            ]

            # Aggregate
            static_strategies = align_strategies(strategies, c.static.columns, c.name)
            df_aggregated = (
                c.static.loc[idx_to_agg].groupby(idx_no_year).agg(static_strategies)
            )

            # Add new components to the original components, and set
            # all aggregated components to inactive. Note: actual
            # modifications of the network need to happen on n
            # directly, as c only represents a view of the network but
            # changes to it don't change n.
            n.add(
                c.name,
                df_aggregated.index,
                **df_aggregated.to_dict(orient="series"),
            )
            n.static(c.name).loc[idx_to_agg, "active"] = False

            # Aggregate time-varying data. The aggregated components
            # have already been added; we just need to fill in the
            # dynamic data correctly.
            dynamic_strategies = align_strategies(strategies, c.dynamic, c.name)
            for attr in c.dynamic:
                strategy = dynamic_strategies[attr]
                # Find out which components have a time-varying attr
                has_dynamic_attr = c.dynamic[attr].columns.intersection(idx_to_agg)
                aggregated = idx_no_year.loc[has_dynamic_attr].unique()
                # Aggregated time-varying data
                n.dynamic(c.name)[attr][aggregated] = (
                    c.dynamic[attr][has_dynamic_attr]
                    .T.groupby(idx_no_year)
                    .agg(strategy)
                    .T[aggregated]
                )

    logger.info(f"Aggregated build years in {time.time() - t:.1f} seconds")


def disaggregate_build_years(n, components, planning_horizon):
    """
    Disaggregate components which were aggregated by `aggregate_build_years`.
    """
    t = time.time()

    for c in n.iterate_components(components):
        attr = nominal_attrs[c.name]

        # Find the components that are to be "disaggregated":
        # those which are set to inactive and whose name ends with
        # a build year.
        disagg = c.static.loc[~c.static.active]
        if disagg.empty:
            continue

        # We have to set attr_opt to the correct (optimised) value for
        # all components in disagg whose build year equals the current
        # planning horizon (and which are extendable). The correct
        # value is the optimised value of the corresponding aggregated
        # component, minus the nominal capacity of all components with
        # a lower build year. We exploit the fact that nominal
        # capacity of components built in the current planning horizon
        # is 0 (since they are optimised).
        idx_current_horizon = disagg.loc[
            disagg.build_year == int(planning_horizon)
        ].index
        idx_agg = idx_current_horizon.str.replace(r"-[0-9]{4}$", "", regex=True)
        opt_agg = c.static.loc[idx_agg, f"{attr}_opt"]
        opt_agg.index = idx_current_horizon

        map_to_current_horizon = disagg.index.str[:-4] + planning_horizon
        attr_all_years = disagg.groupby(map_to_current_horizon).sum()[attr]

        n.static(c.name).loc[idx_current_horizon, f"{attr}_opt"] = (
            opt_agg - attr_all_years
        )

        # Also adjust dynamic data. For each component that was
        # aggregated (and thus deactivated), we set output
        # variables to those of the aggregated component, scaled
        # by installed capacities.
        agg_map = pd.Series(
            disagg.index.str.replace(r"-[0-9]{4}$", "", regex=True), index=disagg.index
        )
        scaling_factors = n.static(c.name).loc[disagg.index, [attr, attr + "_opt"]].max(
            axis=1
        ) / agg_map.map(c.static[attr + "_opt"])
        for v in c.dynamic:
            if c.dynamic[v].empty or (
                n.components[c.name]["attrs"].loc[v, "status"] != "Output"
            ):
                continue

            df = c.dynamic[v][agg_map]
            df.columns = agg_map.index
            n.dynamic(c.name)[v][disagg.index] = df.mul(scaling_factors, axis=1)

        # Now remove the aggregated components, and set the original
        # components to active again
        n.remove(c.name, agg_map.unique())
        n.static(c.name).loc[disagg.index, "active"] = True

    logger.info(f"Disaggregated build years in {time.time() - t:.1f} seconds")


def solve_network(n, config, params, solving, build_year_agg, **kwargs):
=======

def solve_network(
    n: pypsa.Network,
    config: dict,
    params: dict,
    solving: dict,
    rule_name: str | None = None,
    planning_horizons: str | None = None,
    **kwargs,
) -> None:
    """
    Solve network optimization problem.

    Parameters
    ----------
    n : pypsa.Network
        The PyPSA network instance
    config : Dict
        Configuration dictionary containing solver settings
    params : Dict
        Dictionary of solving parameters
    solving : Dict
        Dictionary of solving options and configuration
    rule_name : str, optional
        Name of the snakemake rule being executed
    planning_horizons : str, optional
            The current planning horizon year or None in perfect foresight
    **kwargs
        Additional keyword arguments passed to the solver

    Returns
    -------
    n : pypsa.Network
        Solved network instance
    status : str
        Solution status
    condition : str
        Termination condition

    Raises
    ------
    RuntimeError
        If solving status is infeasible or warning
    ObjectiveValueError
        If objective value differs from expected value
    """
>>>>>>> 8e456630
    set_of_options = solving["solver"]["options"]
    cf_solving = solving["options"]

    kwargs["multi_investment_periods"] = config["foresight"] == "perfect"
    kwargs["solver_options"] = (
        solving["solver_options"][set_of_options] if set_of_options else {}
    )
    kwargs["solver_name"] = solving["solver"]["name"]
    kwargs["extra_functionality"] = partial(
        extra_functionality, planning_horizons=planning_horizons
    )
    kwargs["transmission_losses"] = cf_solving.get("transmission_losses", False)
    kwargs["linearized_unit_commitment"] = cf_solving.get(
        "linearized_unit_commitment", False
    )
    kwargs["assign_all_duals"] = cf_solving.get("assign_all_duals", False)
    kwargs["io_api"] = cf_solving.get("io_api", None)

    kwargs["model_kwargs"] = cf_solving.get("model_kwargs", {})
    kwargs["keep_files"] = cf_solving.get("keep_files", False)

    if kwargs["solver_name"] == "gurobi":
        logging.getLogger("gurobipy").setLevel(logging.CRITICAL)

    rolling_horizon = cf_solving.pop("rolling_horizon", False)
    skip_iterations = cf_solving.pop("skip_iterations", False)
    if not n.lines.s_nom_extendable.any():
        skip_iterations = True
        logger.info("No expandable lines found. Skipping iterative solving.")

    # add to network for extra_functionality
    n.config = config
    n.params = params

<<<<<<< HEAD
    build_year_agg_enabled = build_year_agg["enable"] and (
        config["foresight"] == "myopic"
    )
    if build_year_agg_enabled:
        aggregate_build_years(
            n,
            components=build_year_agg["components"],
            exclude_carriers=build_year_agg["exclude_carriers"],
        )

    if rolling_horizon and snakemake.rule == "solve_operations_network":
=======
    if rolling_horizon and rule_name == "solve_operations_network":
>>>>>>> 8e456630
        kwargs["horizon"] = cf_solving.get("horizon", 365)
        kwargs["overlap"] = cf_solving.get("overlap", 0)
        n.optimize.optimize_with_rolling_horizon(**kwargs)
        status, condition = "", ""
    elif skip_iterations:
        status, condition = n.optimize(**kwargs)
    else:
        kwargs["track_iterations"] = cf_solving["track_iterations"]
        kwargs["min_iterations"] = cf_solving["min_iterations"]
        kwargs["max_iterations"] = cf_solving["max_iterations"]
        if cf_solving["post_discretization"].pop("enable"):
            logger.info("Add post-discretization parameters.")
            kwargs.update(cf_solving["post_discretization"])
        status, condition = n.optimize.optimize_transmission_expansion_iteratively(
            **kwargs
        )

    if not rolling_horizon:
        if status != "ok":
            logger.warning(
                f"Solving status '{status}' with termination condition '{condition}'"
            )
        check_objective_value(n, solving)

    if "warning" in condition:
        raise RuntimeError("Solving status 'warning'. Discarding solution.")

    if "infeasible" in condition:
        labels = n.model.compute_infeasibilities()
        logger.info(f"Labels:\n{labels}")
        n.model.print_infeasibilities()
        raise RuntimeError("Solving status 'infeasible'. Infeasibilities computed.")

<<<<<<< HEAD
    if build_year_agg_enabled:
        disaggregate_build_years(
            n,
            components=build_year_agg["components"],
            planning_horizon=snakemake.wildcards.planning_horizons,
        )

    return n
=======
>>>>>>> 8e456630

if __name__ == "__main__":
    if "snakemake" not in globals():
        from scripts._helpers import mock_snakemake

        snakemake = mock_snakemake(
            "solve_sector_network",
            opts="",
            clusters="5",
            configfiles="config/test/config.overnight.yaml",
            sector_opts="",
            planning_horizons="2030",
        )
    configure_logging(snakemake)
    set_scenario_config(snakemake)
    update_config_from_wildcards(snakemake.config, snakemake.wildcards)

    solve_opts = snakemake.params.solving["options"]

    np.random.seed(solve_opts.get("seed", 123))

    n = pypsa.Network(snakemake.input.network)
    planning_horizons = snakemake.wildcards.get("planning_horizons", None)

    prepare_network(
        n,
        solve_opts=snakemake.params.solving["options"],
        foresight=snakemake.params.foresight,
        planning_horizons=planning_horizons,
        co2_sequestration_potential=snakemake.params["co2_sequestration_potential"],
        limit_max_growth=snakemake.params.get("sector", {}).get("limit_max_growth"),
    )

    logging_frequency = snakemake.config.get("solving", {}).get(
        "mem_logging_frequency", 30
    )
    with memory_logger(
        filename=getattr(snakemake.log, "memory", None), interval=logging_frequency
    ) as mem:
        solve_network(
            n,
            config=snakemake.config,
            params=snakemake.params,
            solving=snakemake.params.solving,
<<<<<<< HEAD
            build_year_agg=snakemake.params.get("build_year_agg", {"enable": False}),
=======
            planning_horizons=planning_horizons,
            rule_name=snakemake.rule,
>>>>>>> 8e456630
            log_fn=snakemake.log.solver,
        )

    logger.info(f"Maximum memory usage: {mem.mem_usage}")

    n.meta = dict(snakemake.config, **dict(wildcards=dict(snakemake.wildcards)))
    n.export_to_netcdf(snakemake.output.network)

    with open(snakemake.output.config, "w") as file:
        yaml.dump(
            n.meta,
            file,
            default_flow_style=False,
            allow_unicode=True,
            sort_keys=False,
        )<|MERGE_RESOLUTION|>--- conflicted
+++ resolved
@@ -31,12 +31,9 @@
 import os
 import re
 import sys
-<<<<<<< HEAD
 import time
-=======
 from functools import partial
 from typing import Any
->>>>>>> 8e456630
 
 import linopy
 import numpy as np
@@ -44,8 +41,11 @@
 import pypsa
 import xarray as xr
 import yaml
+from pypsa.clustering.spatial import align_strategies, flatten_multiindex
 from pypsa.descriptors import get_activity_mask
 from pypsa.descriptors import get_switchable_as_dense as get_as_dense
+from pypsa.descriptors import nominal_attrs
+from pypsa.io import import_components_from_dataframe, import_series_from_dataframe
 
 from scripts._benchmark import memory_logger
 from scripts._helpers import (
@@ -55,15 +55,6 @@
     set_scenario_config,
     update_config_from_wildcards,
 )
-<<<<<<< HEAD
-from prepare_sector_network import get
-from pypsa.clustering.spatial import align_strategies, flatten_multiindex
-from pypsa.descriptors import get_activity_mask
-from pypsa.descriptors import get_switchable_as_dense as get_as_dense
-from pypsa.descriptors import nominal_attrs
-from pypsa.io import import_components_from_dataframe, import_series_from_dataframe
-=======
->>>>>>> 8e456630
 
 logger = logging.getLogger(__name__)
 
@@ -215,10 +206,7 @@
         "solar-hsat": config["renewable"]["solar"]["capacity_per_sqkm"]
         / config["renewable"]["solar-hsat"]["capacity_per_sqkm"]
     }
-<<<<<<< HEAD
-=======
     rename = {} if PYPSA_V1 else {"Generator-ext": "Generator"}
->>>>>>> 8e456630
 
     solar_carriers = ["solar", "solar-hsat"]
     solar = n.generators.loc[(n.generators.carrier == "solar") & n.generators.active]
@@ -250,7 +238,7 @@
     lhs = (
         (
             n.model["Generator-p_nom"]
-            .rename({"Generator-ext": "Generator"})
+            .rename(rename)
             .loc[all_solar_ext.index]
             * land_use.loc[all_solar_ext.index]
         )
@@ -1264,34 +1252,6 @@
         custom_extra_functionality(n, snapshots, snakemake)  # pylint: disable=E0601
 
 
-def check_objective_value(n: pypsa.Network, solving: dict) -> None:
-    """
-    Check if objective value matches expected value within tolerance.
-
-    Parameters
-    ----------
-    n : pypsa.Network
-        Network with solved objective
-    solving : Dict
-        Dictionary containing objective checking parameters
-
-    Raises
-    ------
-    ObjectiveValueError
-        If objective value differs from expected value beyond tolerance
-    """
-    check_objective = solving["check_objective"]
-    if check_objective["enable"]:
-        atol = check_objective["atol"]
-        rtol = check_objective["rtol"]
-        expected_value = check_objective["expected_value"]
-        if not np.isclose(n.objective, expected_value, atol=atol, rtol=rtol):
-            raise ObjectiveValueError(
-                f"Objective value {n.objective} differs from expected value "
-                f"{expected_value} by more than {atol}."
-            )
-
-<<<<<<< HEAD
 strategies = dict(
     # The following variables are stored in columns and restored
     # exactly after disaggregation.
@@ -1498,8 +1458,33 @@
     logger.info(f"Disaggregated build years in {time.time() - t:.1f} seconds")
 
 
-def solve_network(n, config, params, solving, build_year_agg, **kwargs):
-=======
+def check_objective_value(n: pypsa.Network, solving: dict) -> None:
+    """
+    Check if objective value matches expected value within tolerance.
+
+    Parameters
+    ----------
+    n : pypsa.Network
+        Network with solved objective
+    solving : Dict
+        Dictionary containing objective checking parameters
+
+    Raises
+    ------
+    ObjectiveValueError
+        If objective value differs from expected value beyond tolerance
+    """
+    check_objective = solving["check_objective"]
+    if check_objective["enable"]:
+        atol = check_objective["atol"]
+        rtol = check_objective["rtol"]
+        expected_value = check_objective["expected_value"]
+        if not np.isclose(n.objective, expected_value, atol=atol, rtol=rtol):
+            raise ObjectiveValueError(
+                f"Objective value {n.objective} differs from expected value "
+                f"{expected_value} by more than {atol}."
+            )
+
 
 def solve_network(
     n: pypsa.Network,
@@ -1546,7 +1531,6 @@
     ObjectiveValueError
         If objective value differs from expected value
     """
->>>>>>> 8e456630
     set_of_options = solving["solver"]["options"]
     cf_solving = solving["options"]
 
@@ -1581,7 +1565,6 @@
     n.config = config
     n.params = params
 
-<<<<<<< HEAD
     build_year_agg_enabled = build_year_agg["enable"] and (
         config["foresight"] == "myopic"
     )
@@ -1592,10 +1575,7 @@
             exclude_carriers=build_year_agg["exclude_carriers"],
         )
 
-    if rolling_horizon and snakemake.rule == "solve_operations_network":
-=======
     if rolling_horizon and rule_name == "solve_operations_network":
->>>>>>> 8e456630
         kwargs["horizon"] = cf_solving.get("horizon", 365)
         kwargs["overlap"] = cf_solving.get("overlap", 0)
         n.optimize.optimize_with_rolling_horizon(**kwargs)
@@ -1629,7 +1609,6 @@
         n.model.print_infeasibilities()
         raise RuntimeError("Solving status 'infeasible'. Infeasibilities computed.")
 
-<<<<<<< HEAD
     if build_year_agg_enabled:
         disaggregate_build_years(
             n,
@@ -1637,9 +1616,6 @@
             planning_horizon=snakemake.wildcards.planning_horizons,
         )
 
-    return n
-=======
->>>>>>> 8e456630
 
 if __name__ == "__main__":
     if "snakemake" not in globals():
@@ -1684,12 +1660,9 @@
             config=snakemake.config,
             params=snakemake.params,
             solving=snakemake.params.solving,
-<<<<<<< HEAD
             build_year_agg=snakemake.params.get("build_year_agg", {"enable": False}),
-=======
             planning_horizons=planning_horizons,
             rule_name=snakemake.rule,
->>>>>>> 8e456630
             log_fn=snakemake.log.solver,
         )
 
