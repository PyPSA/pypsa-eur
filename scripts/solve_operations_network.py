--- conflicted
+++ resolved
@@ -1,9 +1,4 @@
-<<<<<<< HEAD
-# SPDX-FileCopyrightText: : 2017-2024 The PyPSA-Eur Authors
-=======
-# -*- coding: utf-8 -*-
 # SPDX-FileCopyrightText: Contributors to PyPSA-Eur <https://github.com/pypsa/pypsa-eur>
->>>>>>> 6a974d0b
 #
 # SPDX-License-Identifier: MIT
 """
