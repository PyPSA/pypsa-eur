# -*- coding: utf-8 -*-
# SPDX-FileCopyrightText: : 2017-2024 The PyPSA-Eur Authors
#
# SPDX-License-Identifier: MIT

# coding: utf-8
"""
Creates the network topology from a `ENTSO-E map extract.
<https://github.com/PyPSA/GridKit/tree/master/entsoe>`_ (March 2022)
or `OpenStreetMap data <https://www.openstreetmap.org/>`_ (Aug 2024)
as a PyPSA
network.

Relevant Settings
-----------------

.. code:: yaml

    countries:

    electricity:
        voltages:

    lines:
        types:
        s_max_pu:
        under_construction:

    links:
        p_max_pu:
        under_construction:

    transformers:
        x:
        s_nom:
        type:

.. seealso::
    Documentation of the configuration file ``config/config.yaml`` at
    :ref:`snapshots_cf`, :ref:`toplevel_cf`, :ref:`electricity_cf`, :ref:`load_cf`,
    :ref:`lines_cf`, :ref:`links_cf`, :ref:`transformers_cf`

Inputs
------

- ``data/entsoegridkit``:  Extract from the geographical vector data of the online `ENTSO-E Interactive Map <https://www.entsoe.eu/data/map/>`_ by the `GridKit <https://github.com/martacki/gridkit>`_ toolkit dating back to March 2022.
- ``data/parameter_corrections.yaml``: Corrections for ``data/entsoegridkit``
- ``data/links_p_nom.csv``: confer :ref:`links`
- ``resources/country_shapes.geojson``: confer :ref:`shapes`
- ``resources/offshore_shapes.geojson``: confer :ref:`shapes`
- ``resources/europe_shape.geojson``: confer :ref:`shapes`

Outputs
-------

- ``networks/base.nc``

    .. image:: img/base.png
        :scale: 33 %

- ``resources/regions_onshore.geojson``:

    .. image:: img/regions_onshore.png
        :scale: 33 %

- ``resources/regions_offshore.geojson``:

    .. image:: img/regions_offshore.png
        :scale: 33 %

Description
-----------
Creates the network topology from an ENTSO-E map extract, and create Voronoi shapes for each bus representing both onshore and offshore regions.
"""

import logging
import warnings
from itertools import product

import geopandas as gpd
import networkx as nx
import numpy as np
import pandas as pd
import pypsa
import shapely
import shapely.prepared
import shapely.wkt
import yaml
from _helpers import REGION_COLS, configure_logging, get_snapshots, set_scenario_config
from packaging.version import Version, parse
from scipy.sparse import csgraph
from scipy.spatial import KDTree
from shapely.geometry import LineString, Point

PD_GE_2_2 = parse(pd.__version__) >= Version("2.2")

logger = logging.getLogger(__name__)


def _get_oid(df):
    if "tags" in df.columns:
        return df.tags.str.extract(r'"oid"=>"(\d+)"', expand=False)
    else:
        return pd.Series(np.nan, df.index)


def _get_country(df):
    if "tags" in df.columns:
        return df.tags.str.extract('"country"=>"([A-Z]{2})"', expand=False)
    else:
        return pd.Series(np.nan, df.index)


def _find_closest_links(links, new_links, distance_upper_bound=1.5):
    treecoords = np.asarray(
        [
            np.asarray(shapely.wkt.loads(s).coords)[[0, -1]].flatten()
            for s in links.geometry
        ]
    )
    querycoords = np.vstack(
        [new_links[["x1", "y1", "x2", "y2"]], new_links[["x2", "y2", "x1", "y1"]]]
    )
    tree = KDTree(treecoords)
    dist, ind = tree.query(querycoords, distance_upper_bound=distance_upper_bound)
    found_b = ind < len(links)
    found_i = np.arange(len(new_links) * 2)[found_b] % len(new_links)
    return (
        pd.DataFrame(
            dict(D=dist[found_b], i=links.index[ind[found_b] % len(links)]),
            index=new_links.index[found_i],
        )
        .sort_values(by="D")[lambda ds: ~ds.index.duplicated(keep="first")]
        .sort_index()["i"]
    )


def _load_buses(buses, europe_shape, config):
    buses = (
        pd.read_csv(
            buses,
            quotechar="'",
            true_values=["t"],
            false_values=["f"],
            dtype=dict(bus_id="str"),
        )
        .set_index("bus_id")
        .rename(columns=dict(voltage="v_nom"))
    )

    if "station_id" in buses.columns:
        buses.drop("station_id", axis=1, inplace=True)

    buses["carrier"] = buses.pop("dc").map({True: "DC", False: "AC"})
    buses["under_construction"] = buses.under_construction.where(
        lambda s: s.notnull(), False
    ).astype(bool)
    europe_shape = gpd.read_file(europe_shape).loc[0, "geometry"]
    europe_shape_prepped = shapely.prepared.prep(europe_shape)
    buses_in_europe_b = buses[["x", "y"]].apply(
        lambda p: europe_shape_prepped.contains(Point(p)), axis=1
    )

    v_nom_min = min(config["electricity"]["voltages"])
    v_nom_max = max(config["electricity"]["voltages"])

    buses_with_v_nom_to_keep_b = (
        (v_nom_min <= buses.v_nom) & (buses.v_nom <= v_nom_max)
        | (buses.v_nom.isnull())
        | (
            buses.carrier == "DC"
        )  # Keeping all DC buses from the input dataset independent of voltage (e.g. 150 kV connections)
    )

    logger.info(f"Removing buses outside of range AC {v_nom_min} - {v_nom_max} V")
    return pd.DataFrame(buses.loc[buses_in_europe_b & buses_with_v_nom_to_keep_b])


def _load_transformers(buses, transformers):
    transformers = pd.read_csv(
        transformers,
        quotechar="'",
        true_values=["t"],
        false_values=["f"],
        dtype=dict(transformer_id="str", bus0="str", bus1="str"),
    ).set_index("transformer_id")

    transformers = _remove_dangling_branches(transformers, buses)

    return transformers


def _load_converters_from_eg(buses, converters):
    converters = pd.read_csv(
        converters,
        quotechar="'",
        true_values=["t"],
        false_values=["f"],
        dtype=dict(converter_id="str", bus0="str", bus1="str"),
    ).set_index("converter_id")

    converters = _remove_dangling_branches(converters, buses)

    converters["carrier"] = "B2B"

    return converters


def _load_converters_from_osm(buses, converters):
    converters = pd.read_csv(
        converters,
        quotechar="'",
        true_values=["t"],
        false_values=["f"],
        dtype=dict(converter_id="str", bus0="str", bus1="str"),
    ).set_index("converter_id")

    converters = _remove_dangling_branches(converters, buses)

    converters["carrier"] = ""

    return converters


def _load_links_from_eg(buses, links):
    links = pd.read_csv(
        links,
        quotechar="'",
        true_values=["t"],
        false_values=["f"],
        dtype=dict(link_id="str", bus0="str", bus1="str", under_construction="bool"),
    ).set_index("link_id")

    links["length"] /= 1e3

    # Skagerrak Link is connected to 132kV bus which is removed in _load_buses.
    # Connect to neighboring 380kV bus
    links.loc[links.bus1 == "6396", "bus1"] = "6398"

    links = _remove_dangling_branches(links, buses)

    # Add DC line parameters
    links["carrier"] = "DC"

    return links


def _load_links_from_osm(buses, links):
    links = pd.read_csv(
        links,
        quotechar="'",
        true_values=["t"],
        false_values=["f"],
        dtype=dict(
            link_id="str",
            bus0="str",
            bus1="str",
            voltage="int",
            p_nom="float",
        ),
    ).set_index("link_id")

    links["length"] /= 1e3

    links = _remove_dangling_branches(links, buses)

    # Add DC line parameters
    links["carrier"] = "DC"

    return links


def _load_lines(buses, lines):
    lines = (
        pd.read_csv(
            lines,
            quotechar="'",
            true_values=["t"],
            false_values=["f"],
            dtype=dict(
                line_id="str",
                bus0="str",
                bus1="str",
                underground="bool",
                under_construction="bool",
            ),
        )
        .set_index("line_id")
        .rename(columns=dict(voltage="v_nom", circuits="num_parallel"))
    )

    lines["length"] /= 1e3

    lines["carrier"] = "AC"
    lines = _remove_dangling_branches(lines, buses)

    return lines


def _apply_parameter_corrections(n, parameter_corrections):
    with open(parameter_corrections) as f:
        corrections = yaml.safe_load(f)

    if corrections is None:
        return

    for component, attrs in corrections.items():
        df = n.df(component)
        oid = _get_oid(df)
        if attrs is None:
            continue

        for attr, repls in attrs.items():
            for i, r in repls.items():
                if i == "oid":
                    r = oid.map(repls["oid"]).dropna()
                elif i == "index":
                    r = pd.Series(repls["index"])
                else:
                    raise NotImplementedError()
                inds = r.index.intersection(df.index)
                df.loc[inds, attr] = r[inds].astype(df[attr].dtype)


def _reconnect_crimea(lines):
    logger.info("Reconnecting Crimea to the Ukrainian grid.")
    lines_to_crimea = pd.DataFrame(
        {
            "bus0": ["3065", "3181", "3181"],
            "bus1": ["3057", "3055", "3057"],
            "v_nom": [300, 300, 300],
            "num_parallel": [1, 1, 1],
            "length": [140, 120, 140],
            "carrier": ["AC", "AC", "AC"],
            "underground": [False, False, False],
            "under_construction": [False, False, False],
        },
        index=["Melitopol", "Liubymivka left", "Luibymivka right"],
    )

    return pd.concat([lines, lines_to_crimea])


def _set_electrical_parameters_lines_eg(lines, config):
    v_noms = config["electricity"]["voltages"]
    linetypes = config["lines"]["types"]

    for v_nom in v_noms:
        lines.loc[lines["v_nom"] == v_nom, "type"] = linetypes[v_nom]

    lines["s_max_pu"] = config["lines"]["s_max_pu"]

    return lines


def _set_electrical_parameters_lines_osm(lines, config):
    if lines.empty:
        lines["type"] = []
        return lines

    v_noms = config["electricity"]["voltages"]
    linetypes = _get_linetypes_config(config["lines"]["types"], v_noms)

    lines["carrier"] = "AC"
    lines["dc"] = False

    lines.loc[:, "type"] = lines.v_nom.apply(
        lambda x: _get_linetype_by_voltage(x, linetypes)
    )

    lines["s_max_pu"] = config["lines"]["s_max_pu"]

    return lines


def _set_lines_s_nom_from_linetypes(n):
    n.lines["s_nom"] = (
        np.sqrt(3)
        * n.lines["type"].map(n.line_types.i_nom)
        * n.lines["v_nom"]
        * n.lines["num_parallel"]
    )


def _set_electrical_parameters_links_eg(links, config, links_p_nom):
    if links.empty:
        return links

    p_max_pu = config["links"].get("p_max_pu", 1.0)
    links["p_max_pu"] = p_max_pu
    links["p_min_pu"] = -p_max_pu

    links_p_nom = pd.read_csv(links_p_nom)

    # filter links that are not in operation anymore
    removed_b = links_p_nom.Remarks.str.contains("Shut down|Replaced", na=False)
    links_p_nom = links_p_nom[~removed_b]

    # find closest link for all links in links_p_nom
    links_p_nom["j"] = _find_closest_links(links, links_p_nom)

    links_p_nom = links_p_nom.groupby(["j"], as_index=False).agg({"Power (MW)": "sum"})

    p_nom = links_p_nom.dropna(subset=["j"]).set_index("j")["Power (MW)"]

    # Don't update p_nom if it's already set
    p_nom_unset = (
        p_nom.drop(links.index[links.p_nom.notnull()], errors="ignore")
        if "p_nom" in links
        else p_nom
    )
    links.loc[p_nom_unset.index, "p_nom"] = p_nom_unset

    return links


def _set_electrical_parameters_links_osm(links, config):
    if links.empty:
        return links

    p_max_pu = config["links"].get("p_max_pu", 1.0)
    links["p_max_pu"] = p_max_pu
    links["p_min_pu"] = -p_max_pu
    links["carrier"] = "DC"
    links["dc"] = True

    return links


def _set_electrical_parameters_converters(converters, config):
    p_max_pu = config["links"].get("p_max_pu", 1.0)
    converters["p_max_pu"] = p_max_pu
    converters["p_min_pu"] = -p_max_pu

    # if column "p_nom" does not exist, set to 2000
    if "p_nom" not in converters:
        converters["p_nom"] = 2000

    # Converters are combined with links
    converters["under_construction"] = False
    converters["underground"] = False

    return converters


def _set_electrical_parameters_transformers(transformers, config):
    config = config["transformers"]

    ## Add transformer parameters
    transformers["x"] = config.get("x", 0.1)
    transformers["s_nom"] = config.get("s_nom", 2000)
    transformers["type"] = config.get("type", "")

    return transformers


def _remove_dangling_branches(branches, buses):
    return pd.DataFrame(
        branches.loc[branches.bus0.isin(buses.index) & branches.bus1.isin(buses.index)]
    )


def _remove_unconnected_components(network, threshold=6):
    _, labels = csgraph.connected_components(network.adjacency_matrix(), directed=False)
    component = pd.Series(labels, index=network.buses.index)

    component_sizes = component.value_counts()
    components_to_remove = component_sizes.loc[component_sizes < threshold]

    logger.info(
        f"Removing {len(components_to_remove)} unconnected network components with less than {components_to_remove.max()} buses. In total {components_to_remove.sum()} buses."
    )

    return network[component == component_sizes.index[0]]


def _set_countries_and_substations(n, config, country_shapes, offshore_shapes):
    buses = n.buses

    def buses_in_shape(shape):
        shape = shapely.prepared.prep(shape)
        return pd.Series(
            np.fromiter(
                (
                    shape.contains(Point(x, y))
                    for x, y in buses.loc[:, ["x", "y"]].values
                ),
                dtype=bool,
                count=len(buses),
            ),
            index=buses.index,
        )

    countries = config["countries"]
    country_shapes = gpd.read_file(country_shapes).set_index("name")["geometry"]
    # reindexing necessary for supporting empty geo-dataframes
    offshore_shapes = gpd.read_file(offshore_shapes)
    offshore_shapes = offshore_shapes.reindex(columns=["name", "geometry"]).set_index(
        "name"
    )["geometry"]
    substation_b = buses["symbol"].str.contains(
        "substation|converter station", case=False
    )

    def prefer_voltage(x, which):
        index = x.index
        if len(index) == 1:
            return pd.Series(index, index)
        key = (
            x.index[0]
            if x["v_nom"].isnull().all()
            else getattr(x["v_nom"], "idx" + which)()
        )
        return pd.Series(key, index)

    compat_kws = dict(include_groups=False) if PD_GE_2_2 else {}
    gb = buses.loc[substation_b].groupby(
        ["x", "y"], as_index=False, group_keys=False, sort=False
    )
    bus_map_low = gb.apply(prefer_voltage, "min", **compat_kws)
    lv_b = (bus_map_low == bus_map_low.index).reindex(buses.index, fill_value=False)
    bus_map_high = gb.apply(prefer_voltage, "max", **compat_kws)
    hv_b = (bus_map_high == bus_map_high.index).reindex(buses.index, fill_value=False)

    onshore_b = pd.Series(False, buses.index)
    offshore_b = pd.Series(False, buses.index)

    for country in countries:
        onshore_shape = country_shapes[country]
        onshore_country_b = buses_in_shape(onshore_shape)
        onshore_b |= onshore_country_b

        buses.loc[onshore_country_b, "country"] = country

        if country not in offshore_shapes.index:
            continue
        offshore_country_b = buses_in_shape(offshore_shapes[country])
        offshore_b |= offshore_country_b

        buses.loc[offshore_country_b, "country"] = country

    # Only accept buses as low-voltage substations (where load is attached), if
    # they have at least one connection which is not under_construction
    has_connections_b = pd.Series(False, index=buses.index)
    for b, df in product(("bus0", "bus1"), (n.lines, n.links)):
        has_connections_b |= ~df.groupby(b).under_construction.min()

    buses["onshore_bus"] = onshore_b
    buses["substation_lv"] = (
        lv_b & onshore_b & (~buses["under_construction"]) & has_connections_b
    )
    buses["substation_off"] = (offshore_b | (hv_b & onshore_b)) & (
        ~buses["under_construction"]
    )

    c_nan_b = buses.country.fillna("na") == "na"
    if c_nan_b.sum() > 0:
        c_tag = _get_country(buses.loc[c_nan_b])
        c_tag.loc[~c_tag.isin(countries)] = np.nan
        n.buses.loc[c_nan_b, "country"] = c_tag

        c_tag_nan_b = n.buses.country.isnull()

        # Nearest country in path length defines country of still homeless buses
        # Work-around until commit 705119 lands in pypsa release
        n.transformers["length"] = 0.0
        graph = n.graph(weight="length")
        n.transformers.drop("length", axis=1, inplace=True)

        for b in n.buses.index[c_tag_nan_b]:
            df = (
                pd.DataFrame(
                    dict(
                        pathlength=nx.single_source_dijkstra_path_length(
                            graph, b, cutoff=200
                        )
                    )
                )
                .join(n.buses.country)
                .dropna()
            )
            assert (
                not df.empty
            ), "No buses with defined country within 200km of bus `{}`".format(b)
            n.buses.at[b, "country"] = df.loc[df.pathlength.idxmin(), "country"]

        logger.warning(
            "{} buses are not in any country or offshore shape,"
            " {} have been assigned from the tag of the entsoe map,"
            " the rest from the next bus in terms of pathlength.".format(
                c_nan_b.sum(), c_nan_b.sum() - c_tag_nan_b.sum()
            )
        )

    return buses


def _replace_b2b_converter_at_country_border_by_link(n):
    # Affects only the B2B converter in Lithuania at the Polish border at the moment
    buscntry = n.buses.country
    linkcntry = n.links.bus0.map(buscntry)
    converters_i = n.links.index[
        (n.links.carrier == "B2B") & (linkcntry == n.links.bus1.map(buscntry))
    ]

    def findforeignbus(G, i):
        cntry = linkcntry.at[i]
        for busattr in ("bus0", "bus1"):
            b0 = n.links.at[i, busattr]
            for b1 in G[b0]:
                if buscntry[b1] != cntry:
                    return busattr, b0, b1
        return None, None, None

    for i in converters_i:
        G = n.graph()
        busattr, b0, b1 = findforeignbus(G, i)
        if busattr is not None:
            comp, line = next(iter(G[b0][b1]))
            if comp != "Line":
                logger.warning(
                    "Unable to replace B2B `{}` expected a Line, but found a {}".format(
                        i, comp
                    )
                )
                continue

            n.links.at[i, busattr] = b1
            n.links.at[i, "p_nom"] = min(
                n.links.at[i, "p_nom"], n.lines.at[line, "s_nom"]
            )
            n.links.at[i, "carrier"] = "DC"
            n.links.at[i, "underwater_fraction"] = 0.0
            n.links.at[i, "length"] = n.lines.at[line, "length"]

            n.remove("Line", line)
            n.remove("Bus", b0)

            logger.info(
                "Replacing B2B converter `{}` together with bus `{}` and line `{}` by an HVDC tie-line {}-{}".format(
                    i, b0, line, linkcntry.at[i], buscntry.at[b1]
                )
            )


def _set_links_underwater_fraction(n, offshore_shapes):
    if n.links.empty:
        return

    if not hasattr(n.links, "geometry"):
        n.links["underwater_fraction"] = 0.0
    else:
        offshore_shape = gpd.read_file(offshore_shapes).union_all()
        links = gpd.GeoSeries(n.links.geometry.dropna().map(shapely.wkt.loads))
        n.links["underwater_fraction"] = (
            links.intersection(offshore_shape).length / links.length
        )


def _adjust_capacities_of_under_construction_branches(n, config):
    lines_mode = config["lines"].get("under_construction", "undef")
    if lines_mode == "zero":
        n.lines.loc[n.lines.under_construction, "num_parallel"] = 0.0
        n.lines.loc[n.lines.under_construction, "s_nom"] = 0.0
    elif lines_mode == "remove":
        n.mremove("Line", n.lines.index[n.lines.under_construction])
    elif lines_mode != "keep":
        logger.warning(
            "Unrecognized configuration for `lines: under_construction` = `{}`. Keeping under construction lines."
        )

    links_mode = config["links"].get("under_construction", "undef")
    if links_mode == "zero":
        n.links.loc[n.links.under_construction, "p_nom"] = 0.0
    elif links_mode == "remove":
        n.mremove("Link", n.links.index[n.links.under_construction])
    elif links_mode != "keep":
        logger.warning(
            "Unrecognized configuration for `links: under_construction` = `{}`. Keeping under construction links."
        )

    if lines_mode == "remove" or links_mode == "remove":
        # We might need to remove further unconnected components
        n = _remove_unconnected_components(n)

    return n


def _set_shapes(n, country_shapes, offshore_shapes):
    # Write the geodataframes country_shapes and offshore_shapes to the network.shapes component
    country_shapes = gpd.read_file(country_shapes).rename(columns={"name": "idx"})
    country_shapes["type"] = "country"
    offshore_shapes = gpd.read_file(offshore_shapes).rename(columns={"name": "idx"})
    offshore_shapes["type"] = "offshore"
    all_shapes = pd.concat([country_shapes, offshore_shapes], ignore_index=True)
    n.madd(
        "Shape",
        all_shapes.index,
        geometry=all_shapes.geometry,
        idx=all_shapes.idx,
        type=all_shapes["type"],
    )


def base_network(
    buses,
    converters,
    transformers,
    lines,
    links,
    links_p_nom,
    europe_shape,
    country_shapes,
    offshore_shapes,
    parameter_corrections,
    config,
):

    base_network = config["electricity"].get("base_network")
    assert base_network in {
        "entsoegridkit",
        "osm-raw",
        "osm-prebuilt",
    }, f"base_network must be either 'entsoegridkit', 'osm-raw' or 'osm-prebuilt', but got '{base_network}'"
    if base_network == "entsoegridkit":
        warnings.warn(
            "The 'entsoegridkit' base network is deprecated and will be removed in future versions. Please use 'osm-raw' or 'osm-prebuilt' instead.",
            DeprecationWarning,
        )

    logger.info(f"Creating base network using {base_network}.")

    buses = _load_buses(buses, europe_shape, config)
    transformers = _load_transformers(buses, transformers)
    lines = _load_lines(buses, lines)

    if base_network == "entsoegridkit":
        links = _load_links_from_eg(buses, links)
        converters = _load_converters_from_eg(buses, converters)

        # Optionally reconnect Crimea
        if (config["lines"].get("reconnect_crimea", True)) & (
            "UA" in config["countries"]
        ):
            lines = _reconnect_crimea(lines)

        # Set electrical parameters of lines and links
        lines = _set_electrical_parameters_lines_eg(lines, config)
        links = _set_electrical_parameters_links_eg(links, config, links_p_nom)
    elif base_network in {"osm-prebuilt", "osm-raw"}:
        links = _load_links_from_osm(buses, links)
        converters = _load_converters_from_osm(buses, converters)

        # Set electrical parameters of lines and links
        lines = _set_electrical_parameters_lines_osm(lines, config)
        links = _set_electrical_parameters_links_osm(links, config)
    else:
        raise ValueError(
            "base_network must be either 'entsoegridkit', 'osm-raw', or 'osm-prebuilt'"
        )

    # Set electrical parameters of transformers and converters
    transformers = _set_electrical_parameters_transformers(transformers, config)
    converters = _set_electrical_parameters_converters(converters, config)

    n = pypsa.Network()
<<<<<<< HEAD

    ########## PyPSA-Spain
    n.name = "PyPSA-Spain"
    ##########
=======
    n.name = f"PyPSA-Eur ({base_network})"
>>>>>>> b3281697

    time = get_snapshots(snakemake.params.snapshots, snakemake.params.drop_leap_day)
    n.set_snapshots(time)

    n.import_components_from_dataframe(buses, "Bus")
    n.import_components_from_dataframe(lines, "Line")
    n.import_components_from_dataframe(transformers, "Transformer")
    n.import_components_from_dataframe(links, "Link")
    n.import_components_from_dataframe(converters, "Link")

    _set_lines_s_nom_from_linetypes(n)
    if config["electricity"].get("base_network") == "entsoegridkit":
        _apply_parameter_corrections(n, parameter_corrections)

    n = _remove_unconnected_components(n)

    _set_countries_and_substations(n, config, country_shapes, offshore_shapes)

    _set_links_underwater_fraction(n, offshore_shapes)

    _replace_b2b_converter_at_country_border_by_link(n)

    n = _adjust_capacities_of_under_construction_branches(n, config)

    _set_shapes(n, country_shapes, offshore_shapes)

    # Add carriers if they are present in buses.carriers
    carriers_in_buses = set(n.buses.carrier.dropna().unique())
    carriers = carriers_in_buses.intersection({"AC", "DC"})

    if carriers:
        n.madd("Carrier", carriers)

    return n


def _get_linetypes_config(line_types, voltages):
    """
    Return the dictionary of linetypes for selected voltages. The dictionary is
    a subset of the dictionary line_types, whose keys match the selected
    voltages.

    Parameters
    ----------
    line_types : dict
        Dictionary of linetypes: keys are nominal voltages and values are linetypes.
    voltages : list
        List of selected voltages.

    Returns
    -------
        Dictionary of linetypes for selected voltages.
    """
    # get voltages value that are not available in the line types
    vnoms_diff = set(voltages).symmetric_difference(set(line_types.keys()))
    if vnoms_diff:
        logger.warning(
            f"Voltages {vnoms_diff} not in the {line_types} or {voltages} list."
        )
    return {k: v for k, v in line_types.items() if k in voltages}


def _get_linetype_by_voltage(v_nom, d_linetypes):
    """
    Return the linetype of a specific line based on its voltage v_nom.

    Parameters
    ----------
    v_nom : float
        The voltage of the line.
    d_linetypes : dict
        Dictionary of linetypes: keys are nominal voltages and values are linetypes.

    Returns
    -------
        The linetype of the line whose nominal voltage is closest to the line voltage.
    """
    v_nom_min, line_type_min = min(
        d_linetypes.items(),
        key=lambda x: abs(x[0] - v_nom),
    )
    return line_type_min


def voronoi(points, outline, crs=4326):
    """
    Create Voronoi polygons from a set of points within an outline.
    """
    pts = gpd.GeoSeries(
        gpd.points_from_xy(points.x, points.y),
        index=points.index,
        crs=crs,
    )
    voronoi = pts.voronoi_polygons(extend_to=outline).clip(outline)

    # can be removed with shapely 2.1 where order is preserved
    # https://github.com/shapely/shapely/issues/2020
    with warnings.catch_warnings():
        warnings.filterwarnings("ignore", category=UserWarning)
        pts = gpd.GeoDataFrame(geometry=pts)
        voronoi = gpd.GeoDataFrame(geometry=voronoi)
        joined = gpd.sjoin_nearest(pts, voronoi, how="right")

    return joined.dissolve(by="Bus").reindex(points.index).squeeze()


def build_bus_shapes(n, country_shapes, offshore_shapes, countries):
    country_shapes = gpd.read_file(country_shapes).set_index("name")["geometry"]
    offshore_shapes = gpd.read_file(offshore_shapes)
    offshore_shapes = offshore_shapes.reindex(columns=REGION_COLS).set_index("name")[
        "geometry"
    ]

    onshore_regions = []
    offshore_regions = []

    for country in countries:
        c_b = n.buses.country == country

        onshore_shape = country_shapes[country]

        onshore_locs = (
            n.buses.loc[c_b & n.buses.onshore_bus]
            .sort_values(
                by="substation_lv", ascending=False
            )  # preference for substations
            .drop_duplicates(subset=["x", "y"], keep="first")[["x", "y"]]
        )

        onshore_regions.append(
            gpd.GeoDataFrame(
                {
                    "name": onshore_locs.index,
                    "x": onshore_locs["x"],
                    "y": onshore_locs["y"],
                    "geometry": voronoi(onshore_locs, onshore_shape),
                    "country": country,
                },
                crs=n.crs,
            )
        )

        if country not in offshore_shapes.index:
            continue
        offshore_shape = offshore_shapes[country]
        offshore_locs = n.buses.loc[c_b & n.buses.substation_off, ["x", "y"]]
        offshore_regions_c = gpd.GeoDataFrame(
            {
                "name": offshore_locs.index,
                "x": offshore_locs["x"],
                "y": offshore_locs["y"],
                "geometry": voronoi(offshore_locs, offshore_shape),
                "country": country,
            },
            crs=n.crs,
        )
        sel = offshore_regions_c.to_crs(3035).area > 10  # m2
        offshore_regions_c = offshore_regions_c.loc[sel]
        offshore_regions.append(offshore_regions_c)

    shapes = pd.concat(onshore_regions, ignore_index=True).set_crs(n.crs)

    return onshore_regions, offshore_regions, shapes, offshore_shapes


def append_bus_shapes(n, shapes, type):
    """
    Append shapes to the network. If shapes with the same component and type
    already exist, they will be removed.

    Parameters:
        n (pypsa.Network): The network to which the shapes will be appended.
        shapes (geopandas.GeoDataFrame): The shapes to be appended.
        **kwargs: Additional keyword arguments used in `n.madd`.

    Returns:
        None
    """
    remove = n.shapes.query("component == 'Bus' and type == @type").index
    n.mremove("Shape", remove)

    offset = n.shapes.index.astype(int).max() + 1 if not n.shapes.empty else 0
    shapes = shapes.rename(lambda x: int(x) + offset)
    n.madd(
        "Shape",
        shapes.index,
        geometry=shapes.geometry,
        idx=shapes.name,
        component="Bus",
        type=type,
    )


if __name__ == "__main__":
    if "snakemake" not in globals():
        from _helpers import mock_snakemake

        snakemake = mock_snakemake("base_network")
    configure_logging(snakemake)
    set_scenario_config(snakemake)

    countries = snakemake.params.countries

    buses = snakemake.input.buses
    converters = snakemake.input.converters
    transformers = snakemake.input.transformers
    lines = snakemake.input.lines
    links = snakemake.input.links
    europe_shape = snakemake.input.europe_shape
    country_shapes = snakemake.input.country_shapes
    offshore_shapes = snakemake.input.offshore_shapes
    config = snakemake.config

    if "links_p_nom" in snakemake.input.keys():
        links_p_nom = snakemake.input.links_p_nom
    else:
        links_p_nom = None

    if "parameter_corrections" in snakemake.input.keys():
        parameter_corrections = snakemake.input.parameter_corrections
    else:
        parameter_corrections = None

    n = base_network(
        buses,
        converters,
        transformers,
        lines,
        links,
        links_p_nom,
        europe_shape,
        country_shapes,
        offshore_shapes,
        parameter_corrections,
        config,
    )

    onshore_regions, offshore_regions, shapes, offshore_shapes = build_bus_shapes(
        n,
        country_shapes,
        offshore_shapes,
        countries,
    )

    shapes.to_file(snakemake.output.regions_onshore)
    # append_bus_shapes(n, shapes, "onshore")

    if offshore_regions:
        shapes = pd.concat(offshore_regions, ignore_index=True)
        shapes.to_file(snakemake.output.regions_offshore)
        # append_bus_shapes(n, shapes, "offshore")
    else:
        offshore_shapes.to_frame().to_file(snakemake.output.regions_offshore)

    n.meta = snakemake.config
    n.export_to_netcdf(snakemake.output.base_network)<|MERGE_RESOLUTION|>--- conflicted
+++ resolved
@@ -145,6 +145,7 @@
             dtype=dict(bus_id="str"),
         )
         .set_index("bus_id")
+
         .rename(columns=dict(voltage="v_nom"))
     )
 
@@ -715,6 +716,7 @@
     parameter_corrections,
     config,
 ):
+    buses = _load_buses_from_eg(eg_buses, europe_shape, config["electricity"])
 
     base_network = config["electricity"].get("base_network")
     assert base_network in {
@@ -764,14 +766,7 @@
     converters = _set_electrical_parameters_converters(converters, config)
 
     n = pypsa.Network()
-<<<<<<< HEAD
-
-    ########## PyPSA-Spain
-    n.name = "PyPSA-Spain"
-    ##########
-=======
     n.name = f"PyPSA-Eur ({base_network})"
->>>>>>> b3281697
 
     time = get_snapshots(snakemake.params.snapshots, snakemake.params.drop_leap_day)
     n.set_snapshots(time)
@@ -892,7 +887,6 @@
         c_b = n.buses.country == country
 
         onshore_shape = country_shapes[country]
-
         onshore_locs = (
             n.buses.loc[c_b & n.buses.onshore_bus]
             .sort_values(
@@ -900,7 +894,6 @@
             )  # preference for substations
             .drop_duplicates(subset=["x", "y"], keep="first")[["x", "y"]]
         )
-
         onshore_regions.append(
             gpd.GeoDataFrame(
                 {
