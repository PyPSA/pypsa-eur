--- conflicted
+++ resolved
@@ -675,18 +675,11 @@
     config,
 ):
     base_network = config["electricity"].get("base_network")
-<<<<<<< HEAD
-    osm_version = config["data"]["osm"]["version"]
     assert base_network in {
         "entsoegridkit",
         "osm",
-    }, f"base_network must be either 'entsoegridkit' or 'osm', but got '{base_network}'"
-=======
-    osm_prebuilt_version = config["electricity"].get("osm-prebuilt-version")
-    assert base_network in {"entsoegridkit", "osm-raw", "osm-prebuilt", "tyndp"}, (
-        f"base_network must be either 'entsoegridkit', 'osm-raw', 'osm-prebuilt' or 'tyndp', but got '{base_network}'"
-    )
->>>>>>> d7aab7c2
+        "tyndp"
+    }, f"base_network must be either 'entsoegridkit', 'osm' or 'tyndp', but got '{base_network}'"
     if base_network == "entsoegridkit":
         warnings.warn(
             "The 'entsoegridkit' base network is deprecated and will be removed in future versions. Please use 'osm' instead.",
@@ -717,27 +710,15 @@
         # Set electrical parameters of lines and links
         lines = _set_electrical_parameters_lines_eg(lines, config)
         links = _set_electrical_parameters_links_eg(links, config, links_p_nom)
-<<<<<<< HEAD
-    elif base_network in {"osm"}:
-        links = _load_links_from_osm(buses, links)
-        converters = _load_converters_from_osm(buses, converters)
-=======
-    elif base_network in {"osm-prebuilt", "osm-raw", "tyndp"}:
+    elif base_network in {"osm", "tyndp"}:
         links = _load_links_from_raw(buses, links)
         converters = _load_converters_from_raw(buses, converters)
->>>>>>> d7aab7c2
 
         # Set electrical parameters of lines and links
         lines = _set_electrical_parameters_lines_raw(lines, config)
         links = _set_electrical_parameters_links_raw(links, config)
     else:
-<<<<<<< HEAD
-        raise ValueError("base_network must be either 'entsoegridkit' or 'osm'")
-=======
-        raise ValueError(
-            "base_network must be either 'entsoegridkit', 'osm-raw', 'osm-prebuilt', or 'tyndp'"
-        )
->>>>>>> d7aab7c2
+        raise ValueError("base_network must be either 'entsoegridkit', 'osm', or 'tyndp'")
 
     # Set electrical parameters of transformers and converters
     transformers = _set_electrical_parameters_transformers(transformers, config)
