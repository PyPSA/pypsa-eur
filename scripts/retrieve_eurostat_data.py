--- conflicted
+++ resolved
@@ -33,10 +33,6 @@
         "https://tubcloud.tu-berlin.de/s/prkJpL7B9M3cDPb/download/Balances-April2023.zip"
     )
 
-<<<<<<< HEAD
-    tarball_fn = Path(f"{rootpath}/data/eurostat/eurostat_2023.zip")
-=======
->>>>>>> e3a5e432
     to_fn = Path(f"{rootpath}/data/eurostat/Balances-April2023/")
 
     logger.info(f"Downloading Eurostat data from '{url_eurostat}'.")
