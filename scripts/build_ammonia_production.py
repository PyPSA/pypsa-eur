# -*- coding: utf-8 -*-
# SPDX-FileCopyrightText: : 2020-2024 The PyPSA-Eur Authors
#
# SPDX-License-Identifier: MIT
"""
Build historical annual ammonia production per country in ktonNH3/a.

Inputs
-------

- ``data/bundle-sector/myb1-2017-nitro.xls``

Outputs
-------

- ``resources/ammonia_production.csv``

Description
-------

This functions takes data from the `Minerals Yearbook <https://www.usgs.gov/centers/national-minerals-information-center/nitrogen-statistics-and-information>`_
 (July 2024) published by the US Geological Survey (USGS) and the National Minerals Information Center and extracts the annual ammonia production per country in ktonN/a. The data is converted to ktonNH3/a.
"""

import country_converter as coco
import numpy as np
import pandas as pd
from _helpers import set_scenario_config

cc = coco.CountryConverter()


if __name__ == "__main__":
    if "snakemake" not in globals():
        from _helpers import mock_snakemake

        snakemake = mock_snakemake("build_ammonia_production")

    set_scenario_config(snakemake)

    ammonia = pd.read_excel(
        snakemake.input.usgs,
        sheet_name="T12",
        skiprows=5,
        header=0,
        index_col=0,
        skipfooter=7,
        na_values=["--"],
    )

    ammonia.index = cc.convert(ammonia.index, to="iso2")

    years = [str(i) for i in range(2018, 2023)]

<<<<<<< HEAD
    ammonia = ammonia[years]
    ammonia.replace("--", np.nan, inplace=True)
    ammonia = ammonia.astype(float)
=======
    ammonia = ammonia.rename(columns=lambda x: str(x))[years]
>>>>>>> 0c296aa2

    # convert from ktonN to ktonNH3
    ammonia *= 17 / 14

    ammonia.index.name = "ktonNH3/a"

    ammonia.to_csv(snakemake.output.ammonia_production)<|MERGE_RESOLUTION|>--- conflicted
+++ resolved
@@ -52,13 +52,10 @@
 
     years = [str(i) for i in range(2018, 2023)]
 
-<<<<<<< HEAD
-    ammonia = ammonia[years]
+    ammonia = ammonia.rename(columns=lambda x: str(x))[years]
     ammonia.replace("--", np.nan, inplace=True)
     ammonia = ammonia.astype(float)
-=======
-    ammonia = ammonia.rename(columns=lambda x: str(x))[years]
->>>>>>> 0c296aa2
+    
 
     # convert from ktonN to ktonNH3
     ammonia *= 17 / 14
