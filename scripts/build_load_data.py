# coding: utf-8
"""

This rule downloads the load data from `Open Power System Data Time series <https://data.open-power-system-data.org/time_series/>` and interpolate the date to fill gaps. The resulting data saved as ``.csv`` file. The user can choose between two different data sources ("ENTSOE_transparency" or "ENTSOE_power_statistics"). 

Relevant Settings
-----------------

.. code:: yaml

    snapshots:

    load:
        url:
        source:

.. seealso::
    Documentation of the configuration file ``config.yaml`` at
    :ref:`load`

Inputs
------


Outputs
-------

- ``resource/load.csv``:


Description
-----------

The configuration options ``load: source:`` can be used to control which load data should be used in the model "ENTSOE_transparency" or "ENTSOE_power_statistics".


"""

import logging
logger = logging.getLogger(__name__)
from _helpers import progress_retrieve, configure_logging

from pathlib import Path

import pandas as pd


def load_timeseries_opsd(years=None, fn=None, countries=None, source="ENTSOE_power_statistics"):
    """
    Read load data from OPSD time-series package version 2019-06-05.

    Parameters
    ----------
    years : None or slice()
        Years for which to read load data (defaults to
        slice("2018","2019"))
        
    fn : file name
    
    countries : Countries for which to read load data.
        
    source : "ENTSOE_transparency" or "ENTSOE_power_statistics"

    Returns
    -------
    load : pd.DataFrame
        Load time-series with UTC timestamps x ISO-2 countries
    """
        
    if countries is None:
        countries = snakemake.config['countries']
     
    if source == 'ENTSOE_transparency':
        load = (pd.read_csv(fn, index_col=0, parse_dates=True)
                .filter(like='_load_actual_entsoe_transparency')
                .rename(columns=lambda s: s[:-len('_load_actual_entsoe_transparency')])
                .dropna(how="all", axis=0))
        
    elif source == 'ENTSOE_power_statistics':
        load = (pd.read_csv(fn, index_col=0, parse_dates=True)
            .filter(like='_load_actual_entsoe_power_statistics')
            .rename(columns=lambda s: s[:-len('_load_actual_entsoe_power_statistics')])
            .dropna(how="all", axis=0))
    else:
        raise NotImplementedError(f"Data for source `{source}` not available.")
    
    
<<<<<<< HEAD
    load = load.rename(columns={'GB_UKM' : 'GB'}).filter(items=countries)
=======
   load = load.rename(columns={'GB_UKM' : 'GB'}).filter(items=countries)
>>>>>>> 59b53745

    if years is not None:
        load = load.loc[years]
        
    
    return load



def consecutive_nans(ds):
    return (ds.isnull().astype(int)
            .groupby(ds.notnull().astype(int).cumsum())
            .transform('sum'))


def fill_large_gaps(ds, gapsize=3):
    """Fill up large gaps with load data from the previous week."""
    week_shift = pd.Series(ds.values, ds.index + pd.Timedelta('1w'))
    return ds.where(consecutive_nans(ds) < gapsize, week_shift.reindex_like(ds))


def interpolate_load_data(load, source="ENTSOE_power_statistics"):
    """
    Interpolate load data from OPSD time-series package version 2019-06-05 to fill gaps.

    Parameters
    ----------
    load : pd.DataFrame
        Load time-series with UTC timestamps x ISO-2 countries
        
    source : "ENTSOE_transparency" or "ENTSOE_power_statistics"

    Returns
    -------
    load : pd.DataFrame
        Manual adjusted and interpolated load time-series with UTC timestamps x ISO-2 countries
    """
    
    # manual adjustment of the load data filtered by year and source    
    
    if load.index.year.max() < 2016 and source == 'ENTSOE_power_statistics':
        
        # manual alterations:
        # Kosovo gets the same load curve as Serbia
        # scaled by energy consumption ratio from IEA 2012
        load['KV'] = load['RS'] * (4.8 / 27.)
        # Albania gets the same load curve as Macedonia
        load['AL'] = load['MK'] * (4.1 / 7.4)
    
        # To fill the half week gap in Greece from start to stop,
        # we copy the week before into it
        start = pd.Timestamp('2015-08-11 21:00')
        stop = pd.Timestamp('2015-08-15 20:00')
        w = pd.Timedelta(weeks=1)
        
        if start in load.index and stop in load.index:
            load.loc[start:stop, 'GR'] = load.loc[start-w:stop-w, 'GR'].values

        # There are three missing hours in 2014 and four in 2015
        # we interpolate linearly (copying from the previous week
        # might be better)
        load['EE'] = load['EE'].interpolate()
        
        logger.info(f"Missing load data are interpolating linearly and adjusted manual.")    


    if 2018 in load.index.year and source == 'ENTSOE_power_statistics':

        load.interpolate(method='linear', limit=3, inplace=True)
        
        logger.info(f"Missing load data are interpolating linearly.")    


    if 2018 in load.index.year and source == 'ENTSOE_transparency':

        # To fill the gaps in BE 
        # There are two missing hours in 2018
        # we interpolate linearly
        load['BE'] = load['BE'].interpolate()        

        # To fill the gap in BG from start to stop,
        # we copy the same period from one week before into it
        start = pd.Timestamp('2018-10-27 21:00')
        stop = pd.Timestamp('2018-10-28 22:00')
        w = pd.Timedelta(weeks=1)
    
        load.loc[start:stop, 'BG'] = load.loc[start-w:stop-w, 'BG'].values
    
        # To fill the gaps in EE from start to stop,
        # we copy the same period from one week before into it
        start = pd.Timestamp('2018-04-09 12:00')
        stop = pd.Timestamp('2018-04-10 05:00')
        w = pd.Timedelta(weeks=1)
    
        load.loc[start:stop, 'EE'] = load.loc[start-w:stop-w, 'EE'].values
            
        start = pd.Timestamp('2018-01-19 06:00')
        stop = pd.Timestamp('2018-01-19 11:00')
        w = pd.Timedelta(weeks=1)
    
        load.loc[start:stop, 'EE'] = load.loc[start-w:stop-w, 'EE'].values
            
        # to fill a 3 hour gap in the night
        load['EE'] = load['EE'].interpolate()
        
        
        # To fill the gaps in FR from start to stop,
        # we copy the same period from one week before into it
        start = pd.Timestamp('2018-08-12 07:00')
        stop = pd.Timestamp('2018-08-12 11:00')
        w = pd.Timedelta(weeks=1)
    
        load.loc[start:stop, 'FR'] = load.loc[start-w:stop-w, 'FR'].values
            
        # to fill a two 3 hour gaps in the night
        load['FR'] = load['FR'].interpolate()
        
        # To fill the first gaps in LT from start to stop,
        # we copy the same period from the next sunnday into it
        start = pd.Timestamp('2018-01-01 00:00')
        stop = pd.Timestamp('2018-01-02 05:00')
        w = pd.Timedelta(days=6)
    
        load.loc[start:stop, 'LT'] = load.loc[start+w:stop+w, 'LT'].values
        
        # To fill the gaps in LT from start to stop,
        # we copy the same period from one week before into it
        start = pd.Timestamp('2018-03-30 11:00')
        stop = pd.Timestamp('2018-03-30 16:00')
        w = pd.Timedelta(weeks=1)
        
        load.loc[start:stop, 'LT'] = load.loc[start+w:stop+w, 'LT'].values
    
        # To fill the gaps in LT from start to stop,
        # we copy the same period from one week before into it
        start = pd.Timestamp('2018-10-08 14:00')
        stop = pd.Timestamp('2018-10-09 02:00')
        w = pd.Timedelta(weeks=1)
        
        load.loc[start:stop, 'LT'] = load.loc[start+w:stop+w, 'LT'].values        
           
        # to fill a 4 hour gaps in the night
        load['LT'] = load['LT'].interpolate()
    
        # To fill the gaps in SK from start to stop,
        # we copy the same period from one week before into it
        start = pd.Timestamp('2018-08-09 17:00')
        stop = pd.Timestamp('2018-08-09 22:00')
        w = pd.Timedelta(weeks=1)
        
        load.loc[start:stop, 'SK'] = load.loc[start+w:stop+w, 'SK'].values
    
        # To fill the gaps in RO from start to stop,
        # we copy the same period from one week before into it
        start = pd.Timestamp('2018-08-27 06:00')
        stop = pd.Timestamp('2018-08-27 10:00')
        w = pd.Timedelta(weeks=1)
        
        load.loc[start:stop, 'RO'] = load.loc[start+w:stop+w, 'RO'].values
    
    
        # To fill the gaps in LU from start to stop,
        # we copy the same period from one week before into it
        start = pd.Timestamp('2018-11-30 01:00')
        stop = pd.Timestamp('2018-12-01 10:00')
        w = pd.Timedelta(weeks=1)
        
        load.loc[start:stop, 'LU'] = load.loc[start+w:stop+w, 'LU'].values
        
        # To fill the gaps in LU from start to stop,
        # we copy the same period from one week before into it
        start = pd.Timestamp('2018-12-10 08:00')
        stop = pd.Timestamp('2018-12-10 23:00')
        w = pd.Timedelta(weeks=1)
        
        load.loc[start:stop, 'LU'] = load.loc[start+w:stop+w, 'LU'].values
        
        load['LU'] = load['LU'].interpolate()
    
        # To fill the gaps in MK from start to stop,
        # we copy the same period from one week before into it
        start = pd.Timestamp('2018-01-15 00:00')
        stop = pd.Timestamp('2018-01-15 22:00')
        w = pd.Timedelta(weeks=1)
        
        load.loc[start:stop, 'MK'] = load.loc[start+w:stop+w, 'MK'].values
    
        # To fill the gaps in MK from start to stop,
        # we copy the same period from one week before into it
        start = pd.Timestamp('2018-01-18 00:00')
        stop = pd.Timestamp('2018-01-18 22:00')
        w = pd.Timedelta(weeks=1)
        
        load.loc[start:stop, 'MK'] = load.loc[start+w:stop+w, 'MK'].values
    
    
        # To fill the gaps in MK from start to stop,
        # we copy the same period from one week before into it
        start = pd.Timestamp('2018-03-05 23:00')
        stop = pd.Timestamp('2018-03-06 22:00')
        w = pd.Timedelta(weeks=1)
        
        load.loc[start:stop, 'MK'] = load.loc[start+w:stop+w, 'MK'].values
    
        # To fill the gaps in MK from start to stop,
        # we copy the same period from one week before into it
        start = pd.Timestamp('2018-03-24 23:00')
        stop = pd.Timestamp('2018-03-25 21:00')
        w = pd.Timedelta(weeks=1)
        
        load.loc[start:stop, 'MK'] = load.loc[start+w:stop+w, 'MK'].values
    
    
        # To fill the gaps in MK from start to stop,
        # we copy the same period from one week before into it
        start = pd.Timestamp('2018-06-14 22:00')
        stop = pd.Timestamp('2018-06-16 21:00')
        w = pd.Timedelta(weeks=1)
        
        load.loc[start:stop, 'MK'] = load.loc[start+w:stop+w, 'MK'].values
    
    
        # To fill the gaps in MK from start to stop,
        # we copy the same period from one week before into it
        start = pd.Timestamp('2018-07-02 22:00')
        stop = pd.Timestamp('2018-07-03 22:00')
        w = pd.Timedelta(weeks=1)
        
        load.loc[start:stop, 'MK'] = load.loc[start+w:stop+w, 'MK'].values
    
         # To fill the gaps in MK from start to stop,
        # we copy the same period from one week before into it
        start = pd.Timestamp('2018-08-07 23:00')
        stop = pd.Timestamp('2018-08-08 21:00')
        w = pd.Timedelta(weeks=1)
        
        load.loc[start:stop, 'MK'] = load.loc[start+w:stop+w, 'MK'].values
    
    
        # To fill the gaps in MK from start to stop,
        # we copy the same period from one week before into it
        start = pd.Timestamp('2018-09-16 22:00')
        stop = pd.Timestamp('2018-09-17 21:00')
        w = pd.Timedelta(weeks=1)
        
        load.loc[start:stop, 'MK'] = load.loc[start+w:stop+w, 'MK'].values
    
        # To fill the gaps in MK from start to stop,
        # we copy the same period from one week before into it
        start = pd.Timestamp('2018-10-27 22:00')
        stop = pd.Timestamp('2018-10-29 22:00')
        w = pd.Timedelta(weeks=1)
        
        load.loc[start:stop, 'MK'] = load.loc[start+w:stop+w, 'MK'].values
    
        # To fill the gaps in MK from start to stop,
        # we copy the same period from one week before into it
        start = pd.Timestamp('2018-10-30 23:00')
        stop = pd.Timestamp('2018-10-31 22:00')
        w = pd.Timedelta(weeks=1)
        
        load.loc[start:stop, 'MK'] = load.loc[start+w:stop+w, 'MK'].values
    
        # To fill the gaps in MK from start to stop,
        # we copy the same period from one week before into it
        start = pd.Timestamp('2018-11-09 23:00')
        stop = pd.Timestamp('2018-11-11 22:00')
        w = pd.Timedelta(weeks=1)
        
        load.loc[start:stop, 'MK'] = load.loc[start+w:stop+w, 'MK'].values
        
        # To fill the gaps in LU from start to stop,
        # we copy the same period from one week before into it
        start = pd.Timestamp('2018-11-24 23:00')
        stop = pd.Timestamp('2018-11-25 22:00')
        w = pd.Timedelta(weeks=1)
        
        load.loc[start:stop, 'MK'] = load.loc[start+w:stop+w, 'MK'].values
       
        # To fill two inconsistent values 
        date_1 = pd.Timestamp('2018-09-19 23:00')
        date_2 = pd.Timestamp('2018-12-13 09:00')
        w = pd.Timedelta(hours=1)
        
        load.loc[date_1, 'MK'] = load.loc[date_1+w, 'MK']
        load.loc[date_2, 'MK'] = load.loc[date_2+w, 'MK']
        
        load['MK'] = load['MK'].interpolate()
      
        # Kosovo (KV) and Albania (AL) do not exist in the data set
        # Kosovo (KV) gets the same load curve as Serbia (RS)
        # scale parameter selected by energy consumption ratio from IEA Data browser for the year 2017
        # https://www.iea.org/data-and-statistics?country=KOSOVO&fuel=Electricity%20and%20heat&indicator=Electricity%20final%20consumption
        load['KV'] = load['RS'] * (5. / 33.)
        # Albania (AL) gets the same load curve as Macedonia (MK)
        # scale parameter selected by energy consumption ratio from IEA Data browser for the year 2017
        # https://www.iea.org/data-and-statistics?country=ALBANIA&fuel=Electricity%20and%20heat&indicator=Electricity%20final%20consumption
        load['AL'] = load['MK'] * (6.0 / 7.0)
        
        logger.info(f"Missing load data are interpolating linearly and adjusted manual.")
        logger.info(f"Several load data are missing for 'GR'. Manual processing not possible. Copying the data from another source would be one possibility.")

    return load


def nan_statistics(df):
    def max_consecutive_nans(ds):
        return (ds.isnull().astype(int)
                  .groupby(ds.notnull().astype(int).cumsum())
                  .sum().max())
    consecutive = df.apply(max_consecutive_nans)
    total = df.isnull().sum()
    max_total_per_month = df.isnull().resample('m').sum().max()
    return pd.concat([total, consecutive, max_total_per_month],
                 keys=['total', 'consecutive', 'max_total_per_month'], axis=1)


if __name__ == "__main__":

    if 'snakemake' not in globals():
        from _helpers import mock_snakemake
        snakemake = mock_snakemake('build_load_data')
        rootpath = '..'
    else:
        rootpath = '.'
    
    configure_logging(snakemake)
    
    url = snakemake.config['load']['url']
    
    # Save location
    to_fn = Path(f"{rootpath}/data/time_series_60min_singleindex.csv")

    logger.info(f"Downloading load data from '{url}'.")
    
    progress_retrieve(url, to_fn)

    logger.info(f"Raw load data available at '{to_fn}'.")
    
    opsd_load = (load_timeseries_opsd(years = slice(*pd.date_range(freq='y', **snakemake.config['snapshots'])[[0,-1]].year.astype(str)),
                                 fn=to_fn,
                                 countries = snakemake.config['countries'],
                                 source = snakemake.config['load']['source']))

    # Convert to naive UTC (has to be explicit since pandas 0.24)
    opsd_load.index = opsd_load.index.tz_localize(None)
    
    # check the number and lenght of gaps
    nan_stats = nan_statistics(opsd_load)
    
    if nan_stats.consecutive.max() > 3:        
        logger.warning(f'Load data contains consecutive gaps of longer than 3 hours! Check dataset carefully!')
        
    # adjust gaps manuel and interpolate over small gaps
    opsd_load_interpolated = interpolate_load_data(load=opsd_load, source=snakemake.config['load']['source'])
    
    # check the number and lenght of gaps after manuel adjustment and interpolating
    nan_stats = nan_statistics(opsd_load_interpolated)
    
    if nan_stats.consecutive.max() > 0:        
        logger.warning(f'Load data contains gaps after manuel adjustment. Modify interpolate_load_data() function!')

    opsd_load_interpolated.to_csv(snakemake.output[0])
    <|MERGE_RESOLUTION|>--- conflicted
+++ resolved
@@ -78,37 +78,20 @@
         
     elif source == 'ENTSOE_power_statistics':
         load = (pd.read_csv(fn, index_col=0, parse_dates=True)
-            .filter(like='_load_actual_entsoe_power_statistics')
+            .loc[:, lambda df: df.columns.to_series().str.endswith('_load_actual_entsoe_power_statistics')]
             .rename(columns=lambda s: s[:-len('_load_actual_entsoe_power_statistics')])
             .dropna(how="all", axis=0))
     else:
         raise NotImplementedError(f"Data for source `{source}` not available.")
     
     
-<<<<<<< HEAD
-    load = load.rename(columns={'GB_UKM' : 'GB'}).filter(items=countries)
-=======
    load = load.rename(columns={'GB_UKM' : 'GB'}).filter(items=countries)
->>>>>>> 59b53745
 
     if years is not None:
         load = load.loc[years]
         
     
     return load
-
-
-
-def consecutive_nans(ds):
-    return (ds.isnull().astype(int)
-            .groupby(ds.notnull().astype(int).cumsum())
-            .transform('sum'))
-
-
-def fill_large_gaps(ds, gapsize=3):
-    """Fill up large gaps with load data from the previous week."""
-    week_shift = pd.Series(ds.values, ds.index + pd.Timedelta('1w'))
-    return ds.where(consecutive_nans(ds) < gapsize, week_shift.reindex_like(ds))
 
 
 def interpolate_load_data(load, source="ENTSOE_power_statistics"):
