--- conflicted
+++ resolved
@@ -316,27 +316,13 @@
         **resource,
     )
 
-<<<<<<< HEAD
     duration = time.time() - start
     logger.info(
         f"Completed weighted capacity factor time series calculation ({duration:2.2f}s)"
     )
 
-    logger.info(f"Calculating maximal capacity per bus (method '{p_nom_max_meth}')")
-    if p_nom_max_meth == "simple":
-        p_nom_max = capacity_per_sqkm * availability @ area
-    elif p_nom_max_meth == "conservative":
-        max_cap_factor = capacity_factor.where(availability != 0).max(["x", "y"])
-        p_nom_max = capacities / max_cap_factor
-    else:
-        raise AssertionError(
-            'Config key `potential` should be one of "simple" '
-            f'(default) or "conservative", not "{p_nom_max_meth}"'
-        )
-=======
     logger.info(f"Calculating maximal capacity per bus")
     p_nom_max = capacity_per_sqkm * availability @ area
->>>>>>> c283a3c8
 
     logger.info("Calculate average distances.")
     layoutmatrix = (layout * availability).stack(spatial=["y", "x"])
