#!/usr/bin/env python

# SPDX-FileCopyrightText: : 2017-2020 The PyPSA-Eur Authors
#
# SPDX-License-Identifier: GPL-3.0-or-later

"""Calculates for each network node the
(i) installable capacity (based on land-use), (ii) the available generation time
series (based on weather data), and (iii) the average distance from the node for
onshore wind, AC-connected offshore wind, DC-connected offshore wind and solar
PV generators. In addition for offshore wind it calculates the fraction of the
grid connection which is under water.

.. note:: Hydroelectric profiles are built in script :mod:`build_hydro_profiles`.

Relevant settings
-----------------

.. code:: yaml

    snapshots:

    atlite:
        nprocesses:

    renewable:
        {technology}:
            cutout:
            corine:
            grid_codes:
            distance:
            natura:
            max_depth:
            max_shore_distance:
            min_shore_distance:
            capacity_per_sqkm:
            correction_factor:
            potential:
            min_p_max_pu:
            clip_p_max_pu:
            resource:

.. seealso::
    Documentation of the configuration file ``config.yaml`` at
    :ref:`snapshots_cf`, :ref:`atlite_cf`, :ref:`renewable_cf`

Inputs
------

- ``data/bundle/corine/g250_clc06_V18_5.tif``: `CORINE Land Cover (CLC) <https://land.copernicus.eu/pan-european/corine-land-cover>`_ inventory on `44 classes <https://wiki.openstreetmap.org/wiki/Corine_Land_Cover#Tagging>`_ of land use (e.g. forests, arable land, industrial, urban areas).

    .. image:: ../img/corine.png
        :scale: 33 %

- ``data/bundle/GEBCO_2014_2D.nc``: A `bathymetric <https://en.wikipedia.org/wiki/Bathymetry>`_ data set with a global terrain model for ocean and land at 15 arc-second intervals by the `General Bathymetric Chart of the Oceans (GEBCO) <https://www.gebco.net/data_and_products/gridded_bathymetry_data/>`_.

    .. image:: ../img/gebco_2019_grid_image.jpg
        :scale: 50 %

    **Source:** `GEBCO <https://www.gebco.net/data_and_products/images/gebco_2019_grid_image.jpg>`_

- ``resources/natura.tiff``: confer :ref:`natura`
- ``resources/offshore_shapes.geojson``: confer :ref:`shapes`
- ``resources/regions_onshore.geojson``: (if not offshore wind), confer :ref:`busregions`
- ``resources/regions_offshore.geojson``: (if offshore wind), :ref:`busregions`
- ``"cutouts/" + config["renewable"][{technology}]['cutout']``: :ref:`cutout`
- ``networks/base.nc``: :ref:`base`

Outputs
-------

- ``resources/profile_{technology}.nc`` with the following structure

    ===================  ==========  =========================================================
    Field                Dimensions  Description
    ===================  ==========  =========================================================
    profile              bus, time   the per unit hourly availability factors for each node
    -------------------  ----------  ---------------------------------------------------------
    weight               bus         sum of the layout weighting for each node
    -------------------  ----------  ---------------------------------------------------------
    p_nom_max            bus         maximal installable capacity at the node (in MW)
    -------------------  ----------  ---------------------------------------------------------
    potential            y, x        layout of generator units at cutout grid cells inside the
                                     Voronoi cell (maximal installable capacity at each grid
                                     cell multiplied by capacity factor)
    -------------------  ----------  ---------------------------------------------------------
    average_distance     bus         average distance of units in the Voronoi cell to the
                                     grid node (in km)
    -------------------  ----------  ---------------------------------------------------------
    underwater_fraction  bus         fraction of the average connection distance which is
                                     under water (only for offshore)
    ===================  ==========  =========================================================

    - **profile**

    .. image:: ../img/profile_ts.png
        :scale: 33 %
        :align: center

    - **p_nom_max**

    .. image:: ../img/p_nom_max_hist.png
        :scale: 33 %
        :align: center

    - **potential**

    .. image:: ../img/potential_heatmap.png
        :scale: 33 %
        :align: center

    - **average_distance**

    .. image:: ../img/distance_hist.png
        :scale: 33 %
        :align: center

    - **underwater_fraction**

    .. image:: ../img/underwater_hist.png
        :scale: 33 %
        :align: center

Description
-----------

This script functions at two main spatial resolutions: the resolution of the
network nodes and their `Voronoi cells
<https://en.wikipedia.org/wiki/Voronoi_diagram>`_, and the resolution of the
cutout grid cells for the weather data. Typically the weather data grid is
finer than the network nodes, so we have to work out the distribution of
generators across the grid cells within each Voronoi cell. This is done by
taking account of a combination of the available land at each grid cell and the
capacity factor there.

First the script computes how much of the technology can be installed at each
cutout grid cell and each node using the `GLAES
<https://github.com/FZJ-IEK3-VSA/glaes>`_ library. This uses the CORINE land use data,
Natura2000 nature reserves and GEBCO bathymetry data.

.. image:: ../img/eligibility.png
    :scale: 50 %
    :align: center

To compute the layout of generators in each node's Voronoi cell, the
installable potential in each grid cell is multiplied with the capacity factor
at each grid cell. This is done since we assume more generators are installed
at cells with a higher capacity factor.

.. image:: ../img/offwinddc-gridcell.png
    :scale: 50 %
    :align: center

.. image:: ../img/offwindac-gridcell.png
    :scale: 50 %
    :align: center

.. image:: ../img/onwind-gridcell.png
    :scale: 50 %
    :align: center

.. image:: ../img/solar-gridcell.png
    :scale: 50 %
    :align: center

This layout is then used to compute the generation availability time series
from the weather data cutout from ``atlite``.

Two methods are available to compute the maximal installable potential for the
node (`p_nom_max`): ``simple`` and ``conservative``:

- ``simple`` adds up the installable potentials of the individual grid cells.
  If the model comes close to this limit, then the time series may slightly
  overestimate production since it is assumed the geographical distribution is
  proportional to capacity factor.

- ``conservative`` assertains the nodal limit by increasing capacities
  proportional to the layout until the limit of an individual grid cell is
  reached.

"""
import progressbar as pgb
import geopandas as gpd
import xarray as xr
import numpy as np
import functools
import atlite
import logging
from pypsa.geo import haversine
from shapely.geometry import LineString
import time
import functools

from _helpers import configure_logging

logger = logging.getLogger(__name__)

def func(v, max_depth):
    return v <= -max_depth

if __name__ == '__main__':
    if 'snakemake' not in globals():
        from _helpers import mock_snakemake
        snakemake = mock_snakemake('build_renewable_profiles', technology='solar')
    configure_logging(snakemake)
    pgb.streams.wrap_stderr()
    paths = snakemake.input
    nprocesses = snakemake.config['atlite'].get('nprocesses')
    noprogress = not snakemake.config['atlite'].get('show_progress', True)
    config = snakemake.config['renewable'][snakemake.wildcards.technology]
    resource = config['resource'] # pv panel config / wind turbine config
    correction_factor = config.get('correction_factor', 1.)
    capacity_per_sqkm = config['capacity_per_sqkm']
    p_nom_max_meth = config.get('potential', 'conservative')

    if isinstance(config.get("corine", {}), list):
        config['corine'] = {'grid_codes': config['corine']}

    if correction_factor != 1.:
        logger.info(f'correction_factor is set as {correction_factor}')


    cutout = atlite.Cutout(paths['cutout'])
    regions = gpd.read_file(paths.regions).set_index('name').rename_axis('bus')
    buses = regions.index

    excluder = atlite.ExclusionContainer(crs=3035, res=100)

    if config['natura']:
        excluder.add_raster(paths.natura, nodata=0, allow_no_overlap=True)

    corine = config.get("corine", {})
    if "grid_codes" in corine:
        codes = corine["grid_codes"]
        excluder.add_raster(paths.corine, codes=codes, invert=True, crs=3035)
    if corine.get("distance", 0.) > 0.:
        codes = corine["distance_grid_codes"]
        buffer = corine["distance"]
        excluder.add_raster(paths.corine, codes=codes, buffer=buffer, crs=3035)

    if "max_depth" in config:
<<<<<<< HEAD
        #func = lambda v: v <= -config['max_depth']
        func_p = functools.partial(func, max_depth= config["max_depth"])
        excluder.add_raster(paths.gebco, codes=func_p, crs=4236, nodata=-1000)
=======
        # lambda not supported for atlite + multiprocessing
        # use named function np.greater with partially frozen argument instead
        # and exclude areas where: -max_depth > grid cell depth
        func = functools.partial(np.greater,-config['max_depth'])
        excluder.add_raster(paths.gebco, codes=func, crs=4236, nodata=-1000)
>>>>>>> ea1ee940

    if 'min_shore_distance' in config:
        buffer = config['min_shore_distance']
        excluder.add_geometry(paths.country_shapes, buffer=buffer)

    if 'max_shore_distance' in config:
        buffer = config['max_shore_distance']
        excluder.add_geometry(paths.country_shapes, buffer=buffer, invert=True)

    kwargs = dict(nprocesses=nprocesses, disable_progressbar=noprogress)
    if noprogress:
        logger.info('Calculate landuse availabilities...')
        start = time.time()
        availability = cutout.availabilitymatrix(regions, excluder, **kwargs)
        duration = time.time() - start
        logger.info(f'Completed availability calculation ({duration:2.2f}s)')
    else:
        availability = cutout.availabilitymatrix(regions, excluder, **kwargs)

    area = cutout.grid.to_crs(3035).area / 1e6
    area = xr.DataArray(area.values.reshape(cutout.shape),
                        [cutout.coords['y'], cutout.coords['x']])

    potential = capacity_per_sqkm * availability.sum('bus') * area
    func = getattr(cutout, resource.pop('method'))
    resource['dask_kwargs'] = {'num_workers': nprocesses}
    capacity_factor = correction_factor * func(capacity_factor=True, **resource)
    layout = capacity_factor * area * capacity_per_sqkm
    profile, capacities = func(matrix=availability.stack(spatial=['y','x']),
                                layout=layout, index=buses,
                                per_unit=True, return_capacity=True, **resource)

    logger.info(f"Calculating maximal capacity per bus (method '{p_nom_max_meth}')")
    if p_nom_max_meth == 'simple':
        p_nom_max = capacity_per_sqkm * availability @ area
    elif p_nom_max_meth == 'conservative':
        max_cap_factor = capacity_factor.where(availability!=0).max(['x', 'y'])
        p_nom_max = capacities / max_cap_factor
    else:
        raise AssertionError('Config key `potential` should be one of "simple" '
                        f'(default) or "conservative", not "{p_nom_max_meth}"')



    logger.info('Calculate average distances.')
    layoutmatrix = (layout * availability).stack(spatial=['y','x'])

    coords = cutout.grid[['x', 'y']]
    bus_coords = regions[['x', 'y']]

    average_distance = []
    centre_of_mass = []
    for bus in buses:
        row = layoutmatrix.sel(bus=bus).data
        nz_b = row != 0
        row = row[nz_b]
        co = coords[nz_b]
        distances = haversine(bus_coords.loc[bus],  co)
        average_distance.append((distances * (row / row.sum())).sum())
        centre_of_mass.append(co.values.T @ (row / row.sum()))

    average_distance = xr.DataArray(average_distance, [buses])
    centre_of_mass = xr.DataArray(centre_of_mass, [buses, ('spatial', ['x', 'y'])])


    ds = xr.merge([(correction_factor * profile).rename('profile'),
                    capacities.rename('weight'),
                    p_nom_max.rename('p_nom_max'),
                    potential.rename('potential'),
                    average_distance.rename('average_distance')])


    if snakemake.wildcards.technology.startswith("offwind"):
        logger.info('Calculate underwater fraction of connections.')
        offshore_shape = gpd.read_file(paths['offshore_shapes']).unary_union
        underwater_fraction = []
        for bus in buses:
            p = centre_of_mass.sel(bus=bus).data
            line = LineString([p, regions.loc[bus, ['x', 'y']]])
            frac = line.intersection(offshore_shape).length/line.length
            underwater_fraction.append(frac)

        ds['underwater_fraction'] = xr.DataArray(underwater_fraction, [buses])

    # select only buses with some capacity and minimal capacity factor
    ds = ds.sel(bus=((ds['profile'].mean('time') > config.get('min_p_max_pu', 0.)) &
                      (ds['p_nom_max'] > config.get('min_p_nom_max', 0.))))

    if 'clip_p_max_pu' in config:
        min_p_max_pu = config['clip_p_max_pu']
        ds['profile'] = ds['profile'].where(ds['profile'] >= min_p_max_pu, 0)

    ds.to_netcdf(snakemake.output.profile)<|MERGE_RESOLUTION|>--- conflicted
+++ resolved
@@ -195,8 +195,6 @@
 
 logger = logging.getLogger(__name__)
 
-def func(v, max_depth):
-    return v <= -max_depth
 
 if __name__ == '__main__':
     if 'snakemake' not in globals():
@@ -239,17 +237,11 @@
         excluder.add_raster(paths.corine, codes=codes, buffer=buffer, crs=3035)
 
     if "max_depth" in config:
-<<<<<<< HEAD
-        #func = lambda v: v <= -config['max_depth']
-        func_p = functools.partial(func, max_depth= config["max_depth"])
-        excluder.add_raster(paths.gebco, codes=func_p, crs=4236, nodata=-1000)
-=======
         # lambda not supported for atlite + multiprocessing
         # use named function np.greater with partially frozen argument instead
         # and exclude areas where: -max_depth > grid cell depth
         func = functools.partial(np.greater,-config['max_depth'])
         excluder.add_raster(paths.gebco, codes=func, crs=4236, nodata=-1000)
->>>>>>> ea1ee940
 
     if 'min_shore_distance' in config:
         buffer = config['min_shore_distance']
