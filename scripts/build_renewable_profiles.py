# SPDX-FileCopyrightText: Contributors to PyPSA-Eur <https://github.com/pypsa/pypsa-eur>
#
# SPDX-License-Identifier: MIT
"""
Calculates for each clustered region the (i) installable capacity (based on
land-use from :mod:`determine_availability_matrix`), (ii) the available
generation time series (based on weather data), and (iii) the average distance
from the node for onshore wind, AC-connected offshore wind, DC-connected
offshore wind and solar PV generators.

.. note:: Hydroelectric profiles are built in script :mod:`build_hydro_profiles`.

Outputs
-------

- ``resources/profile_{technology}.nc`` with the following structure

    ===================  ====================  =========================================================
    Field                Dimensions            Description
    ===================  ====================  =========================================================
    profile              year, bus, bin, time  the per unit hourly availability factors for each bus
    -------------------  --------------------  ---------------------------------------------------------
    p_nom_max            bus, bin              maximal installable capacity at the bus (in MW)
    -------------------  --------------------  ---------------------------------------------------------
    average_distance     bus, bin              average distance of units in the region to the
                                               grid bus for onshore technologies and to the shoreline
                                               for offshore technologies (in km)
    ===================  ====================  =========================================================

    - **profile**

    .. image:: img/profile_ts.png
        :scale: 33 %
        :align: center

    - **p_nom_max**

    .. image:: img/p_nom_max_hist.png
        :scale: 33 %
        :align: center

    - **average_distance**

    .. image:: img/distance_hist.png
        :scale: 33 %
        :align: center

Description
-----------

This script functions at two main spatial resolutions: the resolution of the
clustered network regions, and the resolution of the cutout grid cells for the
weather data. Typically the weather data grid is finer than the network regions,
so we have to work out the distribution of generators across the grid cells
within each region. This is done by taking account of a combination of the
available land at each grid cell (computed in
:mod:`determine_availability_matrix`) and the capacity factor there.

Based on the availability matrix, the script first computes how much of the
technology can be installed at each cutout grid cell. To compute the layout of
generators in each clustered region, the installable potential in each grid cell
is multiplied with the capacity factor at each grid cell. This is done since we
assume more generators are installed at cells with a higher capacity factor.

Based on the average capacity factor, the potentials are further divided into a
configurable number of resource classes (bins).

.. image:: img/offwinddc-gridcell.png
    :scale: 50 %
    :align: center

.. image:: img/offwindac-gridcell.png
    :scale: 50 %
    :align: center

.. image:: img/onwind-gridcell.png
    :scale: 50 %
    :align: center

.. image:: img/solar-gridcell.png
    :scale: 50 %
    :align: center

This layout is then used to compute the generation availability time series from
the weather data cutout from ``atlite``.

The maximal installable potential for the node (`p_nom_max`) is computed by
adding up the installable potentials of the individual grid cells.
"""

import logging
import time
from itertools import product

import geopandas as gpd
import numpy as np
import pandas as pd
import xarray as xr
<<<<<<< HEAD
from _helpers import configure_logging, get_snapshots, load_cutout, set_scenario_config
=======
from _helpers import configure_logging, get_snapshots, set_scenario_config
from atlite.gis import ExclusionContainer
>>>>>>> 80557f5d
from build_shapes import _simplify_polys
from dask.distributed import Client

logger = logging.getLogger(__name__)


if __name__ == "__main__":
    if "snakemake" not in globals():
        from _helpers import mock_snakemake

        snakemake = mock_snakemake(
            "build_renewable_profiles", clusters=38, technology="offwind-ac"
        )
    configure_logging(snakemake)
    set_scenario_config(snakemake)

    nprocesses = int(snakemake.threads)
    noprogress = snakemake.config["run"].get("disable_progressbar", True)
    noprogress = noprogress or not snakemake.config["atlite"]["show_progress"]
    technology = snakemake.wildcards.technology
    params = snakemake.params.renewable[technology]
    resource = params["resource"]  # pv panel params / wind turbine params
    resource["show_progress"] = not noprogress

    tech = next(t for t in ["panel", "turbine"] if t in resource)
    models = resource[tech]
    if not isinstance(models, dict):
        models = {0: models}
    resource[tech] = models[next(iter(models))]

    correction_factor = params.get("correction_factor", 1.0)
    capacity_per_sqkm = params["capacity_per_sqkm"]

    if correction_factor != 1.0:
        logger.info(f"correction_factor is set as {correction_factor}")

    if nprocesses > 1:
        client = Client(n_workers=nprocesses, threads_per_worker=1)
    else:
        client = None

    sns = get_snapshots(snakemake.params.snapshots, snakemake.params.drop_leap_day)

    cutout = load_cutout(snakemake.input.cutout, time=sns)

    availability = xr.open_dataarray(snakemake.input.availability_matrix)

    regions = gpd.read_file(snakemake.input.distance_regions)
    # do not pull up, set_index does not work if geo dataframe is empty
    regions = regions.set_index("name").rename_axis("bus")
    if snakemake.wildcards.technology.startswith("offwind"):
        # for offshore regions, the shortest distance to the shoreline is used
        offshore_regions = availability.coords["bus"].values
        regions = regions.loc[offshore_regions]
        regions = regions.map(lambda g: _simplify_polys(g, minarea=1)).set_crs(
            regions.crs
        )
    else:
        # for onshore regions, the representative point of the region is used
        regions = regions.representative_point()
    regions = regions.geometry.to_crs(3035)
    buses = regions.index

    area = cutout.grid.to_crs(3035).area / 1e6
    area = xr.DataArray(
        area.values.reshape(cutout.shape), [cutout.coords["y"], cutout.coords["x"]]
    )

    func = getattr(cutout, resource.pop("method"))
    if client is not None:
        resource["dask_kwargs"] = {"scheduler": client}

    logger.info(
        f"Calculate average capacity factor per grid cell for technology {technology}..."
    )
    start = time.time()

    capacity_factor = correction_factor * func(capacity_factor=True, **resource)

    duration = time.time() - start
    logger.info(
        f"Completed average capacity factor calculation per grid cell for technology {technology} ({duration:2.2f}s)"
    )

    nbins = params.get("resource_classes", 1)
    logger.info(
        f"Create masks for {nbins} resource classes for technology {technology}..."
    )
    start = time.time()

    fn = snakemake.input.resource_regions
    resource_regions = gpd.read_file(fn).set_index("name").rename_axis("bus").geometry

    # indicator matrix for which cells touch which regions
    I = np.ceil(cutout.availabilitymatrix(resource_regions, ExclusionContainer()))
    cf_by_bus = capacity_factor * I.where(I > 0)

    epsilon = 1e-3
    cf_min, cf_max = (
        cf_by_bus.min(dim=["x", "y"]) - epsilon,
        cf_by_bus.max(dim=["x", "y"]) + epsilon,
    )
    normed_bins = xr.DataArray(np.linspace(0, 1, nbins + 1), dims=["bin"])
    bins = cf_min + (cf_max - cf_min) * normed_bins

    cf_by_bus_bin = cf_by_bus.expand_dims(bin=range(nbins))
    lower_edges = bins[:, :-1]
    upper_edges = bins[:, 1:]
    class_masks = (cf_by_bus_bin >= lower_edges) & (cf_by_bus_bin < upper_edges)

    if nbins == 1:
        bus_bin_mi = pd.MultiIndex.from_product(
            [resource_regions.index, [0]], names=["bus", "bin"]
        )
        class_regions = resource_regions.set_axis(bus_bin_mi)
    else:
        grid = cutout.grid.set_index(["y", "x"])
        class_regions = {}
        for bus, bin_id in product(buses, range(nbins)):
            bus_bin_mask = (
                class_masks.sel(bus=bus, bin=bin_id)
                .stack(spatial=["y", "x"])
                .to_pandas()
            )
            grid_cells = grid.loc[bus_bin_mask]
            geometry = (
                grid_cells.intersection(resource_regions.loc[bus]).union_all().buffer(0)
            )
            class_regions[(bus, bin_id)] = geometry
        class_regions = gpd.GeoSeries(class_regions, crs=4326)
        class_regions.index.names = ["bus", "bin"]
    class_regions.to_file(snakemake.output.class_regions)

    duration = time.time() - start
    logger.info(
        f"Completed resource class calculation for technology {technology} ({duration:2.2f}s)"
    )

    layout = capacity_factor * area * capacity_per_sqkm

    profiles = []
    for year, model in models.items():
        logger.info(
            f"Calculate weighted capacity factor time series for model {model} for technology {technology}..."
        )
        start = time.time()

        resource[tech] = model

        matrix = (availability * class_masks).stack(
            bus_bin=["bus", "bin"], spatial=["y", "x"]
        )

        profile = func(
            matrix=matrix,
            layout=layout,
            index=matrix.indexes["bus_bin"],
            per_unit=True,
            return_capacity=False,
            **resource,
        )
        profile = profile.unstack("bus_bin")

        dim = {"year": [year]}
        profile = profile.expand_dims(dim)

        profiles.append(profile.rename("profile"))

        duration = time.time() - start
        logger.info(
            f"Completed weighted capacity factor time series calculation for model {model} for technology {technology} ({duration:2.2f}s)"
        )

    profiles = xr.merge(profiles)

    logger.info(f"Calculating maximal capacity per bus for technology {technology}")
    p_nom_max = capacity_per_sqkm * availability * class_masks @ area

    logger.info(f"Calculate average distances for technology {technology}.")
    layoutmatrix = (layout * availability * class_masks).stack(
        bus_bin=["bus", "bin"], spatial=["y", "x"]
    )

    coords = cutout.grid.representative_point().to_crs(3035)

    average_distance = []
    bus_bins = layoutmatrix.indexes["bus_bin"]
    for bus, bin in bus_bins:
        row = layoutmatrix.sel(bus=bus, bin=bin).data
        nz_b = row != 0
        row = row[nz_b]
        co = coords[nz_b]
        distances = co.distance(regions[bus]).div(1e3)  # km
        average_distance.append((distances * (row / row.sum())).sum())

    average_distance = xr.DataArray(average_distance, [bus_bins]).unstack("bus_bin")

    ds = xr.merge(
        [
            correction_factor * profiles,
            p_nom_max.rename("p_nom_max"),
            average_distance.rename("average_distance"),
        ]
    )
    # select only buses with some capacity and minimal capacity factor
    mean_profile = ds["profile"].mean("time").max(["year", "bin"])
    sum_potential = ds["p_nom_max"].sum("bin")

    ds = ds.sel(
        bus=(
            (mean_profile > params.get("min_p_max_pu", 0.0))
            & (sum_potential > params.get("min_p_nom_max", 0.0))
        )
    )

    if "clip_p_max_pu" in params:
        min_p_max_pu = params["clip_p_max_pu"]
        ds["profile"] = ds["profile"].where(ds["profile"] >= min_p_max_pu, 0)

    ds.to_netcdf(snakemake.output.profile)

    if client is not None:
        client.shutdown()<|MERGE_RESOLUTION|>--- conflicted
+++ resolved
@@ -96,12 +96,8 @@
 import numpy as np
 import pandas as pd
 import xarray as xr
-<<<<<<< HEAD
 from _helpers import configure_logging, get_snapshots, load_cutout, set_scenario_config
-=======
-from _helpers import configure_logging, get_snapshots, set_scenario_config
 from atlite.gis import ExclusionContainer
->>>>>>> 80557f5d
 from build_shapes import _simplify_polys
 from dask.distributed import Client
 
