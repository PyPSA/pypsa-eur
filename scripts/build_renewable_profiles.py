# SPDX-FileCopyrightText: Contributors to PyPSA-Eur <https://github.com/pypsa/pypsa-eur>
#
# SPDX-License-Identifier: MIT
"""
Calculates for each clustered region the (i) installable capacity (based on
land-use from :mod:`determine_availability_matrix`), (ii) the available
generation time series (based on weather data), and (iii) the average distance
from the node for onshore wind, AC-connected offshore wind, DC-connected
offshore wind and solar PV generators.

.. note:: Hydroelectric profiles are built in script :mod:`build_hydro_profiles`.

Outputs
-------

- ``resources/profile_{technology}.nc`` with the following structure

    ===================  ====================  =========================================================
    Field                Dimensions            Description
    ===================  ====================  =========================================================
    profile              year, bus, bin, time  the per unit hourly availability factors for each bus
    -------------------  --------------------  ---------------------------------------------------------
    p_nom_max            bus, bin              maximal installable capacity at the bus (in MW)
    -------------------  --------------------  ---------------------------------------------------------
    average_distance     bus, bin              average distance of units in the region to the
                                               grid bus for onshore technologies and to the shoreline
                                               for offshore technologies (in km)
    ===================  ====================  =========================================================

    - **profile**

    .. image:: img/profile_ts.png
        :scale: 33 %
        :align: center

    - **p_nom_max**

    .. image:: img/p_nom_max_hist.png
        :scale: 33 %
        :align: center

    - **average_distance**

    .. image:: img/distance_hist.png
        :scale: 33 %
        :align: center

Description
-----------

This script functions at two main spatial resolutions: the resolution of the
clustered network regions, and the resolution of the cutout grid cells for the
weather data. Typically the weather data grid is finer than the network regions,
so we have to work out the distribution of generators across the grid cells
within each region. This is done by taking account of a combination of the
available land at each grid cell (computed in
:mod:`determine_availability_matrix`) and the capacity factor there.

Based on the availability matrix, the script first computes how much of the
technology can be installed at each cutout grid cell. To compute the layout of
generators in each clustered region, the installable potential in each grid cell
is multiplied with the capacity factor at each grid cell. This is done since we
assume more generators are installed at cells with a higher capacity factor.

Based on the average capacity factor, the potentials are further divided into a
configurable number of resource classes (bins).

.. image:: img/offwinddc-gridcell.png
    :scale: 50 %
    :align: center

.. image:: img/offwindac-gridcell.png
    :scale: 50 %
    :align: center

.. image:: img/onwind-gridcell.png
    :scale: 50 %
    :align: center

.. image:: img/solar-gridcell.png
    :scale: 50 %
    :align: center

This layout is then used to compute the generation availability time series from
the weather data cutout from ``atlite``.

The maximal installable potential for the node (`p_nom_max`) is computed by
adding up the installable potentials of the individual grid cells.
"""

import logging
import time
from itertools import product

import geopandas as gpd
import numpy as np
import pandas as pd
import xarray as xr
from atlite.gis import ExclusionContainer
from dask.distributed import Client

from scripts._helpers import (
    configure_logging,
    get_snapshots,
    load_cutout,
    set_scenario_config,
)
from scripts.build_shapes import _simplify_polys

logger = logging.getLogger(__name__)


if __name__ == "__main__":
    if "snakemake" not in globals():
        from scripts._helpers import mock_snakemake

        snakemake = mock_snakemake(
            "build_renewable_profiles", clusters=38, technology="offwind-ac"
        )
    configure_logging(snakemake)
    set_scenario_config(snakemake)

    nprocesses = int(snakemake.threads)
    noprogress = snakemake.config["run"].get("disable_progressbar", True)
    noprogress = noprogress or not snakemake.config["atlite"]["show_progress"]
    technology = snakemake.wildcards.technology
    params = snakemake.params.renewable[technology]
    resource = params["resource"]  # pv panel params / wind turbine params
    resource["show_progress"] = not noprogress

    tech = next(t for t in ["panel", "turbine", "wec_type"] if t in resource)
    models = resource[tech]
    if not isinstance(models, dict):
        models = {0: models}
    resource[tech] = models[next(iter(models))]

    correction_factor = params.get("correction_factor", 1.0)
    capacity_per_sqkm = params["capacity_per_sqkm"]

    if correction_factor != 1.0:
        logger.info(f"correction_factor is set as {correction_factor}")

    if nprocesses > 1:
        client = Client(n_workers=nprocesses, threads_per_worker=1)
    else:
        client = None

    sns = get_snapshots(snakemake.params.snapshots, snakemake.params.drop_leap_day)

    cutout = load_cutout(snakemake.input.cutout, time=sns)

    availability = xr.open_dataarray(snakemake.input.availability_matrix)

    regions = gpd.read_file(snakemake.input.distance_regions)
    # do not pull up, set_index does not work if geo dataframe is empty
    regions = regions.set_index("name").rename_axis("bus")
<<<<<<< HEAD
    if snakemake.wildcards.technology.startswith("offwind") or snakemake.wildcards.technology.startswith("wave") or snakemake.wildcards.technology.startswith("offsolar"):
=======
    if (
        snakemake.wildcards.technology.startswith("offwind")
        or snakemake.wildcards.technology.startswith("wave")
        or snakemake.wildcards.technology.startswith("offsolar")
    ):
>>>>>>> c5efabef
        # for offshore regions, the shortest distance to the shoreline is used
        offshore_regions = availability.coords["bus"].values
        regions = regions.loc[offshore_regions]
        regions = regions.map(lambda g: _simplify_polys(g, minarea=1)).set_crs(
            regions.crs
        )
    else:
        # for onshore regions, the representative point of the region is used
        regions = regions.representative_point()
    regions = regions.geometry.to_crs(3035)
    buses = regions.index

    area = cutout.grid.to_crs(3035).area / 1e6
    area = xr.DataArray(
        area.values.reshape(cutout.shape), [cutout.coords["y"], cutout.coords["x"]]
    )

    func = getattr(cutout, resource.pop("method"))
    if client is not None:
        resource["dask_kwargs"] = {"scheduler": client}

    logger.info(
        f"Calculate average capacity factor per grid cell for technology {technology}..."
    )
    start = time.time()

    capacity_factor = correction_factor * func(capacity_factor=True, **resource)

    duration = time.time() - start
    logger.info(
        f"Completed average capacity factor calculation per grid cell for technology {technology} ({duration:2.2f}s)"
    )

    nbins = params.get("resource_classes", 1)
    logger.info(
        f"Create masks for {nbins} resource classes for technology {technology}..."
    )
    start = time.time()

    fn = snakemake.input.resource_regions
    resource_regions = gpd.read_file(fn).set_index("name").rename_axis("bus").geometry

    # indicator matrix for which cells touch which regions
    kwargs = dict(nprocesses=nprocesses, disable_progressbar=noprogress)
    I = cutout.availabilitymatrix(resource_regions, ExclusionContainer(), **kwargs)
    I = np.ceil(I)
    cf_by_bus = capacity_factor * I.where(I > 0)

    epsilon = 1e-3
    cf_min, cf_max = (
        cf_by_bus.min(dim=["x", "y"]) - epsilon,
        cf_by_bus.max(dim=["x", "y"]) + epsilon,
    )
    normed_bins = xr.DataArray(np.linspace(0, 1, nbins + 1), dims=["bin"])
    bins = cf_min + (cf_max - cf_min) * normed_bins

    cf_by_bus_bin = cf_by_bus.expand_dims(bin=range(nbins))
    lower_edges = bins[:, :-1]
    upper_edges = bins[:, 1:]
    class_masks = (cf_by_bus_bin >= lower_edges) & (cf_by_bus_bin < upper_edges)

    if nbins == 1:
        bus_bin_mi = pd.MultiIndex.from_product(
            [resource_regions.index, [0]], names=["bus", "bin"]
        )
        class_regions = resource_regions.set_axis(bus_bin_mi)
    else:
        grid = cutout.grid.set_index(["y", "x"])
        class_regions = {}
        for bus, bin_id in product(buses, range(nbins)):
            bus_bin_mask = (
                class_masks.sel(bus=bus, bin=bin_id)
                .stack(spatial=["y", "x"])
                .to_pandas()
            )
            grid_cells = grid.loc[bus_bin_mask]
            geometry = (
                grid_cells.intersection(resource_regions.loc[bus]).union_all().buffer(0)
            )
            class_regions[(bus, bin_id)] = geometry
        class_regions = gpd.GeoSeries(class_regions, crs=4326)
        class_regions.index.names = ["bus", "bin"]
    class_regions.to_file(snakemake.output.class_regions)

    duration = time.time() - start
    logger.info(
        f"Completed resource class calculation for technology {technology} ({duration:2.2f}s)"
    )

    layout = capacity_factor * area * capacity_per_sqkm

    profiles = []
    for year, model in models.items():
        logger.info(
            f"Calculate weighted capacity factor time series for model {model} for technology {technology}..."
        )
        start = time.time()

        resource[tech] = model

        matrix = (availability * class_masks).stack(
            bus_bin=["bus", "bin"], spatial=["y", "x"]
        )

        profile = func(
            matrix=matrix,
            layout=layout,
            index=matrix.indexes["bus_bin"],
            per_unit=True,
            return_capacity=False,
            **resource,
        )
        profile = profile.unstack("bus_bin")

        dim = {"year": [year]}
        profile = profile.expand_dims(dim)

        profiles.append(profile.rename("profile"))

        duration = time.time() - start
        logger.info(
            f"Completed weighted capacity factor time series calculation for model {model} for technology {technology} ({duration:2.2f}s)"
        )

    profiles = xr.merge(profiles)

    logger.info(f"Calculating maximal capacity per bus for technology {technology}")
    p_nom_max = capacity_per_sqkm * availability * class_masks @ area

    logger.info(f"Calculate average distances for technology {technology}.")
    layoutmatrix = (layout * availability * class_masks).stack(
        bus_bin=["bus", "bin"], spatial=["y", "x"]
    )

    coords = cutout.grid.representative_point().to_crs(3035)

    average_distance = []
    bus_bins = layoutmatrix.indexes["bus_bin"]
    for bus, bin in bus_bins:
        row = layoutmatrix.sel(bus=bus, bin=bin).data
        nz_b = row != 0
        row = row[nz_b]
        co = coords[nz_b]
        distances = co.distance(regions[bus]).div(1e3)  # km
        average_distance.append((distances * (row / row.sum())).sum())

    average_distance = xr.DataArray(average_distance, [bus_bins]).unstack("bus_bin")

    ds = xr.merge(
        [
            correction_factor * profiles,
            p_nom_max.rename("p_nom_max"),
            average_distance.rename("average_distance"),
        ]
    )
    # select only buses with some capacity and minimal capacity factor
    mean_profile = ds["profile"].mean("time").max(["year", "bin"])
    sum_potential = ds["p_nom_max"].sum("bin")

    ds = ds.sel(
        bus=(
            (mean_profile > params.get("min_p_max_pu", 0.0))
            & (sum_potential > params.get("min_p_nom_max", 0.0))
        )
    )

    if "clip_p_max_pu" in params:
        min_p_max_pu = params["clip_p_max_pu"]
        ds["profile"] = ds["profile"].where(ds["profile"] >= min_p_max_pu, 0)

    ds.to_netcdf(snakemake.output.profile)

    if client is not None:
        client.shutdown()<|MERGE_RESOLUTION|>--- conflicted
+++ resolved
@@ -154,15 +154,11 @@
     regions = gpd.read_file(snakemake.input.distance_regions)
     # do not pull up, set_index does not work if geo dataframe is empty
     regions = regions.set_index("name").rename_axis("bus")
-<<<<<<< HEAD
-    if snakemake.wildcards.technology.startswith("offwind") or snakemake.wildcards.technology.startswith("wave") or snakemake.wildcards.technology.startswith("offsolar"):
-=======
     if (
         snakemake.wildcards.technology.startswith("offwind")
         or snakemake.wildcards.technology.startswith("wave")
         or snakemake.wildcards.technology.startswith("offsolar")
     ):
->>>>>>> c5efabef
         # for offshore regions, the shortest distance to the shoreline is used
         offshore_regions = availability.coords["bus"].values
         regions = regions.loc[offshore_regions]
