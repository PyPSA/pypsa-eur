# -*- coding: utf-8 -*-
# SPDX-FileCopyrightText: : 2020-2024 The PyPSA-Eur Authors
#
# SPDX-License-Identifier: MIT
"""
Prepares brownfield data from previous planning horizon.
"""

import logging

import numpy as np
import pandas as pd
import pypsa
import xarray as xr
from _helpers import (
    configure_logging,
    get_snapshots,
    set_scenario_config,
    update_config_from_wildcards,
)
from add_existing_baseyear import add_build_year_to_new_assets
from pypsa.clustering.spatial import normed_or_uniform

logger = logging.getLogger(__name__)
idx = pd.IndexSlice


def add_brownfield(n, n_p, year):
    logger.info(f"Preparing brownfield for the year {year}")

    # electric transmission grid set optimised capacities of previous as minimum
    n.lines.s_nom_min = n_p.lines.s_nom_opt
    dc_i = n.links[n.links.carrier == "DC"].index
    n.links.loc[dc_i, "p_nom_min"] = n_p.links.loc[dc_i, "p_nom_opt"]

    for c in n_p.iterate_components(["Link", "Generator", "Store"]):
        
        attr = "e" if c.name == "Store" else "p"

        # first, remove generators, links and stores that track
        # CO2 or global EU values since these are already in n
<<<<<<< HEAD
        n_p.mremove(c.name, c.df.index[c.df.lifetime == np.inf])
        
        # remove assets whose build_year + lifetime <= year
        n_p.mremove(c.name, c.df.index[c.df.build_year + c.df.lifetime <= year])
        
        
=======
        n_p.remove(c.name, c.df.index[c.df.lifetime == np.inf])

        # remove assets whose build_year + lifetime <= year
        n_p.remove(c.name, c.df.index[c.df.build_year + c.df.lifetime <= year])

>>>>>>> be83b593
        # remove assets if their optimized nominal capacity is lower than a threshold
        # since CHP heat Link is proportional to CHP electric Link, make sure threshold is compatible
        chp_heat = c.df.index[
            (c.df[f"{attr}_nom_extendable"] & c.df.index.str.contains("urban central"))
            & c.df.index.str.contains("CHP")
            & c.df.index.str.contains("heat")
        ]

        steel_processes = c.df.index[
            c.df[f"{attr}_nom_extendable"]
            & (c.df.index.str.contains("BOF") 
            | c.df.index.str.contains("DRI") 
            | c.df.index.str.contains("Blast Furnaces") 
            | c.df.index.str.contains("EAF"))
        ]

        print(f"Steel index {steel_processes}")


        threshold = snakemake.params.threshold_capacity
        threshold_steel = snakemake.params.threshold_capacity_steel

        if not chp_heat.empty:
            threshold_chp_heat = (
                threshold
                * c.df.efficiency[chp_heat.str.replace("heat", "electric")].values
                * c.df.p_nom_ratio[chp_heat.str.replace("heat", "electric")].values
                / c.df.efficiency[chp_heat].values
            )
            n_p.remove(
                c.name,
                chp_heat[c.df.loc[chp_heat, f"{attr}_nom_opt"] < threshold_chp_heat],
            )

        n_p.remove(
            c.name,
            c.df.index[
                (c.df[f"{attr}_nom_extendable"] & ~c.df.index.isin(chp_heat) & ~c.df.index.isin(steel_processes))
                & (c.df[f"{attr}_nom_opt"] < threshold)
            ],
        )

        n_p.mremove(
            c.name,
            c.df.index[
                (c.df[f"{attr}_nom_extendable"] & c.df.index.isin(steel_processes))
                & (c.df[f"{attr}_nom_opt"] < threshold_steel)
            ],
        )

        # copy over assets but fix their capacity
        c.df[f"{attr}_nom"] = c.df[f"{attr}_nom_opt"]
        c.df[f"{attr}_nom_extendable"] = False
<<<<<<< HEAD
        n.import_components_from_dataframe(c.df, c.name)
=======

        n.add(c.name, c.df.index, **c.df)
>>>>>>> be83b593

        # copy time-dependent
        selection = n.component_attrs[c.name].type.str.contains(
            "series"
        ) & n.component_attrs[c.name].status.str.contains("Input")
        for tattr in n.component_attrs[c.name].index[selection]:
            n.import_series_from_dataframe(c.pnl[tattr], c.name, tattr)


    # deal with gas network
    if snakemake.params.H2_retrofit:
        # subtract the already retrofitted from the maximum capacity
        h2_retrofitted_fixed_i = n.links[
            (n.links.carrier == "H2 pipeline retrofitted")
            & (n.links.build_year != year)
        ].index
        h2_retrofitted = n.links[
            (n.links.carrier == "H2 pipeline retrofitted")
            & (n.links.build_year == year)
        ].index

        # pipe capacity always set in prepare_sector_network to todays gas grid capacity * H2_per_CH4
        # and is therefore constant up to this point
        pipe_capacity = n.links.loc[h2_retrofitted, "p_nom_max"]
        # already retrofitted capacity from gas -> H2
        already_retrofitted = (
            n.links.loc[h2_retrofitted_fixed_i, "p_nom"]
            .rename(lambda x: x.split("-2")[0] + f"-{year}")
            .groupby(level=0)
            .sum()
        )
        remaining_capacity = pipe_capacity - already_retrofitted.reindex(
            index=pipe_capacity.index
        ).fillna(0)
        n.links.loc[h2_retrofitted, "p_nom_max"] = remaining_capacity

        # reduce gas network capacity
        gas_pipes_i = n.links[n.links.carrier == "gas pipeline"].index
        if not gas_pipes_i.empty:
            # subtract the already retrofitted from today's gas grid capacity
            pipe_capacity = n.links.loc[gas_pipes_i, "p_nom"]
            fr = "H2 pipeline retrofitted"
            to = "gas pipeline"
            CH4_per_H2 = 1 / snakemake.params.H2_retrofit_capacity_per_CH4
            already_retrofitted.index = already_retrofitted.index.str.replace(fr, to)
            remaining_capacity = (
                pipe_capacity
                - CH4_per_H2
                * already_retrofitted.reindex(index=pipe_capacity.index).fillna(0)
            )
            n.links.loc[gas_pipes_i, "p_nom"] = remaining_capacity
            n.links.loc[gas_pipes_i, "p_nom_max"] = remaining_capacity


def disable_grid_expansion_if_limit_hit(n):
    """
    Check if transmission expansion limit is already reached; then turn off.

    In particular, this function checks if the total transmission
    capital cost or volume implied by s_nom_min and p_nom_min are
    numerically close to the respective global limit set in
    n.global_constraints. If so, the nominal capacities are set to the
    minimum and extendable is turned off; the corresponding global
    constraint is then dropped.
    """
    types = {"expansion_cost": "capital_cost", "volume_expansion": "length"}
    for limit_type in types:
        glcs = n.global_constraints.query(f"type == 'transmission_{limit_type}_limit'")

        for name, glc in glcs.iterrows():
            total_expansion = (
                (
                    n.lines.query("s_nom_extendable")
                    .eval(f"s_nom_min * {types[limit_type]}")
                    .sum()
                )
                + (
                    n.links.query("carrier == 'DC' and p_nom_extendable")
                    .eval(f"p_nom_min * {types[limit_type]}")
                    .sum()
                )
            ).sum()

            # Allow small numerical differences
            if np.abs(glc.constant - total_expansion) / glc.constant < 1e-6:
                logger.info(
                    f"Transmission expansion {limit_type} is already reached, disabling expansion and limit"
                )
                extendable_acs = n.lines.query("s_nom_extendable").index
                n.lines.loc[extendable_acs, "s_nom_extendable"] = False
                n.lines.loc[extendable_acs, "s_nom"] = n.lines.loc[
                    extendable_acs, "s_nom_min"
                ]

                extendable_dcs = n.links.query(
                    "carrier == 'DC' and p_nom_extendable"
                ).index
                n.links.loc[extendable_dcs, "p_nom_extendable"] = False
                n.links.loc[extendable_dcs, "p_nom"] = n.links.loc[
                    extendable_dcs, "p_nom_min"
                ]

                n.global_constraints.drop(name, inplace=True)


def adjust_renewable_profiles(n, input_profiles, params, year):
    """
    Adjusts renewable profiles according to the renewable technology specified,
    using the latest year below or equal to the selected year.
    """

    # temporal clustering
    dr = get_snapshots(params["snapshots"], params["drop_leap_day"])
    snapshotmaps = (
        pd.Series(dr, index=dr).where(lambda x: x.isin(n.snapshots), pd.NA).ffill()
    )

    for carrier in params["carriers"]:
        if carrier == "hydro":
            continue

        with xr.open_dataset(getattr(input_profiles, "profile_" + carrier)) as ds:
            if ds.indexes["bus"].empty or "year" not in ds.indexes:
                continue

            closest_year = max(
                (y for y in ds.year.values if y <= year), default=min(ds.year.values)
            )

            p_max_pu = (
                ds["profile"]
                .sel(year=closest_year)
                .transpose("time", "bus")
                .to_pandas()
            )
            p_max_pu.columns = p_max_pu.columns + f" {carrier}"

            # temporal_clustering
            p_max_pu = p_max_pu.groupby(snapshotmaps).mean()

            # replace renewable time series
            n.generators_t.p_max_pu.loc[:, p_max_pu.columns] = p_max_pu


def update_heat_pump_efficiency(n: pypsa.Network, n_p: pypsa.Network, year: int):
    """
    Update the efficiency of heat pumps from previous years to current year
    (e.g. 2030 heat pumps receive 2040 heat pump COPs in 2030).

    Parameters
    ----------
    n : pypsa.Network
        The original network.
    n_p : pypsa.Network
        The network with the updated parameters.
    year : int
        The year for which the efficiency is being updated.

    Returns
    -------
    None
        This function updates the efficiency in place and does not return a value.
    """

    # get names of heat pumps in previous iteration
    heat_pump_idx_previous_iteration = n_p.links.index[
        n_p.links.index.str.contains("heat pump")
    ]
    # construct names of same-technology heat pumps in the current iteration
    corresponding_idx_this_iteration = heat_pump_idx_previous_iteration.str[:-4] + str(
        year
    )
    # update efficiency of heat pumps in previous iteration in-place to efficiency in this iteration
    n_p.links_t["efficiency"].loc[:, heat_pump_idx_previous_iteration] = (
        n.links_t["efficiency"].loc[:, corresponding_idx_this_iteration].values
    )


if __name__ == "__main__":
    if "snakemake" not in globals():
        from _helpers import mock_snakemake

        snakemake = mock_snakemake(
            "add_brownfield",
            clusters="39",
            opts="",
            ll="vopt",
            sector_opts="none",
            planning_horizons=2040,
            run="baseline",
        )

    configure_logging(snakemake)
    set_scenario_config(snakemake)

    update_config_from_wildcards(snakemake.config, snakemake.wildcards)

    logger.info(f"Preparing brownfield from the file {snakemake.input.network_p}")

    year = int(snakemake.wildcards.planning_horizons)

    n = pypsa.Network(snakemake.input.network)

    adjust_renewable_profiles(n, snakemake.input, snakemake.params, year)

    add_build_year_to_new_assets(n, year)

    n_p = pypsa.Network(snakemake.input.network_p)

    update_heat_pump_efficiency(n, n_p, year)

    add_brownfield(n, n_p, year)

    disable_grid_expansion_if_limit_hit(n)

    n.meta = dict(snakemake.config, **dict(wildcards=dict(snakemake.wildcards)))
    n.export_to_netcdf(snakemake.output[0])<|MERGE_RESOLUTION|>--- conflicted
+++ resolved
@@ -39,20 +39,12 @@
 
         # first, remove generators, links and stores that track
         # CO2 or global EU values since these are already in n
-<<<<<<< HEAD
-        n_p.mremove(c.name, c.df.index[c.df.lifetime == np.inf])
         
-        # remove assets whose build_year + lifetime <= year
-        n_p.mremove(c.name, c.df.index[c.df.build_year + c.df.lifetime <= year])
-        
-        
-=======
         n_p.remove(c.name, c.df.index[c.df.lifetime == np.inf])
 
         # remove assets whose build_year + lifetime <= year
         n_p.remove(c.name, c.df.index[c.df.build_year + c.df.lifetime <= year])
 
->>>>>>> be83b593
         # remove assets if their optimized nominal capacity is lower than a threshold
         # since CHP heat Link is proportional to CHP electric Link, make sure threshold is compatible
         chp_heat = c.df.index[
@@ -106,12 +98,8 @@
         # copy over assets but fix their capacity
         c.df[f"{attr}_nom"] = c.df[f"{attr}_nom_opt"]
         c.df[f"{attr}_nom_extendable"] = False
-<<<<<<< HEAD
-        n.import_components_from_dataframe(c.df, c.name)
-=======
 
         n.add(c.name, c.df.index, **c.df)
->>>>>>> be83b593
 
         # copy time-dependent
         selection = n.component_attrs[c.name].type.str.contains(
