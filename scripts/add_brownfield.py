# SPDX-FileCopyrightText: Contributors to PyPSA-Eur <https://github.com/pypsa/pypsa-eur>
#
# SPDX-License-Identifier: MIT
"""
Prepares brownfield data from previous planning horizon.
"""

import logging

import numpy as np
import pandas as pd
import pypsa
import xarray as xr
from _helpers import (
    configure_logging,
    get_snapshots,
    set_scenario_config,
    update_config_from_wildcards,
)
from add_existing_baseyear import add_build_year_to_new_assets

logger = logging.getLogger(__name__)
idx = pd.IndexSlice


def add_brownfield(n, n_p, year):
    logger.info(f"Preparing brownfield for the year {year}")

    # electric transmission grid set optimised capacities of previous as minimum
    n.lines.s_nom_min = n_p.lines.s_nom_opt
    dc_i = n.links[n.links.carrier == "DC"].index
    n.links.loc[dc_i, "p_nom_min"] = n_p.links.loc[dc_i, "p_nom_opt"]

    for c in n_p.iterate_components(["Link", "Generator", "Store"]):

        attr = "e" if c.name == "Store" else "p"

        # first, remove generators, links and stores that track
        # CO2 or global EU values since these are already in n

        n_p.remove(c.name, c.df.index[c.df.lifetime == np.inf])

        # remove assets whose build_year + lifetime <= year
        n_p.remove(c.name, c.df.index[c.df.build_year + c.df.lifetime <= year])

        # remove assets if their optimized nominal capacity is lower than a threshold
        # since CHP heat Link is proportional to CHP electric Link, make sure threshold is compatible
        chp_heat = c.df.index[
            (c.df[f"{attr}_nom_extendable"] & c.df.index.str.contains("urban central"))
            & c.df.index.str.contains("CHP")
            & c.df.index.str.contains("heat")
        ]

        steel_processes = c.df.index[
            c.df[f"{attr}_nom_extendable"]
            & (
                c.df.index.str.contains("BOF")
                | c.df.index.str.contains("DRI")
                | c.df.index.str.contains("Blast Furnaces")
                | c.df.index.str.contains("EAF")
            )
        ]

        threshold = snakemake.params.threshold_capacity
        threshold_steel = snakemake.params.threshold_capacity_steel

        if not chp_heat.empty:
            threshold_chp_heat = (
                threshold
                * c.df.efficiency[chp_heat.str.replace("heat", "electric")].values
                * c.df.p_nom_ratio[chp_heat.str.replace("heat", "electric")].values
                / c.df.efficiency[chp_heat].values
            )
            n_p.remove(
                c.name,
                chp_heat[c.df.loc[chp_heat, f"{attr}_nom_opt"] < threshold_chp_heat],
            )

        n_p.remove(
            c.name,
            c.df.index[
                (
                    c.df[f"{attr}_nom_extendable"]
                    & ~c.df.index.isin(chp_heat)
                    & ~c.df.index.isin(steel_processes)
                )
                & (c.df[f"{attr}_nom_opt"] < threshold)
            ],
        )

        if c.name == 'Link':
            n_p.mremove(
                c.name,
                c.df.index[
                    (c.df[f"{attr}_nom_extendable"] & c.df.index.isin(steel_processes))
                    & (c.df[f"{attr}_nom_opt"] < threshold_steel)
                ],
            )

        # copy over assets but fix their capacity
        c.df[f"{attr}_nom"] = c.df[f"{attr}_nom_opt"]
        c.df[f"{attr}_nom_extendable"] = False

        n.add(c.name, c.df.index, **c.df)

        # copy time-dependent
        selection = n.component_attrs[c.name].type.str.contains(
            "series"
        ) & n.component_attrs[c.name].status.str.contains("Input")
        for tattr in n.component_attrs[c.name].index[selection]:
            # n.add(c.pnl[tattr], c.name, tattr)
            n.import_series_from_dataframe(c.pnl[tattr], c.name, tattr)

    # deal with gas network
    if snakemake.params.H2_retrofit:
        # subtract the already retrofitted from the maximum capacity
        h2_retrofitted_fixed_i = n.links[
            (n.links.carrier == "H2 pipeline retrofitted")
            & (n.links.build_year != year)
        ].index
        h2_retrofitted = n.links[
            (n.links.carrier == "H2 pipeline retrofitted")
            & (n.links.build_year == year)
        ].index

        # pipe capacity always set in prepare_sector_network to todays gas grid capacity * H2_per_CH4
        # and is therefore constant up to this point
        pipe_capacity = n.links.loc[h2_retrofitted, "p_nom_max"]
        # already retrofitted capacity from gas -> H2
        already_retrofitted = (
            n.links.loc[h2_retrofitted_fixed_i, "p_nom"]
            .rename(lambda x: x.split("-2")[0] + f"-{year}")
            .groupby(level=0)
            .sum()
        )
        remaining_capacity = pipe_capacity - already_retrofitted.reindex(
            index=pipe_capacity.index
        ).fillna(0)
        n.links.loc[h2_retrofitted, "p_nom_max"] = remaining_capacity

        # reduce gas network capacity
        gas_pipes_i = n.links[n.links.carrier == "gas pipeline"].index
        if not gas_pipes_i.empty:
            # subtract the already retrofitted from today's gas grid capacity
            pipe_capacity = n.links.loc[gas_pipes_i, "p_nom"]
            fr = "H2 pipeline retrofitted"
            to = "gas pipeline"
            CH4_per_H2 = 1 / snakemake.params.H2_retrofit_capacity_per_CH4
            already_retrofitted.index = already_retrofitted.index.str.replace(fr, to)
            remaining_capacity = (
                pipe_capacity
                - CH4_per_H2
                * already_retrofitted.reindex(index=pipe_capacity.index).fillna(0)
            )
            n.links.loc[gas_pipes_i, "p_nom"] = remaining_capacity
            n.links.loc[gas_pipes_i, "p_nom_max"] = remaining_capacity


def disable_grid_expansion_if_limit_hit(n):
    """
    Check if transmission expansion limit is already reached; then turn off.

    In particular, this function checks if the total transmission
    capital cost or volume implied by s_nom_min and p_nom_min are
    numerically close to the respective global limit set in
    n.global_constraints. If so, the nominal capacities are set to the
    minimum and extendable is turned off; the corresponding global
    constraint is then dropped.
    """
    types = {"expansion_cost": "capital_cost", "volume_expansion": "length"}
    for limit_type in types:
        glcs = n.global_constraints.query(f"type == 'transmission_{limit_type}_limit'")

        for name, glc in glcs.iterrows():
            total_expansion = (
                (
                    n.lines.query("s_nom_extendable")
                    .eval(f"s_nom_min * {types[limit_type]}")
                    .sum()
                )
                + (
                    n.links.query("carrier == 'DC' and p_nom_extendable")
                    .eval(f"p_nom_min * {types[limit_type]}")
                    .sum()
                )
            ).sum()

            # Allow small numerical differences
            if np.abs(glc.constant - total_expansion) / glc.constant < 1e-6:
                logger.info(
                    f"Transmission expansion {limit_type} is already reached, disabling expansion and limit"
                )
                extendable_acs = n.lines.query("s_nom_extendable").index
                n.lines.loc[extendable_acs, "s_nom_extendable"] = False
                n.lines.loc[extendable_acs, "s_nom"] = n.lines.loc[
                    extendable_acs, "s_nom_min"
                ]

                extendable_dcs = n.links.query(
                    "carrier == 'DC' and p_nom_extendable"
                ).index
                n.links.loc[extendable_dcs, "p_nom_extendable"] = False
                n.links.loc[extendable_dcs, "p_nom"] = n.links.loc[
                    extendable_dcs, "p_nom_min"
                ]

                n.global_constraints.drop(name, inplace=True)


def adjust_renewable_profiles(n, input_profiles, params, year):
    """
    Adjusts renewable profiles according to the renewable technology specified,
    using the latest year below or equal to the selected year.
    """

    # temporal clustering
    dr = get_snapshots(params["snapshots"], params["drop_leap_day"])
    snapshotmaps = (
        pd.Series(dr, index=dr).where(lambda x: x.isin(n.snapshots), pd.NA).ffill()
    )

    for carrier in params["carriers"]:
        if carrier == "hydro":
            continue

        with xr.open_dataset(getattr(input_profiles, "profile_" + carrier)) as ds:
            if ds.indexes["bus"].empty or "year" not in ds.indexes:
                continue

            closest_year = max(
                (y for y in ds.year.values if y <= year), default=min(ds.year.values)
            )

            p_max_pu = (
                ds["profile"]
                .sel(year=closest_year)
                .transpose("time", "bus")
                .to_pandas()
            )
            p_max_pu.columns = p_max_pu.columns + f" {carrier}"

            # temporal_clustering
            p_max_pu = p_max_pu.groupby(snapshotmaps).mean()

            # replace renewable time series
            n.generators_t.p_max_pu.loc[:, p_max_pu.columns] = p_max_pu


def update_heat_pump_efficiency(n: pypsa.Network, n_p: pypsa.Network, year: int):
    """
    Update the efficiency of heat pumps from previous years to current year
    (e.g. 2030 heat pumps receive 2040 heat pump COPs in 2030).

    Parameters
    ----------
    n : pypsa.Network
        The original network.
    n_p : pypsa.Network
        The network with the updated parameters.
    year : int
        The year for which the efficiency is being updated.

    Returns
    -------
    None
        This function updates the efficiency in place and does not return a value.
    """

    # get names of heat pumps in previous iteration that cannot be replaced by direct utilisation in this iteration
    heat_pump_idx_previous_iteration = n_p.links.index[
        n_p.links.index.str.contains("heat pump")
        & n_p.links.index.str[:-4].isin(
            n.links_t.efficiency.columns.str.rstrip(  # sources that can be directly used are no longer represented by heat pumps in the dynamic efficiency dataframe
                str(year)
            )
        )
    ]
    # construct names of same-technology heat pumps in the current iteration
    corresponding_idx_this_iteration = heat_pump_idx_previous_iteration.str[:-4] + str(
        year
    )
    # update efficiency of heat pumps in previous iteration in-place to efficiency in this iteration
    n_p.links_t["efficiency"].loc[:, heat_pump_idx_previous_iteration] = (
        n.links_t["efficiency"].loc[:, corresponding_idx_this_iteration].values
    )

    # Change efficiency2 for heat pumps that use an explicitly modelled heat source
    previous_iteration_columns = heat_pump_idx_previous_iteration.intersection(
        n_p.links_t["efficiency2"].columns
    )
    current_iteration_columns = corresponding_idx_this_iteration.intersection(
        n.links_t["efficiency2"].columns
    )
    n_p.links_t["efficiency2"].loc[:, previous_iteration_columns] = (
        n.links_t["efficiency2"].loc[:, current_iteration_columns].values
    )


if __name__ == "__main__":
    if "snakemake" not in globals():
        from _helpers import mock_snakemake

        snakemake = mock_snakemake(
            "add_brownfield",
            clusters="39",
            opts="",
            ll="vopt",
<<<<<<< HEAD
            sector_opts="none",
            planning_horizons=2040,
            run="baseline",
=======
            sector_opts="",
            planning_horizons=2050,
>>>>>>> c61f1a3d
        )

    configure_logging(snakemake)
    set_scenario_config(snakemake)

    update_config_from_wildcards(snakemake.config, snakemake.wildcards)

    logger.info(f"Preparing brownfield from the file {snakemake.input.network_p}")

    year = int(snakemake.wildcards.planning_horizons)

    n = pypsa.Network(snakemake.input.network)

    adjust_renewable_profiles(n, snakemake.input, snakemake.params, year)

    add_build_year_to_new_assets(n, year)

    n_p = pypsa.Network(snakemake.input.network_p)

    update_heat_pump_efficiency(n, n_p, year)

    add_brownfield(n, n_p, year)

    disable_grid_expansion_if_limit_hit(n)

    n.meta = dict(snakemake.config, **dict(wildcards=dict(snakemake.wildcards)))
    n.export_to_netcdf(snakemake.output[0])<|MERGE_RESOLUTION|>--- conflicted
+++ resolved
@@ -305,14 +305,8 @@
             clusters="39",
             opts="",
             ll="vopt",
-<<<<<<< HEAD
-            sector_opts="none",
-            planning_horizons=2040,
-            run="baseline",
-=======
             sector_opts="",
             planning_horizons=2050,
->>>>>>> c61f1a3d
         )
 
     configure_logging(snakemake)
