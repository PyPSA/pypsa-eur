--- conflicted
+++ resolved
@@ -149,18 +149,8 @@
             "series"
         ) & n.component_attrs[c.name].status.str.contains("Input")
         for tattr in n.component_attrs[c.name].index[selection]:
-<<<<<<< HEAD
-<<<<<<< HEAD
-            # n.add(c.pnl[tattr], c.name, tattr)
-            n.import_series_from_dataframe(c.pnl[tattr], c.name, tattr)
-=======
             # TODO: Needs to be rewritten to
             n._import_series_from_df(c.pnl[tattr], c.name, tattr)
->>>>>>> 04e6428713126ab24c0e7914e47e491cba1e3674
-=======
-            # TODO: Needs to be rewritten to
-            n._import_series_from_df(c.pnl[tattr], c.name, tattr)
->>>>>>> 04e64287
 
     # deal with gas network
     if h2_retrofit:
