--- conflicted
+++ resolved
@@ -76,7 +76,6 @@
             & c.df.index.str.contains("heat")
         ]
 
-<<<<<<< HEAD
         steel_processes = c.df.index[
             c.df[f"{attr}_nom_extendable"]
             & (
@@ -90,8 +89,6 @@
         threshold = snakemake.params.threshold_capacity
         threshold_steel = snakemake.params.threshold_capacity_steel
 
-=======
->>>>>>> 9717cb07
         if not chp_heat.empty:
             threshold_chp_heat = (
                 capacity_threshold
@@ -107,17 +104,12 @@
         n_p.remove(
             c.name,
             c.df.index[
-<<<<<<< HEAD
                 (
                     c.df[f"{attr}_nom_extendable"]
                     & ~c.df.index.isin(chp_heat)
                     & ~c.df.index.isin(steel_processes)
                 )
                 & (c.df[f"{attr}_nom_opt"] < threshold)
-=======
-                (c.df[f"{attr}_nom_extendable"] & ~c.df.index.isin(chp_heat))
-                & (c.df[f"{attr}_nom_opt"] < capacity_threshold)
->>>>>>> 9717cb07
             ],
         )
 
