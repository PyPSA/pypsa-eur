# -*- coding: utf-8 -*-
# SPDX-FileCopyrightText: : 2017-2024 The PyPSA-Eur Authors
#
# SPDX-License-Identifier: MIT

# coding: utf-8
"""
Lifts electrical transmission network to a single 380 kV voltage layer, removes
dead-ends of the network, and reduces multi-hop HVDC connections to a single
link.

Relevant Settings
-----------------

.. code:: yaml

    clustering:
      simplify_network:
      cluster_network:
      aggregation_strategies:

    links:
        p_max_pu:


.. seealso::
    Documentation of the configuration file ``config/config.yaml`` at
    :ref:`electricity_cf`, :ref:`renewable_cf`,
    :ref:`lines_cf`, :ref:`links_cf`

Inputs
------

- ``resources/regions_onshore.geojson``: confer :ref:`busregions`
- ``resources/regions_offshore.geojson``: confer :ref:`busregions`
- ``networks/base.nc``

Outputs
-------

- ``resources/regions_onshore_base.geojson``:

    .. image:: img/regions_onshore_base_s.png
            :scale: 33 %

- ``resources/regions_offshore_base.geojson``:

    .. image:: img/regions_offshore_base_s  .png
            :scale: 33 %

- ``resources/busmap_base_s.csv``: Mapping of buses from ``networks/base.nc`` to ``networks/base_s.nc``;
- ``networks/base.nc``:

    .. image:: img/base_s.png
        :scale: 33 %

Description
-----------

The rule :mod:`simplify_network` does up to three things:

1. Create an equivalent transmission network in which all voltage levels are mapped to the 380 kV level by the function ``simplify_network(...)``.

2. DC only sub-networks that are connected at only two buses to the AC network are reduced to a single representative link in the function ``simplify_links(...)``.

3. Stub lines and links, i.e. dead-ends of the network, are sequentially removed from the network in the function ``remove_stubs(...)``.
"""

import logging
from functools import reduce
from typing import Tuple

import geopandas as gpd
import numpy as np
import pandas as pd
import pypsa
import scipy as sp
from _helpers import configure_logging, set_scenario_config
from base_network import append_bus_shapes
from cluster_network import cluster_regions
from pypsa.clustering.spatial import busmap_by_stubs, get_clustering_from_busmap
from scipy.sparse.csgraph import connected_components, dijkstra

logger = logging.getLogger(__name__)


def simplify_network_to_380(
    n: pypsa.Network, linetype_380: str
) -> Tuple[pypsa.Network, pd.Series]:
    """
    Fix all lines to a voltage level of 380 kV and remove all transformers.

    The function preserves the transmission capacity for each line while
    updating its voltage level, line type and number of parallel bundles
    (num_parallel).

    Transformers are removed and connected components are moved from
    their starting bus to their ending bus. The corresponding starting
    buses are removed as well.
    """
    logger.info("Mapping all network lines onto a single 380kV layer")

    n.buses["v_nom"] = 380.0

    n.lines["type"] = linetype_380
    n.lines["v_nom"] = 380
    n.lines["i_nom"] = n.line_types.i_nom[linetype_380]
    n.lines["num_parallel"] = n.lines.eval("s_nom / (sqrt(3) * v_nom * i_nom)")

    trafo_map = pd.Series(n.transformers.bus1.values, n.transformers.bus0.values)
    trafo_map = trafo_map[~trafo_map.index.duplicated(keep="first")]
    while (several_trafo_b := trafo_map.isin(trafo_map.index)).any():
        trafo_map[several_trafo_b] = trafo_map[several_trafo_b].map(trafo_map)
    missing_buses_i = n.buses.index.difference(trafo_map.index)
    missing = pd.Series(missing_buses_i, missing_buses_i)
    trafo_map = pd.concat([trafo_map, missing])

    for c in n.one_port_components | n.branch_components:
        df = n.df(c)
        for col in df.columns:
            if col.startswith("bus"):
                df[col] = df[col].map(trafo_map)

    n.mremove("Transformer", n.transformers.index)
    n.mremove("Bus", n.buses.index.difference(trafo_map))

    return n, trafo_map


<<<<<<< HEAD
def _prepare_connection_costs_per_link(
    n, costs, renewable_carriers, length_factor, cost_key="capital_cost"
):
    if n.links.empty:
        return {}

    return {
        tech: (
            n.links.length
            * length_factor
            * (
                n.links.underwater_fraction
                * costs.at[tech + "-connection-submarine", cost_key]
                + (1.0 - n.links.underwater_fraction)
                * costs.at[tech + "-connection-underground", cost_key]
            )
        )
        for tech in renewable_carriers
        if tech.startswith("offwind")
    }


def _compute_connection_costs_to_bus(
    n,
    busmap,
    costs,
    renewable_carriers,
    length_factor,
    connection_costs_per_link=None,
    buses=None,
    cost_key="capital_cost",
):
    if connection_costs_per_link is None:
        connection_costs_per_link = _prepare_connection_costs_per_link(
            n,
            costs,
            renewable_carriers,
            length_factor,
            cost_key=cost_key,
        )

    if buses is None:
        buses = busmap.index[busmap.index != busmap.values]

    connection_costs_to_bus = pd.DataFrame(index=buses)

    for tech in connection_costs_per_link:
        adj = n.adjacency_matrix(
            weights=pd.concat(
                dict(
                    Link=connection_costs_per_link[tech].reindex(n.links.index),
                    Line=pd.Series(0.0, n.lines.index),
                )
            )
        )

        costs_between_buses = dijkstra(
            adj, directed=False, indices=n.buses.index.get_indexer(buses)
        )
        connection_costs_to_bus[tech] = costs_between_buses[
            np.arange(len(buses)), n.buses.index.get_indexer(busmap.loc[buses])
        ]

    return connection_costs_to_bus


def _adjust_costs_using_connection_costs(
    n, connection_costs_to_bus, connection_overnight_cost_to_bus
):
    connection_costs = {}
    connection_overnight_cost = {}
    for tech in connection_costs_to_bus:
        tech_b = n.generators.carrier == tech
        connection_capital_cost = (
            n.generators.loc[tech_b, "bus"]
            .map(connection_costs_to_bus[tech])
            .loc[lambda s: s > 0]
        )
        connection_overnight_cost = (
            n.generators.loc[tech_b, "bus"]
            .map(connection_overnight_cost_to_bus[tech])
            .loc[lambda s: s > 0]
        )
        if not connection_capital_cost.empty:
            n.generators.loc[
                connection_capital_cost.index, "capital_cost"
            ] += connection_capital_cost
            n.generators.loc[
                connection_overnight_cost.index, "connection_overnight_cost"
            ] += connection_overnight_cost

            logger.info(
                "Displacing {} generator(s) and adding connection costs to capital_costs: {} ".format(
                    tech,
                    ", ".join(
                        "{:.0f} Eur/MW/a for `{}`".format(d, b)
                        for b, d in connection_capital_cost.items()
                    ),
                )
            )
            connection_costs[tech] = connection_capital_cost
            connection_overnight_cost[tech] = connection_overnight_cost


def _aggregate_and_move_components(
    n,
    busmap,
    connection_costs_to_bus,
    connection_overnight_cost_to_bus,
    aggregate_one_ports={"Load", "StorageUnit"},
    aggregation_strategies=dict(),
    exclude_carriers=None,
):
    def replace_components(n, c, df, pnl):
        n.mremove(c, n.df(c).index)

        import_components_from_dataframe(n, df, c)
        for attr, df in pnl.items():
            if not df.empty:
                import_series_from_dataframe(n, df, c, attr)

    _adjust_costs_using_connection_costs(
        n, connection_costs_to_bus, connection_overnight_cost_to_bus
    )

    generator_strategies = aggregation_strategies["generators"]

    carriers = set(n.generators.carrier) - set(exclude_carriers)
    generators, generators_pnl = aggregateoneport(
        n,
        busmap,
        "Generator",
        carriers=carriers,
        custom_strategies=generator_strategies,
    )

    replace_components(n, "Generator", generators, generators_pnl)

    for one_port in aggregate_one_ports:
        df, pnl = aggregateoneport(n, busmap, component=one_port)
        replace_components(n, one_port, df, pnl)

=======
def _remove_clustered_buses_and_branches(n: pypsa.Network, busmap: pd.Series) -> None:
>>>>>>> 8f1a6b15
    buses_to_del = n.buses.index.difference(busmap)
    n.mremove("Bus", buses_to_del)
    for c in n.branch_components:
        df = n.df(c)
        n.mremove(c, df.index[df.bus0.isin(buses_to_del) | df.bus1.isin(buses_to_del)])


def simplify_links(
    n: pypsa.Network, p_max_pu: int | float
) -> Tuple[pypsa.Network, pd.Series]:
    ## Complex multi-node links are folded into end-points
    logger.info("Simplifying connected link components")

    if n.links.empty:
        return n, n.buses.index.to_series()

    # Determine connected link components, ignore all links but DC
    adjacency_matrix = n.adjacency_matrix(
        branch_components=["Link"],
        weights=dict(Link=(n.links.carrier == "DC").astype(float)),
    )

    _, labels = connected_components(adjacency_matrix, directed=False)
    labels = pd.Series(labels, n.buses.index)

    # Only span graph over the DC link components
    G = n.graph(branch_components=["Link"])

    def split_links(nodes, added_supernodes):
        nodes = frozenset(nodes)

        seen = set()

        # Supernodes are endpoints of links, identified by having lass then two neighbours or being an AC Bus
        # An example for the latter is if two different links are connected to the same AC bus.
        supernodes = {
            m
            for m in nodes
            if (
                (len(G.adj[m]) < 2 or (set(G.adj[m]) - nodes))
                or (n.buses.loc[m, "carrier"] == "AC")
                or (m in added_supernodes)
            )
        }

        for u in supernodes:
            for m, ls in G.adj[u].items():
                if m not in nodes or m in seen:
                    continue

                buses = [u, m]
                links = [list(ls)]  # [name for name in ls]]

                while m not in (supernodes | seen):
                    seen.add(m)
                    for m2, ls in G.adj[m].items():
                        if m2 in seen or m2 == u:
                            continue
                        buses.append(m2)
                        links.append(list(ls))  # [name for name in ls])
                        break
                    else:
                        # stub
                        break
                    m = m2
                if m != u:
                    yield pd.Index((u, m)), buses, links
            seen.add(u)

    busmap = n.buses.index.to_series()

<<<<<<< HEAD
    connection_costs_per_link = _prepare_connection_costs_per_link(
        n, costs, renewables, length_factor
    )
    connection_overnight_cost_per_link = _prepare_connection_costs_per_link(
        n,
        costs,
        renewables,
        length_factor,
        cost_key="investment",
    )
    connection_costs_to_bus = pd.DataFrame(
        0.0, index=n.buses.index, columns=list(connection_costs_per_link)
    )
    connection_overnight_cost_to_bus = pd.DataFrame(
        0.0, index=n.buses.index, columns=list(connection_overnight_cost_per_link)
    )

    node_corsica = find_closest_bus(
        n,
        x=9.44802,
        y=42.52842,
        tol=2000,  # Tolerance needed to only return the bus if the region is actually modelled
    )

    added_supernodes = []
    if node_corsica is not None:
        added_supernodes.append(node_corsica)

=======
>>>>>>> 8f1a6b15
    node_corsica = find_closest_bus(
        n,
        x=9.44802,
        y=42.52842,
        tol=2000,  # Tolerance needed to only return the bus if the region is actually modelled
    )

    added_supernodes = []
    if node_corsica is not None:
        added_supernodes.append(node_corsica)

    for lbl in labels.value_counts().loc[lambda s: s > 2].index:
        for b, buses, links in split_links(
            labels.index[labels == lbl], added_supernodes
        ):
            if len(buses) <= 2:
                continue

            logger.debug("nodes = {}".format(labels.index[labels == lbl]))
            logger.debug("b = {}\nbuses = {}\nlinks = {}".format(b, buses, links))

            m = sp.spatial.distance_matrix(
                n.buses.loc[b, ["x", "y"]], n.buses.loc[buses[1:-1], ["x", "y"]]
            )
            busmap.loc[buses] = b[np.r_[0, m.argmin(axis=0), 1]]
<<<<<<< HEAD
            connection_costs_to_bus.loc[buses] += _compute_connection_costs_to_bus(
                n,
                busmap,
                costs,
                renewables,
                length_factor,
                connection_costs_per_link,
                buses,
            )
            connection_overnight_cost_to_bus.loc[
                buses
            ] += _compute_connection_costs_to_bus(
                n,
                busmap,
                costs,
                renewables,
                length_factor,
                connection_overnight_cost_per_link,
                buses,
                cost_key="investment",
            )
=======
>>>>>>> 8f1a6b15

            all_links = [i for _, i in sum(links, [])]

            lengths = n.links.loc[all_links, "length"]
            name = lengths.idxmax() + "+{}".format(len(links) - 1)
            params = dict(
                carrier="DC",
                bus0=b[0],
                bus1=b[1],
                length=sum(
                    n.links.loc[[i for _, i in l], "length"].mean() for l in links
                ),
                p_nom=min(n.links.loc[[i for _, i in l], "p_nom"].sum() for l in links),
                underwater_fraction=sum(
                    lengths
                    / lengths.sum()
                    * n.links.loc[all_links, "underwater_fraction"]
                ),
                p_max_pu=p_max_pu,
                p_min_pu=-p_max_pu,
                underground=False,
                under_construction=False,
            )

            logger.info(
                "Joining the links {} connecting the buses {} to simple link {}".format(
                    ", ".join(all_links), ", ".join(buses), name
                )
            )

            n.mremove("Link", all_links)

            static_attrs = n.components["Link"]["attrs"].loc[lambda df: df.static]
            for attr, default in static_attrs.default.items():
                params.setdefault(attr, default)
            n.links.loc[name] = pd.Series(params)

            # n.add("Link", name, **params)

    logger.debug("Collecting all components using the busmap")

    _remove_clustered_buses_and_branches(n, busmap)

    # Change carrier type of all added super_nodes to "AC"
    n.buses.loc[added_supernodes, "carrier"] = "AC"

<<<<<<< HEAD
    _aggregate_and_move_components(
        n,
        busmap,
        connection_costs_to_bus,
        connection_overnight_cost_to_bus,
        aggregation_strategies=aggregation_strategies,
        exclude_carriers=exclude_carriers,
    )
=======
>>>>>>> 8f1a6b15
    return n, busmap


def remove_stubs(
    n: pypsa.Network, simplify_network: dict
) -> Tuple[pypsa.Network, pd.Series]:
    logger.info("Removing stubs")

    across_borders = simplify_network["remove_stubs_across_borders"]
    matching_attrs = [] if across_borders else ["country"]
    busmap = busmap_by_stubs(n, matching_attrs)

<<<<<<< HEAD
    connection_costs_to_bus = _compute_connection_costs_to_bus(
        n, busmap, costs, renewable_carriers, length_factor
    )
    connection_overnight_cost_to_bus = _compute_connection_costs_to_bus(
        n,
        busmap,
        costs,
        renewable_carriers,
        length_factor,
        cost_key="investment",
    )

    _aggregate_and_move_components(
        n,
        busmap,
        connection_costs_to_bus,
        connection_overnight_cost_to_bus,
        aggregation_strategies=aggregation_strategies,
        exclude_carriers=simplify_network["exclude_carriers"],
    )
=======
    _remove_clustered_buses_and_branches(n, busmap)
>>>>>>> 8f1a6b15

    return n, busmap


def aggregate_to_substations(
    n: pypsa.Network,
    buses_i: pd.Index | list,
    aggregation_strategies: dict | None = None,
) -> Tuple[pypsa.Network, pd.Series]:
    # can be used to aggregate a selection of buses to electrically closest neighbors
    logger.info("Aggregating buses to substations")
    if aggregation_strategies is None:
        aggregation_strategies = dict()

    weight = pd.concat(
        {
            "Line": n.lines.length / n.lines.s_nom.clip(1e-3),
            "Link": n.links.length / n.links.p_nom.clip(1e-3),
        }
    )

    adj = n.adjacency_matrix(branch_components=["Line", "Link"], weights=weight)

    bus_indexer = n.buses.index.get_indexer(buses_i)
    dist = pd.DataFrame(
        dijkstra(adj, directed=False, indices=bus_indexer), buses_i, n.buses.index
    )

    dist[buses_i] = (
        np.inf
    )  # bus in buses_i should not be assigned to different bus in buses_i

    for c in n.buses.country.unique():
        incountry_b = n.buses.country == c
        dist.loc[incountry_b, ~incountry_b] = np.inf

    busmap = n.buses.index.to_series()
    busmap.loc[buses_i] = dist.idxmin(1)

    line_strategies = aggregation_strategies.get("lines", dict())

    bus_strategies = aggregation_strategies.get("buses", dict())
    bus_strategies.setdefault("substation_lv", lambda x: bool(x.sum()))
    bus_strategies.setdefault("substation_off", lambda x: bool(x.sum()))

    clustering = get_clustering_from_busmap(
        n,
        busmap,
        line_length_factor=1.0,
        bus_strategies=bus_strategies,
        line_strategies=line_strategies,
    )
    return clustering.network, busmap


def find_closest_bus(n, x, y, tol=2000):
    """
    Find the index of the closest bus to the given coordinates within a specified tolerance.
    Parameters:
        n (pypsa.Network): The network object.
        x (float): The x-coordinate (longitude) of the target location.
        y (float): The y-coordinate (latitude) of the target location.
        tol (float): The distance tolerance in meters. Default is 2000 meters.

    Returns:
        int: The index of the closest bus to the target location within the tolerance.
             Returns None if no bus is within the tolerance.
    """
    # Conversion factors
    meters_per_degree_lat = 111139  # Meters per degree of latitude
    meters_per_degree_lon = 111139 * np.cos(
        np.radians(y)
    )  # Meters per degree of longitude at the given latitude

    x0 = np.array(n.buses.x)
    y0 = np.array(n.buses.y)

    # Calculate distances in meters
    dist = np.sqrt(
        ((x - x0) * meters_per_degree_lon) ** 2
        + ((y - y0) * meters_per_degree_lat) ** 2
    )

    # Find the closest bus within the tolerance
    min_dist = dist.min()
    if min_dist <= tol:
        return n.buses.index[dist.argmin()]
    else:
        return None


if __name__ == "__main__":
    if "snakemake" not in globals():
        from _helpers import mock_snakemake

        snakemake = mock_snakemake("simplify_network")
    configure_logging(snakemake)
    set_scenario_config(snakemake)

    params = snakemake.params

    n = pypsa.Network(snakemake.input.network)
    Nyears = n.snapshot_weightings.objective.sum() / 8760
    buses_prev, lines_prev, links_prev = len(n.buses), len(n.lines), len(n.links)

    linetype_380 = snakemake.config["lines"]["types"][380]
    n, trafo_map = simplify_network_to_380(n, linetype_380)

    n, simplify_links_map = simplify_links(n, params.p_max_pu)

    busmaps = [trafo_map, simplify_links_map]

    if params.simplify_network["remove_stubs"]:
        n, stub_map = remove_stubs(n, params.simplify_network)
        busmaps.append(stub_map)

    substations_i = n.buses.query("substation_lv or substation_off").index

    # some entries in n.buses are not updated in previous functions, therefore can be wrong. as they are not needed
    # and are lost when clustering (for example with the simpl wildcard), we remove them for consistency:
    remove = [
        "symbol",
        "tags",
        "under_construction",
        "onshore_bus",
        "geometry",
        "underground",
        "project_status",
    ]
    n.buses.drop(remove, axis=1, inplace=True, errors="ignore")
    n.lines.drop(remove, axis=1, errors="ignore", inplace=True)

    if params.simplify_network["to_substations"]:
        n, substation_map = aggregate_to_substations(
            n, substations_i, params.aggregation_strategies
        )
        busmaps.append(substation_map)

    # all buses without shapes need to be clustered to their closest neighbor for HAC
    if params.cluster_network["algorithm"] == "hac":
        buses_i = list(n.buses.index.difference(n.shapes.idx))
        logger.info(
            "Preparing for HAC-Clustering. "
            f"Aggregating {len(buses_i)} buses without Voronoi shapes to closest neighbor."
        )
        n, busmap_hac = aggregate_to_substations(
            n, buses_i, params.aggregation_strategies
        )
        busmaps.append(busmap_hac)

    busmap_s = reduce(lambda x, y: x.map(y), busmaps[1:], busmaps[0])
    busmap_s.to_csv(snakemake.output.busmap)

    for which in ["regions_onshore", "regions_offshore"]:
        regions = gpd.read_file(snakemake.input[which])
        clustered_regions = cluster_regions(busmaps, regions, with_country=True)
        clustered_regions.to_file(snakemake.output[which])
        # append_bus_shapes(n, clustered_regions, type=which.split("_")[1])

    n.meta = dict(snakemake.config, **dict(wildcards=dict(snakemake.wildcards)))
    n.export_to_netcdf(snakemake.output.network)

    logger.info(
        f"Simplified network:\n"
        f"Buses: {buses_prev} to {len(n.buses)}\n"
        f"Lines: {lines_prev} to {len(n.lines)}\n"
        f"Links: {links_prev} to {len(n.links)}"
    )<|MERGE_RESOLUTION|>--- conflicted
+++ resolved
@@ -127,152 +127,7 @@
     return n, trafo_map
 
 
-<<<<<<< HEAD
-def _prepare_connection_costs_per_link(
-    n, costs, renewable_carriers, length_factor, cost_key="capital_cost"
-):
-    if n.links.empty:
-        return {}
-
-    return {
-        tech: (
-            n.links.length
-            * length_factor
-            * (
-                n.links.underwater_fraction
-                * costs.at[tech + "-connection-submarine", cost_key]
-                + (1.0 - n.links.underwater_fraction)
-                * costs.at[tech + "-connection-underground", cost_key]
-            )
-        )
-        for tech in renewable_carriers
-        if tech.startswith("offwind")
-    }
-
-
-def _compute_connection_costs_to_bus(
-    n,
-    busmap,
-    costs,
-    renewable_carriers,
-    length_factor,
-    connection_costs_per_link=None,
-    buses=None,
-    cost_key="capital_cost",
-):
-    if connection_costs_per_link is None:
-        connection_costs_per_link = _prepare_connection_costs_per_link(
-            n,
-            costs,
-            renewable_carriers,
-            length_factor,
-            cost_key=cost_key,
-        )
-
-    if buses is None:
-        buses = busmap.index[busmap.index != busmap.values]
-
-    connection_costs_to_bus = pd.DataFrame(index=buses)
-
-    for tech in connection_costs_per_link:
-        adj = n.adjacency_matrix(
-            weights=pd.concat(
-                dict(
-                    Link=connection_costs_per_link[tech].reindex(n.links.index),
-                    Line=pd.Series(0.0, n.lines.index),
-                )
-            )
-        )
-
-        costs_between_buses = dijkstra(
-            adj, directed=False, indices=n.buses.index.get_indexer(buses)
-        )
-        connection_costs_to_bus[tech] = costs_between_buses[
-            np.arange(len(buses)), n.buses.index.get_indexer(busmap.loc[buses])
-        ]
-
-    return connection_costs_to_bus
-
-
-def _adjust_costs_using_connection_costs(
-    n, connection_costs_to_bus, connection_overnight_cost_to_bus
-):
-    connection_costs = {}
-    connection_overnight_cost = {}
-    for tech in connection_costs_to_bus:
-        tech_b = n.generators.carrier == tech
-        connection_capital_cost = (
-            n.generators.loc[tech_b, "bus"]
-            .map(connection_costs_to_bus[tech])
-            .loc[lambda s: s > 0]
-        )
-        connection_overnight_cost = (
-            n.generators.loc[tech_b, "bus"]
-            .map(connection_overnight_cost_to_bus[tech])
-            .loc[lambda s: s > 0]
-        )
-        if not connection_capital_cost.empty:
-            n.generators.loc[
-                connection_capital_cost.index, "capital_cost"
-            ] += connection_capital_cost
-            n.generators.loc[
-                connection_overnight_cost.index, "connection_overnight_cost"
-            ] += connection_overnight_cost
-
-            logger.info(
-                "Displacing {} generator(s) and adding connection costs to capital_costs: {} ".format(
-                    tech,
-                    ", ".join(
-                        "{:.0f} Eur/MW/a for `{}`".format(d, b)
-                        for b, d in connection_capital_cost.items()
-                    ),
-                )
-            )
-            connection_costs[tech] = connection_capital_cost
-            connection_overnight_cost[tech] = connection_overnight_cost
-
-
-def _aggregate_and_move_components(
-    n,
-    busmap,
-    connection_costs_to_bus,
-    connection_overnight_cost_to_bus,
-    aggregate_one_ports={"Load", "StorageUnit"},
-    aggregation_strategies=dict(),
-    exclude_carriers=None,
-):
-    def replace_components(n, c, df, pnl):
-        n.mremove(c, n.df(c).index)
-
-        import_components_from_dataframe(n, df, c)
-        for attr, df in pnl.items():
-            if not df.empty:
-                import_series_from_dataframe(n, df, c, attr)
-
-    _adjust_costs_using_connection_costs(
-        n, connection_costs_to_bus, connection_overnight_cost_to_bus
-    )
-
-    generator_strategies = aggregation_strategies["generators"]
-
-    carriers = set(n.generators.carrier) - set(exclude_carriers)
-    generators, generators_pnl = aggregateoneport(
-        n,
-        busmap,
-        "Generator",
-        carriers=carriers,
-        custom_strategies=generator_strategies,
-    )
-
-    replace_components(n, "Generator", generators, generators_pnl)
-
-    for one_port in aggregate_one_ports:
-        df, pnl = aggregateoneport(n, busmap, component=one_port)
-        replace_components(n, one_port, df, pnl)
-
-=======
 def _remove_clustered_buses_and_branches(n: pypsa.Network, busmap: pd.Series) -> None:
->>>>>>> 8f1a6b15
     buses_to_del = n.buses.index.difference(busmap)
     n.mremove("Bus", buses_to_del)
     for c in n.branch_components:
@@ -344,37 +199,6 @@
 
     busmap = n.buses.index.to_series()
 
-<<<<<<< HEAD
-    connection_costs_per_link = _prepare_connection_costs_per_link(
-        n, costs, renewables, length_factor
-    )
-    connection_overnight_cost_per_link = _prepare_connection_costs_per_link(
-        n,
-        costs,
-        renewables,
-        length_factor,
-        cost_key="investment",
-    )
-    connection_costs_to_bus = pd.DataFrame(
-        0.0, index=n.buses.index, columns=list(connection_costs_per_link)
-    )
-    connection_overnight_cost_to_bus = pd.DataFrame(
-        0.0, index=n.buses.index, columns=list(connection_overnight_cost_per_link)
-    )
-
-    node_corsica = find_closest_bus(
-        n,
-        x=9.44802,
-        y=42.52842,
-        tol=2000,  # Tolerance needed to only return the bus if the region is actually modelled
-    )
-
-    added_supernodes = []
-    if node_corsica is not None:
-        added_supernodes.append(node_corsica)
-
-=======
->>>>>>> 8f1a6b15
     node_corsica = find_closest_bus(
         n,
         x=9.44802,
@@ -400,30 +224,6 @@
                 n.buses.loc[b, ["x", "y"]], n.buses.loc[buses[1:-1], ["x", "y"]]
             )
             busmap.loc[buses] = b[np.r_[0, m.argmin(axis=0), 1]]
-<<<<<<< HEAD
-            connection_costs_to_bus.loc[buses] += _compute_connection_costs_to_bus(
-                n,
-                busmap,
-                costs,
-                renewables,
-                length_factor,
-                connection_costs_per_link,
-                buses,
-            )
-            connection_overnight_cost_to_bus.loc[
-                buses
-            ] += _compute_connection_costs_to_bus(
-                n,
-                busmap,
-                costs,
-                renewables,
-                length_factor,
-                connection_overnight_cost_per_link,
-                buses,
-                cost_key="investment",
-            )
-=======
->>>>>>> 8f1a6b15
 
             all_links = [i for _, i in sum(links, [])]
 
@@ -470,17 +270,6 @@
     # Change carrier type of all added super_nodes to "AC"
     n.buses.loc[added_supernodes, "carrier"] = "AC"
 
-<<<<<<< HEAD
-    _aggregate_and_move_components(
-        n,
-        busmap,
-        connection_costs_to_bus,
-        connection_overnight_cost_to_bus,
-        aggregation_strategies=aggregation_strategies,
-        exclude_carriers=exclude_carriers,
-    )
-=======
->>>>>>> 8f1a6b15
     return n, busmap
 
 
@@ -493,30 +282,7 @@
     matching_attrs = [] if across_borders else ["country"]
     busmap = busmap_by_stubs(n, matching_attrs)
 
-<<<<<<< HEAD
-    connection_costs_to_bus = _compute_connection_costs_to_bus(
-        n, busmap, costs, renewable_carriers, length_factor
-    )
-    connection_overnight_cost_to_bus = _compute_connection_costs_to_bus(
-        n,
-        busmap,
-        costs,
-        renewable_carriers,
-        length_factor,
-        cost_key="investment",
-    )
-
-    _aggregate_and_move_components(
-        n,
-        busmap,
-        connection_costs_to_bus,
-        connection_overnight_cost_to_bus,
-        aggregation_strategies=aggregation_strategies,
-        exclude_carriers=simplify_network["exclude_carriers"],
-    )
-=======
     _remove_clustered_buses_and_branches(n, busmap)
->>>>>>> 8f1a6b15
 
     return n, busmap
 
