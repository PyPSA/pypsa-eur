--- conflicted
+++ resolved
@@ -333,32 +333,9 @@
 if __name__ == "__main__":
     # Detect running outside of snakemake and mock snakemake for testing
     if 'snakemake' not in globals():
-<<<<<<< HEAD
         from _helpers import mocksnakemake
         snakemake = mocksnakemake('simplify_network', simpl='', network='elec')
-
-    logging.basicConfig(level=snakemake.config['logging_level'])
-=======
-        from vresutils.snakemake import MockSnakemake, Dict
-        snakemake = MockSnakemake(
-            path='..',
-            wildcards=Dict(simpl='1024', network='elec'),
-            input=Dict(
-                network='networks/{network}.nc',
-                tech_costs="data/costs.csv",
-                regions_onshore="resources/regions_onshore.geojson",
-                regions_offshore="resources/regions_offshore.geojson"
-            ),
-            output=Dict(
-                network='networks/{network}_s{simpl}.nc',
-                regions_onshore="resources/regions_onshore_{network}_s{simpl}.geojson",
-                regions_offshore="resources/regions_offshore_{network}_s{simpl}.geojson",
-                clustermaps='resources/clustermaps_{network}_s{simpl}.h5'
-            )
-        )
-    
     configure_logging(snakemake)
->>>>>>> 036d4441
 
     n = pypsa.Network(snakemake.input.network)
 
