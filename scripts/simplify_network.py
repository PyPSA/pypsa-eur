--- conflicted
+++ resolved
@@ -124,11 +124,7 @@
 
     n.buses["v_nom"] = 380.0
 
-<<<<<<< HEAD
-    # TODO pypsa-eur: In the future, make this even more generic (voltage level)
-=======
     linetype_380 = n.lines["type"].mode()[0]
->>>>>>> 885a881e
     n.lines["type"] = linetype_380
     n.lines["v_nom"] = 380
     n.lines["i_nom"] = n.line_types.i_nom[linetype_380]
@@ -305,11 +301,7 @@
     # Only span graph over the DC link components
     G = n.graph(branch_components=["Link"])
 
-<<<<<<< HEAD
-    def split_links(nodes, added_supernodes=None):
-=======
     def split_links(nodes, added_supernodes):
->>>>>>> 885a881e
         nodes = frozenset(nodes)
 
         seen = set()
