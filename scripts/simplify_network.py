# -*- coding: utf-8 -*-
# SPDX-FileCopyrightText: : 2017-2024 The PyPSA-Eur Authors
#
# SPDX-License-Identifier: MIT

# coding: utf-8
"""
Lifts electrical transmission network to a single 380 kV voltage layer, removes
dead-ends of the network, and reduces multi-hop HVDC connections to a single
link.

Relevant Settings
-----------------

.. code:: yaml

    clustering:
      simplify_network:
      cluster_network:
      aggregation_strategies:

    costs:
        year:
        version:
        fill_values:
        marginal_cost:
        capital_cost:

    electricity:
        max_hours:

    lines:
        length_factor:

    links:
        p_max_pu:

    solving:
        solver:
            name:

.. seealso::
    Documentation of the configuration file ``config/config.yaml`` at
    :ref:`costs_cf`, :ref:`electricity_cf`, :ref:`renewable_cf`,
    :ref:`lines_cf`, :ref:`links_cf`, :ref:`solving_cf`

Inputs
------

- ``resources/costs.csv``: The database of cost assumptions for all included technologies for specific years from various sources; e.g. discount rate, lifetime, investment (CAPEX), fixed operation and maintenance (FOM), variable operation and maintenance (VOM), fuel costs, efficiency, carbon-dioxide intensity.
- ``resources/regions_onshore.geojson``: confer :ref:`busregions`
- ``resources/regions_offshore.geojson``: confer :ref:`busregions`
- ``networks/elec.nc``: confer :ref:`electricity`

Outputs
-------

- ``resources/regions_onshore_elec_s{simpl}.geojson``:

    .. image:: img/regions_onshore_elec_s.png
            :scale: 33 %

- ``resources/regions_offshore_elec_s{simpl}.geojson``:

    .. image:: img/regions_offshore_elec_s  .png
            :scale: 33 %

- ``resources/busmap_elec_s{simpl}.csv``: Mapping of buses from ``networks/elec.nc`` to ``networks/elec_s{simpl}.nc``;
- ``networks/elec_s{simpl}.nc``:

    .. image:: img/elec_s.png
        :scale: 33 %

Description
-----------

The rule :mod:`simplify_network` does up to four things:

1. Create an equivalent transmission network in which all voltage levels are mapped to the 380 kV level by the function ``simplify_network(...)``.

2. DC only sub-networks that are connected at only two buses to the AC network are reduced to a single representative link in the function ``simplify_links(...)``. The components attached to buses in between are moved to the nearest endpoint. The grid connection cost of offshore wind generators are added to the capital costs of the generator.

3. Stub lines and links, i.e. dead-ends of the network, are sequentially removed from the network in the function ``remove_stubs(...)``. Components are moved along.

4. Optionally, if an integer were provided for the wildcard ``{simpl}`` (e.g. ``networks/elec_s500.nc``), the network is clustered to this number of clusters with the routines from the ``cluster_network`` rule with the function ``cluster_network.cluster(...)``. This step is usually skipped!
"""

import logging
from functools import reduce

import geopandas as gpd
import numpy as np
import pandas as pd
import pypsa
import scipy as sp
from _helpers import configure_logging, set_scenario_config, update_p_nom_max
from add_electricity import load_costs
<<<<<<< HEAD
from build_bus_regions import append_bus_shapes
=======
from base_network import append_bus_shapes
>>>>>>> 962e5d41
from cluster_network import cluster_regions, clustering_for_n_clusters
from pypsa.clustering.spatial import (
    aggregateoneport,
    busmap_by_stubs,
    get_clustering_from_busmap,
)
from pypsa.io import import_components_from_dataframe, import_series_from_dataframe
from scipy.sparse.csgraph import connected_components, dijkstra

logger = logging.getLogger(__name__)


def simplify_network_to_380(n):
    """
    Fix all lines to a voltage level of 380 kV and remove all transformers.

    The function preserves the transmission capacity for each line while
    updating its voltage level, line type and number of parallel bundles
    (num_parallel).

    Transformers are removed and connected components are moved from
    their starting bus to their ending bus. The corresponding starting
    buses are removed as well.
    """
    logger.info("Mapping all network lines onto a single 380kV layer")

    n.buses["v_nom"] = 380.0

    (linetype_380,) = n.lines.loc[n.lines.v_nom == 380.0, "type"].unique()
    n.lines["type"] = linetype_380
    n.lines["v_nom"] = 380
    n.lines["i_nom"] = n.line_types.i_nom[linetype_380]
    n.lines["num_parallel"] = n.lines.eval("s_nom / (sqrt(3) * v_nom * i_nom)")

    trafo_map = pd.Series(n.transformers.bus1.values, n.transformers.bus0.values)
    trafo_map = trafo_map[~trafo_map.index.duplicated(keep="first")]
    several_trafo_b = trafo_map.isin(trafo_map.index)
    trafo_map[several_trafo_b] = trafo_map[several_trafo_b].map(trafo_map)
    missing_buses_i = n.buses.index.difference(trafo_map.index)
    missing = pd.Series(missing_buses_i, missing_buses_i)
    trafo_map = pd.concat([trafo_map, missing])

    for c in n.one_port_components | n.branch_components:
        df = n.df(c)
        for col in df.columns:
            if col.startswith("bus"):
                df[col] = df[col].map(trafo_map)

    n.mremove("Transformer", n.transformers.index)
    n.mremove("Bus", n.buses.index.difference(trafo_map))

    return n, trafo_map


def _prepare_connection_costs_per_link(n, costs, renewable_carriers, length_factor):
    if n.links.empty:
        return {}

    return {
        tech: (
            n.links.length
            * length_factor
            * (
                n.links.underwater_fraction
                * costs.at[tech + "-connection-submarine", "capital_cost"]
                + (1.0 - n.links.underwater_fraction)
                * costs.at[tech + "-connection-underground", "capital_cost"]
            )
        )
        for tech in renewable_carriers
        if tech.startswith("offwind")
    }


def _compute_connection_costs_to_bus(
    n,
    busmap,
    costs,
    renewable_carriers,
    length_factor,
    connection_costs_per_link=None,
    buses=None,
):
    if connection_costs_per_link is None:
        connection_costs_per_link = _prepare_connection_costs_per_link(
            n, costs, renewable_carriers, length_factor
        )

    if buses is None:
        buses = busmap.index[busmap.index != busmap.values]

    connection_costs_to_bus = pd.DataFrame(index=buses)

    for tech in connection_costs_per_link:
        adj = n.adjacency_matrix(
            weights=pd.concat(
                dict(
                    Link=connection_costs_per_link[tech].reindex(n.links.index),
                    Line=pd.Series(0.0, n.lines.index),
                )
            )
        )

        costs_between_buses = dijkstra(
            adj, directed=False, indices=n.buses.index.get_indexer(buses)
        )
        connection_costs_to_bus[tech] = costs_between_buses[
            np.arange(len(buses)), n.buses.index.get_indexer(busmap.loc[buses])
        ]

    return connection_costs_to_bus


def _adjust_capital_costs_using_connection_costs(n, connection_costs_to_bus):
    connection_costs = {}
    for tech in connection_costs_to_bus:
        tech_b = n.generators.carrier == tech
        costs = (
            n.generators.loc[tech_b, "bus"]
            .map(connection_costs_to_bus[tech])
            .loc[lambda s: s > 0]
        )
        if not costs.empty:
            n.generators.loc[costs.index, "capital_cost"] += costs
            logger.info(
                "Displacing {} generator(s) and adding connection costs to capital_costs: {} ".format(
                    tech,
                    ", ".join(
                        "{:.0f} Eur/MW/a for `{}`".format(d, b)
                        for b, d in costs.items()
                    ),
                )
            )
            connection_costs[tech] = costs


def _aggregate_and_move_components(
    n,
    busmap,
    connection_costs_to_bus,
    aggregate_one_ports={"Load", "StorageUnit"},
    aggregation_strategies=dict(),
    exclude_carriers=None,
):
    def replace_components(n, c, df, pnl):
        n.mremove(c, n.df(c).index)

        import_components_from_dataframe(n, df, c)
        for attr, df in pnl.items():
            if not df.empty:
                import_series_from_dataframe(n, df, c, attr)

    _adjust_capital_costs_using_connection_costs(n, connection_costs_to_bus)

    generator_strategies = aggregation_strategies["generators"]

    carriers = set(n.generators.carrier) - set(exclude_carriers)
    generators, generators_pnl = aggregateoneport(
        n,
        busmap,
        "Generator",
        carriers=carriers,
        custom_strategies=generator_strategies,
    )

    replace_components(n, "Generator", generators, generators_pnl)

    for one_port in aggregate_one_ports:
        df, pnl = aggregateoneport(n, busmap, component=one_port)
        replace_components(n, one_port, df, pnl)

    buses_to_del = n.buses.index.difference(busmap)
    n.mremove("Bus", buses_to_del)
    for c in n.branch_components:
        df = n.df(c)
        n.mremove(c, df.index[df.bus0.isin(buses_to_del) | df.bus1.isin(buses_to_del)])


def simplify_links(
    n,
    costs,
    renewables,
    length_factor,
    p_max_pu,
    exclude_carriers,
    aggregation_strategies=dict(),
):
    ## Complex multi-node links are folded into end-points
    logger.info("Simplifying connected link components")

    if n.links.empty:
        return n, n.buses.index.to_series()

    # Determine connected link components, ignore all links but DC
    adjacency_matrix = n.adjacency_matrix(
        branch_components=["Link"],
        weights=dict(Link=(n.links.carrier == "DC").astype(float)),
    )

    _, labels = connected_components(adjacency_matrix, directed=False)
    labels = pd.Series(labels, n.buses.index)

    G = n.graph()

    def split_links(nodes):
        nodes = frozenset(nodes)

        seen = set()
        supernodes = {m for m in nodes if len(G.adj[m]) > 2 or (set(G.adj[m]) - nodes)}

        for u in supernodes:
            for m, ls in G.adj[u].items():
                if m not in nodes or m in seen:
                    continue

                buses = [u, m]
                links = [list(ls)]  # [name for name in ls]]

                while m not in (supernodes | seen):
                    seen.add(m)
                    for m2, ls in G.adj[m].items():
                        if m2 in seen or m2 == u:
                            continue
                        buses.append(m2)
                        links.append(list(ls))  # [name for name in ls])
                        break
                    else:
                        # stub
                        break
                    m = m2
                if m != u:
                    yield pd.Index((u, m)), buses, links
            seen.add(u)

    busmap = n.buses.index.to_series()

    connection_costs_per_link = _prepare_connection_costs_per_link(
        n, costs, renewables, length_factor
    )
    connection_costs_to_bus = pd.DataFrame(
        0.0, index=n.buses.index, columns=list(connection_costs_per_link)
    )

    for lbl in labels.value_counts().loc[lambda s: s > 2].index:
        for b, buses, links in split_links(labels.index[labels == lbl]):
            if len(buses) <= 2:
                continue

            logger.debug("nodes = {}".format(labels.index[labels == lbl]))
            logger.debug("b = {}\nbuses = {}\nlinks = {}".format(b, buses, links))

            m = sp.spatial.distance_matrix(
                n.buses.loc[b, ["x", "y"]], n.buses.loc[buses[1:-1], ["x", "y"]]
            )
            busmap.loc[buses] = b[np.r_[0, m.argmin(axis=0), 1]]
            connection_costs_to_bus.loc[buses] += _compute_connection_costs_to_bus(
                n,
                busmap,
                costs,
                renewables,
                length_factor,
                connection_costs_per_link,
                buses,
            )

            all_links = [i for _, i in sum(links, [])]

            lengths = n.links.loc[all_links, "length"]
            name = lengths.idxmax() + "+{}".format(len(links) - 1)
            params = dict(
                carrier="DC",
                bus0=b[0],
                bus1=b[1],
                length=sum(
                    n.links.loc[[i for _, i in l], "length"].mean() for l in links
                ),
                p_nom=min(n.links.loc[[i for _, i in l], "p_nom"].sum() for l in links),
                underwater_fraction=sum(
                    lengths
                    / lengths.sum()
                    * n.links.loc[all_links, "underwater_fraction"]
                ),
                p_max_pu=p_max_pu,
                p_min_pu=-p_max_pu,
                underground=False,
                under_construction=False,
            )

            logger.info(
                "Joining the links {} connecting the buses {} to simple link {}".format(
                    ", ".join(all_links), ", ".join(buses), name
                )
            )

            n.mremove("Link", all_links)

            static_attrs = n.components["Link"]["attrs"].loc[lambda df: df.static]
            for attr, default in static_attrs.default.items():
                params.setdefault(attr, default)
            n.links.loc[name] = pd.Series(params)

            # n.add("Link", **params)

    logger.debug("Collecting all components using the busmap")

    _aggregate_and_move_components(
        n,
        busmap,
        connection_costs_to_bus,
        aggregation_strategies=aggregation_strategies,
        exclude_carriers=exclude_carriers,
    )
    return n, busmap


def remove_stubs(
    n,
    costs,
    renewable_carriers,
    length_factor,
    simplify_network,
    aggregation_strategies=dict(),
):
    logger.info("Removing stubs")

    across_borders = simplify_network["remove_stubs_across_borders"]
    matching_attrs = [] if across_borders else ["country"]
    busmap = busmap_by_stubs(n, matching_attrs)

    connection_costs_to_bus = _compute_connection_costs_to_bus(
        n, busmap, costs, renewable_carriers, length_factor
    )

    _aggregate_and_move_components(
        n,
        busmap,
        connection_costs_to_bus,
        aggregation_strategies=aggregation_strategies,
        exclude_carriers=simplify_network["exclude_carriers"],
    )

    return n, busmap


def aggregate_to_substations(n, aggregation_strategies=dict(), buses_i=None):
    # can be used to aggregate a selection of buses to electrically closest neighbors
    # if no buses are given, nodes that are no substations or without offshore connection are aggregated

    if buses_i is None:
        logger.info(
            "Aggregating buses that are no substations or have no valid offshore connection"
        )
        buses_i = list(set(n.buses.index) - set(n.generators.bus) - set(n.loads.bus))

    weight = pd.concat(
        {
            "Line": n.lines.length / n.lines.s_nom.clip(1e-3),
            "Link": n.links.length / n.links.p_nom.clip(1e-3),
        }
    )

    adj = n.adjacency_matrix(branch_components=["Line", "Link"], weights=weight)

    bus_indexer = n.buses.index.get_indexer(buses_i)
    dist = pd.DataFrame(
        dijkstra(adj, directed=False, indices=bus_indexer), buses_i, n.buses.index
    )

    dist[buses_i] = (
        np.inf
    )  # bus in buses_i should not be assigned to different bus in buses_i

    for c in n.buses.country.unique():
        incountry_b = n.buses.country == c
        dist.loc[incountry_b, ~incountry_b] = np.inf

    busmap = n.buses.index.to_series()
    busmap.loc[buses_i] = dist.idxmin(1)

    line_strategies = aggregation_strategies.get("lines", dict())
    generator_strategies = aggregation_strategies.get("generators", dict())
    one_port_strategies = aggregation_strategies.get("one_ports", dict())

    clustering = get_clustering_from_busmap(
        n,
        busmap,
        aggregate_generators_weighted=True,
        aggregate_generators_carriers=None,
        aggregate_one_ports=["Load", "StorageUnit"],
        line_length_factor=1.0,
        line_strategies=line_strategies,
        generator_strategies=generator_strategies,
        one_port_strategies=one_port_strategies,
        scale_link_capital_costs=False,
    )
    return clustering.network, busmap


def cluster(
    n,
    n_clusters,
    focus_weights,
    solver_name,
    algorithm="hac",
    feature=None,
    aggregation_strategies=dict(),
):
    logger.info(f"Clustering to {n_clusters} buses")

    clustering = clustering_for_n_clusters(
        n,
        n_clusters,
        custom_busmap=False,
        aggregation_strategies=aggregation_strategies,
        solver_name=solver_name,
        algorithm=algorithm,
        feature=feature,
        focus_weights=focus_weights,
    )

    return clustering.network, clustering.busmap


if __name__ == "__main__":
    if "snakemake" not in globals():
        from _helpers import mock_snakemake

        snakemake = mock_snakemake("simplify_network", simpl="")
    configure_logging(snakemake)
    set_scenario_config(snakemake)

    params = snakemake.params
    solver_name = snakemake.config["solving"]["solver"]["name"]

    n = pypsa.Network(snakemake.input.network)
    Nyears = n.snapshot_weightings.objective.sum() / 8760

    # remove integer outputs for compatibility with PyPSA v0.26.0
    n.generators.drop("n_mod", axis=1, inplace=True, errors="ignore")

    n, trafo_map = simplify_network_to_380(n)

    technology_costs = load_costs(
        snakemake.input.tech_costs,
        params.costs,
        params.max_hours,
        Nyears,
    )

    n, simplify_links_map = simplify_links(
        n,
        technology_costs,
        params.renewable_carriers,
        params.length_factor,
        params.p_max_pu,
        params.simplify_network["exclude_carriers"],
        params.aggregation_strategies,
    )

    busmaps = [trafo_map, simplify_links_map]

    if params.simplify_network["remove_stubs"]:
        n, stub_map = remove_stubs(
            n,
            technology_costs,
            params.renewable_carriers,
            params.length_factor,
            params.simplify_network,
            aggregation_strategies=params.aggregation_strategies,
        )
        busmaps.append(stub_map)

    if params.simplify_network["to_substations"]:
        n, substation_map = aggregate_to_substations(n, params.aggregation_strategies)
        busmaps.append(substation_map)

    # treatment of outliers (nodes without a profile for considered carrier):
    # all nodes that have no profile of the given carrier are being aggregated to closest neighbor
    if params.simplify_network["algorithm"] == "hac":
        carriers = params.simplify_network["feature"].split("-")[0].split("+")
        for carrier in carriers:
            buses_i = list(
                set(n.buses.index) - set(n.generators.query("carrier == @carrier").bus)
            )
            logger.info(
                f"clustering preparation (hac): aggregating {len(buses_i)} buses of type {carrier}."
            )
            n, busmap_hac = aggregate_to_substations(
                n, params.aggregation_strategies, buses_i
            )
            busmaps.append(busmap_hac)

    # some entries in n.buses are not updated in previous functions, therefore can be wrong. as they are not needed
    # and are lost when clustering (for example with the simpl wildcard), we remove them for consistency:
    remove = [
        "symbol",
        "tags",
        "under_construction",
        "onshore_bus",
        "substation_lv",
        "substation_off",
        "geometry",
        "underground",
    ]
    n.buses.drop(remove, axis=1, inplace=True, errors="ignore")
    n.lines.drop(remove, axis=1, errors="ignore", inplace=True)

    if snakemake.wildcards.simpl:
        shapes = n.shapes
        n, cluster_map = cluster(
            n,
            int(snakemake.wildcards.simpl),
            params.focus_weights,
            solver_name,
            params.simplify_network["algorithm"],
            params.simplify_network["feature"],
            params.aggregation_strategies,
        )
        n.shapes = shapes
        busmaps.append(cluster_map)

    update_p_nom_max(n)

    busmap_s = reduce(lambda x, y: x.map(y), busmaps[1:], busmaps[0])
    busmap_s.to_csv(snakemake.output.busmap)

    for which in ["regions_onshore", "regions_offshore"]:
        regions = gpd.read_file(snakemake.input[which])
        clustered_regions = cluster_regions(busmaps, regions)
        clustered_regions.to_file(snakemake.output[which])
        append_bus_shapes(n, clustered_regions, type=which.split("_")[1])

    n.meta = dict(snakemake.config, **dict(wildcards=dict(snakemake.wildcards)))
    n.export_to_netcdf(snakemake.output.network)<|MERGE_RESOLUTION|>--- conflicted
+++ resolved
@@ -95,11 +95,7 @@
 import scipy as sp
 from _helpers import configure_logging, set_scenario_config, update_p_nom_max
 from add_electricity import load_costs
-<<<<<<< HEAD
-from build_bus_regions import append_bus_shapes
-=======
 from base_network import append_bus_shapes
->>>>>>> 962e5d41
 from cluster_network import cluster_regions, clustering_for_n_clusters
 from pypsa.clustering.spatial import (
     aggregateoneport,
