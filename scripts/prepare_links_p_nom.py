--- conflicted
+++ resolved
@@ -38,14 +38,10 @@
 import pandas as pd
 
 if __name__ == "__main__":
-<<<<<<< HEAD
     if 'snakemake' not in globals():
         from _helpers import mocksnakemake #rule must be enabled in config
         snakemake = mocksnakemake('prepare_links_p_nom', simpl='', network='elec')
-=======
-
     configure_logging(snakemake)
->>>>>>> 036d4441
 
     links_p_nom = pd.read_html('https://en.wikipedia.org/wiki/List_of_HVDC_projects', header=0, match="SwePol")[0]
 
