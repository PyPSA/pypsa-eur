--- conflicted
+++ resolved
@@ -1,11 +1,7 @@
-<<<<<<< HEAD
-# SPDX-FileCopyrightText: : 2017-2024 The PyPSA-Eur Authors
-=======
-# -*- coding: utf-8 -*-
 # SPDX-FileCopyrightText: Contributors to PyPSA-Eur <https://github.com/pypsa/pypsa-eur>
->>>>>>> 6a974d0b
 #
 # SPDX-License-Identifier: MIT
+
 """
 Adds existing electrical generators, hydro-electric plants as well as
 greenfield and battery and hydrogen storage to the clustered network.
