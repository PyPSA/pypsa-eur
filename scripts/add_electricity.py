--- conflicted
+++ resolved
@@ -95,13 +95,8 @@
 import numpy as np
 import xarray as xr
 import geopandas as gpd
-<<<<<<< HEAD
-import pypsa
 import powerplantmatching as pm
 from powerplantmatching.export import map_country_bus
-=======
-import powerplantmatching as ppm
->>>>>>> 2fc1ea02
 
 from vresutils.costdata import annuity
 from vresutils.load import timeseries_opsd
