# SPDX-FileCopyrightText: Contributors to PyPSA-Eur <https://github.com/pypsa/pypsa-eur>
#
# SPDX-License-Identifier: MIT

"""
Adds existing electrical generators, hydro-electric plants as well as
greenfield and battery and hydrogen storage to the clustered network.

Description
-----------

The rule :mod:`add_electricity` ties all the different data inputs from the
preceding rules together into a detailed PyPSA network that is stored in
``networks/base_s_{clusters}_elec.nc``. It includes:

- today's transmission topology and transfer capacities (optionally including
  lines which are under construction according to the config settings ``lines:
  under_construction`` and ``links: under_construction``),
- today's thermal and hydro power generation capacities (for the technologies
  listed in the config setting ``electricity: conventional_carriers``), and
- today's load time-series (upsampled in a top-down approach according to
  population and gross domestic product)

It further adds extendable ``generators`` with **zero** capacity for

- photovoltaic, onshore and AC- as well as DC-connected offshore wind
  installations with today's locational, hourly wind and solar capacity factors
  (but **no** current capacities),
- additional open- and combined-cycle gas turbines (if ``OCGT`` and/or ``CCGT``
  is listed in the config setting ``electricity: extendable_carriers``)

Furthermore, it attaches additional extendable components to the clustered
network with **zero** initial capacity:

- ``StorageUnits`` of carrier 'H2' and/or 'battery'. If this option is chosen,
  every bus is given an extendable ``StorageUnit`` of the corresponding carrier.
  The energy and power capacities are linked through a parameter that specifies
  the energy capacity as maximum hours at full dispatch power and is configured
  in ``electricity: max_hours:``. This linkage leads to one investment variable
  per storage unit. The default ``max_hours`` lead to long-term hydrogen and
  short-term battery storage units.

- ``Stores`` of carrier 'H2' and/or 'battery' in combination with ``Links``. If
  this option is chosen, the script adds extra buses with corresponding carrier
  where energy ``Stores`` are attached and which are connected to the
  corresponding power buses via two links, one each for charging and
  discharging. This leads to three investment variables for the energy capacity,
  charging and discharging capacity of the storage unit.
"""

import logging

import numpy as np
import pandas as pd
import powerplantmatching as pm
import pypsa
import xarray as xr
import yaml   ##### Required in PyPSA-Spain
from _helpers import (
    configure_logging,
    get_snapshots,
    rename_techs,
    set_scenario_config,
    update_p_nom_max,
)
from powerplantmatching.export import map_country_bus
from pypsa.clustering.spatial import DEFAULT_ONE_PORT_STRATEGIES, normed_or_uniform

idx = pd.IndexSlice

logger = logging.getLogger(__name__)


def normed(s: pd.Series) -> pd.Series:
    """
    Normalize a pandas Series by dividing each element by the sum of all elements.

    Parameters
    ----------
    s : pd.Series
        Input series to normalize

    Returns
    -------
    pd.Series
        Normalized series where all elements sum to 1
    """
    return s / s.sum()


def calculate_annuity(n: float, r: float | pd.Series) -> float | pd.Series:
    """
    Calculate the annuity factor for an asset with lifetime n years and discount rate r.

    The annuity factor is used to calculate the annual payment required to pay off a loan
    over n years at interest rate r. For example, annuity(20, 0.05) * 20 = 1.6.

    Parameters
    ----------
    n : float
        Lifetime of the asset in years
    r : float | pd.Series
        Discount rate (interest rate). Can be a single float or a pandas Series of rates.

    Returns
    -------
    float | pd.Series
        Annuity factor. Returns a float if r is float, or pd.Series if r is pd.Series.

    Examples
    --------
    >>> calculate_annuity(20, 0.05)
    0.08024258718774728
    """
    if isinstance(r, pd.Series):
        return pd.Series(1 / n, index=r.index).where(
            r == 0, r / (1.0 - 1.0 / (1.0 + r) ** n)
        )
    elif r > 0:
        return r / (1.0 - 1.0 / (1.0 + r) ** n)
    else:
        return 1 / n


def add_missing_carriers(n, carriers):
    """
    Function to add missing carriers to the network without raising errors.
    """
    missing_carriers = set(carriers) - set(n.carriers.index)
    if len(missing_carriers) > 0:
        n.add("Carrier", missing_carriers)


def sanitize_carriers(n, config):
    """
    Sanitize the carrier information in a PyPSA Network object.

    The function ensures that all unique carrier names are present in the network's
    carriers attribute, and adds nice names and colors for each carrier according
    to the provided configuration dictionary.

    Parameters
    ----------
    n : pypsa.Network
        A PyPSA Network object that represents an electrical power system.
    config : dict
        A dictionary containing configuration information, specifically the
        "plotting" key with "nice_names" and "tech_colors" keys for carriers.

    Returns
    -------
    None
        The function modifies the 'n' PyPSA Network object in-place, updating the
        carriers attribute with nice names and colors.

    Warnings
    --------
    Raises a warning if any carrier's "tech_colors" are not defined in the config dictionary.
    """

    for c in n.iterate_components():
        if "carrier" in c.df:
            add_missing_carriers(n, c.df.carrier)

    carrier_i = n.carriers.index
    nice_names = (
        pd.Series(config["plotting"]["nice_names"])
        .reindex(carrier_i)
        .fillna(carrier_i.to_series())
    )
    n.carriers["nice_name"] = n.carriers.nice_name.where(
        n.carriers.nice_name != "", nice_names
    )

    tech_colors = config["plotting"]["tech_colors"]
    colors = pd.Series(tech_colors).reindex(carrier_i)
    # try to fill missing colors with tech_colors after renaming
    missing_colors_i = colors[colors.isna()].index
    colors[missing_colors_i] = missing_colors_i.map(rename_techs).map(tech_colors)
    if colors.isna().any():
        missing_i = list(colors.index[colors.isna()])
        logger.warning(f"tech_colors for carriers {missing_i} not defined in config.")
    n.carriers["color"] = n.carriers.color.where(n.carriers.color != "", colors)


def sanitize_locations(n):
    if "location" in n.buses.columns:
        n.buses["x"] = n.buses.x.where(n.buses.x != 0, n.buses.location.map(n.buses.x))
        n.buses["y"] = n.buses.y.where(n.buses.y != 0, n.buses.location.map(n.buses.y))
        n.buses["country"] = n.buses.country.where(
            n.buses.country.ne("") & n.buses.country.notnull(),
            n.buses.location.map(n.buses.country),
        )


def add_co2_emissions(n, costs, carriers):
    """
    Add CO2 emissions to the network's carriers attribute.
    """
    suptechs = n.carriers.loc[carriers].index.str.split("-").str[0]
    n.carriers.loc[carriers, "co2_emissions"] = costs.co2_emissions[suptechs].values


def load_costs(tech_costs, config, max_hours, Nyears=1.0):
    # set all asset costs and other parameters
    costs = pd.read_csv(tech_costs, index_col=[0, 1]).sort_index()

    # correct units from kW to MW
    costs.loc[costs.unit.str.contains("/kW"), "value"] *= 1e3
    costs.unit = costs.unit.str.replace("/kW", "/MW")

    # correct units from GW to MW
    costs.loc[costs.unit.str.contains("/GW"), "value"] /= 1e3
    costs.unit = costs.unit.str.replace("/GW", "/MW")

    fill_values = config["fill_values"]
    costs = costs.value.unstack().fillna(fill_values)

    costs["capital_cost"] = (
        (
            calculate_annuity(costs["lifetime"], costs["discount rate"])
            + costs["FOM"] / 100.0
        )
        * costs["investment"]
        * Nyears
    )
    costs.at["OCGT", "fuel"] = costs.at["gas", "fuel"]
    costs.at["CCGT", "fuel"] = costs.at["gas", "fuel"]

    costs["marginal_cost"] = costs["VOM"] + costs["fuel"] / costs["efficiency"]

    costs = costs.rename(columns={"CO2 intensity": "co2_emissions"})

    costs.at["OCGT", "co2_emissions"] = costs.at["gas", "co2_emissions"]
    costs.at["CCGT", "co2_emissions"] = costs.at["gas", "co2_emissions"]

    costs.at["solar", "capital_cost"] = costs.at["solar-utility", "capital_cost"]

    costs = costs.rename({"solar-utility single-axis tracking": "solar-hsat"})

    def costs_for_storage(store, link1, link2=None, max_hours=1.0):
        capital_cost = link1["capital_cost"] + max_hours * store["capital_cost"]
        if link2 is not None:
            capital_cost += link2["capital_cost"]
        return pd.Series(
            dict(capital_cost=capital_cost, marginal_cost=0.0, co2_emissions=0.0)
        )

    costs.loc["battery"] = costs_for_storage(
        costs.loc["battery storage"],
        costs.loc["battery inverter"],
        max_hours=max_hours["battery"],
    )
    costs.loc["H2"] = costs_for_storage(
        costs.loc["hydrogen storage underground"],
        costs.loc["fuel cell"],
        costs.loc["electrolysis"],
        max_hours=max_hours["H2"],
    )

    for attr in ("marginal_cost", "capital_cost"):
        overwrites = config.get(attr)
        if overwrites is not None:
            overwrites = pd.Series(overwrites)
            costs.loc[overwrites.index, attr] = overwrites

    return costs


def load_and_aggregate_powerplants(
    ppl_fn: str,
    costs: pd.DataFrame,
    consider_efficiency_classes: bool = False,
    aggregation_strategies: dict = None,
    exclude_carriers: list = None,
) -> pd.DataFrame:
    if not aggregation_strategies:
        aggregation_strategies = {}

    if not exclude_carriers:
        exclude_carriers = []

    carrier_dict = {
        "ocgt": "OCGT",
        "ccgt": "CCGT",
        "bioenergy": "biomass",
        "ccgt, thermal": "CCGT",
        "hard coal": "coal",
    }
    tech_dict = {
        "Run-Of-River": "ror",
        "Reservoir": "hydro",
        "Pumped Storage": "PHS",
    }
    ppl = (
        pd.read_csv(ppl_fn, index_col=0, dtype={"bus": "str"})
        .powerplant.to_pypsa_names()
        .rename(columns=str.lower)
        .replace({"carrier": carrier_dict, "technology": tech_dict})
    )

    # Replace carriers "natural gas" and "hydro" with the respective technology;
    # OCGT or CCGT and hydro, PHS, or ror)
    ppl["carrier"] = ppl.carrier.where(
        ~ppl.carrier.isin(["hydro", "natural gas"]), ppl.technology
    )

    cost_columns = [
        "VOM",
        "FOM",
        "efficiency",
        "capital_cost",
        "marginal_cost",
        "fuel",
        "lifetime",
    ]
    ppl = ppl.join(costs[cost_columns], on="carrier", rsuffix="_r")

    ppl["efficiency"] = ppl.efficiency.combine_first(ppl.efficiency_r)
    ppl["lifetime"] = (ppl.dateout - ppl.datein).fillna(np.inf)
    ppl["build_year"] = ppl.datein.fillna(0).astype(int)
    ppl["marginal_cost"] = (
        ppl.carrier.map(costs.VOM) + ppl.carrier.map(costs.fuel) / ppl.efficiency
    )

<<<<<<< HEAD
def attach_load(
    n, regions, load, nuts3_shapes, gdp_pop_non_nuts3, countries, scaling=1.0
):

    substation_lv_i = n.buses.index[n.buses["substation_lv"]]

    gdf_regions = gpd.read_file(regions).set_index("name").reindex(substation_lv_i)
    opsd_load = pd.read_csv(load, index_col=0, parse_dates=True).filter(items=countries)
=======
    strategies = {
        **DEFAULT_ONE_PORT_STRATEGIES,
        **{"country": "first"},
        **aggregation_strategies.get("generators", {}),
    }
    strategies = {k: v for k, v in strategies.items() if k in ppl.columns}

    to_aggregate = ~ppl.carrier.isin(exclude_carriers)
    df = ppl[to_aggregate].copy()

    if consider_efficiency_classes:
        for c in df.carrier.unique():
            df_c = df.query("carrier == @c")
            low = df_c.efficiency.quantile(0.10)
            high = df_c.efficiency.quantile(0.90)
            if low < high:
                labels = ["low", "medium", "high"]
                suffix = pd.cut(
                    df_c.efficiency, bins=[0, low, high, 1], labels=labels
                ).astype(str)
                df.update({"carrier": df_c.carrier + " " + suffix + " efficiency"})

    grouper = ["bus", "carrier"]
    weights = df.groupby(grouper).p_nom.transform(normed_or_uniform)

    for k, v in strategies.items():
        if v == "capacity_weighted_average":
            df[k] = df[k] * weights
            strategies[k] = pd.Series.sum

    aggregated = df.groupby(grouper, as_index=False).agg(strategies)
    aggregated.index = aggregated.bus + " " + aggregated.carrier
    aggregated.build_year = aggregated.build_year.astype(int)

    disaggregated = ppl[~to_aggregate][aggregated.columns].copy()
    disaggregated.index = (
        disaggregated.bus
        + " "
        + disaggregated.carrier
        + " "
        + disaggregated.index.astype(str)
    )
>>>>>>> 9717cb07

    return pd.concat([aggregated, disaggregated])


def attach_load(
    n: pypsa.Network,
    load_fn: str,
    busmap_fn: str,
    scaling: float = 1.0,
) -> None:
    """
    Attach load data to the network.

    Parameters
    ----------
    n : pypsa.Network
        The PyPSA network to attach the load data to.
    load_fn : str
        Path to the load data file.
    busmap_fn : str
        Path to the busmap file.
    scaling : float, optional
        Scaling factor for the load data, by default 1.0.
    """
    load = (
        xr.open_dataarray(load_fn).to_dataframe().squeeze(axis=1).unstack(level="time")
    )

<<<<<<< HEAD

        ######################################## PyPSA-Spain

        ##### Use specific 'pop' and 'gdp' coefficients computed for ES
        # 'normed' makes the elements of a vector to sum 1
        if update_gdp_pop and cntry=='ES':
            print(f'##### [PyPSA-Spain]: Using updated "gdp" and "pop" coefficients for ES ..')
            ##### New                
            factors = normed(0.18 * normed(gdp_n) + 0.82 * normed(pop_n))   
        else:
            ##### Original
            # relative factors 0.6 and 0.4 have been determined from a linear
            # regression on the country to continent load data
            factors = normed(0.6 * normed(gdp_n) + 0.4 * normed(pop_n))   

        ########################################


        if cntry in ["UA", "MD"]:
            # overwrite factor because nuts3 provides no data for UA+MD
            gdp_pop_non_nuts3 = gpd.read_file(gdp_pop_non_nuts3).set_index("Bus")
            gdp_pop_non_nuts3 = gdp_pop_non_nuts3.loc[
                (gdp_pop_non_nuts3.country == cntry)
                & (gdp_pop_non_nuts3.index.isin(substation_lv_i))
            ]
            factors = normed(
                0.6 * normed(gdp_pop_non_nuts3["gdp"])
                + 0.4 * normed(gdp_pop_non_nuts3["pop"])
            )
        return pd.DataFrame(
            factors.values * load.values[:, np.newaxis],
            index=load.index,
            columns=factors.index,
        )
=======
    # apply clustering busmap
    busmap = pd.read_csv(busmap_fn, dtype=str).set_index("Bus").squeeze()
    load = load.groupby(busmap).sum().T
>>>>>>> 9717cb07

    logger.info(f"Load data scaled by factor {scaling}.")
    load *= scaling

    n.add("Load", load.columns, bus=load.columns, p_set=load)  # carrier="electricity"


<<<<<<< HEAD



######################################## PyPSA-Spain
#
# Function to attach loads according to PyPSA-Spain methodology
#

def attach_load_vPyPSA_Spain(
    n, regions, load, nuts3_shapes, countries, scaling=1.0 # remove 'gdp_pop_non_nuts3' from inputs
):
    """
    ########## This version is to:
    # - Use a specific load time series for each region (community NUTS2 or province NUTS3), rather than using the load profile at national level.
    # - The regions are named through the NUTS ID, see columns in 'resources/electricity_demand.csv'
    """

    substation_lv_i = n.buses.index[n.buses["substation_lv"]] 

    
    ##### Creates a gdf with index=name, and filters the 522 buses defined above
    # Columns are: x, y, country, geometry
    gdf_regions = gpd.read_file(regions).set_index("name").reindex(substation_lv_i)
    
    ##### Original: read country load time series
    # opsd_load = pd.read_csv(load, index_col=0, parse_dates=True).filter(items=countries)
    ##### New: read region load time series (country filter removed)
    opsd_load = pd.read_csv(load, index_col=0, parse_dates=True)
    logger.info(f"Load data scaled by factor {scaling}.")
    opsd_load *= scaling

    ########## Creates gdf with index=CCnnn (NUTS3 code)
    # Columns are: pop, gdp, country, geometry
    nuts3 = gpd.read_file(nuts3_shapes).set_index("index")

    ########## This function will be called with a .groupby, so that:
    # cntry: is a country within regions.country (here, only 'ES')
    # group: is one of the (522) geometries within regions.geometry of the country cntry (ES)
    #        with bus number as index
    def upsample(cntry, group):##### , gdp_pop_non_nuts3):

        ##### Original
        # load = opsd_load[cntry]
        # if len(group) == 1:
        #     return pd.DataFrame({group.index[0]: load})        
        ##### New: define where to add return_rr (with the load time series of each substation within rr)
        return_total = pd.DataFrame(0, index = opsd_load.index, columns = group.index) 

        for rr_ID in opsd_load.columns:  ##### rr_ID is the NUTS ID

            load = opsd_load[rr_ID]


            ##### Original: take NUTS3 in country
            # nuts3_cntry = nuts3.loc[nuts3.country == cntry]
            ##### New:
            nuts3_rr = nuts3[nuts3.index.str.contains(rr_ID)]   
        
            ##### Get a matrix with area overlap percentages
            #  rows are ~522 substations, columns are NUTS3 in región 
            # .tocsr() is to put the sparse matrix in 'Compressed Sparse Row' format.            
            transfer = shapes_to_shapes(group, nuts3_rr.geometry).T.tocsr()   

            ##### Series with substations, (overlapped area) x (gdp) from corresponding NUTS3 of rr
            gdp_n = pd.Series(
                transfer.dot(nuts3_rr["gdp"].fillna(1.0).values), index=group.index
            )

            ##### Series with substations, (overlapped area) x (pop) from corresponding NUTS3 of rr
            pop_n = pd.Series(
                transfer.dot(nuts3_rr["pop"].fillna(1.0).values), index=group.index
            )

            
            ##### Use specific 'pop' and 'gdp' coefficients computed for ES
            # 'normed' makes the elements of a vector to sum 1
            if update_gdp_pop:
                print(f'##### [PyPSA-Spain]: Using updated "gdp" and "pop" coefficients for ES ..')
                ##### New                
                factors = normed(0.18 * normed(gdp_n) + 0.82 * normed(pop_n))   
            else:
                ##### Original
                # relative factors 0.6 and 0.4 have been determined from a linear
                # regression on the country to continent load data
                factors = normed(0.6 * normed(gdp_n) + 0.4 * normed(pop_n))   


            ##### Remove for Ukraine and Moldavia 
            # if cntry in ["UA", "MD"]:
            #     # overwrite factor because nuts3 provides no data for UA+MD
            #     gdp_pop_non_nuts3 = gpd.read_file(gdp_pop_non_nuts3).set_index("Bus")
            #     gdp_pop_non_nuts3 = gdp_pop_non_nuts3.loc[
            #         (gdp_pop_non_nuts3.country == cntry)
            #         & (gdp_pop_non_nuts3.index.isin(substation_lv_i))
            #     ]
            #     factors = normed(
            #         0.6 * normed(gdp_pop_non_nuts3["gdp"])
            #         + 0.4 * normed(gdp_pop_non_nuts3["pop"])
            #     )

            ##### Original: return df
            # return pd.DataFrame(
            #     factors.values * load.values[:, np.newaxis],
            #     index=load.index,
            #     columns=factors.index,
            # )
            ##### New: add to return_total
            return_rr = pd.DataFrame(
                factors.values * load.values[:, np.newaxis], 
                index=load.index,
                columns=factors.index,
            )

            return_total += return_rr

        return return_total
            

    load = pd.concat(
        [
            upsample(cntry, group)#####, gdp_pop_non_nuts3)
            for cntry, group in gdf_regions.geometry.groupby(gdf_regions.country)
        ],
        axis=1,
    )

    n.madd(
        "Load", substation_lv_i, bus=substation_lv_i, p_set=load
    )  # carrier="electricity"
#
#
#
########################################





def update_transmission_costs(n, costs, length_factor=1.0):
    # TODO: line length factor of lines is applied to lines and links.
    # Separate the function to distinguish.
=======
def set_transmission_costs(
    n: pypsa.Network,
    costs: pd.DataFrame,
    line_length_factor: float = 1.0,
    link_length_factor: float = 1.0,
) -> None:
    """
    Set the transmission costs for lines and links in the network.
>>>>>>> 9717cb07

    Parameters
    ----------
    n : pypsa.Network
        The PyPSA network to set the transmission costs for.
    costs : pd.DataFrame
        DataFrame containing the cost data.
    line_length_factor : float, optional
        Factor to scale the line length, by default 1.0.
    link_length_factor : float, optional
        Factor to scale the link length, by default 1.0.
    """
    n.lines["capital_cost"] = (
        n.lines["length"]
        * line_length_factor
        * costs.at["HVAC overhead", "capital_cost"]
    )

    if n.links.empty:
        return

    dc_b = n.links.carrier == "DC"

    # If there are no dc links, then the 'underwater_fraction' column
    # may be missing. Therefore we have to return here.
    if n.links.loc[dc_b].empty:
        return

    costs = (
        n.links.loc[dc_b, "length"]
        * link_length_factor
        * (
            (1.0 - n.links.loc[dc_b, "underwater_fraction"])
            * costs.at["HVDC overhead", "capital_cost"]
            + n.links.loc[dc_b, "underwater_fraction"]
            * costs.at["HVDC submarine", "capital_cost"]
        )
        + costs.at["HVDC inverter pair", "capital_cost"]
    )
    n.links.loc[dc_b, "capital_cost"] = costs


def attach_wind_and_solar(
    n: pypsa.Network,
    costs: pd.DataFrame,
    profile_filenames: dict,
    carriers: list | set,
    extendable_carriers: list | set,
    line_length_factor: float = 1.0,
    landfall_lengths: dict = None,
) -> None:
    """
    Attach wind and solar generators to the network.

    Parameters
    ----------
    n : pypsa.Network
        The PyPSA network to attach the generators to.
    costs : pd.DataFrame
        DataFrame containing the cost data.
    profile_filenames : dict
        Dictionary containing the paths to the wind and solar profiles.
    carriers : list | set
        List of renewable energy carriers to attach.
    extendable_carriers : list | set
        List of extendable renewable energy carriers.
    line_length_factor : float, optional
        Factor to scale the line length, by default 1.0.
    landfall_lengths : dict, optional
        Dictionary containing the landfall lengths for offshore wind, by default None.
    """
    add_missing_carriers(n, carriers)

    if landfall_lengths is None:
        landfall_lengths = {}

    for car in carriers:
        if car == "hydro":
            continue

        landfall_length = landfall_lengths.get(car, 0.0)

        with xr.open_dataset(profile_filenames["profile_" + car]) as ds:
            if ds.indexes["bus"].empty:
                continue

            # if-statement for compatibility with old profiles
            if "year" in ds.indexes:
                ds = ds.sel(year=ds.year.min(), drop=True)

            supcar = car.split("-", 2)[0]
            if supcar == "offwind":
                distance = ds["average_distance"].to_pandas()
                submarine_cost = costs.at[car + "-connection-submarine", "capital_cost"]
                underground_cost = costs.at[
                    car + "-connection-underground", "capital_cost"
                ]
                connection_cost = line_length_factor * (
                    distance * submarine_cost + landfall_length * underground_cost
                )

                capital_cost = (
                    costs.at["offwind", "capital_cost"]
                    + costs.at[car + "-station", "capital_cost"]
                    + connection_cost
                )
                logger.info(
                    f"Added connection cost of {connection_cost.min():0.0f}-{connection_cost.max():0.0f} Eur/MW/a to {car}"
                )
            else:
                capital_cost = costs.at[car, "capital_cost"]

            n.add(
                "Generator",
                ds.indexes["bus"],
                " " + car,
                bus=ds.indexes["bus"],
                carrier=car,
                p_nom_extendable=car in extendable_carriers["Generator"],
                p_nom_max=ds["p_nom_max"].to_pandas(),
                marginal_cost=costs.at[supcar, "marginal_cost"],
                capital_cost=capital_cost,
                efficiency=costs.at[supcar, "efficiency"],
                p_max_pu=ds["profile"].transpose("time", "bus").to_pandas(),
                lifetime=costs.at[supcar, "lifetime"],
            )


def attach_conventional_generators(
    n: pypsa.Network,
    costs: pd.DataFrame,
    ppl: pd.DataFrame,
    conventional_carriers: list,
    extendable_carriers: dict,
    conventional_params: dict,
    conventional_inputs: dict,
    unit_commitment: pd.DataFrame = None,
    fuel_price: pd.DataFrame = None,
):
    """
    Attach conventional generators to the network.

    Parameters
    ----------
    n : pypsa.Network
        The PyPSA network to attach the generators to.
    costs : pd.DataFrame
        DataFrame containing the cost data.
    ppl : pd.DataFrame
        DataFrame containing the power plant data.
    conventional_carriers : list
        List of conventional energy carriers.
    extendable_carriers : dict
        Dictionary of extendable energy carriers.
    conventional_params : dict
        Dictionary of conventional generator parameters.
    conventional_inputs : dict
        Dictionary of conventional generator inputs.
    unit_commitment : pd.DataFrame, optional
        DataFrame containing unit commitment data, by default None.
    fuel_price : pd.DataFrame, optional
        DataFrame containing fuel price data, by default None.
    """
    carriers = list(set(conventional_carriers) | set(extendable_carriers["Generator"]))

    ppl = ppl.query("carrier in @carriers")

    # reduce carriers to those in power plant dataset
    carriers = list(set(carriers) & set(ppl.carrier.unique()))
    add_missing_carriers(n, carriers)
    add_co2_emissions(n, costs, carriers)

    if unit_commitment is not None:
        committable_attrs = ppl.carrier.isin(unit_commitment).to_frame("committable")
        for attr in unit_commitment.index:
            default = pypsa.components.component_attrs["Generator"].default[attr]
            committable_attrs[attr] = ppl.carrier.map(unit_commitment.loc[attr]).fillna(
                default
            )
    else:
        committable_attrs = {}

    if fuel_price is not None:
        fuel_price = fuel_price.assign(
            OCGT=fuel_price["gas"], CCGT=fuel_price["gas"]
        ).drop("gas", axis=1)
        missing_carriers = list(set(carriers) - set(fuel_price))
        fuel_price = fuel_price.assign(**costs.fuel[missing_carriers])
        fuel_price = fuel_price.reindex(ppl.carrier, axis=1)
        fuel_price.columns = ppl.index
        marginal_cost = fuel_price.div(ppl.efficiency).add(ppl.carrier.map(costs.VOM))
    else:
        marginal_cost = ppl.marginal_cost

    # Define generators using modified ppl DataFrame
    caps = ppl.groupby("carrier").p_nom.sum().div(1e3).round(2)
    logger.info(f"Adding {len(ppl)} generators with capacities [GW]pp \n{caps}")

    n.add(
        "Generator",
        ppl.index,
        carrier=ppl.carrier,
        bus=ppl.bus,
        p_nom_min=ppl.p_nom.where(ppl.carrier.isin(conventional_carriers), 0),
        p_nom=ppl.p_nom.where(ppl.carrier.isin(conventional_carriers), 0),
        p_nom_extendable=ppl.carrier.isin(extendable_carriers["Generator"]),
        efficiency=ppl.efficiency,
        marginal_cost=marginal_cost,
        capital_cost=ppl.capital_cost,
        build_year=ppl.build_year,
        lifetime=ppl.lifetime,
        **committable_attrs,
    )

    for carrier in set(conventional_params) & set(carriers):
        # Generators with technology affected
        idx = n.generators.query("carrier == @carrier").index

        for attr in list(set(conventional_params[carrier]) & set(n.generators)):
            values = conventional_params[carrier][attr]

            if f"conventional_{carrier}_{attr}" in conventional_inputs:
                # Values affecting generators of technology k country-specific
                # First map generator buses to countries; then map countries to p_max_pu
                values = pd.read_csv(
                    conventional_inputs[f"conventional_{carrier}_{attr}"], index_col=0
                ).iloc[:, 0]
                bus_values = n.buses.country.map(values)
                n.generators.update(
                    {attr: n.generators.loc[idx].bus.map(bus_values).dropna()}
                )
            else:
                # Single value affecting all generators of technology k indiscriminantely of country
                n.generators.loc[idx, attr] = values


def attach_hydro(
    n: pypsa.Network,
    costs: pd.DataFrame,
    ppl: pd.DataFrame,
    profile_hydro: str,
    hydro_capacities: str,
    carriers: list,
    **params,
):
    """
    Attach hydro generators and storage units to the network.

    Parameters
    ----------
    n : pypsa.Network
        The PyPSA network to attach the hydro units to.
    costs : pd.DataFrame
        DataFrame containing the cost data.
    ppl : pd.DataFrame
        DataFrame containing the power plant data.
    profile_hydro : str
        Path to the hydro profile data.
    hydro_capacities : str
        Path to the hydro capacities data.
    carriers : list
        List of hydro energy carriers.
    **params :
        Additional parameters for hydro units.
    """
    add_missing_carriers(n, carriers)
    add_co2_emissions(n, costs, carriers)

    ror = ppl.query('carrier == "ror"')
    phs = ppl.query('carrier == "PHS"')
    hydro = ppl.query('carrier == "hydro"')

    country = ppl["bus"].map(n.buses.country).rename("country")

    inflow_idx = ror.index.union(hydro.index)
    if not inflow_idx.empty:
        dist_key = ppl.loc[inflow_idx, "p_nom"].groupby(country).transform(normed)

        with xr.open_dataarray(profile_hydro) as inflow:
            inflow_countries = pd.Index(country[inflow_idx])
            missing_c = inflow_countries.unique().difference(
                inflow.indexes["countries"]
            )
            assert missing_c.empty, (
                f"'{profile_hydro}' is missing "
                f"inflow time-series for at least one country: {', '.join(missing_c)}"
            )

            inflow_t = (
                inflow.sel(countries=inflow_countries)
                .rename({"countries": "name"})
                .assign_coords(name=inflow_idx)
                .transpose("time", "name")
                .to_pandas()
                .multiply(dist_key, axis=1)
            )

    if "ror" in carriers and not ror.empty:
        n.add(
            "Generator",
            ror.index,
            carrier="ror",
            bus=ror["bus"],
            p_nom=ror["p_nom"],
            efficiency=costs.at["ror", "efficiency"],
            capital_cost=costs.at["ror", "capital_cost"],
            weight=ror["p_nom"],
            p_max_pu=(
                inflow_t[ror.index]
                .divide(ror["p_nom"], axis=1)
                .where(lambda df: df <= 1.0, other=1.0)
            ),
        )

    if "PHS" in carriers and not phs.empty:
        # fill missing max hours to params value and
        # assume no natural inflow due to lack of data
        max_hours = params.get("PHS_max_hours", 6)
        phs = phs.replace({"max_hours": {0: max_hours, np.nan: max_hours}})
        n.add(
            "StorageUnit",
            phs.index,
            carrier="PHS",
            bus=phs["bus"],
            p_nom=phs["p_nom"],
            capital_cost=costs.at["PHS", "capital_cost"],
            max_hours=phs["max_hours"],
            efficiency_store=np.sqrt(costs.at["PHS", "efficiency"]),
            efficiency_dispatch=np.sqrt(costs.at["PHS", "efficiency"]),
            cyclic_state_of_charge=True,
        )

    if "hydro" in carriers and not hydro.empty:
        hydro_max_hours = params.get("hydro_max_hours")

        assert hydro_capacities is not None, "No path for hydro capacities given."

        hydro_stats = pd.read_csv(
            hydro_capacities, comment="#", na_values="-", index_col=0
        )
        e_target = hydro_stats["E_store[TWh]"].clip(lower=0.2) * 1e6
        e_installed = hydro.eval("p_nom * max_hours").groupby(hydro.country).sum()
        e_missing = e_target - e_installed
        missing_mh_i = hydro.query("max_hours.isnull() or max_hours == 0").index
        # some countries may have missing storage capacity but only one plant
        # which needs to be scaled to the target storage capacity
        missing_mh_single_i = hydro.index[
            ~hydro.country.duplicated() & hydro.country.isin(e_missing.dropna().index)
        ]
        missing_mh_i = missing_mh_i.union(missing_mh_single_i)

        if hydro_max_hours == "energy_capacity_totals_by_country":
            # watch out some p_nom values like IE's are totally underrepresented
            max_hours_country = (
                e_missing / hydro.loc[missing_mh_i].groupby("country").p_nom.sum()
            )

        elif hydro_max_hours == "estimate_by_large_installations":
            max_hours_country = (
                hydro_stats["E_store[TWh]"] * 1e3 / hydro_stats["p_nom_discharge[GW]"]
            )

        max_hours_country.clip(0, inplace=True)

        missing_countries = pd.Index(hydro["country"].unique()).difference(
            max_hours_country.dropna().index
        )
        if not missing_countries.empty:
            logger.warning(
                f"Assuming max_hours=6 for hydro reservoirs in the countries: {', '.join(missing_countries)}"
            )
        hydro_max_hours = hydro.max_hours.where(
            (hydro.max_hours > 0) & ~hydro.index.isin(missing_mh_single_i),
            hydro.country.map(max_hours_country),
        ).fillna(6)

        if params.get("flatten_dispatch", False):
            buffer = params.get("flatten_dispatch_buffer", 0.2)
            average_capacity_factor = inflow_t[hydro.index].mean() / hydro["p_nom"]
            p_max_pu = (average_capacity_factor + buffer).clip(upper=1)
        else:
            p_max_pu = 1

        n.add(
            "StorageUnit",
            hydro.index,
            carrier="hydro",
            bus=hydro["bus"],
            p_nom=hydro["p_nom"],
            max_hours=hydro_max_hours,
            capital_cost=costs.at["hydro", "capital_cost"],
            marginal_cost=costs.at["hydro", "marginal_cost"],
            p_max_pu=p_max_pu,  # dispatch
            p_min_pu=0.0,  # store
            efficiency_dispatch=costs.at["hydro", "efficiency"],
            efficiency_store=0.0,
            cyclic_state_of_charge=True,
            inflow=inflow_t.loc[:, hydro.index],
        )


def attach_OPSD_renewables(n: pypsa.Network, tech_map: dict[str, list[str]]) -> None:
    """
    Attach renewable capacities from the OPSD dataset to the network.

    Args:
    - n: The PyPSA network to attach the capacities to.
    - tech_map: A dictionary mapping fuel types to carrier names.

    Returns:
    - None
    """
    tech_string = ", ".join(sum(tech_map.values(), []))
    logger.info(f"Using OPSD renewable capacities for carriers {tech_string}.")

    df = pm.data.OPSD_VRE().powerplant.convert_country_to_alpha2()
    technology_b = ~df.Technology.isin(["Onshore", "Offshore"])
    df["Fueltype"] = df.Fueltype.where(technology_b, df.Technology).replace(
        {"Solar": "PV"}
    )
    df = df.query("Fueltype in @tech_map").powerplant.convert_country_to_alpha2()
    df = df.dropna(subset=["lat", "lon"])

    for fueltype, carriers in tech_map.items():
        gens = n.generators[lambda df: df.carrier.isin(carriers)]
        buses = n.buses.loc[gens.bus.unique()]
        gens_per_bus = gens.groupby("bus").p_nom.count()

        caps = map_country_bus(df.query("Fueltype == @fueltype"), buses)
        caps = caps.groupby(["bus"]).Capacity.sum()
        caps = caps / gens_per_bus.reindex(caps.index, fill_value=1)

        n.generators.update({"p_nom": gens.bus.map(caps).dropna()})
        n.generators.update({"p_nom_min": gens.bus.map(caps).dropna()})


def estimate_renewable_capacities(
    n: pypsa.Network,
    year: int,
    tech_map: dict,
    expansion_limit: bool,
    countries: list,
):
    """
    Estimate a different between renewable capacities in the network and
    reported country totals from IRENASTAT dataset. Distribute the difference
    with a heuristic.

    Heuristic: n.generators_t.p_max_pu.mean() * n.generators.p_nom_max

    Args:
    - n: The PyPSA network.
    - year: The year of optimisation.
    - tech_map: A dictionary mapping fuel types to carrier names.
    - expansion_limit: Boolean value from config file
    - countries: A list of country codes to estimate capacities for.

    Returns:
    - None
    """
    if not len(countries) or not len(tech_map):
        return

    capacities = pm.data.IRENASTAT().powerplant.convert_country_to_alpha2()
    capacities = capacities.query(
        "Year == @year and Technology in @tech_map and Country in @countries"
    )
    capacities = capacities.groupby(["Technology", "Country"]).Capacity.sum()

    logger.info(
        f"Heuristics applied to distribute renewable capacities [GW]: "
        f"\n{capacities.groupby('Technology').sum().div(1e3).round(2)}"
    )

    for ppm_technology, techs in tech_map.items():
        tech_i = n.generators.query("carrier in @techs").index
        if ppm_technology in capacities.index.get_level_values("Technology"):
            stats = capacities.loc[ppm_technology].reindex(countries, fill_value=0.0)
        else:
            stats = pd.Series(0.0, index=countries)
        country = n.generators.bus[tech_i].map(n.buses.country)
        existent = n.generators.p_nom[tech_i].groupby(country).sum()
        missing = stats - existent
        dist = n.generators_t.p_max_pu.mean() * n.generators.p_nom_max

        n.generators.loc[tech_i, "p_nom"] += (
            dist[tech_i]
            .groupby(country)
            .transform(lambda s: normed(s) * missing[s.name])
            .where(lambda s: s > 0.1, 0.0)  # only capacities above 100kW
        )
        n.generators.loc[tech_i, "p_nom_min"] = n.generators.loc[tech_i, "p_nom"]

        if expansion_limit:
            assert np.isscalar(expansion_limit)
            logger.info(
                f"Reducing capacity expansion limit to {expansion_limit * 100:.2f}% of installed capacity."
            )
            n.generators.loc[tech_i, "p_nom_max"] = (
                expansion_limit * n.generators.loc[tech_i, "p_nom_min"]
            )


def attach_storageunits(
    n: pypsa.Network,
    costs: pd.DataFrame,
    extendable_carriers: dict,
    max_hours: dict,
):
    """
    Attach storage units to the network.

    Parameters
    ----------
    n : pypsa.Network
        The PyPSA network to attach the storage units to.
    costs : pd.DataFrame
        DataFrame containing the cost data.
    extendable_carriers : dict
        Dictionary of extendable energy carriers.
    max_hours : dict
        Dictionary of maximum hours for storage units.
    """
    carriers = extendable_carriers["StorageUnit"]

    n.add("Carrier", carriers)

    buses_i = n.buses.index

    lookup_store = {"H2": "electrolysis", "battery": "battery inverter"}
    lookup_dispatch = {"H2": "fuel cell", "battery": "battery inverter"}

    for carrier in carriers:
        roundtrip_correction = 0.5 if carrier == "battery" else 1

        n.add(
            "StorageUnit",
            buses_i,
            " " + carrier,
            bus=buses_i,
            carrier=carrier,
            p_nom_extendable=True,
            capital_cost=costs.at[carrier, "capital_cost"],
            marginal_cost=costs.at[carrier, "marginal_cost"],
            efficiency_store=costs.at[lookup_store[carrier], "efficiency"]
            ** roundtrip_correction,
            efficiency_dispatch=costs.at[lookup_dispatch[carrier], "efficiency"]
            ** roundtrip_correction,
            max_hours=max_hours[carrier],
            cyclic_state_of_charge=True,
        )


def attach_stores(
    n: pypsa.Network,
    costs: pd.DataFrame,
    extendable_carriers: dict,
):
    """
    Attach stores to the network.

    Parameters
    ----------
    n : pypsa.Network
        The PyPSA network to attach the stores to.
    costs : pd.DataFrame
        DataFrame containing the cost data.
    extendable_carriers : dict
        Dictionary of extendable energy carriers.
    """
    carriers = extendable_carriers["Store"]

    n.add("Carrier", carriers)

    buses_i = n.buses.index

    if "H2" in carriers:
        h2_buses_i = n.add("Bus", buses_i + " H2", carrier="H2", location=buses_i)

        n.add(
            "Store",
            h2_buses_i,
            bus=h2_buses_i,
            carrier="H2",
            e_nom_extendable=True,
            e_cyclic=True,
            capital_cost=costs.at["hydrogen storage underground", "capital_cost"],
        )

        n.add(
            "Link",
            h2_buses_i + " Electrolysis",
            bus0=buses_i,
            bus1=h2_buses_i,
            carrier="H2 electrolysis",
            p_nom_extendable=True,
            efficiency=costs.at["electrolysis", "efficiency"],
            capital_cost=costs.at["electrolysis", "capital_cost"],
            marginal_cost=costs.at["electrolysis", "marginal_cost"],
        )

        n.add(
            "Link",
            h2_buses_i + " Fuel Cell",
            bus0=h2_buses_i,
            bus1=buses_i,
            carrier="H2 fuel cell",
            p_nom_extendable=True,
            efficiency=costs.at["fuel cell", "efficiency"],
            # NB: fixed cost is per MWel
            capital_cost=costs.at["fuel cell", "capital_cost"]
            * costs.at["fuel cell", "efficiency"],
            marginal_cost=costs.at["fuel cell", "marginal_cost"],
        )

    if "battery" in carriers:
        b_buses_i = n.add(
            "Bus", buses_i + " battery", carrier="battery", location=buses_i
        )

        n.add(
            "Store",
            b_buses_i,
            bus=b_buses_i,
            carrier="battery",
            e_cyclic=True,
            e_nom_extendable=True,
            capital_cost=costs.at["battery storage", "capital_cost"],
            marginal_cost=costs.at["battery", "marginal_cost"],
        )

        n.add("Carrier", ["battery charger", "battery discharger"])

        n.add(
            "Link",
            b_buses_i + " charger",
            bus0=buses_i,
            bus1=b_buses_i,
            carrier="battery charger",
            # the efficiencies are "round trip efficiencies"
            efficiency=costs.at["battery inverter", "efficiency"] ** 0.5,
            capital_cost=costs.at["battery inverter", "capital_cost"],
            p_nom_extendable=True,
            marginal_cost=costs.at["battery inverter", "marginal_cost"],
        )

        n.add(
            "Link",
            b_buses_i + " discharger",
            bus0=b_buses_i,
            bus1=buses_i,
            carrier="battery discharger",
            efficiency=costs.at["battery inverter", "efficiency"] ** 0.5,
            p_nom_extendable=True,
            marginal_cost=costs.at["battery inverter", "marginal_cost"],
        )





######################################## PyPSA-Spain
#
# Function to attach loads according to PyPSA-Spain methodology
#

def fun_update_elec_capacities(n, carriers_to_update, method_increase, nuts2_ES_file, dic_nuts_file):


    def _update_in_network(df, required_capacity, method_increase):
        '''
        This function operates on a df = n.generators to modify 'p_nom' to match a target installed capacity
        '''

        ### Compute initial capacity
        initial_capacity = df['p_nom'].sum()

        df_updated = df.copy()

        ### Increase capacity according to defined method
        if int(required_capacity) > int(initial_capacity):

            if method_increase == 'additional':
                capacity_added_at_each_bus = (required_capacity-initial_capacity)/df.shape[0]
                df_updated.loc[:, 'p_nom'] += capacity_added_at_each_bus

                
            if (method_increase == 'proportional') and (initial_capacity>0):
                factor = required_capacity / initial_capacity
                df_updated.loc[:, 'p_nom'] *= factor


            if (method_increase == 'proportional') and (initial_capacity==0):
                print(f'########## [PyPSA-Spain] <add_electricity.py> Warning: no initial capacity for carrier {cc} in {rr_name}. Using "additional" method')
                capacity_added_at_each_bus = (required_capacity-initial_capacity)/df.shape[0]
                df_updated.loc[:, 'p_nom'] += capacity_added_at_each_bus


        ### Reduce capacity proportionally at each bus
        if int(required_capacity) < int(initial_capacity):
            factor = required_capacity / initial_capacity
            df_updated.loc[:, 'p_nom'] *= factor



        return df_updated



    ##### Define relevant variables:
    df_buses = n.buses
    df_generators = n.generators

    nuts2_ES = gpd.read_file(nuts2_ES_file)

    with open(dic_nuts_file, "r") as archivo:
        dic_nuts = yaml.safe_load(archivo)
    dic_nuts2 = dic_nuts['dic_NUTS2']


    # gdf_buses
    geometry_buses = gpd.points_from_xy(df_buses["x"], df_buses["y"])
    gdf_buses = gpd.GeoDataFrame(df_buses,geometry=geometry_buses, crs=4326)


       
    #################### Loop over carriers to update
    for cc, ff in carriers_to_update.items():


        ##### Load esios file
        df_installed_capacity = pd.read_csv(ff, index_col='datetime')



        #################### Loop over NUTS2 regions included in df_installed_capacity columns
        for rr in df_installed_capacity.columns:


            ##### Enter only if rr is in dic_NUTS2 (which contains regions only included in PyPSA-Spain)
            # This is to avoid columns such as 'total', 'Melilla', 'Canarias'... that are in rr
            if rr in dic_nuts2.values():


                # This is just for using the name in the log
                rr_name = nuts2_ES.loc[ nuts2_ES["NUTS_ID"]==rr , "NUTS_NAME"].values[0]

                    
                ########## get a list with local buses located in region rr
                gdf_region = nuts2_ES[nuts2_ES['NUTS_ID']==rr]

                gdf_buses_local = gpd.sjoin(gdf_buses, gdf_region, how="inner", predicate="within")

                list_buses_local = gdf_buses_local.index.to_list()


                ########## Get the generators in local buses and carrier cc, with capacity>0.01 (to avoid everywhere generators). 
                df_generators_local_cc = df_generators.loc[ (df_generators['bus'].isin(list_buses_local)) & (df_generators['carrier']==cc) & (df_generators['p_nom']>0.01)]
                # but if none, then include everywhere generators
                if len(df_generators_local_cc)==0:
                    df_generators_local_cc = df_generators.loc[ (df_generators['bus'].isin(list_buses_local)) & (df_generators['carrier']==cc)]
                # if still none, there is no bus with this carrier
                if len(df_generators_local_cc)==0:
                    print(f'########## [PyPSA-Spain] <add_electricity.py> Warning: No bus with generator {cc} in {rr_name}. Updating capacity was not possible.')

                else:
                    ########## Get the real capacity reported by ESIOS in that region and carrier for the desired year        
                    required_capacity = df_installed_capacity[rr].mean()

    
                    ############### Update capacities
                    df_updated = _update_in_network(df_generators_local_cc, required_capacity, method_increase)




                    ############### Some buses may have surpassed p_nom_max. Share extra capacity across the other buses

                    # Check first that there is space for all the capacity
                    if df_updated['p_nom'].sum() > df_updated['p_nom_max'].sum():
                        sys.exit(f'Not enough space to allocate required capacity of carrier {cc} in region {rr_name}')


                    df_to_sanitise = df_updated.copy()


                    while (df_updated['p_nom'] > df_updated['p_nom_max']).any():

                        # Take the first one
                        index_conflictive = df_updated[df_generators_local_cc['p_nom']>df_updated['p_nom_max']].index[0]

                        # Identify overcapacity
                        overcapacity = df_updated.at[index_conflictive,'p_nom'] - df_updated.at[index_conflictive,'p_nom_max']

                        # Remove capacity in conflictive bus at df_updated, so that it is not conflictive anymore
                        df_updated.at[index_conflictive,'p_nom'] -= overcapacity

                        # Remove conflictive bus at df_to_sanitise
                        df_to_sanitise.drop(index_conflictive, inplace=True)

                        # Share the overcapacity across the other buses
                        required_capacity = df_to_sanitise['p_nom'].sum() + overcapacity
                        df_to_sanitise = _update_in_network(df_to_sanitise, required_capacity, method_increase)


                        ############### Update df_generators_local_cc with df_to_sanitise
                        df_updated.update(df_to_sanitise)                   
                    


                    ##### Messages  

                    initial_capacity = int(df_generators_local_cc['p_nom'].sum())       
                    final_capacity = int(df_updated['p_nom'].sum())
    
                    if final_capacity == initial_capacity:
                        print(f'########## [PyPSA-Spain] <add_electricity.py> {cc} capacity matches in {rr_name}.')

                    else:
                        print(f'########## [PyPSA-Spain] <add_electricity.py> {cc} capacity in {rr_name} was updated from {initial_capacity} to {final_capacity}.')


                    saturated_nodes = (df_updated['p_nom']==df_updated['p_nom_max']).sum()
                
                    if saturated_nodes > 0:
                        print(f'Maximum capacity was reached in {saturated_nodes}!!')



                    ############### Update n.generators with df_updated
                    n.generators.update(df_updated)


#
#
#
########################################



if __name__ == "__main__":
    if "snakemake" not in globals():
        from _helpers import mock_snakemake

        snakemake = mock_snakemake("add_electricity", clusters=100)
    configure_logging(snakemake)
    set_scenario_config(snakemake)

    params = snakemake.params
    max_hours = params.electricity["max_hours"]
    landfall_lengths = {
        tech: settings["landfall_length"]
        for tech, settings in params.renewable.items()
        if "landfall_length" in settings.keys()
    }

    n = pypsa.Network(snakemake.input.base_network)

    time = get_snapshots(snakemake.params.snapshots, snakemake.params.drop_leap_day)
    n.set_snapshots(time)

    Nyears = n.snapshot_weightings.objective.sum() / 8760.0

    costs = load_costs(
        snakemake.input.tech_costs,
        params.costs,
        max_hours,
        Nyears,
    )

    ppl = load_and_aggregate_powerplants(
        snakemake.input.powerplants,
        costs,
        params.consider_efficiency_classes,
        params.aggregation_strategies,
        params.exclude_carriers,
    )

<<<<<<< HEAD




    ################################################## PyPSA-Spain
    #
    # Attach electricity demand according to PyPSA-Spain customisation
    #

    update_gdp_pop = snakemake.params.update_gdp_pop
    electricity_demand = snakemake.params.electricity_demand


    if electricity_demand['enable']:

        print(f'##### [PyPSA-Spain]: Using attach_load_vPyPSA_Spain to attach electricity demand in ES..')

        attach_load_vPyPSA_Spain(
            n,
            snakemake.input.regions,
            snakemake.input.load,
            snakemake.input.nuts3_shapes,
            # snakemake.input.get("gdp_pop_non_nuts3"),
            params.countries,
            params.scaling_factor,
        )

    else:
            attach_load(
            n,
            snakemake.input.regions,
            snakemake.input.load,
            snakemake.input.nuts3_shapes,
            snakemake.input.get("gdp_pop_non_nuts3"),
            params.countries,
            params.scaling_factor,
        )
    #
    #        
    ##################################################


=======
    attach_load(
        n,
        snakemake.input.load,
        snakemake.input.busmap,
        params.scaling_factor,
    )
>>>>>>> 9717cb07

    set_transmission_costs(
        n,
        costs,
        params.line_length_factor,
        params.link_length_factor,
    )

    renewable_carriers = set(params.electricity["renewable_carriers"])
    extendable_carriers = params.electricity["extendable_carriers"]
    conventional_carriers = params.electricity["conventional_carriers"]
    conventional_inputs = {
        k: v for k, v in snakemake.input.items() if k.startswith("conventional_")
    }

    if params.conventional["unit_commitment"]:
        unit_commitment = pd.read_csv(snakemake.input.unit_commitment, index_col=0)
    else:
        unit_commitment = None

    if params.conventional["dynamic_fuel_price"]:
        fuel_price = pd.read_csv(
            snakemake.input.fuel_price, index_col=0, header=0, parse_dates=True
        )
        fuel_price = fuel_price.reindex(n.snapshots).ffill()
    else:
        fuel_price = None

    attach_conventional_generators(
        n,
        costs,
        ppl,
        conventional_carriers,
        extendable_carriers,
        params.conventional,
        conventional_inputs,
        unit_commitment=unit_commitment,
        fuel_price=fuel_price,
    )

    attach_wind_and_solar(
        n,
        costs,
        snakemake.input,
        renewable_carriers,
        extendable_carriers,
        params.line_length_factor,
        landfall_lengths,
    )

    if "hydro" in renewable_carriers:
        p = params.renewable["hydro"]
        carriers = p.pop("carriers", [])
        attach_hydro(
            n,
            costs,
            ppl,
            snakemake.input.profile_hydro,
            snakemake.input.hydro_capacities,
            carriers,
            **p,
        )

    estimate_renewable_caps = params.electricity["estimate_renewable_capacities"]
    if estimate_renewable_caps["enable"]:
        if params.foresight != "overnight":
            logger.info(
                "Skipping renewable capacity estimation because they are added later "
                "in rule `add_existing_baseyear` with foresight mode 'myopic'."
            )
        else:
            tech_map = estimate_renewable_caps["technology_mapping"]
            expansion_limit = estimate_renewable_caps["expansion_limit"]
            year = estimate_renewable_caps["year"]

            if estimate_renewable_caps["from_opsd"]:
                attach_OPSD_renewables(n, tech_map)

            estimate_renewable_capacities(
                n, year, tech_map, expansion_limit, params.countries
            )

    update_p_nom_max(n)

    attach_storageunits(n, costs, extendable_carriers, max_hours)
    attach_stores(n, costs, extendable_carriers)

    sanitize_carriers(n, snakemake.config)
    if "location" in n.buses:
        sanitize_locations(n)

<<<<<<< HEAD
    n.meta = snakemake.config




    ################################################## PyPSA-Spain
    #
    # Update elec capacities 
    #

    ##### parameters
    update_elec_capacities = snakemake.params.update_elec_capacities

    carriers_to_update = update_elec_capacities['carriers_to_update']
    method_increase = update_elec_capacities['method_increase']

    ##### inputs
    nuts2_ES_file = snakemake.input.nuts2_ES
    dic_nuts_file = snakemake.input.dic_nuts # is employed to loop over the regions considered in PyPSA-ES

    ##### call function
    if update_elec_capacities['enable']:
        fun_update_elec_capacities(n, carriers_to_update, method_increase, nuts2_ES_file, dic_nuts_file)
    #
    #
    ##########



=======
    n.meta = dict(snakemake.config, **dict(wildcards=dict(snakemake.wildcards)))
>>>>>>> 9717cb07
    n.export_to_netcdf(snakemake.output[0])<|MERGE_RESOLUTION|>--- conflicted
+++ resolved
@@ -323,16 +323,6 @@
         ppl.carrier.map(costs.VOM) + ppl.carrier.map(costs.fuel) / ppl.efficiency
     )
 
-<<<<<<< HEAD
-def attach_load(
-    n, regions, load, nuts3_shapes, gdp_pop_non_nuts3, countries, scaling=1.0
-):
-
-    substation_lv_i = n.buses.index[n.buses["substation_lv"]]
-
-    gdf_regions = gpd.read_file(regions).set_index("name").reindex(substation_lv_i)
-    opsd_load = pd.read_csv(load, index_col=0, parse_dates=True).filter(items=countries)
-=======
     strategies = {
         **DEFAULT_ONE_PORT_STRATEGIES,
         **{"country": "first"},
@@ -375,7 +365,6 @@
         + " "
         + disaggregated.index.astype(str)
     )
->>>>>>> 9717cb07
 
     return pd.concat([aggregated, disaggregated])
 
@@ -404,46 +393,9 @@
         xr.open_dataarray(load_fn).to_dataframe().squeeze(axis=1).unstack(level="time")
     )
 
-<<<<<<< HEAD
-
-        ######################################## PyPSA-Spain
-
-        ##### Use specific 'pop' and 'gdp' coefficients computed for ES
-        # 'normed' makes the elements of a vector to sum 1
-        if update_gdp_pop and cntry=='ES':
-            print(f'##### [PyPSA-Spain]: Using updated "gdp" and "pop" coefficients for ES ..')
-            ##### New                
-            factors = normed(0.18 * normed(gdp_n) + 0.82 * normed(pop_n))   
-        else:
-            ##### Original
-            # relative factors 0.6 and 0.4 have been determined from a linear
-            # regression on the country to continent load data
-            factors = normed(0.6 * normed(gdp_n) + 0.4 * normed(pop_n))   
-
-        ########################################
-
-
-        if cntry in ["UA", "MD"]:
-            # overwrite factor because nuts3 provides no data for UA+MD
-            gdp_pop_non_nuts3 = gpd.read_file(gdp_pop_non_nuts3).set_index("Bus")
-            gdp_pop_non_nuts3 = gdp_pop_non_nuts3.loc[
-                (gdp_pop_non_nuts3.country == cntry)
-                & (gdp_pop_non_nuts3.index.isin(substation_lv_i))
-            ]
-            factors = normed(
-                0.6 * normed(gdp_pop_non_nuts3["gdp"])
-                + 0.4 * normed(gdp_pop_non_nuts3["pop"])
-            )
-        return pd.DataFrame(
-            factors.values * load.values[:, np.newaxis],
-            index=load.index,
-            columns=factors.index,
-        )
-=======
     # apply clustering busmap
     busmap = pd.read_csv(busmap_fn, dtype=str).set_index("Bus").squeeze()
     load = load.groupby(busmap).sum().T
->>>>>>> 9717cb07
 
     logger.info(f"Load data scaled by factor {scaling}.")
     load *= scaling
@@ -451,149 +403,6 @@
     n.add("Load", load.columns, bus=load.columns, p_set=load)  # carrier="electricity"
 
 
-<<<<<<< HEAD
-
-
-
-######################################## PyPSA-Spain
-#
-# Function to attach loads according to PyPSA-Spain methodology
-#
-
-def attach_load_vPyPSA_Spain(
-    n, regions, load, nuts3_shapes, countries, scaling=1.0 # remove 'gdp_pop_non_nuts3' from inputs
-):
-    """
-    ########## This version is to:
-    # - Use a specific load time series for each region (community NUTS2 or province NUTS3), rather than using the load profile at national level.
-    # - The regions are named through the NUTS ID, see columns in 'resources/electricity_demand.csv'
-    """
-
-    substation_lv_i = n.buses.index[n.buses["substation_lv"]] 
-
-    
-    ##### Creates a gdf with index=name, and filters the 522 buses defined above
-    # Columns are: x, y, country, geometry
-    gdf_regions = gpd.read_file(regions).set_index("name").reindex(substation_lv_i)
-    
-    ##### Original: read country load time series
-    # opsd_load = pd.read_csv(load, index_col=0, parse_dates=True).filter(items=countries)
-    ##### New: read region load time series (country filter removed)
-    opsd_load = pd.read_csv(load, index_col=0, parse_dates=True)
-    logger.info(f"Load data scaled by factor {scaling}.")
-    opsd_load *= scaling
-
-    ########## Creates gdf with index=CCnnn (NUTS3 code)
-    # Columns are: pop, gdp, country, geometry
-    nuts3 = gpd.read_file(nuts3_shapes).set_index("index")
-
-    ########## This function will be called with a .groupby, so that:
-    # cntry: is a country within regions.country (here, only 'ES')
-    # group: is one of the (522) geometries within regions.geometry of the country cntry (ES)
-    #        with bus number as index
-    def upsample(cntry, group):##### , gdp_pop_non_nuts3):
-
-        ##### Original
-        # load = opsd_load[cntry]
-        # if len(group) == 1:
-        #     return pd.DataFrame({group.index[0]: load})        
-        ##### New: define where to add return_rr (with the load time series of each substation within rr)
-        return_total = pd.DataFrame(0, index = opsd_load.index, columns = group.index) 
-
-        for rr_ID in opsd_load.columns:  ##### rr_ID is the NUTS ID
-
-            load = opsd_load[rr_ID]
-
-
-            ##### Original: take NUTS3 in country
-            # nuts3_cntry = nuts3.loc[nuts3.country == cntry]
-            ##### New:
-            nuts3_rr = nuts3[nuts3.index.str.contains(rr_ID)]   
-        
-            ##### Get a matrix with area overlap percentages
-            #  rows are ~522 substations, columns are NUTS3 in región 
-            # .tocsr() is to put the sparse matrix in 'Compressed Sparse Row' format.            
-            transfer = shapes_to_shapes(group, nuts3_rr.geometry).T.tocsr()   
-
-            ##### Series with substations, (overlapped area) x (gdp) from corresponding NUTS3 of rr
-            gdp_n = pd.Series(
-                transfer.dot(nuts3_rr["gdp"].fillna(1.0).values), index=group.index
-            )
-
-            ##### Series with substations, (overlapped area) x (pop) from corresponding NUTS3 of rr
-            pop_n = pd.Series(
-                transfer.dot(nuts3_rr["pop"].fillna(1.0).values), index=group.index
-            )
-
-            
-            ##### Use specific 'pop' and 'gdp' coefficients computed for ES
-            # 'normed' makes the elements of a vector to sum 1
-            if update_gdp_pop:
-                print(f'##### [PyPSA-Spain]: Using updated "gdp" and "pop" coefficients for ES ..')
-                ##### New                
-                factors = normed(0.18 * normed(gdp_n) + 0.82 * normed(pop_n))   
-            else:
-                ##### Original
-                # relative factors 0.6 and 0.4 have been determined from a linear
-                # regression on the country to continent load data
-                factors = normed(0.6 * normed(gdp_n) + 0.4 * normed(pop_n))   
-
-
-            ##### Remove for Ukraine and Moldavia 
-            # if cntry in ["UA", "MD"]:
-            #     # overwrite factor because nuts3 provides no data for UA+MD
-            #     gdp_pop_non_nuts3 = gpd.read_file(gdp_pop_non_nuts3).set_index("Bus")
-            #     gdp_pop_non_nuts3 = gdp_pop_non_nuts3.loc[
-            #         (gdp_pop_non_nuts3.country == cntry)
-            #         & (gdp_pop_non_nuts3.index.isin(substation_lv_i))
-            #     ]
-            #     factors = normed(
-            #         0.6 * normed(gdp_pop_non_nuts3["gdp"])
-            #         + 0.4 * normed(gdp_pop_non_nuts3["pop"])
-            #     )
-
-            ##### Original: return df
-            # return pd.DataFrame(
-            #     factors.values * load.values[:, np.newaxis],
-            #     index=load.index,
-            #     columns=factors.index,
-            # )
-            ##### New: add to return_total
-            return_rr = pd.DataFrame(
-                factors.values * load.values[:, np.newaxis], 
-                index=load.index,
-                columns=factors.index,
-            )
-
-            return_total += return_rr
-
-        return return_total
-            
-
-    load = pd.concat(
-        [
-            upsample(cntry, group)#####, gdp_pop_non_nuts3)
-            for cntry, group in gdf_regions.geometry.groupby(gdf_regions.country)
-        ],
-        axis=1,
-    )
-
-    n.madd(
-        "Load", substation_lv_i, bus=substation_lv_i, p_set=load
-    )  # carrier="electricity"
-#
-#
-#
-########################################
-
-
-
-
-
-def update_transmission_costs(n, costs, length_factor=1.0):
-    # TODO: line length factor of lines is applied to lines and links.
-    # Separate the function to distinguish.
-=======
 def set_transmission_costs(
     n: pypsa.Network,
     costs: pd.DataFrame,
@@ -602,7 +411,6 @@
 ) -> None:
     """
     Set the transmission costs for lines and links in the network.
->>>>>>> 9717cb07
 
     Parameters
     ----------
@@ -1261,188 +1069,6 @@
         )
 
 
-
-
-
-######################################## PyPSA-Spain
-#
-# Function to attach loads according to PyPSA-Spain methodology
-#
-
-def fun_update_elec_capacities(n, carriers_to_update, method_increase, nuts2_ES_file, dic_nuts_file):
-
-
-    def _update_in_network(df, required_capacity, method_increase):
-        '''
-        This function operates on a df = n.generators to modify 'p_nom' to match a target installed capacity
-        '''
-
-        ### Compute initial capacity
-        initial_capacity = df['p_nom'].sum()
-
-        df_updated = df.copy()
-
-        ### Increase capacity according to defined method
-        if int(required_capacity) > int(initial_capacity):
-
-            if method_increase == 'additional':
-                capacity_added_at_each_bus = (required_capacity-initial_capacity)/df.shape[0]
-                df_updated.loc[:, 'p_nom'] += capacity_added_at_each_bus
-
-                
-            if (method_increase == 'proportional') and (initial_capacity>0):
-                factor = required_capacity / initial_capacity
-                df_updated.loc[:, 'p_nom'] *= factor
-
-
-            if (method_increase == 'proportional') and (initial_capacity==0):
-                print(f'########## [PyPSA-Spain] <add_electricity.py> Warning: no initial capacity for carrier {cc} in {rr_name}. Using "additional" method')
-                capacity_added_at_each_bus = (required_capacity-initial_capacity)/df.shape[0]
-                df_updated.loc[:, 'p_nom'] += capacity_added_at_each_bus
-
-
-        ### Reduce capacity proportionally at each bus
-        if int(required_capacity) < int(initial_capacity):
-            factor = required_capacity / initial_capacity
-            df_updated.loc[:, 'p_nom'] *= factor
-
-
-
-        return df_updated
-
-
-
-    ##### Define relevant variables:
-    df_buses = n.buses
-    df_generators = n.generators
-
-    nuts2_ES = gpd.read_file(nuts2_ES_file)
-
-    with open(dic_nuts_file, "r") as archivo:
-        dic_nuts = yaml.safe_load(archivo)
-    dic_nuts2 = dic_nuts['dic_NUTS2']
-
-
-    # gdf_buses
-    geometry_buses = gpd.points_from_xy(df_buses["x"], df_buses["y"])
-    gdf_buses = gpd.GeoDataFrame(df_buses,geometry=geometry_buses, crs=4326)
-
-
-       
-    #################### Loop over carriers to update
-    for cc, ff in carriers_to_update.items():
-
-
-        ##### Load esios file
-        df_installed_capacity = pd.read_csv(ff, index_col='datetime')
-
-
-
-        #################### Loop over NUTS2 regions included in df_installed_capacity columns
-        for rr in df_installed_capacity.columns:
-
-
-            ##### Enter only if rr is in dic_NUTS2 (which contains regions only included in PyPSA-Spain)
-            # This is to avoid columns such as 'total', 'Melilla', 'Canarias'... that are in rr
-            if rr in dic_nuts2.values():
-
-
-                # This is just for using the name in the log
-                rr_name = nuts2_ES.loc[ nuts2_ES["NUTS_ID"]==rr , "NUTS_NAME"].values[0]
-
-                    
-                ########## get a list with local buses located in region rr
-                gdf_region = nuts2_ES[nuts2_ES['NUTS_ID']==rr]
-
-                gdf_buses_local = gpd.sjoin(gdf_buses, gdf_region, how="inner", predicate="within")
-
-                list_buses_local = gdf_buses_local.index.to_list()
-
-
-                ########## Get the generators in local buses and carrier cc, with capacity>0.01 (to avoid everywhere generators). 
-                df_generators_local_cc = df_generators.loc[ (df_generators['bus'].isin(list_buses_local)) & (df_generators['carrier']==cc) & (df_generators['p_nom']>0.01)]
-                # but if none, then include everywhere generators
-                if len(df_generators_local_cc)==0:
-                    df_generators_local_cc = df_generators.loc[ (df_generators['bus'].isin(list_buses_local)) & (df_generators['carrier']==cc)]
-                # if still none, there is no bus with this carrier
-                if len(df_generators_local_cc)==0:
-                    print(f'########## [PyPSA-Spain] <add_electricity.py> Warning: No bus with generator {cc} in {rr_name}. Updating capacity was not possible.')
-
-                else:
-                    ########## Get the real capacity reported by ESIOS in that region and carrier for the desired year        
-                    required_capacity = df_installed_capacity[rr].mean()
-
-    
-                    ############### Update capacities
-                    df_updated = _update_in_network(df_generators_local_cc, required_capacity, method_increase)
-
-
-
-
-                    ############### Some buses may have surpassed p_nom_max. Share extra capacity across the other buses
-
-                    # Check first that there is space for all the capacity
-                    if df_updated['p_nom'].sum() > df_updated['p_nom_max'].sum():
-                        sys.exit(f'Not enough space to allocate required capacity of carrier {cc} in region {rr_name}')
-
-
-                    df_to_sanitise = df_updated.copy()
-
-
-                    while (df_updated['p_nom'] > df_updated['p_nom_max']).any():
-
-                        # Take the first one
-                        index_conflictive = df_updated[df_generators_local_cc['p_nom']>df_updated['p_nom_max']].index[0]
-
-                        # Identify overcapacity
-                        overcapacity = df_updated.at[index_conflictive,'p_nom'] - df_updated.at[index_conflictive,'p_nom_max']
-
-                        # Remove capacity in conflictive bus at df_updated, so that it is not conflictive anymore
-                        df_updated.at[index_conflictive,'p_nom'] -= overcapacity
-
-                        # Remove conflictive bus at df_to_sanitise
-                        df_to_sanitise.drop(index_conflictive, inplace=True)
-
-                        # Share the overcapacity across the other buses
-                        required_capacity = df_to_sanitise['p_nom'].sum() + overcapacity
-                        df_to_sanitise = _update_in_network(df_to_sanitise, required_capacity, method_increase)
-
-
-                        ############### Update df_generators_local_cc with df_to_sanitise
-                        df_updated.update(df_to_sanitise)                   
-                    
-
-
-                    ##### Messages  
-
-                    initial_capacity = int(df_generators_local_cc['p_nom'].sum())       
-                    final_capacity = int(df_updated['p_nom'].sum())
-    
-                    if final_capacity == initial_capacity:
-                        print(f'########## [PyPSA-Spain] <add_electricity.py> {cc} capacity matches in {rr_name}.')
-
-                    else:
-                        print(f'########## [PyPSA-Spain] <add_electricity.py> {cc} capacity in {rr_name} was updated from {initial_capacity} to {final_capacity}.')
-
-
-                    saturated_nodes = (df_updated['p_nom']==df_updated['p_nom_max']).sum()
-                
-                    if saturated_nodes > 0:
-                        print(f'Maximum capacity was reached in {saturated_nodes}!!')
-
-
-
-                    ############### Update n.generators with df_updated
-                    n.generators.update(df_updated)
-
-
-#
-#
-#
-########################################
-
-
-
 if __name__ == "__main__":
     if "snakemake" not in globals():
         from _helpers import mock_snakemake
@@ -1481,57 +1107,12 @@
         params.exclude_carriers,
     )
 
-<<<<<<< HEAD
-
-
-
-
-    ################################################## PyPSA-Spain
-    #
-    # Attach electricity demand according to PyPSA-Spain customisation
-    #
-
-    update_gdp_pop = snakemake.params.update_gdp_pop
-    electricity_demand = snakemake.params.electricity_demand
-
-
-    if electricity_demand['enable']:
-
-        print(f'##### [PyPSA-Spain]: Using attach_load_vPyPSA_Spain to attach electricity demand in ES..')
-
-        attach_load_vPyPSA_Spain(
-            n,
-            snakemake.input.regions,
-            snakemake.input.load,
-            snakemake.input.nuts3_shapes,
-            # snakemake.input.get("gdp_pop_non_nuts3"),
-            params.countries,
-            params.scaling_factor,
-        )
-
-    else:
-            attach_load(
-            n,
-            snakemake.input.regions,
-            snakemake.input.load,
-            snakemake.input.nuts3_shapes,
-            snakemake.input.get("gdp_pop_non_nuts3"),
-            params.countries,
-            params.scaling_factor,
-        )
-    #
-    #        
-    ##################################################
-
-
-=======
     attach_load(
         n,
         snakemake.input.load,
         snakemake.input.busmap,
         params.scaling_factor,
     )
->>>>>>> 9717cb07
 
     set_transmission_costs(
         n,
@@ -1623,37 +1204,5 @@
     if "location" in n.buses:
         sanitize_locations(n)
 
-<<<<<<< HEAD
-    n.meta = snakemake.config
-
-
-
-
-    ################################################## PyPSA-Spain
-    #
-    # Update elec capacities 
-    #
-
-    ##### parameters
-    update_elec_capacities = snakemake.params.update_elec_capacities
-
-    carriers_to_update = update_elec_capacities['carriers_to_update']
-    method_increase = update_elec_capacities['method_increase']
-
-    ##### inputs
-    nuts2_ES_file = snakemake.input.nuts2_ES
-    dic_nuts_file = snakemake.input.dic_nuts # is employed to loop over the regions considered in PyPSA-ES
-
-    ##### call function
-    if update_elec_capacities['enable']:
-        fun_update_elec_capacities(n, carriers_to_update, method_increase, nuts2_ES_file, dic_nuts_file)
-    #
-    #
-    ##########
-
-
-
-=======
     n.meta = dict(snakemake.config, **dict(wildcards=dict(snakemake.wildcards)))
->>>>>>> 9717cb07
     n.export_to_netcdf(snakemake.output[0])