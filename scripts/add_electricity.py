# SPDX-FileCopyrightText: Contributors to PyPSA-Eur <https://github.com/pypsa/pypsa-eur>
#
# SPDX-License-Identifier: MIT

"""
Adds existing electrical generators, hydro-electric plants as well as
greenfield and battery and hydrogen storage to the clustered network.

Description
-----------

The rule :mod:`add_electricity` ties all the different data inputs from the
preceding rules together into a detailed PyPSA network that is stored in
``networks/base_s_{clusters}_elec.nc``. It includes:

- today's transmission topology and transfer capacities (optionally including
  lines which are under construction according to the config settings ``lines:
  under_construction`` and ``links: under_construction``),
- today's thermal and hydro power generation capacities (for the technologies
  listed in the config setting ``electricity: conventional_carriers``), and
- today's load time-series (upsampled in a top-down approach according to
  population and gross domestic product)

It further adds extendable ``generators`` with **zero** capacity for

- photovoltaic, onshore and AC- as well as DC-connected offshore wind
  installations with today's locational, hourly wind and solar capacity factors
  (but **no** current capacities),
- additional open- and combined-cycle gas turbines (if ``OCGT`` and/or ``CCGT``
  is listed in the config setting ``electricity: extendable_carriers``)

Furthermore, it attaches additional extendable components to the clustered
network with **zero** initial capacity:

- ``StorageUnits`` of carrier 'H2' and/or 'battery'. If this option is chosen,
  every bus is given an extendable ``StorageUnit`` of the corresponding carrier.
  The energy and power capacities are linked through a parameter that specifies
  the energy capacity as maximum hours at full dispatch power and is configured
  in ``electricity: max_hours:``. This linkage leads to one investment variable
  per storage unit. The default ``max_hours`` lead to long-term hydrogen and
  short-term battery storage units.

- ``Stores`` of carrier 'H2' and/or 'battery' in combination with ``Links``. If
  this option is chosen, the script adds extra buses with corresponding carrier
  where energy ``Stores`` are attached and which are connected to the
  corresponding power buses via two links, one each for charging and
  discharging. This leads to three investment variables for the energy capacity,
  charging and discharging capacity of the storage unit.
"""
import warnings
from pandas.errors import PerformanceWarning

# Suppress PerformanceWarning globally
warnings.simplefilter("ignore", category=PerformanceWarning)

import logging
from collections.abc import Iterable
from typing import Any

import geopandas as gpd
import numpy as np
import pandas as pd
import powerplantmatching as pm
import pypsa
import xarray as xr
from pypsa.clustering.spatial import DEFAULT_ONE_PORT_STRATEGIES, normed_or_uniform

from scripts._helpers import (
    PYPSA_V1,
    configure_logging,
    get_snapshots,
    load_costs,
    rename_techs,
    set_scenario_config,
    update_p_nom_max,
)

if PYPSA_V1:
    pypsa.options.params.add.return_names = True

idx = pd.IndexSlice

logger = logging.getLogger(__name__)


def normed(s: pd.Series) -> pd.Series:
    """
    Normalize a pandas Series by dividing each element by the sum of all elements.

    Parameters
    ----------
    s : pd.Series
        Input series to normalize

    Returns
    -------
    pd.Series
        Normalized series where all elements sum to 1
    """
    return s / s.sum()


def flatten(t: Iterable[Any]) -> str:
    return " ".join(map(str, t))


def calculate_annuity(n: float, r: float | pd.Series) -> float | pd.Series:
    """
    Calculate the annuity factor for an asset with lifetime n years and discount rate r.

    The annuity factor is used to calculate the annual payment required to pay off a loan
    over n years at interest rate r. For example, annuity(20, 0.05) * 20 = 1.6.

    Parameters
    ----------
    n : float
        Lifetime of the asset in years
    r : float | pd.Series
        Discount rate (interest rate). Can be a single float or a pandas Series of rates.

    Returns
    -------
    float | pd.Series
        Annuity factor. Returns a float if r is float, or pd.Series if r is pd.Series.

    Examples
    --------
    >>> calculate_annuity(20, 0.05)
    0.08024258718774728
    """
    if isinstance(r, pd.Series):
        return pd.Series(1 / n, index=r.index).where(
            r == 0, r / (1.0 - 1.0 / (1.0 + r) ** n)
        )
    elif r > 0:
        return r / (1.0 - 1.0 / (1.0 + r) ** n)
    else:
        return 1 / n


def add_missing_carriers(n, carriers):
    """
    Function to add missing carriers to the network without raising errors.
    """
    missing_carriers = set(carriers) - set(n.carriers.index)
    if len(missing_carriers) > 0:
        n.add("Carrier", missing_carriers)


def sanitize_carriers(n, config):
    """
    Sanitize the carrier information in a PyPSA Network object.

    The function ensures that all unique carrier names are present in the network's
    carriers attribute, and adds nice names and colors for each carrier according
    to the provided configuration dictionary.

    Parameters
    ----------
    n : pypsa.Network
        A PyPSA Network object that represents an electrical power system.
    config : dict
        A dictionary containing configuration information, specifically the
        "plotting" key with "nice_names" and "tech_colors" keys for carriers.

    Returns
    -------
    None
        The function modifies the 'n' PyPSA Network object in-place, updating the
        carriers attribute with nice names and colors.

    Warnings
    --------
    Raises a warning if any carrier's "tech_colors" are not defined in the config dictionary.
    """

    for c in n.iterate_components():
        if "carrier" in c.df:
            add_missing_carriers(n, c.df.carrier)

    carrier_i = n.carriers.index
    print(n.carriers.index)
    nice_names = (
        pd.Series(config["plotting"]["nice_names"])
        .reindex(carrier_i)
        .fillna(carrier_i.to_series())
    )
    n.carriers["nice_name"] = n.carriers.nice_name.where(
        n.carriers.nice_name != "", nice_names
    )

    tech_colors = config["plotting"]["tech_colors"]
    colors = pd.Series(tech_colors).reindex(carrier_i)
    # try to fill missing colors with tech_colors after renaming
    missing_colors_i = colors[colors.isna()].index
    colors[missing_colors_i] = missing_colors_i.map(rename_techs).map(tech_colors)
    if colors.isna().any():
        missing_i = list(colors.index[colors.isna()])
        logger.warning(f"tech_colors for carriers {missing_i} not defined in config.")
    n.carriers["color"] = n.carriers.color.where(n.carriers.color != "", colors)


def sanitize_locations(n):
    if "location" in n.buses.columns:
        n.buses["x"] = n.buses.x.where(n.buses.x != 0, n.buses.location.map(n.buses.x))
        n.buses["y"] = n.buses.y.where(n.buses.y != 0, n.buses.location.map(n.buses.y))
        n.buses["country"] = n.buses.country.where(
            n.buses.country.ne("") & n.buses.country.notnull(),
            n.buses.location.map(n.buses.country),
        )


def add_co2_emissions(n, costs, carriers):
    """
    Add CO2 emissions to the network's carriers attribute.
    """
    suptechs = n.carriers.loc[carriers].index.str.split("-").str[0]
    # n.carriers.loc[carriers, "co2_emissions"] = costs.co2_emissions[suptechs].values
    n.carriers.loc[carriers, "co2_emissions"] = costs.loc[
        suptechs, "CO2 intensity"
    ].values

def load_costs(tech_costs, config, max_hours, Nyears=1.0):
    # set all asset costs and other parameters
    costs = pd.read_csv(tech_costs, index_col=[0, 1]).sort_index()

    # correct units from kW to MW
    costs.loc[costs.unit.str.contains("/kW"), "value"] *= 1e3
    costs.unit = costs.unit.str.replace("/kW", "/MW")

    # correct units from GW to MW
    costs.loc[costs.unit.str.contains("/GW"), "value"] /= 1e3
    costs.unit = costs.unit.str.replace("/GW", "/MW")

    fill_values = config["fill_values"]
    costs = costs.value.unstack().fillna(fill_values)

    costs["capital_cost"] = (
        (
            calculate_annuity(costs["lifetime"], costs["discount rate"])
            + costs["FOM"] / 100.0
        )
        * costs["investment"]
        * Nyears
    )
    costs.at["OCGT", "fuel"] = costs.at["gas", "fuel"]
    costs.at["CCGT", "fuel"] = costs.at["gas", "fuel"]

    costs["marginal_cost"] = costs["VOM"] + costs["fuel"] / costs["efficiency"]

    costs = costs.rename(columns={"CO2 intensity": "co2_emissions"})

    costs.at["OCGT", "co2_emissions"] = costs.at["gas", "co2_emissions"]
    costs.at["CCGT", "co2_emissions"] = costs.at["gas", "co2_emissions"]

    costs.at["solar", "capital_cost"] = costs.at["solar-utility", "capital_cost"]

    costs = costs.rename({"solar-utility single-axis tracking": "solar-hsat"})

    def costs_for_storage(store, link1, link2=None, max_hours=1.0):
        capital_cost = link1["capital_cost"] + max_hours * store["capital_cost"]
        if link2 is not None:
            capital_cost += link2["capital_cost"]
        return pd.Series(
            dict(capital_cost=capital_cost, marginal_cost=0.0, co2_emissions=0.0)
        )

    costs.loc["battery"] = costs_for_storage(
        costs.loc["battery storage"],
        costs.loc["battery inverter"],
        max_hours=max_hours["battery"],
    )
    costs.loc["H2"] = costs_for_storage(
        costs.loc["hydrogen storage underground"],
        costs.loc["fuel cell"],
        costs.loc["electrolysis"],
        max_hours=max_hours["H2"],
    )

    for attr in ("marginal_cost", "capital_cost"):
        overwrites = config.get(attr)
        print("Overwrites content before filtering:", overwrites)
        if overwrites is not None:
            overwrites = pd.Series(overwrites)
            costs.loc[overwrites.index, attr] = overwrites

    return costs



def load_and_aggregate_powerplants(
    ppl_fn: str,
    costs: pd.DataFrame,
    consider_efficiency_classes: bool = False,
    aggregation_strategies: dict = None,
    exclude_carriers: list = None,
) -> pd.DataFrame:
    if not aggregation_strategies:
        aggregation_strategies = {}

    if not exclude_carriers:
        exclude_carriers = []

    carrier_dict = {
        "ocgt": "OCGT",
        "ccgt": "CCGT",
        "bioenergy": "biomass",
        "ccgt, thermal": "CCGT",
        "hard coal": "coal",
    }
    tech_dict = {
        "Run-Of-River": "ror",
        "Reservoir": "hydro",
        "Pumped Storage": "PHS",
    }
    ppl = (
        pd.read_csv(ppl_fn, index_col=0, dtype={"bus": "str"})
        .powerplant.to_pypsa_names()
        .rename(columns=str.lower)
        .replace({"carrier": carrier_dict, "technology": tech_dict})
    )

    # Replace carriers "natural gas" and "hydro" with the respective technology;
    # OCGT or CCGT and hydro, PHS, or ror)
    ppl["carrier"] = ppl.carrier.where(
        ~ppl.carrier.isin(["hydro", "natural gas"]), ppl.technology
    )

    cost_columns = [
        "VOM",
        "FOM",
        "efficiency",
        "capital_cost",
        "marginal_cost",
        "fuel",
        "lifetime",
    ]
    ppl = ppl.join(costs[cost_columns], on="carrier", rsuffix="_r")

    ppl["efficiency"] = ppl.efficiency.combine_first(ppl.efficiency_r)
    ppl["lifetime"] = (ppl.dateout - ppl.datein).fillna(np.inf)
    ppl["build_year"] = ppl.datein.fillna(0).astype(int)
    ppl["marginal_cost"] = (
        ppl.carrier.map(costs.VOM) + ppl.carrier.map(costs.fuel) / ppl.efficiency
    )

    strategies = {
        **DEFAULT_ONE_PORT_STRATEGIES,
        **{"country": "first"},
        **aggregation_strategies.get("generators", {}),
    }
    strategies = {k: v for k, v in strategies.items() if k in ppl.columns}

    to_aggregate = ~ppl.carrier.isin(exclude_carriers)
    df = ppl[to_aggregate].copy()

    if consider_efficiency_classes:
        for c in df.carrier.unique():
            df_c = df.query("carrier == @c")
            low = df_c.efficiency.quantile(0.10)
            high = df_c.efficiency.quantile(0.90)
            if low < high:
                labels = ["low", "medium", "high"]
                suffix = pd.cut(
                    df_c.efficiency, bins=[0, low, high, 1], labels=labels
                ).astype(str)
                df.update({"carrier": df_c.carrier + " " + suffix + " efficiency"})

    grouper = ["bus", "carrier"]
    weights = df.groupby(grouper).p_nom.transform(normed_or_uniform)

    for k, v in strategies.items():
        if v == "capacity_weighted_average":
            df[k] = df[k] * weights
            strategies[k] = pd.Series.sum

    aggregated = df.groupby(grouper, as_index=False).agg(strategies)
    aggregated.index = aggregated.bus + " " + aggregated.carrier
    aggregated.build_year = aggregated.build_year.astype(int)

    disaggregated = ppl[~to_aggregate][aggregated.columns].copy()
    disaggregated.index = (
        disaggregated.bus
        + " "
        + disaggregated.carrier
        + " "
        + disaggregated.index.astype(str)
    )

    return pd.concat([aggregated, disaggregated])


def attach_load(
    n: pypsa.Network,
    load_fn: str,
    busmap_fn: str,
    scaling: float = 1.0,
) -> None:
    """
    Attach load data to the network.

    Parameters
    ----------
    n : pypsa.Network
        The PyPSA network to attach the load data to.
    load_fn : str
        Path to the load data file.
    busmap_fn : str
        Path to the busmap file.
    scaling : float, optional
        Scaling factor for the load data, by default 1.0.
    """
    load = (
        xr.open_dataarray(load_fn).to_dataframe().squeeze(axis=1).unstack(level="time")
    )

    # apply clustering busmap
    busmap = pd.read_csv(busmap_fn, dtype=str)
    index_col = "name" if PYPSA_V1 else "Bus"
    busmap = busmap.set_index(index_col).squeeze()
    load = load.groupby(busmap).sum().T

    logger.info(f"Load data scaled by factor {scaling}.")
    load *= scaling

    n.add("Load", load.columns, bus=load.columns, p_set=load)  # carrier="electricity"


def set_transmission_costs(
    n: pypsa.Network,
    costs: pd.DataFrame,
    line_length_factor: float = 1.0,
    link_length_factor: float = 1.0,
) -> None:
    """
    Set the transmission costs for lines and links in the network.

    Parameters
    ----------
    n : pypsa.Network
        The PyPSA network to set the transmission costs for.
    costs : pd.DataFrame
        DataFrame containing the cost data.
    line_length_factor : float, optional
        Factor to scale the line length, by default 1.0.
    link_length_factor : float, optional
        Factor to scale the link length, by default 1.0.
    """
    n.lines["capital_cost"] = (
        n.lines["length"]
        * line_length_factor
        * costs.at["HVAC overhead", "capital_cost"]
    )

    if n.links.empty:
        return

    dc_b = n.links.carrier == "DC"

    # If there are no dc links, then the 'underwater_fraction' column
    # may be missing. Therefore we have to return here.
    if n.links.loc[dc_b].empty:
        return

    costs = (
        n.links.loc[dc_b, "length"]
        * link_length_factor
        * (
            (1.0 - n.links.loc[dc_b, "underwater_fraction"])
            * costs.at["HVDC overhead", "capital_cost"]
            + n.links.loc[dc_b, "underwater_fraction"]
            * costs.at["HVDC submarine", "capital_cost"]
        )
        + costs.at["HVDC inverter pair", "capital_cost"]
    )
    n.links.loc[dc_b, "capital_cost"] = costs


def attach_wind_and_solar(
    n: pypsa.Network,
    costs: pd.DataFrame,
    profile_filenames: dict,
    carriers: list | set,
    extendable_carriers: list | set,
    line_length_factor: float = 1.0,
    landfall_lengths: dict = None,
) -> None:
    """
    Attach wind and solar generators to the network.

    Parameters
    ----------
    n : pypsa.Network
        The PyPSA network to attach the generators to.
    costs : pd.DataFrame
        DataFrame containing the cost data.
    profile_filenames : dict
        Dictionary containing the paths to the wind and solar profiles.
    carriers : list | set
        List of renewable energy carriers to attach.
    extendable_carriers : list | set
        List of extendable renewable energy carriers.
    line_length_factor : float, optional
        Factor to scale the line length, by default 1.0.
    landfall_lengths : dict, optional
        Dictionary containing the landfall lengths for offshore wind, by default None.
    """
    add_missing_carriers(n, carriers)

    if landfall_lengths is None:
        landfall_lengths = {}

    for car in carriers:
        if car == "hydro":
            continue

        landfall_length = landfall_lengths.get(car, 0.0)

        with xr.open_dataset(profile_filenames["profile_" + car]) as ds:
            if ds.indexes["bus"].empty:
                continue

            # if-statement for compatibility with old profiles
            if "year" in ds.indexes:
                ds = ds.sel(year=ds.year.min(), drop=True)

            # supcar = car #.split("-", 2)[0] # had trouble with the naming of generators and decided to enter each one individually

            if car == "offwind-ac":
                distance = ds["average_distance"].to_pandas()
                submarine_cost = costs.at[car + "-connection-submarine", "capital_cost"]
                underground_cost = costs.at[
                    car + "-connection-underground", "capital_cost"
                ]
                connection_cost = line_length_factor * (
                    distance * submarine_cost + landfall_length * underground_cost
                )

                capital_cost = (
                    costs.at["offwind-ac", "capital_cost"]
                    + costs.at[car + "-station", "capital_cost"]
                    + connection_cost
                )
                logger.info(
                    "Added connection cost of {:0.0f}-{:0.0f} Eur/MW/a to {}".format(
                        connection_cost.min(), connection_cost.max(), car
                    )
                )

            if car == "offwind-float":
                distance = ds["average_distance"].to_pandas()
                submarine_cost = costs.at[car + "-connection-submarine", "capital_cost"]
                underground_cost = costs.at[
                    car + "-connection-underground", "capital_cost"
                ]
                connection_cost = line_length_factor * (
                    distance * submarine_cost + landfall_length * underground_cost
                )

                capital_cost = (
                    costs.at["offwind-float", "capital_cost"]
                    + costs.at[car + "-station", "capital_cost"]
                    + connection_cost
                )
                logger.info(
                    "Added connection cost of {:0.0f}-{:0.0f} Eur/MW/a to {}".format(
                        connection_cost.min(), connection_cost.max(), car
                    )
                )
            if car == "offsolar":
                distance = ds["average_distance"].to_pandas()
                submarine_cost = costs.at[car + "-connection-submarine", "capital_cost"]
                underground_cost = costs.at[
                    car + "-connection-underground", "capital_cost"
                ]
                connection_cost = line_length_factor * (
                    distance * submarine_cost + landfall_length * underground_cost
                )

                capital_cost = (
                    costs.at["offsolar", "capital_cost"]
                    + costs.at[car + "-station", "capital_cost"]
                    + connection_cost
                )
                logger.info(
                    "Added connection cost of {:0.0f}-{:0.0f} Eur/MW/a to {}".format(
                        connection_cost.min(), connection_cost.max(), car
                    )
                )
            if car == "wave-farshore":
                distance = ds["average_distance"].to_pandas()
                distance.index = distance.index.map(flatten)
                submarine_cost = costs.at[car + "-connection-submarine", "capital_cost"]
                underground_cost = costs.at[
                    car + "-connection-underground", "capital_cost"
                ]
                connection_cost = line_length_factor * (
                    distance * submarine_cost + landfall_length * underground_cost
                )

                capital_cost = (
                    costs.at["wave-farshore", "capital_cost"]
                    + costs.at[car + "-station", "capital_cost"]
                    + connection_cost
                )
                logger.info(
                    "Added connection cost of {:0.0f}-{:0.0f} Eur/MW/a to {}".format(
                        connection_cost.min(), connection_cost.max(), car
                    )
                logger.info(
                    f"Added connection cost of {connection_cost.min():0.0f}-{connection_cost.max():0.0f} Eur/MW/a to {car}"
                )
<<<<<<< HEAD

            if car == "offwind-float":
                distance = ds["average_distance"].to_pandas()
                submarine_cost = costs.at[car + "-connection-submarine", "capital_cost"]
                underground_cost = costs.at[
                    car + "-connection-underground", "capital_cost"
                ]
                connection_cost = line_length_factor * (
                    distance * submarine_cost + landfall_length * underground_cost
                )

                capital_cost = (
                    costs.at["offwind-float", "capital_cost"]
                    + costs.at[car + "-station", "capital_cost"]
                    + connection_cost
                )
                logger.info(
                    "Added connection cost of {:0.0f}-{:0.0f} Eur/MW/a to {}".format(
                        connection_cost.min(), connection_cost.max(), car
                    )
                )
            if car == "offsolar":
                distance = ds["average_distance"].to_pandas()
                submarine_cost = costs.at[car + "-connection-submarine", "capital_cost"]
                underground_cost = costs.at[
                    car + "-connection-underground", "capital_cost"
                ]
                connection_cost = line_length_factor * (
                    distance * submarine_cost + landfall_length * underground_cost
                )

                capital_cost = (
                    costs.at["offsolar", "capital_cost"]
                    + costs.at[car + "-station", "capital_cost"]
                    + connection_cost
                )
                logger.info(
                    "Added connection cost of {:0.0f}-{:0.0f} Eur/MW/a to {}".format(
                        connection_cost.min(), connection_cost.max(), car
                    )
                )
            if car == "wave-farshore":
                distance = ds["average_distance"].to_pandas()
                submarine_cost = costs.at[car + "-connection-submarine", "capital_cost"]
                underground_cost = costs.at[
                    car + "-connection-underground", "capital_cost"
                ]
                connection_cost = line_length_factor * (
                    distance * submarine_cost + landfall_length * underground_cost
                )

                capital_cost = (
                    costs.at["wave-farshore", "capital_cost"]
                    + costs.at[car + "-station", "capital_cost"]
                    + connection_cost
                )
                logger.info(
                    "Added connection cost of {:0.0f}-{:0.0f} Eur/MW/a to {}".format(
                        connection_cost.min(), connection_cost.max(), car
                    )
                )
=======
>>>>>>> c5efabef
            if car == "wave-nearshore":
                distance = ds["average_distance"].to_pandas()
                submarine_cost = costs.at[car + "-connection-submarine", "capital_cost"]
                underground_cost = costs.at[
                    car + "-connection-underground", "capital_cost"
                ]
                connection_cost = line_length_factor * (
                    distance * submarine_cost + landfall_length * underground_cost
                )

                capital_cost = (
                    costs.at["wave-nearshore", "capital_cost"]
                    + costs.at[car + "-station", "capital_cost"]
                    + connection_cost
                )
                logger.info(
                    "Added connection cost of {:0.0f}-{:0.0f} Eur/MW/a to {}".format(
                        connection_cost.min(), connection_cost.max(), car
                    )
                )
            if car == "wave-shallow":
                distance = ds["average_distance"].to_pandas()
                submarine_cost = costs.at[car + "-connection-submarine", "capital_cost"]
                underground_cost = costs.at[
                    car + "-connection-underground", "capital_cost"
                ]
                connection_cost = line_length_factor * (
                    distance * submarine_cost + landfall_length * underground_cost
                )

                capital_cost = (
                    costs.at["wave-shallow", "capital_cost"]
                    + costs.at[car + "-station", "capital_cost"]
                    + connection_cost
                )
                logger.info(
                    "Added connection cost of {:0.0f}-{:0.0f} Eur/MW/a to {}".format(
                        connection_cost.min(), connection_cost.max(), car
                    )
                )

            else:
                capital_cost = costs.at[car, "capital_cost"]

            buses = ds.indexes["bus_bin"].get_level_values("bus")
            bus_bins = ds.indexes["bus_bin"].map(flatten)

            p_nom_max = ds["p_nom_max"].to_pandas()
            p_nom_max.index = p_nom_max.index.map(flatten)

            p_max_pu = ds["profile"].to_pandas()
            p_max_pu.columns = p_max_pu.columns.map(flatten)

            n.add(
                "Generator",
                bus_bins,
                suffix=" " + car,
                bus=buses,
                carrier=car,
                p_nom_extendable=car in extendable_carriers["Generator"],
                p_nom_max=p_nom_max,
                marginal_cost=costs.at[supcar, "marginal_cost"],
                capital_cost=capital_cost,
                efficiency=costs.at[supcar, "efficiency"],
                p_max_pu=p_max_pu,
                lifetime=costs.at[supcar, "lifetime"],
            )


def attach_conventional_generators(
    n: pypsa.Network,
    costs: pd.DataFrame,
    ppl: pd.DataFrame,
    conventional_carriers: list,
    extendable_carriers: dict,
    conventional_params: dict,
    conventional_inputs: dict,
    unit_commitment: pd.DataFrame = None,
    fuel_price: pd.DataFrame = None,
):
    """
    Attach conventional generators to the network.

    Parameters
    ----------
    n : pypsa.Network
        The PyPSA network to attach the generators to.
    costs : pd.DataFrame
        DataFrame containing the cost data.
    ppl : pd.DataFrame
        DataFrame containing the power plant data.
    conventional_carriers : list
        List of conventional energy carriers.
    extendable_carriers : dict
        Dictionary of extendable energy carriers.
    conventional_params : dict
        Dictionary of conventional generator parameters.
    conventional_inputs : dict
        Dictionary of conventional generator inputs.
    unit_commitment : pd.DataFrame, optional
        DataFrame containing unit commitment data, by default None.
    fuel_price : pd.DataFrame, optional
        DataFrame containing fuel price data, by default None.
    """
    carriers = list(set(conventional_carriers) | set(extendable_carriers["Generator"]))

    ppl = ppl.query("carrier in @carriers")

    # reduce carriers to those in power plant dataset
    carriers = list(set(carriers) & set(ppl.carrier.unique()))
    add_missing_carriers(n, carriers)
    add_co2_emissions(n, costs, carriers)

    if unit_commitment is not None:
        committable_attrs = ppl.carrier.isin(unit_commitment).to_frame("committable")
        for attr in unit_commitment.index:
            default = n.component_attrs["Generator"].loc[attr, "default"]
            committable_attrs[attr] = ppl.carrier.map(unit_commitment.loc[attr]).fillna(
                default
            )
    else:
        committable_attrs = {}

    if fuel_price is not None:
        fuel_price = fuel_price.assign(
            OCGT=fuel_price["gas"], CCGT=fuel_price["gas"]
        ).drop("gas", axis=1)
        missing_carriers = list(set(carriers) - set(fuel_price))
        fuel_price = fuel_price.assign(**costs.fuel[missing_carriers])
        fuel_price = fuel_price.reindex(ppl.carrier, axis=1)
        fuel_price.columns = ppl.index
        marginal_cost = fuel_price.div(ppl.efficiency).add(ppl.carrier.map(costs.VOM))
    else:
        marginal_cost = ppl.marginal_cost

    # Define generators using modified ppl DataFrame
    caps = ppl.groupby("carrier").p_nom.sum().div(1e3).round(2)
    logger.info(f"Adding {len(ppl)} generators with capacities [GW]pp \n{caps}")

    n.add(
        "Generator",
        ppl.index,
        carrier=ppl.carrier,
        bus=ppl.bus,
        p_nom_min=ppl.p_nom.where(ppl.carrier.isin(conventional_carriers), 0),
        p_nom=ppl.p_nom.where(ppl.carrier.isin(conventional_carriers), 0),
        p_nom_extendable=ppl.carrier.isin(extendable_carriers["Generator"]),
        efficiency=ppl.efficiency,
        marginal_cost=marginal_cost,
        capital_cost=ppl.capital_cost,
        build_year=ppl.build_year,
        lifetime=ppl.lifetime,
        **committable_attrs,
    )

    for carrier in set(conventional_params) & set(carriers):
        # Generators with technology affected
        idx = n.generators.query("carrier == @carrier").index

        for attr in list(set(conventional_params[carrier]) & set(n.generators)):
            values = conventional_params[carrier][attr]

            if f"conventional_{carrier}_{attr}" in conventional_inputs:
                # Values affecting generators of technology k country-specific
                # First map generator buses to countries; then map countries to p_max_pu
                values = pd.read_csv(
                    conventional_inputs[f"conventional_{carrier}_{attr}"], index_col=0
                ).iloc[:, 0]
                bus_values = n.buses.country.map(values)
                n.generators.update(
                    {attr: n.generators.loc[idx].bus.map(bus_values).dropna()}
                )
            else:
                # Single value affecting all generators of technology k indiscriminantely of country
                n.generators.loc[idx, attr] = values


def attach_hydro(
    n: pypsa.Network,
    costs: pd.DataFrame,
    ppl: pd.DataFrame,
    profile_hydro: str,
    hydro_capacities: str,
    carriers: list,
    **params,
):
    """
    Attach hydro generators and storage units to the network.

    Parameters
    ----------
    n : pypsa.Network
        The PyPSA network to attach the hydro units to.
    costs : pd.DataFrame
        DataFrame containing the cost data.
    ppl : pd.DataFrame
        DataFrame containing the power plant data.
    profile_hydro : str
        Path to the hydro profile data.
    hydro_capacities : str
        Path to the hydro capacities data.
    carriers : list
        List of hydro energy carriers.
    **params :
        Additional parameters for hydro units.
    """
    add_missing_carriers(n, carriers)
    add_co2_emissions(n, costs, carriers)

    ror = ppl.query('carrier == "ror"')
    phs = ppl.query('carrier == "PHS"')
    hydro = ppl.query('carrier == "hydro"')

    country = ppl["bus"].map(n.buses.country).rename("country")

    inflow_idx = ror.index.union(hydro.index)
    if not inflow_idx.empty:
        dist_key = ppl.loc[inflow_idx, "p_nom"].groupby(country).transform(normed)

        with xr.open_dataarray(profile_hydro) as inflow:
            inflow_countries = pd.Index(country[inflow_idx])
            missing_c = inflow_countries.unique().difference(
                inflow.indexes["countries"]
            )
            assert missing_c.empty, (
                f"'{profile_hydro}' is missing "
                f"inflow time-series for at least one country: {', '.join(missing_c)}"
            )

            inflow_t = (
                inflow.sel(countries=inflow_countries)
                .rename({"countries": "name"})
                .assign_coords(name=inflow_idx)
                .transpose("time", "name")
                .to_pandas()
                .multiply(dist_key, axis=1)
            )

    if "ror" in carriers and not ror.empty:
        n.add(
            "Generator",
            ror.index,
            carrier="ror",
            bus=ror["bus"],
            p_nom=ror["p_nom"],
            efficiency=costs.at["ror", "efficiency"],
            capital_cost=costs.at["ror", "capital_cost"],
            weight=ror["p_nom"],
            p_max_pu=(
                inflow_t[ror.index]  # pylint: disable=E0606
                .divide(ror["p_nom"], axis=1)
                .where(lambda df: df <= 1.0, other=1.0)
            ),
        )

    if "PHS" in carriers and not phs.empty:
        # fill missing max hours to params value and
        # assume no natural inflow due to lack of data
        max_hours = params.get("PHS_max_hours", 6)
        phs = phs.replace({"max_hours": {0: max_hours, np.nan: max_hours}})
        n.add(
            "StorageUnit",
            phs.index,
            carrier="PHS",
            bus=phs["bus"],
            p_nom=phs["p_nom"],
            capital_cost=costs.at["PHS", "capital_cost"],
            max_hours=phs["max_hours"],
            efficiency_store=np.sqrt(costs.at["PHS", "efficiency"]),
            efficiency_dispatch=np.sqrt(costs.at["PHS", "efficiency"]),
            cyclic_state_of_charge=True,
        )

    if "hydro" in carriers and not hydro.empty:
        hydro_max_hours = params.get("hydro_max_hours")

        assert hydro_capacities is not None, "No path for hydro capacities given."

        hydro_stats = pd.read_csv(
            hydro_capacities, comment="#", na_values="-", index_col=0
        )
        e_target = hydro_stats["E_store[TWh]"].clip(lower=0.2) * 1e6
        e_installed = hydro.eval("p_nom * max_hours").groupby(hydro.country).sum()
        e_missing = e_target - e_installed
        missing_mh_i = hydro.query("max_hours.isnull() or max_hours == 0").index
        # some countries may have missing storage capacity but only one plant
        # which needs to be scaled to the target storage capacity
        missing_mh_single_i = hydro.index[
            ~hydro.country.duplicated() & hydro.country.isin(e_missing.dropna().index)
        ]
        missing_mh_i = missing_mh_i.union(missing_mh_single_i)

        if hydro_max_hours == "energy_capacity_totals_by_country":
            # watch out some p_nom values like IE's are totally underrepresented
            max_hours_country = (
                e_missing / hydro.loc[missing_mh_i].groupby("country").p_nom.sum()
            )

        elif hydro_max_hours == "estimate_by_large_installations":
            max_hours_country = (
                hydro_stats["E_store[TWh]"] * 1e3 / hydro_stats["p_nom_discharge[GW]"]
            )
        else:
            raise ValueError(f"Unknown hydro_max_hours method: {hydro_max_hours}")

        max_hours_country.clip(0, inplace=True)

        missing_countries = pd.Index(hydro["country"].unique()).difference(
            max_hours_country.dropna().index
        )
        if not missing_countries.empty:
            logger.warning(
                f"Assuming max_hours=6 for hydro reservoirs in the countries: {', '.join(missing_countries)}"
            )
        hydro_max_hours = hydro.max_hours.where(
            (hydro.max_hours > 0) & ~hydro.index.isin(missing_mh_single_i),
            hydro.country.map(max_hours_country),
        ).fillna(6)

        if params.get("flatten_dispatch", False):
            buffer = params.get("flatten_dispatch_buffer", 0.2)
            average_capacity_factor = inflow_t[hydro.index].mean() / hydro["p_nom"]
            p_max_pu = (average_capacity_factor + buffer).clip(upper=1)
        else:
            p_max_pu = 1

        n.add(
            "StorageUnit",
            hydro.index,
            carrier="hydro",
            bus=hydro["bus"],
            p_nom=hydro["p_nom"],
            max_hours=hydro_max_hours,
            capital_cost=costs.at["hydro", "capital_cost"],
            marginal_cost=costs.at["hydro", "marginal_cost"],
            p_max_pu=p_max_pu,  # dispatch
            p_min_pu=0.0,  # store
            efficiency_dispatch=costs.at["hydro", "efficiency"],
            efficiency_store=0.0,
            cyclic_state_of_charge=True,
            inflow=inflow_t.loc[:, hydro.index],
        )


def attach_GEM_renewables(
    n: pypsa.Network, tech_map: dict[str, list[str]], smk_inputs: list[str]
) -> None:
    """
    Attach renewable capacities from the GEM dataset to the network.

    Args:
    - n: The PyPSA network to attach the capacities to.
    - tech_map: A dictionary mapping fuel types to carrier names.

    Returns:
    - None
    """
    tech_string = ", ".join(tech_map.values())
    logger.info(f"Using GEM renewable capacities for carriers {tech_string}.")

    df = pm.data.GEM().powerplant.convert_country_to_alpha2()
    technology_b = ~df.Technology.isin(["Onshore", "Offshore"])
    df["Fueltype"] = df.Fueltype.where(technology_b, df.Technology).replace(
        {"Solar": "PV"}
    )

    for fueltype, carrier in tech_map.items():
        fn = smk_inputs.get(f"class_regions_{carrier}")
        class_regions = gpd.read_file(fn)

        df_fueltype = df.query("Fueltype == @fueltype")
        geometry = gpd.points_from_xy(df_fueltype.lon, df_fueltype.lat)
        caps = gpd.GeoDataFrame(df_fueltype, geometry=geometry, crs=4326)
        caps = caps.sjoin(class_regions)
        caps = caps.groupby(["bus", "bin"]).Capacity.sum()
        caps.index = caps.index.map(flatten) + " " + carrier

        n.generators.update({"p_nom": caps.dropna()})
        n.generators.update({"p_nom_min": caps.dropna()})


def estimate_renewable_capacities(
    n: pypsa.Network,
    year: int,
    tech_map: dict,
    expansion_limit: bool,
    countries: list,
):
    """
    Estimate a different between renewable capacities in the network and
    reported country totals from IRENASTAT dataset. Distribute the difference
    with a heuristic.

    Heuristic: n.generators_t.p_max_pu.mean() * n.generators.p_nom_max

    Args:
    - n: The PyPSA network.
    - year: The year of optimisation.
    - tech_map: A dictionary mapping fuel types to carrier names.
    - expansion_limit: Boolean value from config file
    - countries: A list of country codes to estimate capacities for.

    Returns:
    - None
    """
    if not len(countries) or not len(tech_map):
        return

    capacities = pm.data.IRENASTAT().powerplant.convert_country_to_alpha2()
    capacities = capacities.query(
        "Year == @year and Technology in @tech_map and Country in @countries"
    )
    capacities = capacities.groupby(["Technology", "Country"]).Capacity.sum()

    logger.info(
        f"Heuristics applied to distribute renewable capacities [GW]: "
        f"\n{capacities.groupby('Technology').sum().div(1e3).round(2)}"
    )

    for ppm_technology, tech in tech_map.items():
        tech_i = n.generators.query("carrier == @tech").index
        if ppm_technology in capacities.index.get_level_values("Technology"):
            stats = capacities.loc[ppm_technology].reindex(countries, fill_value=0.0)
        else:
            stats = pd.Series(0.0, index=countries)
        country = n.generators.bus[tech_i].map(n.buses.country)
        existent = n.generators.p_nom[tech_i].groupby(country).sum()
        missing = stats - existent
        dist = n.generators_t.p_max_pu.mean() * n.generators.p_nom_max

        n.generators.loc[tech_i, "p_nom"] += (
            dist[tech_i]
            .groupby(country)
            .transform(lambda s: normed(s) * missing[s.name])
            .where(lambda s: s > 0.1, 0.0)  # only capacities above 100kW
        )
        n.generators.loc[tech_i, "p_nom_min"] = n.generators.loc[tech_i, "p_nom"]

        if expansion_limit:
            assert np.isscalar(expansion_limit)
            logger.info(
                f"Reducing capacity expansion limit to {expansion_limit * 100:.2f}% of installed capacity."
            )
            n.generators.loc[tech_i, "p_nom_max"] = (
                expansion_limit * n.generators.loc[tech_i, "p_nom_min"]
            )


def attach_storageunits(
    n: pypsa.Network,
    costs: pd.DataFrame,
    extendable_carriers: dict,
    max_hours: dict,
):
    """
    Attach storage units to the network.

    Parameters
    ----------
    n : pypsa.Network
        The PyPSA network to attach the storage units to.
    costs : pd.DataFrame
        DataFrame containing the cost data.
    extendable_carriers : dict
        Dictionary of extendable energy carriers.
    max_hours : dict
        Dictionary of maximum hours for storage units.
    """
    carriers = extendable_carriers["StorageUnit"]

    n.add("Carrier", carriers)

    buses_i = n.buses.index

    lookup_store = {"H2": "electrolysis", "battery": "battery inverter"}
    lookup_dispatch = {"H2": "fuel cell", "battery": "battery inverter"}

    for carrier in carriers:
        roundtrip_correction = 0.5 if carrier == "battery" else 1

        n.add(
            "StorageUnit",
            buses_i,
            " " + carrier,
            bus=buses_i,
            carrier=carrier,
            p_nom_extendable=True,
            capital_cost=costs.at[carrier, "capital_cost"],
            marginal_cost=costs.at[carrier, "marginal_cost"],
            efficiency_store=costs.at[lookup_store[carrier], "efficiency"]
            ** roundtrip_correction,
            efficiency_dispatch=costs.at[lookup_dispatch[carrier], "efficiency"]
            ** roundtrip_correction,
            max_hours=max_hours[carrier],
            cyclic_state_of_charge=True,
        )


def attach_stores(
    n: pypsa.Network,
    costs: pd.DataFrame,
    extendable_carriers: dict,
):
    """
    Attach stores to the network.

    Parameters
    ----------
    n : pypsa.Network
        The PyPSA network to attach the stores to.
    costs : pd.DataFrame
        DataFrame containing the cost data.
    extendable_carriers : dict
        Dictionary of extendable energy carriers.
    """
    carriers = extendable_carriers["Store"]

    n.add("Carrier", carriers)

    buses_i = n.buses.index

    if "H2" in carriers:
        h2_buses_i = n.add("Bus", buses_i + " H2", carrier="H2", location=buses_i)

        n.add(
            "Store",
            h2_buses_i,
            bus=h2_buses_i,
            carrier="H2",
            e_nom_extendable=True,
            e_cyclic=True,
            capital_cost=costs.at["hydrogen storage underground", "capital_cost"],
        )

        n.add(
            "Link",
            h2_buses_i + " Electrolysis",
            bus0=buses_i,
            bus1=h2_buses_i,
            carrier="H2 electrolysis",
            p_nom_extendable=True,
            efficiency=costs.at["electrolysis", "efficiency"],
            capital_cost=costs.at["electrolysis", "capital_cost"],
            marginal_cost=costs.at["electrolysis", "marginal_cost"],
        )

        n.add(
            "Link",
            h2_buses_i + " Fuel Cell",
            bus0=h2_buses_i,
            bus1=buses_i,
            carrier="H2 fuel cell",
            p_nom_extendable=True,
            efficiency=costs.at["fuel cell", "efficiency"],
            # NB: fixed cost is per MWel
            capital_cost=costs.at["fuel cell", "capital_cost"]
            * costs.at["fuel cell", "efficiency"],
            marginal_cost=costs.at["fuel cell", "marginal_cost"],
        )

    if "battery" in carriers:
        b_buses_i = n.add(
            "Bus", buses_i + " battery", carrier="battery", location=buses_i
        )

        n.add(
            "Store",
            b_buses_i,
            bus=b_buses_i,
            carrier="battery",
            e_cyclic=True,
            e_nom_extendable=True,
            capital_cost=costs.at["battery storage", "capital_cost"],
            marginal_cost=costs.at["battery", "marginal_cost"],
        )

        n.add("Carrier", ["battery charger", "battery discharger"])

        n.add(
            "Link",
            b_buses_i + " charger",
            bus0=buses_i,
            bus1=b_buses_i,
            carrier="battery charger",
            # the efficiencies are "round trip efficiencies"
            efficiency=costs.at["battery inverter", "efficiency"] ** 0.5,
            capital_cost=costs.at["battery inverter", "capital_cost"],
            p_nom_extendable=True,
            marginal_cost=costs.at["battery inverter", "marginal_cost"],
        )

        n.add(
            "Link",
            b_buses_i + " discharger",
            bus0=b_buses_i,
            bus1=buses_i,
            carrier="battery discharger",
            efficiency=costs.at["battery inverter", "efficiency"] ** 0.5,
            p_nom_extendable=True,
            marginal_cost=costs.at["battery inverter", "marginal_cost"],
        )


if __name__ == "__main__":
    if "snakemake" not in globals():
        from scripts._helpers import mock_snakemake

        snakemake = mock_snakemake("add_electricity", clusters=100)
    configure_logging(snakemake)  # pylint: disable=E0606
    set_scenario_config(snakemake)

    params = snakemake.params
    max_hours = params.electricity["max_hours"]
    landfall_lengths = {
        tech: settings["landfall_length"]
        for tech, settings in params.renewable.items()
        if "landfall_length" in settings.keys()
    }

    n = pypsa.Network(snakemake.input.base_network)

    time = get_snapshots(snakemake.params.snapshots, snakemake.params.drop_leap_day)
    n.set_snapshots(time)

    costs = load_costs(snakemake.input.costs)

    ppl = load_and_aggregate_powerplants(
        snakemake.input.powerplants,
        costs,
        params.consider_efficiency_classes,
        params.aggregation_strategies,
        params.exclude_carriers,
    )

    attach_load(
        n,
        snakemake.input.load,
        snakemake.input.busmap,
        params.scaling_factor,
    )

    set_transmission_costs(
        n,
        costs,
        params.line_length_factor,
        params.link_length_factor,
    )

    renewable_carriers = set(params.electricity["renewable_carriers"])
    extendable_carriers = params.electricity["extendable_carriers"]
    conventional_carriers = params.electricity["conventional_carriers"]
    conventional_inputs = {
        k: v for k, v in snakemake.input.items() if k.startswith("conventional_")
    }

    if params.conventional["unit_commitment"]:
        unit_commitment = pd.read_csv(snakemake.input.unit_commitment, index_col=0)
    else:
        unit_commitment = None

    if params.conventional["dynamic_fuel_price"]:
        fuel_price = pd.read_csv(
            snakemake.input.fuel_price, index_col=0, header=0, parse_dates=True
        )
        fuel_price = fuel_price.reindex(n.snapshots).ffill()
    else:
        fuel_price = None

    attach_conventional_generators(
        n,
        costs,
        ppl,
        conventional_carriers,
        extendable_carriers,
        params.conventional,
        conventional_inputs,
        unit_commitment=unit_commitment,
        fuel_price=fuel_price,
    )

    attach_wind_and_solar(
        n,
        costs,
        snakemake.input,
        renewable_carriers,
        extendable_carriers,
        params.line_length_factor,
        landfall_lengths,
    )

    if "hydro" in renewable_carriers:
        p = params.renewable["hydro"]
        carriers = p.pop("carriers", [])
        attach_hydro(
            n,
            costs,
            ppl,
            snakemake.input.profile_hydro,
            snakemake.input.hydro_capacities,
            carriers,
            **p,
        )

    estimate_renewable_caps = params.electricity["estimate_renewable_capacities"]
    if estimate_renewable_caps["enable"]:
        if params.foresight != "overnight":
            logger.info(
                "Skipping renewable capacity estimation because they are added later "
                "in rule `add_existing_baseyear` with foresight mode 'myopic'."
            )
        else:
            tech_map = estimate_renewable_caps["technology_mapping"]
            expansion_limit = estimate_renewable_caps["expansion_limit"]
            year = estimate_renewable_caps["year"]

            if estimate_renewable_caps["from_gem"]:
                attach_GEM_renewables(n, tech_map, snakemake.input)

            estimate_renewable_capacities(
                n, year, tech_map, expansion_limit, params.countries
            )

    update_p_nom_max(n)

    attach_storageunits(n, costs, extendable_carriers, max_hours)
    attach_stores(n, costs, extendable_carriers)

    sanitize_carriers(n, snakemake.config)
    if "location" in n.buses:
        sanitize_locations(n)

    n.meta = dict(snakemake.config, **dict(wildcards=dict(snakemake.wildcards)))
    n.export_to_netcdf(snakemake.output[0])<|MERGE_RESOLUTION|>--- conflicted
+++ resolved
@@ -215,77 +215,9 @@
     Add CO2 emissions to the network's carriers attribute.
     """
     suptechs = n.carriers.loc[carriers].index.str.split("-").str[0]
-    # n.carriers.loc[carriers, "co2_emissions"] = costs.co2_emissions[suptechs].values
     n.carriers.loc[carriers, "co2_emissions"] = costs.loc[
         suptechs, "CO2 intensity"
     ].values
-
-def load_costs(tech_costs, config, max_hours, Nyears=1.0):
-    # set all asset costs and other parameters
-    costs = pd.read_csv(tech_costs, index_col=[0, 1]).sort_index()
-
-    # correct units from kW to MW
-    costs.loc[costs.unit.str.contains("/kW"), "value"] *= 1e3
-    costs.unit = costs.unit.str.replace("/kW", "/MW")
-
-    # correct units from GW to MW
-    costs.loc[costs.unit.str.contains("/GW"), "value"] /= 1e3
-    costs.unit = costs.unit.str.replace("/GW", "/MW")
-
-    fill_values = config["fill_values"]
-    costs = costs.value.unstack().fillna(fill_values)
-
-    costs["capital_cost"] = (
-        (
-            calculate_annuity(costs["lifetime"], costs["discount rate"])
-            + costs["FOM"] / 100.0
-        )
-        * costs["investment"]
-        * Nyears
-    )
-    costs.at["OCGT", "fuel"] = costs.at["gas", "fuel"]
-    costs.at["CCGT", "fuel"] = costs.at["gas", "fuel"]
-
-    costs["marginal_cost"] = costs["VOM"] + costs["fuel"] / costs["efficiency"]
-
-    costs = costs.rename(columns={"CO2 intensity": "co2_emissions"})
-
-    costs.at["OCGT", "co2_emissions"] = costs.at["gas", "co2_emissions"]
-    costs.at["CCGT", "co2_emissions"] = costs.at["gas", "co2_emissions"]
-
-    costs.at["solar", "capital_cost"] = costs.at["solar-utility", "capital_cost"]
-
-    costs = costs.rename({"solar-utility single-axis tracking": "solar-hsat"})
-
-    def costs_for_storage(store, link1, link2=None, max_hours=1.0):
-        capital_cost = link1["capital_cost"] + max_hours * store["capital_cost"]
-        if link2 is not None:
-            capital_cost += link2["capital_cost"]
-        return pd.Series(
-            dict(capital_cost=capital_cost, marginal_cost=0.0, co2_emissions=0.0)
-        )
-
-    costs.loc["battery"] = costs_for_storage(
-        costs.loc["battery storage"],
-        costs.loc["battery inverter"],
-        max_hours=max_hours["battery"],
-    )
-    costs.loc["H2"] = costs_for_storage(
-        costs.loc["hydrogen storage underground"],
-        costs.loc["fuel cell"],
-        costs.loc["electrolysis"],
-        max_hours=max_hours["H2"],
-    )
-
-    for attr in ("marginal_cost", "capital_cost"):
-        overwrites = config.get(attr)
-        print("Overwrites content before filtering:", overwrites)
-        if overwrites is not None:
-            overwrites = pd.Series(overwrites)
-            costs.loc[overwrites.index, attr] = overwrites
-
-    return costs
-
 
 
 def load_and_aggregate_powerplants(
@@ -524,9 +456,10 @@
             if "year" in ds.indexes:
                 ds = ds.sel(year=ds.year.min(), drop=True)
 
-            # supcar = car #.split("-", 2)[0] # had trouble with the naming of generators and decided to enter each one individually
-
-            if car == "offwind-ac":
+            ds = ds.stack(bus_bin=["bus", "bin"])
+
+            supcar = car.split("-", 2)[0]
+            if supcar == "offwind":
                 distance = ds["average_distance"].to_pandas()
                 submarine_cost = costs.at[car + "-connection-submarine", "capital_cost"]
                 underground_cost = costs.at[
@@ -536,37 +469,14 @@
                     distance * submarine_cost + landfall_length * underground_cost
                 )
 
-                capital_cost = (
-                    costs.at["offwind-ac", "capital_cost"]
-                    + costs.at[car + "-station", "capital_cost"]
-                    + connection_cost
-                )
-                logger.info(
-                    "Added connection cost of {:0.0f}-{:0.0f} Eur/MW/a to {}".format(
-                        connection_cost.min(), connection_cost.max(), car
+                # Take 'offwind-float' capital cost for 'float', and 'offwind' capital cost for the rest ('ac' and 'dc')
+                midcar = car.split("-", 2)[1]
+                if midcar == "float":
+                    capital_cost = (
+                        costs.at[car, "capital_cost"]
+                        + costs.at[car + "-station", "capital_cost"]
+                        + connection_cost
                     )
-                )
-
-            if car == "offwind-float":
-                distance = ds["average_distance"].to_pandas()
-                submarine_cost = costs.at[car + "-connection-submarine", "capital_cost"]
-                underground_cost = costs.at[
-                    car + "-connection-underground", "capital_cost"
-                ]
-                connection_cost = line_length_factor * (
-                    distance * submarine_cost + landfall_length * underground_cost
-                )
-
-                capital_cost = (
-                    costs.at["offwind-float", "capital_cost"]
-                    + costs.at[car + "-station", "capital_cost"]
-                    + connection_cost
-                )
-                logger.info(
-                    "Added connection cost of {:0.0f}-{:0.0f} Eur/MW/a to {}".format(
-                        connection_cost.min(), connection_cost.max(), car
-                    )
-                )
             if car == "offsolar":
                 distance = ds["average_distance"].to_pandas()
                 submarine_cost = costs.at[car + "-connection-submarine", "capital_cost"]
@@ -606,74 +516,8 @@
                 logger.info(
                     "Added connection cost of {:0.0f}-{:0.0f} Eur/MW/a to {}".format(
                         connection_cost.min(), connection_cost.max(), car
-                    )
-                logger.info(
-                    f"Added connection cost of {connection_cost.min():0.0f}-{connection_cost.max():0.0f} Eur/MW/a to {car}"
-                )
-<<<<<<< HEAD
-
-            if car == "offwind-float":
-                distance = ds["average_distance"].to_pandas()
-                submarine_cost = costs.at[car + "-connection-submarine", "capital_cost"]
-                underground_cost = costs.at[
-                    car + "-connection-underground", "capital_cost"
-                ]
-                connection_cost = line_length_factor * (
-                    distance * submarine_cost + landfall_length * underground_cost
-                )
-
-                capital_cost = (
-                    costs.at["offwind-float", "capital_cost"]
-                    + costs.at[car + "-station", "capital_cost"]
-                    + connection_cost
-                )
-                logger.info(
-                    "Added connection cost of {:0.0f}-{:0.0f} Eur/MW/a to {}".format(
-                        connection_cost.min(), connection_cost.max(), car
-                    )
-                )
-            if car == "offsolar":
-                distance = ds["average_distance"].to_pandas()
-                submarine_cost = costs.at[car + "-connection-submarine", "capital_cost"]
-                underground_cost = costs.at[
-                    car + "-connection-underground", "capital_cost"
-                ]
-                connection_cost = line_length_factor * (
-                    distance * submarine_cost + landfall_length * underground_cost
-                )
-
-                capital_cost = (
-                    costs.at["offsolar", "capital_cost"]
-                    + costs.at[car + "-station", "capital_cost"]
-                    + connection_cost
-                )
-                logger.info(
-                    "Added connection cost of {:0.0f}-{:0.0f} Eur/MW/a to {}".format(
-                        connection_cost.min(), connection_cost.max(), car
-                    )
-                )
-            if car == "wave-farshore":
-                distance = ds["average_distance"].to_pandas()
-                submarine_cost = costs.at[car + "-connection-submarine", "capital_cost"]
-                underground_cost = costs.at[
-                    car + "-connection-underground", "capital_cost"
-                ]
-                connection_cost = line_length_factor * (
-                    distance * submarine_cost + landfall_length * underground_cost
-                )
-
-                capital_cost = (
-                    costs.at["wave-farshore", "capital_cost"]
-                    + costs.at[car + "-station", "capital_cost"]
-                    + connection_cost
-                )
-                logger.info(
-                    "Added connection cost of {:0.0f}-{:0.0f} Eur/MW/a to {}".format(
-                        connection_cost.min(), connection_cost.max(), car
-                    )
-                )
-=======
->>>>>>> c5efabef
+                    ))
+
             if car == "wave-nearshore":
                 distance = ds["average_distance"].to_pandas()
                 submarine_cost = costs.at[car + "-connection-submarine", "capital_cost"]
