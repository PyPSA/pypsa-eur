# -*- coding: utf-8 -*-
# SPDX-FileCopyrightText: : 2020-2024 The PyPSA-Eur Authors
#
# SPDX-License-Identifier: MIT
"""
Create summary CSV files for all scenario runs including costs, capacities,
capacity factors, curtailment, energy balances, prices and other metrics.
"""

import logging
import sys

import numpy as np
import pandas as pd
import pypsa
from _helpers import configure_logging, get_snapshots, set_scenario_config
from prepare_sector_network import prepare_costs

idx = pd.IndexSlice
logger = logging.getLogger(__name__)
opt_name = {"Store": "e", "Line": "s", "Transformer": "s"}


def assign_carriers(n):
    if "carrier" not in n.lines:
        n.lines["carrier"] = "AC"


def assign_locations(n):
    for c in n.iterate_components(n.one_port_components | n.branch_components):
        ifind = pd.Series(c.df.index.str.find(" ", start=4), c.df.index)
        for i in ifind.unique():
            names = ifind.index[ifind == i]
            c.df.loc[names, "location"] = "" if i == -1 else names.str[:i]


def calculate_nodal_cfs(n, label, nodal_cfs):
    # Beware this also has extraneous locations for country (e.g. biomass) or continent-wide (e.g. fossil gas/oil) stuff
    for c in n.iterate_components(
        (n.branch_components ^ {"Line", "Transformer"})
        | n.controllable_one_port_components ^ {"Load", "StorageUnit"}
    ):
        capacities_c = c.df.groupby(["location", "carrier"])[
            opt_name.get(c.name, "p") + "_nom_opt"
        ].sum()

        if c.name == "Link":
            p = c.pnl.p0.abs().mean()
        elif c.name == "Generator":
            p = c.pnl.p.abs().mean()
        elif c.name == "Store":
            p = c.pnl.e.abs().mean()
        else:
            sys.exit()

        c.df["p"] = p
        p_c = c.df.groupby(["location", "carrier"])["p"].sum()

        cf_c = p_c / capacities_c

        index = pd.MultiIndex.from_tuples(
            [(c.list_name,) + t for t in cf_c.index.to_list()]
        )
        nodal_cfs = nodal_cfs.reindex(index.union(nodal_cfs.index))
        nodal_cfs.loc[index, label] = cf_c.values

    return nodal_cfs


def calculate_cfs(n, label, cfs):
    for c in n.iterate_components(
        n.branch_components
        | n.controllable_one_port_components ^ {"Load", "StorageUnit"}
    ):
        capacities_c = (
            c.df[opt_name.get(c.name, "p") + "_nom_opt"].groupby(c.df.carrier).sum()
        )

        if c.name in ["Link", "Line", "Transformer"]:
            p = c.pnl.p0.abs().mean()
        elif c.name == "Store":
            p = c.pnl.e.abs().mean()
        else:
            p = c.pnl.p.abs().mean()

        p_c = p.groupby(c.df.carrier).sum()

        cf_c = p_c / capacities_c

        cf_c = pd.concat([cf_c], keys=[c.list_name])

        cfs = cfs.reindex(cf_c.index.union(cfs.index))

        cfs.loc[cf_c.index, label] = cf_c

    return cfs


def calculate_nodal_costs(n, label, nodal_costs):
    # Beware this also has extraneous locations for country (e.g. biomass) or continent-wide (e.g. fossil gas/oil) stuff
    for c in n.iterate_components(
        n.branch_components | n.controllable_one_port_components ^ {"Load"}
    ):
        c.df["capital_costs"] = (
            c.df.capital_cost * c.df[opt_name.get(c.name, "p") + "_nom_opt"]
        )
        capital_costs = c.df.groupby(["location", "carrier"])["capital_costs"].sum()
        index = pd.MultiIndex.from_tuples(
            [(c.list_name, "capital") + t for t in capital_costs.index.to_list()]
        )
        nodal_costs = nodal_costs.reindex(index.union(nodal_costs.index))
        nodal_costs.loc[index, label] = capital_costs.values

        if c.name == "Link":
            p = c.pnl.p0.multiply(n.snapshot_weightings.generators, axis=0).sum()
        elif c.name == "Line":
            continue
        elif c.name == "StorageUnit":
            p_all = c.pnl.p.multiply(n.snapshot_weightings.generators, axis=0)
            p_all[p_all < 0.0] = 0.0
            p = p_all.sum()
        else:
            p = c.pnl.p.multiply(n.snapshot_weightings.generators, axis=0).sum()

        # correct sequestration cost
        if c.name == "Store":
            items = c.df.index[
                (c.df.carrier == "co2 stored") & (c.df.marginal_cost <= -100.0)
            ]
            c.df.loc[items, "marginal_cost"] = -20.0

        c.df["marginal_costs"] = p * c.df.marginal_cost
        marginal_costs = c.df.groupby(["location", "carrier"])["marginal_costs"].sum()
        index = pd.MultiIndex.from_tuples(
            [(c.list_name, "marginal") + t for t in marginal_costs.index.to_list()]
        )
        nodal_costs = nodal_costs.reindex(index.union(nodal_costs.index))
        nodal_costs.loc[index, label] = marginal_costs.values

    return nodal_costs


def calculate_costs(n, label, costs):
    for c in n.iterate_components(
        n.branch_components | n.controllable_one_port_components ^ {"Load"}
    ):
        capital_costs = c.df.capital_cost * c.df[opt_name.get(c.name, "p") + "_nom_opt"]
        capital_costs_grouped = capital_costs.groupby(c.df.carrier).sum()

        capital_costs_grouped = pd.concat([capital_costs_grouped], keys=["capital"])
        capital_costs_grouped = pd.concat([capital_costs_grouped], keys=[c.list_name])

        costs = costs.reindex(capital_costs_grouped.index.union(costs.index))

        costs.loc[capital_costs_grouped.index, label] = capital_costs_grouped

        if c.name == "Link":
            p = c.pnl.p0.multiply(n.snapshot_weightings.generators, axis=0).sum()
        elif c.name == "Line":
            continue
        elif c.name == "StorageUnit":
            p_all = c.pnl.p.multiply(n.snapshot_weightings.generators, axis=0)
            p_all[p_all < 0.0] = 0.0
            p = p_all.sum()
        else:
            p = c.pnl.p.multiply(n.snapshot_weightings.generators, axis=0).sum()

        # correct sequestration cost
        if c.name == "Store":
            items = c.df.index[
                (c.df.carrier == "co2 stored") & (c.df.marginal_cost <= -100.0)
            ]
            c.df.loc[items, "marginal_cost"] = -20.0

        marginal_costs = p * c.df.marginal_cost

        marginal_costs_grouped = marginal_costs.groupby(c.df.carrier).sum()

        marginal_costs_grouped = pd.concat([marginal_costs_grouped], keys=["marginal"])
        marginal_costs_grouped = pd.concat([marginal_costs_grouped], keys=[c.list_name])

        costs = costs.reindex(marginal_costs_grouped.index.union(costs.index))

        costs.loc[marginal_costs_grouped.index, label] = marginal_costs_grouped

    # add back in all hydro
    # costs.loc[("storage_units", "capital", "hydro"),label] = (0.01)*2e6*n.storage_units.loc[n.storage_units.group=="hydro", "p_nom"].sum()
    # costs.loc[("storage_units", "capital", "PHS"),label] = (0.01)*2e6*n.storage_units.loc[n.storage_units.group=="PHS", "p_nom"].sum()
    # costs.loc[("generators", "capital", "ror"),label] = (0.02)*3e6*n.generators.loc[n.generators.group=="ror", "p_nom"].sum()

    return costs


def calculate_cumulative_cost():
    planning_horizons = snakemake.params.scenario["planning_horizons"]

    cumulative_cost = pd.DataFrame(
        index=df["costs"].sum().index,
        columns=pd.Series(data=np.arange(0, 0.1, 0.01), name="social discount rate"),
    )

    # discount cost and express them in money value of planning_horizons[0]
    for r in cumulative_cost.columns:
        cumulative_cost[r] = [
            df["costs"].sum()[index] / ((1 + r) ** (index[-1] - planning_horizons[0]))
            for index in cumulative_cost.index
        ]

    # integrate cost throughout the transition path
    for r in cumulative_cost.columns:
        for cluster in cumulative_cost.index.get_level_values(level=0).unique():
            for ll in cumulative_cost.index.get_level_values(level=1).unique():
                for sector_opts in cumulative_cost.index.get_level_values(
                    level=2
                ).unique():
                    cumulative_cost.loc[
                        (cluster, ll, sector_opts, "cumulative cost"), r
                    ] = np.trapz(
                        cumulative_cost.loc[
                            idx[cluster, ll, sector_opts, planning_horizons], r
                        ].values,
                        x=planning_horizons,
                    )

    return cumulative_cost


def calculate_nodal_capacities(n, label, nodal_capacities):
    # Beware this also has extraneous locations for country (e.g. biomass) or continent-wide (e.g. fossil gas/oil) stuff
    for c in n.iterate_components(
        n.branch_components | n.controllable_one_port_components ^ {"Load"}
    ):
        nodal_capacities_c = c.df.groupby(["location", "carrier"])[
            opt_name.get(c.name, "p") + "_nom_opt"
        ].sum()
        index = pd.MultiIndex.from_tuples(
            [(c.list_name,) + t for t in nodal_capacities_c.index.to_list()]
        )
        nodal_capacities = nodal_capacities.reindex(index.union(nodal_capacities.index))
        nodal_capacities.loc[index, label] = nodal_capacities_c.values

    return nodal_capacities


def calculate_capacities(n, label, capacities):
    for c in n.iterate_components(
        n.branch_components | n.controllable_one_port_components ^ {"Load"}
    ):
        capacities_grouped = (
            c.df[opt_name.get(c.name, "p") + "_nom_opt"].groupby(c.df.carrier).sum()
        )
        capacities_grouped = pd.concat([capacities_grouped], keys=[c.list_name])

        capacities = capacities.reindex(
            capacities_grouped.index.union(capacities.index)
        )

        capacities.loc[capacities_grouped.index, label] = capacities_grouped

    return capacities


def calculate_curtailment(n, label, curtailment):
    avail = (
        n.generators_t.p_max_pu.multiply(n.generators.p_nom_opt)
        .sum()
        .groupby(n.generators.carrier)
        .sum()
    )
    used = n.generators_t.p.sum().groupby(n.generators.carrier).sum()

    curtailment[label] = (((avail - used) / avail) * 100).round(3)

    return curtailment


def calculate_energy(n, label, energy):
    for c in n.iterate_components(n.one_port_components | n.branch_components):
        if c.name in n.one_port_components:
            c_energies = (
                c.pnl.p.multiply(n.snapshot_weightings.generators, axis=0)
                .sum()
                .multiply(c.df.sign)
                .groupby(c.df.carrier)
                .sum()
            )
        else:
            c_energies = pd.Series(0.0, c.df.carrier.unique())
            for port in [col[3:] for col in c.df.columns if col[:3] == "bus"]:
                totals = (
                    c.pnl["p" + port]
                    .multiply(n.snapshot_weightings.generators, axis=0)
                    .sum()
                )
                # remove values where bus is missing (bug in nomopyomo)
                no_bus = c.df.index[c.df["bus" + port] == ""]
                totals.loc[no_bus] = float(
                    n.component_attrs[c.name].loc["p" + port, "default"]
                )
                c_energies -= totals.groupby(c.df.carrier).sum()

        c_energies = pd.concat([c_energies], keys=[c.list_name])

        energy = energy.reindex(c_energies.index.union(energy.index))

        energy.loc[c_energies.index, label] = c_energies

    return energy


def calculate_supply(n, label, supply):
    """
    Calculate the max dispatch of each component at the buses aggregated by
    carrier.
    """
    bus_carriers = n.buses.carrier.unique()

    for i in bus_carriers:
        bus_map = n.buses.carrier == i
        bus_map.at[""] = False

        for c in n.iterate_components(n.one_port_components):
            items = c.df.index[c.df.bus.map(bus_map).fillna(False)]

            if len(items) == 0:
                continue

            s = (
                c.pnl.p[items]
                .max()
                .multiply(c.df.loc[items, "sign"])
                .groupby(c.df.loc[items, "carrier"])
                .sum()
            )
            s = pd.concat([s], keys=[c.list_name])
            s = pd.concat([s], keys=[i])

            supply = supply.reindex(s.index.union(supply.index))
            supply.loc[s.index, label] = s

        for c in n.iterate_components(n.branch_components):
            for end in [col[3:] for col in c.df.columns if col[:3] == "bus"]:
                items = c.df.index[c.df["bus" + end].map(bus_map).fillna(False)]

                if len(items) == 0:
                    continue

                # lots of sign compensation for direction and to do maximums
                s = (-1) ** (1 - int(end)) * (
                    (-1) ** int(end) * c.pnl["p" + end][items]
                ).max().groupby(c.df.loc[items, "carrier"]).sum()
                s.index = s.index + end
                s = pd.concat([s], keys=[c.list_name])
                s = pd.concat([s], keys=[i])

                supply = supply.reindex(s.index.union(supply.index))
                supply.loc[s.index, label] = s

    return supply


def calculate_supply_energy(n, label, supply_energy):
    """
    Calculate the total energy supply/consuption of each component at the buses
    aggregated by carrier.
    """
    bus_carriers = n.buses.carrier.unique()

    for i in bus_carriers:
        bus_map = n.buses.carrier == i
        bus_map.at[""] = False

        for c in n.iterate_components(n.one_port_components):
            items = c.df.index[c.df.bus.map(bus_map).fillna(False)]

            if len(items) == 0:
                continue

            s = (
                c.pnl.p[items]
                .multiply(n.snapshot_weightings.generators, axis=0)
                .sum()
                .multiply(c.df.loc[items, "sign"])
                .groupby(c.df.loc[items, "carrier"])
                .sum()
            )
            s = pd.concat([s], keys=[c.list_name])
            s = pd.concat([s], keys=[i])

            supply_energy = supply_energy.reindex(s.index.union(supply_energy.index))
            supply_energy.loc[s.index, label] = s

        for c in n.iterate_components(n.branch_components):
            for end in [col[3:] for col in c.df.columns if col[:3] == "bus"]:
                items = c.df.index[c.df[f"bus{str(end)}"].map(bus_map).fillna(False)]

                if len(items) == 0:
                    continue

                s = (-1) * c.pnl["p" + end][items].multiply(
                    n.snapshot_weightings.generators, axis=0
                ).sum().groupby(c.df.loc[items, "carrier"]).sum()
                s.index = s.index + end
                s = pd.concat([s], keys=[c.list_name])
                s = pd.concat([s], keys=[i])

                supply_energy = supply_energy.reindex(
                    s.index.union(supply_energy.index)
                )

                supply_energy.loc[s.index, label] = s

    return supply_energy


def calculate_nodal_supply_energy(n, label, nodal_supply_energy):
    """
    Calculate the total energy supply/consumption of each component at the
    buses aggregated by carrier and node.
    """

    bus_carriers = n.buses.carrier.unique()

    for i in bus_carriers:
        bus_map = n.buses.carrier == i
        bus_map.at[""] = False

        for c in n.iterate_components(n.one_port_components):
            items = c.df.index[c.df.bus.map(bus_map).fillna(False)]

            if len(items) == 0:
                continue

            s = (
                pd.concat(
                    [
                        (
                            c.pnl.p[items]
                            .multiply(n.snapshot_weightings.generators, axis=0)
                            .sum()
                            .multiply(c.df.loc[items, "sign"])
                        ),
                        c.df.loc[items][["bus", "carrier"]],
                    ],
                    axis=1,
                )
                .groupby(by=["bus", "carrier"])
                .sum()[0]
            )
            s = pd.concat([s], keys=[c.list_name])
            s = pd.concat([s], keys=[i])

            nodal_supply_energy = nodal_supply_energy.reindex(
                s.index.union(nodal_supply_energy.index)
            )
            nodal_supply_energy.loc[s.index, label] = s

        for c in n.iterate_components(n.branch_components):
            for end in [col[3:] for col in c.df.columns if col[:3] == "bus"]:
                items = c.df.index[c.df["bus" + str(end)].map(bus_map).fillna(False)]

                if (len(items) == 0) or c.pnl["p" + end].empty:
                    continue

                s = (
                    pd.concat(
                        [
                            (
                                (-1)
                                * c.pnl["p" + end][items]
                                .multiply(n.snapshot_weightings.generators, axis=0)
                                .sum()
                            ),
                            c.df.loc[items][["bus0", "carrier"]],
                        ],
                        axis=1,
                    )
                    .groupby(by=["bus0", "carrier"])
                    .sum()[0]
                )

                s.index = s.index.map(lambda x: (x[0], x[1] + end))
                s = pd.concat([s], keys=[c.list_name])
                s = pd.concat([s], keys=[i])

                nodal_supply_energy = nodal_supply_energy.reindex(
                    s.index.union(nodal_supply_energy.index)
                )

                nodal_supply_energy.loc[s.index, label] = s

    return nodal_supply_energy


def calculate_metrics(n, label, metrics):
    metrics_list = [
        "line_volume",
        "line_volume_limit",
        "line_volume_AC",
        "line_volume_DC",
        "line_volume_shadow",
        "co2_shadow",
    ]

    metrics = metrics.reindex(pd.Index(metrics_list).union(metrics.index))

    metrics.at["line_volume_DC", label] = (n.links.length * n.links.p_nom_opt)[
        n.links.carrier == "DC"
    ].sum()
    metrics.at["line_volume_AC", label] = (n.lines.length * n.lines.s_nom_opt).sum()
    metrics.at["line_volume", label] = metrics.loc[
        ["line_volume_AC", "line_volume_DC"], label
    ].sum()

    if "lv_limit" in n.global_constraints.index:
        metrics.at["line_volume_limit", label] = n.global_constraints.at[
            "lv_limit", "constant"
        ]
        metrics.at["line_volume_shadow", label] = n.global_constraints.at[
            "lv_limit", "mu"
        ]

    if "CO2Limit" in n.global_constraints.index:
        metrics.at["co2_shadow", label] = n.global_constraints.at["CO2Limit", "mu"]

    if "co2_sequestration_limit" in n.global_constraints.index:
        metrics.at["co2_storage_shadow", label] = n.global_constraints.at[
            "co2_sequestration_limit", "mu"
        ]
    return metrics


def calculate_prices(n, label, prices):
    prices = prices.reindex(prices.index.union(n.buses.carrier.unique()))

    # WARNING: this is time-averaged, see weighted_prices for load-weighted average
    prices[label] = n.buses_t.marginal_price.mean().groupby(n.buses.carrier).mean()

    return prices


def calculate_weighted_prices(n, label, weighted_prices):
    # Warning: doesn't include storage units as loads

    weighted_prices = weighted_prices.reindex(
        pd.Index(
            [
                "electricity",
                "heat",
                "space heat",
                "urban heat",
                "space urban heat",
                "gas",
                "H2",
            ]
        )
    )

    link_loads = {
        "electricity": [
            "heat pump",
            "resistive heater",
            "battery charger",
            "H2 Electrolysis",
        ],
        "heat": ["water tanks charger"],
        "urban heat": ["water tanks charger"],
        "space heat": [],
        "space urban heat": [],
        "gas": ["OCGT", "gas boiler", "CHP electric", "CHP heat"],
        "H2": ["Sabatier", "H2 Fuel Cell"],
    }

    for carrier, value in link_loads.items():
        if carrier == "electricity":
            suffix = ""
        elif carrier[:5] == "space":
            suffix = carrier[5:]
        else:
            suffix = " " + carrier

        buses = n.buses.index[n.buses.index.str[2:] == suffix]

        if buses.empty:
            continue

        if carrier in ["H2", "gas"]:
            load = pd.DataFrame(index=n.snapshots, columns=buses, data=0.0)
        else:
<<<<<<< HEAD
            load = (
                n.loads_t.p_set[buses.intersection(n.loads_t.p_set.columns)]
                .reindex(columns=buses)
                .fillna(0.0)
            )
=======
            load = n.loads_t.p_set[buses.intersection(n.loads.index)]
>>>>>>> f72afe7d

        for tech in value:
            names = n.links.index[n.links.index.to_series().str[-len(tech) :] == tech]

            if not names.empty:
                load += (
                    n.links_t.p0[names].T.groupby(n.links.loc[names, "bus0"]).sum().T
                )

        # Add H2 Store when charging
        # if carrier == "H2":
        #    stores = n.stores_t.p[buses+ " Store"].groupby(n.stores.loc[buses+ " Store", "bus"],axis=1).sum(axis=1)
        #    stores[stores > 0.] = 0.
        #    load += -stores

        weighted_prices.loc[carrier, label] = (
            load * n.buses_t.marginal_price[buses]
        ).sum().sum() / load.sum().sum()

        # still have no idea what this is for, only for debug reasons.
        if carrier[:5] == "space":
            logger.debug(load * n.buses_t.marginal_price[buses])

    return weighted_prices


def calculate_market_values(n, label, market_values):
    # Warning: doesn't include storage units

    carrier = "AC"

    buses = n.buses.index[n.buses.carrier == carrier]

    ## First do market value of generators ##

    generators = n.generators.index[n.buses.loc[n.generators.bus, "carrier"] == carrier]

    techs = n.generators.loc[generators, "carrier"].value_counts().index

    market_values = market_values.reindex(market_values.index.union(techs))

    for tech in techs:
        gens = generators[n.generators.loc[generators, "carrier"] == tech]

        dispatch = (
            n.generators_t.p[gens]
            .T.groupby(n.generators.loc[gens, "bus"])
            .sum()
            .T.reindex(columns=buses, fill_value=0.0)
        )
        revenue = dispatch * n.buses_t.marginal_price[buses]

        if total_dispatch := dispatch.sum().sum():
            market_values.at[tech, label] = revenue.sum().sum() / total_dispatch
        else:
            market_values.at[tech, label] = np.nan

    ## Now do market value of links ##

    for i in ["0", "1"]:
        all_links = n.links.index[n.buses.loc[n.links["bus" + i], "carrier"] == carrier]

        techs = n.links.loc[all_links, "carrier"].value_counts().index

        market_values = market_values.reindex(market_values.index.union(techs))

        for tech in techs:
            links = all_links[n.links.loc[all_links, "carrier"] == tech]

            dispatch = (
                n.links_t["p" + i][links]
                .T.groupby(n.links.loc[links, "bus" + i])
                .sum()
                .T.reindex(columns=buses, fill_value=0.0)
            )

            revenue = dispatch * n.buses_t.marginal_price[buses]

            if total_dispatch := dispatch.sum().sum():
                market_values.at[tech, label] = revenue.sum().sum() / total_dispatch
            else:
                market_values.at[tech, label] = np.nan

    return market_values


def calculate_price_statistics(n, label, price_statistics):
    price_statistics = price_statistics.reindex(
        price_statistics.index.union(
            pd.Index(["zero_hours", "mean", "standard_deviation"])
        )
    )

    buses = n.buses.index[n.buses.carrier == "AC"]

    threshold = 0.1  # higher than phoney marginal_cost of wind/solar

    df = pd.DataFrame(data=0.0, columns=buses, index=n.snapshots)

    df[n.buses_t.marginal_price[buses] < threshold] = 1.0

    price_statistics.at["zero_hours", label] = df.sum().sum() / (
        df.shape[0] * df.shape[1]
    )

    price_statistics.at["mean", label] = (
        n.buses_t.marginal_price[buses].unstack().mean()
    )

    price_statistics.at["standard_deviation", label] = (
        n.buses_t.marginal_price[buses].unstack().std()
    )

    return price_statistics


def make_summaries(networks_dict):
    outputs = [
        "nodal_costs",
        "nodal_capacities",
        "nodal_cfs",
        "cfs",
        "costs",
        "capacities",
        "curtailment",
        "energy",
        "supply",
        "supply_energy",
        "nodal_supply_energy",
        "prices",
        "weighted_prices",
        "price_statistics",
        "market_values",
        "metrics",
    ]

    columns = pd.MultiIndex.from_tuples(
        networks_dict.keys(),
        names=["cluster", "ll", "opt", "planning_horizon"],
    )

    df = {output: pd.DataFrame(columns=columns, dtype=float) for output in outputs}
    for label, filename in networks_dict.items():
        logger.info(f"Make summary for scenario {label}, using {filename}")

        n = pypsa.Network(filename)

        assign_carriers(n)
        assign_locations(n)

        for output in outputs:
            df[output] = globals()["calculate_" + output](n, label, df[output])

        del n

    return df


def to_csv(df):
    for key in df:
        df[key].to_csv(snakemake.output[key])


if __name__ == "__main__":
    if "snakemake" not in globals():
        from _helpers import mock_snakemake

        snakemake = mock_snakemake("make_summary")

    configure_logging(snakemake)
    set_scenario_config(snakemake)

    s = snakemake.input.networks[0]
    base_dir = s[: s.find("results/") + 8]

    networks_dict = {
        (cluster, ll, opt + sector_opt, planning_horizon): base_dir
        + snakemake.params.RDIR
        + f"/postnetworks/elec_s{simpl}_{cluster}_l{ll}_{opt}_{sector_opt}_{planning_horizon}.nc"
        for simpl in snakemake.params.scenario["simpl"]
        for cluster in snakemake.params.scenario["clusters"]
        for opt in snakemake.params.scenario["opts"]
        for sector_opt in snakemake.params.scenario["sector_opts"]
        for ll in snakemake.params.scenario["ll"]
        for planning_horizon in snakemake.params.scenario["planning_horizons"]
    }

    time = get_snapshots(snakemake.params.snapshots, snakemake.params.drop_leap_day)
    Nyears = len(time) / 8760

    costs_db = prepare_costs(
        snakemake.input.costs,
        snakemake.params.costs,
        Nyears,
    )

    df = make_summaries(networks_dict)

    df["metrics"].loc["total costs"] = df["costs"].sum()

    to_csv(df)

    if snakemake.params.foresight == "myopic":
        cumulative_cost = calculate_cumulative_cost()
        cumulative_cost.to_csv(
            "results/" + snakemake.params.RDIR + "csvs/cumulative_cost.csv"
        )<|MERGE_RESOLUTION|>--- conflicted
+++ resolved
@@ -587,15 +587,7 @@
         if carrier in ["H2", "gas"]:
             load = pd.DataFrame(index=n.snapshots, columns=buses, data=0.0)
         else:
-<<<<<<< HEAD
-            load = (
-                n.loads_t.p_set[buses.intersection(n.loads_t.p_set.columns)]
-                .reindex(columns=buses)
-                .fillna(0.0)
-            )
-=======
             load = n.loads_t.p_set[buses.intersection(n.loads.index)]
->>>>>>> f72afe7d
 
         for tech in value:
             names = n.links.index[n.links.index.to_series().str[-len(tech) :] == tech]
