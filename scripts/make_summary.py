"""
Creates summaries of aggregated energy and costs as ``.csv`` files.

Relevant Settings
-----------------

.. code:: yaml

    costs:
        USD2013_to_EUR2013:
        discountrate:
        marginal_cost:
        capital_cost:

    electricity:
        max_hours:

.. seealso::
    Documentation of the configuration file ``config.yaml`` at
    :ref:`costs_cf`, :ref:`electricity_cf`

Inputs
------

Outputs
-------

Description
-----------

The following rule can be used to summarize the results in seperate .csv files:

.. code::

    snakemake results/summaries/elec_s_all_lall_Co2L-3H_all
                                         clusters
                                             line volume or cost cap
                                                - options
                                                        - all countries

the line volume/cost cap field can be set to one of the following:
* ``lv1.25`` for a particular line volume extension by 25%
* ``lc1.25`` for a line cost extension by 25 %
* ``lall`` for all evalutated caps
* ``lvall`` for all line volume caps
* ``lcall`` for all line cost caps

Replacing '/summaries/' with '/plots/' creates nice colored maps of the results.

"""

import logging
logger = logging.getLogger(__name__)
from _helpers import configure_logging

import os

from six import iteritems
import pandas as pd

import pypsa

from add_electricity import load_costs, update_transmission_costs

idx = pd.IndexSlice

opt_name = {"Store": "e", "Line" : "s", "Transformer" : "s"}

def _add_indexed_rows(df, raw_index):
    new_index = df.index|pd.MultiIndex.from_product(raw_index)
    if isinstance(new_index, pd.Index):
        new_index = pd.MultiIndex.from_tuples(new_index)

    return df.reindex(new_index)

def assign_carriers(n):

    if "carrier" not in n.loads:
        n.loads["carrier"] = "electricity"
        for carrier in ["transport","heat","urban heat"]:
            n.loads.loc[n.loads.index.str.contains(carrier),"carrier"] = carrier

    n.storage_units['carrier'].replace({'hydro': 'hydro+PHS', 'PHS': 'hydro+PHS'}, inplace=True)

    if "carrier" not in n.lines:
        n.lines["carrier"] = "AC"

    n.lines["carrier"].replace({"AC": "lines"}, inplace=True)

    if n.links.empty: n.links["carrier"] = pd.Series(dtype=str)
    n.links["carrier"].replace({"DC": "lines"}, inplace=True)

    if "EU gas store" in n.stores.index and n.stores.loc["EU gas Store","carrier"] == "":
        n.stores.loc["EU gas Store","carrier"] = "gas Store"

def calculate_costs(n,label,costs):

    for c in n.iterate_components(n.branch_components|n.controllable_one_port_components^{"Load"}):
        capital_costs = c.df.capital_cost*c.df[opt_name.get(c.name,"p") + "_nom_opt"]
        capital_costs_grouped = capital_costs.groupby(c.df.carrier).sum()

        # Index tuple(s) indicating the newly to-be-added row(s)
        raw_index = tuple([[c.list_name],["capital"],list(capital_costs_grouped.index)])
        costs = _add_indexed_rows(costs, raw_index)

        costs.loc[idx[raw_index],label] = capital_costs_grouped.values

        if c.name == "Link":
            p = c.pnl.p0.multiply(n.snapshot_weightings,axis=0).sum()
        elif c.name == "Line":
            continue
        elif c.name == "StorageUnit":
            p_all = c.pnl.p.multiply(n.snapshot_weightings,axis=0)
            p_all[p_all < 0.] = 0.
            p = p_all.sum()
        else:
            p = c.pnl.p.multiply(n.snapshot_weightings,axis=0).sum()

        marginal_costs = p*c.df.marginal_cost

        marginal_costs_grouped = marginal_costs.groupby(c.df.carrier).sum()

        costs = costs.reindex(costs.index|pd.MultiIndex.from_product([[c.list_name],["marginal"],marginal_costs_grouped.index]))

        costs.loc[idx[c.list_name,"marginal",list(marginal_costs_grouped.index)],label] = marginal_costs_grouped.values

    return costs

def calculate_curtailment(n,label,curtailment):

    avail = n.generators_t.p_max_pu.multiply(n.generators.p_nom_opt).sum().groupby(n.generators.carrier).sum()
    used = n.generators_t.p.sum().groupby(n.generators.carrier).sum()

    curtailment[label] = (((avail - used)/avail)*100).round(3)

    return curtailment

def calculate_energy(n,label,energy):

    for c in n.iterate_components(n.one_port_components|n.branch_components):

        if c.name in n.one_port_components:
            c_energies = c.pnl.p.multiply(n.snapshot_weightings,axis=0).sum().multiply(c.df.sign).groupby(c.df.carrier).sum()
        else:
            c_energies = (-c.pnl.p1.multiply(n.snapshot_weightings,axis=0).sum() - c.pnl.p0.multiply(n.snapshot_weightings,axis=0).sum()).groupby(c.df.carrier).sum()

        energy = include_in_summary(energy, [c.list_name], label, c_energies)

    return energy

def include_in_summary(summary, multiindexprefix, label, item):

    # Index tuple(s) indicating the newly to-be-added row(s)
    raw_index = tuple([multiindexprefix,list(item.index)])
    summary = _add_indexed_rows(summary, raw_index)

    summary.loc[idx[raw_index], label] = item.values
    return summary

def calculate_capacity(n,label,capacity):

    for c in n.iterate_components(n.one_port_components):
        if 'p_nom_opt' in c.df.columns:
            c_capacities = abs(c.df.p_nom_opt.multiply(c.df.sign)).groupby(c.df.carrier).sum()
            capacity = include_in_summary(capacity, [c.list_name], label, c_capacities)

    for c in n.iterate_components(n.passive_branch_components):
        c_capacities = c.df['s_nom_opt'].groupby(c.df.carrier).sum()
        capacity = include_in_summary(capacity, [c.list_name], label, c_capacities)

    for c in n.iterate_components(n.controllable_branch_components):
        c_capacities = c.df.p_nom_opt.groupby(c.df.carrier).sum()
        capacity = include_in_summary(capacity, [c.list_name], label, c_capacities)

    return capacity

def calculate_supply(n,label,supply):
    """calculate the max dispatch of each component at the buses where the loads are attached"""

    load_types = n.loads.carrier.value_counts().index

    for i in load_types:

        buses = n.loads.bus[n.loads.carrier == i].values

        bus_map = pd.Series(False,index=n.buses.index)

        bus_map.loc[buses] = True

        for c in n.iterate_components(n.one_port_components):

            items = c.df.index[c.df.bus.map(bus_map)]

            if len(items) == 0:
                continue

            s = c.pnl.p[items].max().multiply(c.df.loc[items,'sign']).groupby(c.df.loc[items,'carrier']).sum()

            # Index tuple(s) indicating the newly to-be-added row(s)
            raw_index = tuple([[i],[c.list_name],list(s.index)])
            supply = _add_indexed_rows(supply, raw_index)

            supply.loc[idx[raw_index],label] = s.values


        for c in n.iterate_components(n.branch_components):

            for end in ["0","1"]:

                items = c.df.index[c.df["bus" + end].map(bus_map)]

                if len(items) == 0:
                    continue

                #lots of sign compensation for direction and to do maximums
                s = (-1)**(1-int(end))*((-1)**int(end)*c.pnl["p"+end][items]).max().groupby(c.df.loc[items,'carrier']).sum()

                supply = supply.reindex(supply.index|pd.MultiIndex.from_product([[i],[c.list_name],s.index]))
                supply.loc[idx[i,c.list_name,list(s.index)],label] = s.values

    return supply

def calculate_supply_energy(n,label,supply_energy):
    """calculate the total dispatch of each component at the buses where the loads are attached"""

    load_types = n.loads.carrier.value_counts().index

    for i in load_types:

        buses = n.loads.bus[n.loads.carrier == i].values

        bus_map = pd.Series(False,index=n.buses.index)

        bus_map.loc[buses] = True

        for c in n.iterate_components(n.one_port_components):

            items = c.df.index[c.df.bus.map(bus_map)]

            if len(items) == 0:
                continue

            s = c.pnl.p[items].sum().multiply(c.df.loc[items,'sign']).groupby(c.df.loc[items,'carrier']).sum()

            # Index tuple(s) indicating the newly to-be-added row(s)
            raw_index = tuple([[i],[c.list_name],list(s.index)])
            supply_energy = _add_indexed_rows(supply_energy, raw_index)

            supply_energy.loc[idx[raw_index],label] = s.values


        for c in n.iterate_components(n.branch_components):

            for end in ["0","1"]:

                items = c.df.index[c.df["bus" + end].map(bus_map)]

                if len(items) == 0:
                    continue

                s = (-1)*c.pnl["p"+end][items].sum().groupby(c.df.loc[items,'carrier']).sum()

                supply_energy = supply_energy.reindex(supply_energy.index|pd.MultiIndex.from_product([[i],[c.list_name],s.index]))
                supply_energy.loc[idx[i,c.list_name,list(s.index)],label] = s.values

    return supply_energy

def calculate_metrics(n,label,metrics):

    metrics = metrics.reindex(metrics.index|pd.Index(["line_volume","line_volume_limit","line_volume_AC","line_volume_DC","line_volume_shadow","co2_shadow"]))

    metrics.at["line_volume_DC",label] = (n.links.length*n.links.p_nom_opt)[n.links.carrier == "DC"].sum()
    metrics.at["line_volume_AC",label] = (n.lines.length*n.lines.s_nom_opt).sum()
    metrics.at["line_volume",label] = metrics.loc[["line_volume_AC","line_volume_DC"],label].sum()

    if hasattr(n,"line_volume_limit"):
        metrics.at["line_volume_limit",label] = n.line_volume_limit

    if hasattr(n,"line_volume_limit_dual"):
        metrics.at["line_volume_shadow",label] = n.line_volume_limit_dual

    if "CO2Limit" in n.global_constraints.index:
        metrics.at["co2_shadow",label] = n.global_constraints.at["CO2Limit","mu"]

    return metrics


def calculate_prices(n,label,prices):

    bus_type = pd.Series(n.buses.index.str[3:],n.buses.index).replace("","electricity")

    prices = prices.reindex(prices.index|bus_type.value_counts().index)

    #WARNING: this is time-averaged, should really be load-weighted average
    prices[label] = n.buses_t.marginal_price.mean().groupby(bus_type).mean()

    return prices



def calculate_weighted_prices(n,label,weighted_prices):
    # Warning: doesn't include storage units as loads


    weighted_prices = weighted_prices.reindex(pd.Index(["electricity","heat","space heat","urban heat","space urban heat","gas","H2"]))

    link_loads = {"electricity" :  ["heat pump", "resistive heater", "battery charger", "H2 Electrolysis"],
                  "heat" : ["water tanks charger"],
                  "urban heat" : ["water tanks charger"],
                  "space heat" : [],
                  "space urban heat" : [],
                  "gas" : ["OCGT","gas boiler","CHP electric","CHP heat"],
                  "H2" : ["Sabatier", "H2 Fuel Cell"]}

    for carrier in link_loads:

        if carrier == "electricity":
            suffix = ""
        elif carrier[:5] == "space":
            suffix = carrier[5:]
        else:
            suffix =  " " + carrier

        buses = n.buses.index[n.buses.index.str[2:] == suffix]

        if buses.empty:
            continue

        if carrier in ["H2","gas"]:
            load = pd.DataFrame(index=n.snapshots,columns=buses,data=0.)
        elif carrier[:5] == "space":
            load = heat_demand_df[buses.str[:2]].rename(columns=lambda i: str(i)+suffix)
        else:
            load = n.loads_t.p_set[buses]


        for tech in link_loads[carrier]:

            names = n.links.index[n.links.index.to_series().str[-len(tech):] == tech]

            if names.empty:
                continue

            load += n.links_t.p0[names].groupby(n.links.loc[names,"bus0"],axis=1).sum(axis=1)

        #Add H2 Store when charging
        if carrier == "H2":
            stores = n.stores_t.p[buses+ " Store"].groupby(n.stores.loc[buses+ " Store","bus"],axis=1).sum(axis=1)
            stores[stores > 0.] = 0.
            load += -stores

        weighted_prices.loc[carrier,label] = (load*n.buses_t.marginal_price[buses]).sum().sum()/load.sum().sum()

        if carrier[:5] == "space":
            print(load*n.buses_t.marginal_price[buses])

    return weighted_prices



# BROKEN don't use
#
# def calculate_market_values(n, label, market_values):
#     # Warning: doesn't include storage units

#     n.buses["suffix"] = n.buses.index.str[2:]
#     suffix = ""
#     buses = n.buses.index[n.buses.suffix == suffix]

#     ## First do market value of generators ##
#     generators = n.generators.index[n.buses.loc[n.generators.bus,"suffix"] == suffix]
#     techs = n.generators.loc[generators,"carrier"].value_counts().index
#     market_values = market_values.reindex(market_values.index | techs)

#     for tech in techs:
#         gens = generators[n.generators.loc[generators,"carrier"] == tech]
#         dispatch = n.generators_t.p[gens].groupby(n.generators.loc[gens,"bus"],axis=1).sum().reindex(columns=buses,fill_value=0.)
#         revenue = dispatch*n.buses_t.marginal_price[buses]
#         market_values.at[tech,label] = revenue.sum().sum()/dispatch.sum().sum()

#     ## Now do market value of links ##

#     for i in ["0","1"]:
#         all_links = n.links.index[n.buses.loc[n.links["bus"+i],"suffix"] == suffix]
#         techs = n.links.loc[all_links,"carrier"].value_counts().index
#         market_values = market_values.reindex(market_values.index | techs)

#         for tech in techs:
#             links = all_links[n.links.loc[all_links,"carrier"] == tech]
#             dispatch = n.links_t["p"+i][links].groupby(n.links.loc[links,"bus"+i],axis=1).sum().reindex(columns=buses,fill_value=0.)
#             revenue = dispatch*n.buses_t.marginal_price[buses]
#             market_values.at[tech,label] = revenue.sum().sum()/dispatch.sum().sum()

#     return market_values


# OLD CODE must be adapted

# def calculate_price_statistics(n, label, price_statistics):


#     price_statistics = price_statistics.reindex(price_statistics.index|pd.Index(["zero_hours","mean","standard_deviation"]))
#     n.buses["suffix"] = n.buses.index.str[2:]
#     suffix = ""
#     buses = n.buses.index[n.buses.suffix == suffix]

#     threshold = 0.1 #higher than phoney marginal_cost of wind/solar
#     df = pd.DataFrame(data=0.,columns=buses,index=n.snapshots)
#     df[n.buses_t.marginal_price[buses] < threshold] = 1.
#     price_statistics.at["zero_hours", label] = df.sum().sum()/(df.shape[0]*df.shape[1])
#     price_statistics.at["mean", label] = n.buses_t.marginal_price[buses].unstack().mean()
#     price_statistics.at["standard_deviation", label] = n.buses_t.marginal_price[buses].unstack().std()
#     return price_statistics


outputs = ["costs",
           "curtailment",
           "energy",
           "capacity",
           "supply",
           "supply_energy",
           "prices",
           "weighted_prices",
           # "price_statistics",
           # "market_values",
           "metrics",
           ]

def make_summaries(networks_dict, country='all'):

    columns = pd.MultiIndex.from_tuples(networks_dict.keys(),names=["simpl","clusters","ll","opts"])

    dfs = {}

    for output in outputs:
        dfs[output] = pd.DataFrame(columns=columns,dtype=float)

    for label, filename in iteritems(networks_dict):
        print(label, filename)
        if not os.path.exists(filename):
            print("does not exist!!")
            continue

        try:
            n = pypsa.Network(filename)
        except OSError:
            logger.warning("Skipping {filename}".format(filename=filename))
            continue

        if country != 'all':
            n = n[n.buses.country == country]

        Nyears = n.snapshot_weightings.sum()/8760.
        costs = load_costs(Nyears, snakemake.input[0],
                           snakemake.config['costs'], snakemake.config['electricity'])
        update_transmission_costs(n, costs, simple_hvdc_costs=False)

        assign_carriers(n)

        for output in outputs:
            dfs[output] = globals()["calculate_" + output](n, label, dfs[output])

    return dfs


def to_csv(dfs):
    dir = snakemake.output[0]
    os.makedirs(dir, exist_ok=True)
    for key, df in iteritems(dfs):
        df.to_csv(os.path.join(dir, f"{key}.csv"))


if __name__ == "__main__":
    # Detect running outside of snakemake and mock snakemake for testing
    def expand_from_wildcard(key):
        w = getattr(snakemake.wildcards, key)
        return snakemake.config["scenario"][key] if w == "all" else [w]

    if snakemake.wildcards.ll.endswith("all"):
        ll = snakemake.config["scenario"]["ll"]
        if len(snakemake.wildcards.ll) == 4:
            ll = [l for l in ll if l[0] == snakemake.wildcards.ll[0]]
    else:
        ll = [snakemake.wildcards.ll]

<<<<<<< HEAD
=======
    configure_logging(snakemake)

>>>>>>> 036d4441
    networks_dict = {(simpl,clusters,l,opts) : ('results/networks/{network}_s{simpl}_{clusters}_ec_l{ll}_{opts}.nc'
                                                 .format(network=snakemake.wildcards.network,
                                                         simpl=simpl,
                                                         clusters=clusters,
                                                         opts=opts,
                                                         ll=l))
                     for simpl in expand_from_wildcard("simpl")
                     for clusters in expand_from_wildcard("clusters")
                     for l in ll
                     for opts in expand_from_wildcard("opts")}

    print(networks_dict)

    dfs = make_summaries(networks_dict, country=snakemake.wildcards.country)

    to_csv(dfs)<|MERGE_RESOLUTION|>--- conflicted
+++ resolved
@@ -483,11 +483,8 @@
     else:
         ll = [snakemake.wildcards.ll]
 
-<<<<<<< HEAD
-=======
     configure_logging(snakemake)
 
->>>>>>> 036d4441
     networks_dict = {(simpl,clusters,l,opts) : ('results/networks/{network}_s{simpl}_{clusters}_ec_l{ll}_{opts}.nc'
                                                  .format(network=snakemake.wildcards.network,
                                                          simpl=simpl,
