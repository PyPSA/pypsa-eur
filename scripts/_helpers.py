--- conflicted
+++ resolved
@@ -432,10 +432,6 @@
     # Hotfix - Bug, tqdm not working with disable=False
     disable = True
 
-<<<<<<< HEAD
-    if disable:
-        response = requests.get(url, headers=headers, stream=True)
-=======
     # Raise HTTPError for transient errors
     # 429: Too Many Requests (rate limiting)
     # 500, 502, 503, 504: Server errors
@@ -443,16 +439,12 @@
         response = requests.get(url, headers=headers, stream=True)
         if response.status_code in (429, 500, 502, 503, 504):
             response.raise_for_status()
->>>>>>> a1dee3fe
         with open(file, "wb") as f:
             f.write(response.content)
     else:
         response = requests.get(url, headers=headers, stream=True)
-<<<<<<< HEAD
-=======
         if response.status_code in (429, 500, 502, 503, 504):
             response.raise_for_status()
->>>>>>> a1dee3fe
         total_size = int(response.headers.get("content-length", 0))
         chunk_size = 1024
 
@@ -467,8 +459,6 @@
                 for data in response.iter_content(chunk_size=chunk_size):
                     f.write(data)
                     t.update(len(data))
-<<<<<<< HEAD
-=======
 
 
 def retry(func: Callable) -> Callable:
@@ -510,7 +500,6 @@
         raise Exception("Retrieval retries exhausted.")
 
     return wrapper
->>>>>>> a1dee3fe
 
 
 def mock_snakemake(
@@ -994,8 +983,6 @@
     return time
 
 
-<<<<<<< HEAD
-=======
 def sanitize_custom_columns(n: pypsa.Network):
     """
     Sanitize non-standard columns used throughout the workflow.
@@ -1014,27 +1001,18 @@
         n.links.reversed = n.links.reversed.astype(bool)
 
 
->>>>>>> a1dee3fe
 def rename_techs(label: str) -> str:
     """
     Rename technology labels for better readability.
 
     Removes some prefixes and renames if certain conditions defined in function body are met.
 
-<<<<<<< HEAD
-    Parameters:
-=======
     Parameters
->>>>>>> a1dee3fe
     ----------
     label: str
         Technology label to be renamed
 
-<<<<<<< HEAD
-    Returns:
-=======
     Returns
->>>>>>> a1dee3fe
     -------
     str
         Renamed label
@@ -1076,11 +1054,7 @@
     rename = {
         "solar": "solar PV",
         "Sabatier": "methanation",
-<<<<<<< HEAD
-        # "offwind": "offshore wind",
-=======
         "offwind": "offshore wind",
->>>>>>> a1dee3fe
         "offwind-ac": "offshore wind (AC)",
         "offwind-dc": "offshore wind (DC)",
         "offwind-float": "offshore wind (Float)",
@@ -1111,9 +1085,6 @@
     for old, new in rename.items():
         if old == label:
             label = new
-<<<<<<< HEAD
-    return label
-=======
     return label
 
 
@@ -1164,5 +1135,4 @@
         DataFrame containing the prepared cost data
     """
 
-    return pd.read_csv(cost_file, index_col=0)
->>>>>>> a1dee3fe
+    return pd.read_csv(cost_file, index_col=0)