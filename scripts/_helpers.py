--- conflicted
+++ resolved
@@ -1199,7 +1199,6 @@
     return cutout
 
 
-<<<<<<< HEAD
 def create_placeholder_plot(
     output_path: str, message: str, ylabel: str = "", figsize: tuple = (12, 8)
 ) -> None:
@@ -1252,7 +1251,8 @@
     ax.axis("off") if not ylabel else None
     fig.savefig(output_path, bbox_inches="tight")
     plt.close(fig)
-=======
+
+
 def load_costs(cost_file: str) -> pd.DataFrame:
     """
     Load prepared cost data from CSV.
@@ -1268,5 +1268,4 @@
         DataFrame containing the prepared cost data
     """
 
-    return pd.read_csv(cost_file, index_col=0)
->>>>>>> 822a9272
+    return pd.read_csv(cost_file, index_col=0)