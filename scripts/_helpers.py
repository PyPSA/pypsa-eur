--- conflicted
+++ resolved
@@ -189,9 +189,8 @@
 
     # make the input files accessable by taking the absolut paths
     def make_io_accessable(smfiles):
-        files = sm.io.InputFiles()
         if not smfiles:
-            return files
+            return []
         # for mildy hacky input functions (like make_summary):
         if len(smfiles) == 1 and callable(smfiles[0]):
             new_input_files = smfiles[0](wc)
@@ -200,10 +199,7 @@
             for index, p in enumerate(new_input_files):
                 smfiles.insert(index, p)
         # now iterate over each item and make path an absolut path
-<<<<<<< HEAD
-=======
         files = getattr(sm.io, type(smfiles))()
->>>>>>> 3c68d9fa
         for index, (key, p) in enumerate(smfiles.allitems()):
             # case that item is a function
             if callable(p):
