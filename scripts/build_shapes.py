# -*- coding: utf-8 -*-
# SPDX-FileCopyrightText: : 2017-2024 The PyPSA-Eur Authors
#
# SPDX-License-Identifier: MIT
"""
Creates GIS shape files of the countries, exclusive economic zones and `NUTS3 <
https://en.wikipedia.org/wiki/Nomenclature_of_Territorial_Units_for_Statistics>
`_ areas.

Relevant Settings
-----------------

.. code:: yaml

    countries:

.. seealso::
    Documentation of the configuration file ``config/config.yaml`` at
    :ref:`toplevel_cf`

Inputs
------

- ``data/bundle/naturalearth/ne_10m_admin_0_countries.shp``: World country shapes

    .. image:: img/countries.png
        :scale: 33 %

- ``data/bundle/eez/World_EEZ_v8_2014.shp``: World `exclusive economic zones <https://en.wikipedia.org/wiki/Exclusive_economic_zone>`_ (EEZ)

    .. image:: img/eez.png
        :scale: 33 %

- ``data/bundle/NUTS_2013_60M_SH/data/NUTS_RG_60M_2013.shp``: Europe NUTS3 regions

    .. image:: img/nuts3.png
        :scale: 33 %

- ``data/bundle/nama_10r_3popgdp.tsv.gz``: Average annual population by NUTS3 region (`eurostat <http://appsso.eurostat.ec.europa.eu/nui/show.do?dataset=nama_10r_3popgdp&lang=en>`__)
- ``data/bundle/nama_10r_3gdp.tsv.gz``: Gross domestic product (GDP) by NUTS 3 regions (`eurostat <http://appsso.eurostat.ec.europa.eu/nui/show.do?dataset=nama_10r_3gdp&lang=en>`__)
- ``data/ch_cantons.csv``: Mapping between Swiss Cantons and NUTS3 regions
- ``data/bundle/je-e-21.03.02.xls``: Population and GDP data per Canton (`BFS - Swiss Federal Statistical Office <https://www.bfs.admin.ch/bfs/en/home/news/whats-new.assetdetail.7786557.html>`_ )

Outputs
-------

- ``resources/country_shapes.geojson``: country shapes out of country selection

    .. image:: img/country_shapes.png
        :scale: 33 %

- ``resources/offshore_shapes.geojson``: EEZ shapes out of country selection

    .. image:: img/offshore_shapes.png
        :scale: 33 %

- ``resources/europe_shape.geojson``: Shape of Europe including countries and EEZ

    .. image:: img/europe_shape.png
        :scale: 33 %

- ``resources/nuts3_shapes.geojson``: NUTS3 shapes out of country selection including population and GDP data.

    .. image:: img/nuts3_shapes.png
        :scale: 33 %

Description
-----------
"""

import logging
from functools import reduce
from itertools import takewhile
from operator import attrgetter

import geopandas as gpd
import numpy as np
import pandas as pd
import pycountry as pyc
from _helpers import configure_logging, set_scenario_config
from shapely.geometry import MultiPolygon, Polygon

logger = logging.getLogger(__name__)


def _get_country(target, **keys):
    assert len(keys) == 1
    try:
        return getattr(pyc.countries.get(**keys), target)
    except (KeyError, AttributeError):
        return np.nan


<<<<<<< HEAD
def _simplify_polys(polys, minarea=0.1, filterremote=True):
=======
def _simplify_polys(polys, minarea=0.1, tolerance=None, filterremote=True):
>>>>>>> b6d11bba
    if isinstance(polys, MultiPolygon):
        polys = sorted(polys.geoms, key=attrgetter("area"), reverse=True)
        mainpoly = polys[0]
        mainlength = np.sqrt(mainpoly.area / (2.0 * np.pi))
        if mainpoly.area > minarea:
            polys = MultiPolygon(
                [
                    p
                    for p in takewhile(lambda p: p.area > minarea, polys)
                    if not filterremote or (mainpoly.distance(p) < mainlength)
                ]
            )
        else:
            polys = mainpoly
<<<<<<< HEAD
=======
    if tolerance is not None:
        polys = polys.simplify(tolerance=tolerance)
>>>>>>> b6d11bba
    return polys


def countries(naturalearth, country_list):
    if "RS" in country_list:
        country_list.append("KV")

    df = gpd.read_file(naturalearth)

    # Names are a hassle in naturalearth, try several fields
    fieldnames = (
        df[x].where(lambda s: s != "-99") for x in ("ISO_A2", "WB_A2", "ADM0_A3")
    )
    df["name"] = reduce(lambda x, y: x.fillna(y), fieldnames, next(fieldnames)).str[:2]

    df = df.loc[
        df.name.isin(country_list) & ((df["scalerank"] == 0) | (df["scalerank"] == 5))
    ]
    s = df.set_index("name")["geometry"].map(_simplify_polys).set_crs(df.crs)
    if "RS" in country_list:
        s["RS"] = s["RS"].union(s.pop("KV"))
        # cleanup shape union
        s["RS"] = Polygon(s["RS"].exterior.coords)

    return s


def eez(country_shapes, eez, country_list):
    df = gpd.read_file(eez)
    df = df.loc[
        df["ISO_3digit"].isin(
            [_get_country("alpha_3", alpha_2=c) for c in country_list]
        )
    ]
    df["name"] = df["ISO_3digit"].map(lambda c: _get_country("alpha_2", alpha_3=c))
    s = df.set_index("name").geometry.map(
        lambda s: _simplify_polys(s, filterremote=False)
    )
    s = gpd.GeoSeries(
        {k: v for k, v in s.items() if v.distance(country_shapes[k]) < 1e-3},
        crs=df.crs,
    )
    s = s.to_frame("geometry")
    s.index.name = "name"
    return s


def country_cover(country_shapes, eez_shapes=None):
    shapes = country_shapes
    if eez_shapes is not None:
        shapes = pd.concat([shapes, eez_shapes])
    europe_shape = shapes.union_all()
    if isinstance(europe_shape, MultiPolygon):
        europe_shape = max(europe_shape.geoms, key=attrgetter("area"))
    return Polygon(shell=europe_shape.exterior)


def nuts3(country_shapes, nuts3, nuts3pop, nuts3gdp, ch_cantons, ch_popgdp):
    df = gpd.read_file(nuts3)
    df = df.loc[df["STAT_LEVL_"] == 3]
    df["geometry"] = df["geometry"].map(_simplify_polys)
    df = df.rename(columns={"NUTS_ID": "id"})[["id", "geometry"]].set_index("id")

    pop = pd.read_table(nuts3pop, na_values=[":"], delimiter=" ?\t", engine="python")
    pop = (
        pop.set_index(
            pd.MultiIndex.from_tuples(pop.pop("unit,geo\\time").str.split(","))
        )
        .loc["THS"]
        .map(lambda x: pd.to_numeric(x, errors="coerce"))
        .bfill(axis=1)
    )["2014"]

    gdp = pd.read_table(nuts3gdp, na_values=[":"], delimiter=" ?\t", engine="python")
    gdp = (
        gdp.set_index(
            pd.MultiIndex.from_tuples(gdp.pop("unit,geo\\time").str.split(","))
        )
        .loc["EUR_HAB"]
        .map(lambda x: pd.to_numeric(x, errors="coerce"))
        .bfill(axis=1)
    )["2014"]

    cantons = pd.read_csv(ch_cantons)
    cantons = cantons.set_index(cantons["HASC"].str[3:])["NUTS"]
    cantons = cantons.str.pad(5, side="right", fillchar="0")

    swiss = pd.read_excel(ch_popgdp, skiprows=3, index_col=0)
    swiss.columns = swiss.columns.to_series().map(cantons)

    swiss_pop = pd.to_numeric(swiss.loc["Residents in 1000", "CH040":])
    pop = pd.concat([pop, swiss_pop])
    swiss_gdp = pd.to_numeric(
        swiss.loc["Gross domestic product per capita in Swiss francs", "CH040":]
    )
    gdp = pd.concat([gdp, swiss_gdp])

    df = df.join(pd.DataFrame(dict(pop=pop, gdp=gdp)))

    df["country"] = df.index.to_series().str[:2].replace(dict(UK="GB", EL="GR"))

    excludenuts = pd.Index(
        (
            "FRA10",
            "FRA20",
            "FRA30",
            "FRA40",
            "FRA50",
            "PT200",
            "PT300",
            "ES707",
            "ES703",
            "ES704",
            "ES705",
            "ES706",
            "ES708",
            "ES709",
            "FI2",
            "FR9",
        )
    )
    excludecountry = pd.Index(("MT", "TR", "LI", "IS", "CY", "KV"))

    df = df.loc[df.index.difference(excludenuts)]
    df = df.loc[~df.country.isin(excludecountry)]

    manual = gpd.GeoDataFrame(
        [["BA1", "BA", 3871.0], ["RS1", "RS", 7210.0], ["AL1", "AL", 2893.0]],
        columns=["NUTS_ID", "country", "pop"],
        geometry=gpd.GeoSeries(),
        crs=df.crs,
    )
    manual["geometry"] = manual["country"].map(country_shapes.to_crs(df.crs))
    manual = manual.dropna()
    manual = manual.set_index("NUTS_ID")

    df = pd.concat([df, manual], sort=False)

    df.loc["ME000", "pop"] = 650.0

    return df


if __name__ == "__main__":
    if "snakemake" not in globals():
        from _helpers import mock_snakemake

        snakemake = mock_snakemake("build_shapes")
    configure_logging(snakemake)
    set_scenario_config(snakemake)

    country_shapes = countries(snakemake.input.naturalearth, snakemake.params.countries)
    country_shapes.reset_index().to_file(snakemake.output.country_shapes)

    offshore_shapes = eez(
        country_shapes, snakemake.input.eez, snakemake.params.countries
    )
    offshore_shapes.reset_index().to_file(snakemake.output.offshore_shapes)

    europe_shape = gpd.GeoDataFrame(
        geometry=[country_cover(country_shapes, offshore_shapes.geometry)],
        crs=country_shapes.crs,
    )
    europe_shape.reset_index().to_file(snakemake.output.europe_shape)

    nuts3_shapes = nuts3(
        country_shapes,
        snakemake.input.nuts3,
        snakemake.input.nuts3pop,
        snakemake.input.nuts3gdp,
        snakemake.input.ch_cantons,
        snakemake.input.ch_popgdp,
    )
    nuts3_shapes.reset_index().to_file(snakemake.output.nuts3_shapes)<|MERGE_RESOLUTION|>--- conflicted
+++ resolved
@@ -91,11 +91,7 @@
         return np.nan
 
 
-<<<<<<< HEAD
-def _simplify_polys(polys, minarea=0.1, filterremote=True):
-=======
 def _simplify_polys(polys, minarea=0.1, tolerance=None, filterremote=True):
->>>>>>> b6d11bba
     if isinstance(polys, MultiPolygon):
         polys = sorted(polys.geoms, key=attrgetter("area"), reverse=True)
         mainpoly = polys[0]
@@ -110,11 +106,8 @@
             )
         else:
             polys = mainpoly
-<<<<<<< HEAD
-=======
     if tolerance is not None:
         polys = polys.simplify(tolerance=tolerance)
->>>>>>> b6d11bba
     return polys
 
 
