# -*- coding: utf-8 -*-
# SPDX-FileCopyrightText: : 2020-2024 The PyPSA-Eur Authors
#
# SPDX-License-Identifier: MIT
"""
Adds all sector-coupling components to the network, including demand and supply
technologies for the buildings, transport and industry sectors.
"""

import logging
import os
from itertools import product
from types import SimpleNamespace

import networkx as nx
import numpy as np
import pandas as pd
import pypsa
import xarray as xr
from _helpers import (
    configure_logging,
    generate_periodic_profiles,
    set_scenario_config,
    update_config_from_wildcards,
)
from add_electricity import load_costs, sanitize_carriers, sanitize_locations
from build_energy_totals import (
    build_co2_totals,
    build_eea_co2,
    build_eurostat,
    build_eurostat_co2,
)
from build_transport_demand import transport_degree_factor
from networkx.algorithms import complement
from networkx.algorithms.connectivity.edge_augmentation import k_edge_augmentation
from prepare_network import maybe_adjust_costs_and_potentials
from pypsa.geo import haversine_pts
from pypsa.io import import_components_from_dataframe
from scipy.stats import beta

spatial = SimpleNamespace()
logger = logging.getLogger(__name__)


def define_spatial(nodes, options):
    """
    Namespace for spatial.

    Parameters
    ----------
    nodes : list-like
    """
    global spatial

    spatial.nodes = nodes

    # biomass

    spatial.biomass = SimpleNamespace()

    if options.get("biomass_spatial", options["biomass_transport"]):
        spatial.biomass.nodes = nodes + " solid biomass"
        spatial.biomass.locations = nodes
        spatial.biomass.industry = nodes + " solid biomass for industry"
        spatial.biomass.industry_cc = nodes + " solid biomass for industry CC"
    else:
        spatial.biomass.nodes = ["EU solid biomass"]
        spatial.biomass.locations = ["EU"]
        spatial.biomass.industry = ["solid biomass for industry"]
        spatial.biomass.industry_cc = ["solid biomass for industry CC"]

    spatial.biomass.df = pd.DataFrame(vars(spatial.biomass), index=nodes)

    # co2

    spatial.co2 = SimpleNamespace()

    if options["co2_spatial"]:
        spatial.co2.nodes = nodes + " co2 stored"
        spatial.co2.locations = nodes
        spatial.co2.vents = nodes + " co2 vent"
        spatial.co2.process_emissions = nodes + " process emissions"
    else:
        spatial.co2.nodes = ["co2 stored"]
        spatial.co2.locations = ["EU"]
        spatial.co2.vents = ["co2 vent"]
        spatial.co2.process_emissions = ["process emissions"]

    spatial.co2.df = pd.DataFrame(vars(spatial.co2), index=nodes)

    # gas

    spatial.gas = SimpleNamespace()

    if options["gas_network"]:
        spatial.gas.nodes = nodes + " gas"
        spatial.gas.locations = nodes
        spatial.gas.biogas = nodes + " biogas"
        spatial.gas.industry = nodes + " gas for industry"
        spatial.gas.industry_cc = nodes + " gas for industry CC"
        spatial.gas.biogas_to_gas = nodes + " biogas to gas"
        spatial.gas.biogas_to_gas_cc = nodes + " biogas to gas CC"
    else:
        spatial.gas.nodes = ["EU gas"]
        spatial.gas.locations = ["EU"]
        spatial.gas.biogas = ["EU biogas"]
        spatial.gas.industry = ["gas for industry"]
        spatial.gas.biogas_to_gas = ["EU biogas to gas"]
        if options.get("biomass_spatial", options["biomass_transport"]):
            spatial.gas.biogas_to_gas_cc = nodes + " biogas to gas CC"
        else:
            spatial.gas.biogas_to_gas_cc = ["EU biogas to gas CC"]
        if options.get("co2_spatial", options["co2network"]):
            spatial.gas.industry_cc = nodes + " gas for industry CC"
        else:
            spatial.gas.industry_cc = ["gas for industry CC"]

    spatial.gas.df = pd.DataFrame(vars(spatial.gas), index=nodes)

    # ammonia

    if options.get("ammonia"):
        spatial.ammonia = SimpleNamespace()
        if options.get("ammonia") == "regional":
            spatial.ammonia.nodes = nodes + " NH3"
            spatial.ammonia.locations = nodes
        else:
            spatial.ammonia.nodes = ["EU NH3"]
            spatial.ammonia.locations = ["EU"]

        spatial.ammonia.df = pd.DataFrame(vars(spatial.ammonia), index=nodes)

    # hydrogen
    spatial.h2 = SimpleNamespace()
    spatial.h2.nodes = nodes + " H2"
    spatial.h2.locations = nodes

    # methanol

    # beware: unlike other carriers, uses locations rather than locations+carriername
    # this allows to avoid separation between nodes and locations

    spatial.methanol = SimpleNamespace()

    spatial.methanol.nodes = ["EU methanol"]
    spatial.methanol.locations = ["EU"]

    if options["regional_methanol_demand"]:
        spatial.methanol.demand_locations = nodes
        spatial.methanol.industry = nodes + " industry methanol"
        spatial.methanol.shipping = nodes + " shipping methanol"
    else:
        spatial.methanol.demand_locations = ["EU"]
        spatial.methanol.shipping = ["EU shipping methanol"]
        spatial.methanol.industry = ["EU industry methanol"]

    # oil
    spatial.oil = SimpleNamespace()

    spatial.oil.nodes = ["EU oil"]
    spatial.oil.locations = ["EU"]

    if options["regional_oil_demand"]:
        spatial.oil.demand_locations = nodes
        spatial.oil.naphtha = nodes + " naphtha for industry"
        spatial.oil.kerosene = nodes + " kerosene for aviation"
        spatial.oil.shipping = nodes + " shipping oil"
        spatial.oil.agriculture_machinery = nodes + " agriculture machinery oil"
        spatial.oil.land_transport = nodes + " land transport oil"
    else:
        spatial.oil.demand_locations = ["EU"]
        spatial.oil.naphtha = ["EU naphtha for industry"]
        spatial.oil.kerosene = ["EU kerosene for aviation"]
        spatial.oil.shipping = ["EU shipping oil"]
        spatial.oil.agriculture_machinery = ["EU agriculture machinery oil"]
        spatial.oil.land_transport = ["EU land transport oil"]

    # uranium
    spatial.uranium = SimpleNamespace()
    spatial.uranium.nodes = ["EU uranium"]
    spatial.uranium.locations = ["EU"]

    # coal
    spatial.coal = SimpleNamespace()
    spatial.coal.nodes = ["EU coal"]
    spatial.coal.locations = ["EU"]

    if options["regional_coal_demand"]:
        spatial.coal.demand_locations = nodes
        spatial.coal.industry = nodes + " coal for industry"
    else:
        spatial.coal.demand_locations = ["EU"]
        spatial.coal.industry = ["EU coal for industry"]

    # lignite
    spatial.lignite = SimpleNamespace()
    spatial.lignite.nodes = ["EU lignite"]
    spatial.lignite.locations = ["EU"]

    return spatial


spatial = SimpleNamespace()


def determine_emission_sectors(options):
    sectors = ["electricity"]
    if options["transport"]:
        sectors += ["rail non-elec", "road non-elec"]
    if options["heating"]:
        sectors += ["residential non-elec", "services non-elec"]
    if options["industry"]:
        sectors += [
            "industrial non-elec",
            "industrial processes",
            "domestic aviation",
            "international aviation",
            "domestic navigation",
            "international navigation",
        ]
    if options["agriculture"]:
        sectors += ["agriculture"]

    return sectors


def get(item, investment_year=None):
    """
    Check whether item depends on investment year.
    """
    if not isinstance(item, dict):
        return item
    elif investment_year in item.keys():
        return item[investment_year]
    else:
        logger.warning(
            f"Investment key {investment_year} not found in dictionary {item}."
        )
        keys = sorted(item.keys())
        if investment_year < keys[0]:
            logger.warning(f"Lower than minimum key. Taking minimum key {keys[0]}")
            return item[keys[0]]
        elif investment_year > keys[-1]:
            logger.warning(f"Higher than maximum key. Taking maximum key {keys[0]}")
            return item[keys[-1]]
        else:
            logger.warning(
                "Interpolate linearly between the next lower and next higher year."
            )
            lower_key = max(k for k in keys if k < investment_year)
            higher_key = min(k for k in keys if k > investment_year)
            lower = item[lower_key]
            higher = item[higher_key]
            return lower + (higher - lower) * (investment_year - lower_key) / (
                higher_key - lower_key
            )


def co2_emissions_year(
    countries, input_eurostat, options, emissions_scope, input_co2, year
):
    """
    Calculate CO2 emissions in one specific year (e.g. 1990 or 2018).
    """
    eea_co2 = build_eea_co2(input_co2, year, emissions_scope)

    eurostat = build_eurostat(input_eurostat, countries)

    # this only affects the estimation of CO2 emissions for BA, RS, AL, ME, MK
    eurostat_co2 = build_eurostat_co2(eurostat, year)

    co2_totals = build_co2_totals(countries, eea_co2, eurostat_co2)

    sectors = determine_emission_sectors(options)

    co2_emissions = co2_totals.loc[countries, sectors].sum().sum()

    # convert MtCO2 to GtCO2
    co2_emissions *= 0.001

    return co2_emissions


# TODO: move to own rule with sector-opts wildcard?
def build_carbon_budget(o, input_eurostat, fn, emissions_scope, input_co2, options):
    """
    Distribute carbon budget following beta or exponential transition path.
    """

    if "be" in o:
        # beta decay
        carbon_budget = float(o[o.find("cb") + 2 : o.find("be")])
        be = float(o[o.find("be") + 2 :])
    if "ex" in o:
        # exponential decay
        carbon_budget = float(o[o.find("cb") + 2 : o.find("ex")])
        r = float(o[o.find("ex") + 2 :])

    countries = snakemake.params.countries

    e_1990 = co2_emissions_year(
        countries,
        input_eurostat,
        options,
        emissions_scope,
        input_co2,
        year=1990,
    )

    # emissions at the beginning of the path (last year available 2018)
    e_0 = co2_emissions_year(
        countries,
        input_eurostat,
        options,
        emissions_scope,
        input_co2,
        year=2018,
    )

    planning_horizons = snakemake.params.planning_horizons
    if not isinstance(planning_horizons, list):
        planning_horizons = [planning_horizons]
    t_0 = planning_horizons[0]

    if "be" in o:
        # final year in the path
        t_f = t_0 + (2 * carbon_budget / e_0).round(0)

        def beta_decay(t):
            cdf_term = (t - t_0) / (t_f - t_0)
            return (e_0 / e_1990) * (1 - beta.cdf(cdf_term, be, be))

        # emissions (relative to 1990)
        co2_cap = pd.Series({t: beta_decay(t) for t in planning_horizons}, name=o)

    if "ex" in o:
        T = carbon_budget / e_0
        m = (1 + np.sqrt(1 + r * T)) / T

        def exponential_decay(t):
            return (e_0 / e_1990) * (1 + (m + r) * (t - t_0)) * np.exp(-m * (t - t_0))

        co2_cap = pd.Series(
            {t: exponential_decay(t) for t in planning_horizons}, name=o
        )

    # TODO log in Snakefile
    csvs_folder = fn.rsplit("/", 1)[0]
    if not os.path.exists(csvs_folder):
        os.makedirs(csvs_folder)
    co2_cap.to_csv(fn, float_format="%.3f")


def add_lifetime_wind_solar(n, costs):
    """
    Add lifetime for solar and wind generators.
    """
    for carrier in ["solar", "onwind", "offwind"]:
        gen_i = n.generators.index.str.contains(carrier)
        n.generators.loc[gen_i, "lifetime"] = costs.at[carrier, "lifetime"]


def haversine(p):
    coord0 = n.buses.loc[p.bus0, ["x", "y"]].values
    coord1 = n.buses.loc[p.bus1, ["x", "y"]].values
    return 1.5 * haversine_pts(coord0, coord1)


def create_network_topology(
    n, prefix, carriers=["DC"], connector=" -> ", bidirectional=True
):
    """
    Create a network topology from transmission lines and link carrier
    selection.

    Parameters
    ----------
    n : pypsa.Network
    prefix : str
    carriers : list-like
    connector : str
    bidirectional : bool, default True
        True: one link for each connection
        False: one link for each connection and direction (back and forth)

    Returns
    -------
    pd.DataFrame with columns bus0, bus1, length, underwater_fraction
    """

    ln_attrs = ["bus0", "bus1", "length"]
    lk_attrs = ["bus0", "bus1", "length", "underwater_fraction"]
    lk_attrs = n.links.columns.intersection(lk_attrs)

    candidates = pd.concat(
        [n.lines[ln_attrs], n.links.loc[n.links.carrier.isin(carriers), lk_attrs]]
    ).fillna(0)

    # base network topology purely on location not carrier
    candidates["bus0"] = candidates.bus0.map(n.buses.location)
    candidates["bus1"] = candidates.bus1.map(n.buses.location)

    positive_order = candidates.bus0 < candidates.bus1
    candidates_p = candidates[positive_order]
    swap_buses = {"bus0": "bus1", "bus1": "bus0"}
    candidates_n = candidates[~positive_order].rename(columns=swap_buses)
    candidates = pd.concat([candidates_p, candidates_n])

    def make_index(c):
        return prefix + c.bus0 + connector + c.bus1

    topo = candidates.groupby(["bus0", "bus1"], as_index=False).mean()
    topo.index = topo.apply(make_index, axis=1)

    if not bidirectional:
        topo_reverse = topo.copy()
        topo_reverse.rename(columns=swap_buses, inplace=True)
        topo_reverse.index = topo_reverse.apply(make_index, axis=1)
        topo = pd.concat([topo, topo_reverse])

    return topo


# TODO merge issue with PyPSA-Eur
def update_wind_solar_costs(n, costs):
    """
    Update costs for wind and solar generators added with pypsa-eur to those
    cost in the planning year.
    """
    # NB: solar costs are also manipulated for rooftop
    # when distribution grid is inserted
    n.generators.loc[n.generators.carrier == "solar", "capital_cost"] = costs.at[
        "solar-utility", "fixed"
    ]

    n.generators.loc[n.generators.carrier == "onwind", "capital_cost"] = costs.at[
        "onwind", "fixed"
    ]

    # for offshore wind, need to calculated connection costs

    # assign clustered bus
    # map initial network -> simplified network
    busmap_s = pd.read_csv(snakemake.input.busmap_s, index_col=0).squeeze()
    busmap_s.index = busmap_s.index.astype(str)
    busmap_s = busmap_s.astype(str)
    # map simplified network -> clustered network
    busmap = pd.read_csv(snakemake.input.busmap, index_col=0).squeeze()
    busmap.index = busmap.index.astype(str)
    busmap = busmap.astype(str)
    # map initial network -> clustered network
    clustermaps = busmap_s.map(busmap)

    # code adapted from pypsa-eur/scripts/add_electricity.py
    for connection in ["dc", "ac"]:
        tech = "offwind-" + connection
        if tech not in n.generators.carrier.values:
            continue
        profile = snakemake.input["profile_offwind-" + connection]
        with xr.open_dataset(profile) as ds:

            # if-statement for compatibility with old profiles
            if "year" in ds.indexes:
                ds = ds.sel(year=ds.year.min(), drop=True)

            underwater_fraction = ds["underwater_fraction"].to_pandas()
            connection_cost = (
                snakemake.params.length_factor
                * ds["average_distance"].to_pandas()
                * (
                    underwater_fraction
                    * costs.at[tech + "-connection-submarine", "fixed"]
                    + (1.0 - underwater_fraction)
                    * costs.at[tech + "-connection-underground", "fixed"]
                )
            )

            # convert to aggregated clusters with weighting
            weight = ds["weight"].to_pandas()

            # e.g. clusters == 37m means that VRE generators are left
            # at clustering of simplified network, but that they are
            # connected to 37-node network
            genmap = (
                busmap_s if snakemake.wildcards.clusters[-1:] == "m" else clustermaps
            )
            connection_cost = (connection_cost * weight).groupby(
                genmap
            ).sum() / weight.groupby(genmap).sum()

            capital_cost = (
                costs.at["offwind", "fixed"]
                + costs.at[tech + "-station", "fixed"]
                + connection_cost
            )

            logger.info(
                "Added connection cost of {:0.0f}-{:0.0f} Eur/MW/a to {}".format(
                    connection_cost.min(), connection_cost.max(), tech
                )
            )

            n.generators.loc[n.generators.carrier == tech, "capital_cost"] = (
                capital_cost.rename(index=lambda node: node + " " + tech)
            )


def add_carrier_buses(n, carrier, nodes=None):
    """
    Add buses to connect e.g. coal, nuclear and oil plants.
    """
    if nodes is None:
        nodes = vars(spatial)[carrier].nodes
    location = vars(spatial)[carrier].locations

    # skip if carrier already exists
    if carrier in n.carriers.index:
        return

    if not isinstance(nodes, pd.Index):
        nodes = pd.Index(nodes)

    n.add("Carrier", carrier)

    unit = "MWh_LHV" if carrier == "gas" else "MWh_th"
    # preliminary value for non-gas carriers to avoid zeros
    capital_cost = costs.at["gas storage", "fixed"] if carrier == "gas" else 0.02

    n.madd("Bus", nodes, location=location, carrier=carrier, unit=unit)

    n.madd(
        "Store",
        nodes + " Store",
        bus=nodes,
        e_nom_extendable=True,
        e_cyclic=True,
        carrier=carrier,
        capital_cost=capital_cost,
    )

    n.madd(
        "Generator",
        nodes,
        bus=nodes,
        p_nom_extendable=True,
        carrier=carrier,
        marginal_cost=costs.at[carrier, "fuel"],
    )


# TODO: PyPSA-Eur merge issue
def remove_elec_base_techs(n):
    """
    Remove conventional generators (e.g. OCGT) and storage units (e.g.
    batteries and H2) from base electricity-only network, since they're added
    here differently using links.
    """
    for c in n.iterate_components(snakemake.params.pypsa_eur):
        to_keep = snakemake.params.pypsa_eur[c.name]
        to_remove = pd.Index(c.df.carrier.unique()).symmetric_difference(to_keep)
        if to_remove.empty:
            continue
        logger.info(f"Removing {c.list_name} with carrier {list(to_remove)}")
        names = c.df.index[c.df.carrier.isin(to_remove)]
        n.mremove(c.name, names)
        n.carriers.drop(to_remove, inplace=True, errors="ignore")


# TODO: PyPSA-Eur merge issue
def remove_non_electric_buses(n):
    """
    Remove buses from pypsa-eur with carriers which are not AC buses.
    """
    if to_drop := list(n.buses.query("carrier not in ['AC', 'DC']").carrier.unique()):
        logger.info(f"Drop buses from PyPSA-Eur with carrier: {to_drop}")
        n.buses = n.buses[n.buses.carrier.isin(["AC", "DC"])]


def patch_electricity_network(n):
    remove_elec_base_techs(n)
    remove_non_electric_buses(n)
    update_wind_solar_costs(n, costs)
    n.loads["carrier"] = "electricity"
    n.buses["location"] = n.buses.index
    n.buses["unit"] = "MWh_el"
    # remove trailing white space of load index until new PyPSA version after v0.18.
    n.loads.rename(lambda x: x.strip(), inplace=True)
    n.loads_t.p_set.rename(lambda x: x.strip(), axis=1, inplace=True)


def add_eu_bus(n, x=-5.5, y=46):
    """
    Add EU bus to the network.

    This cosmetic bus serves as a reference point for the location of
    the EU buses in the plots and summaries.
    """
    n.add("Bus", "EU", location="EU", x=x, y=y, carrier="none")
    n.add("Carrier", "none")


def add_co2_tracking(n, costs, options):
    # minus sign because opposite to how fossil fuels used:
    # CH4 burning puts CH4 down, atmosphere up
    n.add("Carrier", "co2", co2_emissions=-1.0)

    # this tracks CO2 in the atmosphere
    n.add("Bus", "co2 atmosphere", location="EU", carrier="co2", unit="t_co2")

    # can also be negative
    n.add(
        "Store",
        "co2 atmosphere",
        e_nom_extendable=True,
        e_min_pu=-1,
        carrier="co2",
        bus="co2 atmosphere",
    )

    # add CO2 tanks
    n.madd(
        "Bus",
        spatial.co2.nodes,
        location=spatial.co2.locations,
        carrier="co2 stored",
        unit="t_co2",
    )

    n.madd(
        "Store",
        spatial.co2.nodes,
        e_nom_extendable=True,
        capital_cost=costs.at["CO2 storage tank", "fixed"],
        carrier="co2 stored",
        e_cyclic=True,
        bus=spatial.co2.nodes,
    )
    n.add("Carrier", "co2 stored")

    # this tracks CO2 sequestered, e.g. underground
    sequestration_buses = pd.Index(spatial.co2.nodes).str.replace(
        " stored", " sequestered"
    )
    n.madd(
        "Bus",
        sequestration_buses,
        location=spatial.co2.locations,
        carrier="co2 sequestered",
        unit="t_co2",
    )

    n.madd(
        "Link",
        sequestration_buses,
        bus0=spatial.co2.nodes,
        bus1=sequestration_buses,
        carrier="co2 sequestered",
        efficiency=1.0,
        p_nom_extendable=True,
    )

    if options["regional_co2_sequestration_potential"]["enable"]:
        upper_limit = (
            options["regional_co2_sequestration_potential"]["max_size"] * 1e3
        )  # Mt
        annualiser = options["regional_co2_sequestration_potential"]["years_of_storage"]
        e_nom_max = pd.read_csv(
            snakemake.input.sequestration_potential, index_col=0
        ).squeeze()
        e_nom_max = (
            e_nom_max.reindex(spatial.co2.locations)
            .fillna(0.0)
            .clip(upper=upper_limit)
            .mul(1e6)
            / annualiser
        )  # t
        e_nom_max = e_nom_max.rename(index=lambda x: x + " co2 sequestered")
    else:
        e_nom_max = np.inf

    n.madd(
        "Store",
        sequestration_buses,
        e_nom_extendable=True,
        e_nom_max=e_nom_max,
        capital_cost=options["co2_sequestration_cost"],
        bus=sequestration_buses,
        lifetime=options["co2_sequestration_lifetime"],
        carrier="co2 sequestered",
    )

    n.add("Carrier", "co2 sequestered")

    if options["co2_vent"]:
        n.madd(
            "Link",
            spatial.co2.vents,
            bus0=spatial.co2.nodes,
            bus1="co2 atmosphere",
            carrier="co2 vent",
            efficiency=1.0,
            p_nom_extendable=True,
        )


def add_co2_network(n, costs):
    logger.info("Adding CO2 network.")
    co2_links = create_network_topology(n, "CO2 pipeline ")

    cost_onshore = (
        (1 - co2_links.underwater_fraction)
        * costs.at["CO2 pipeline", "fixed"]
        * co2_links.length
    )
    cost_submarine = (
        co2_links.underwater_fraction
        * costs.at["CO2 submarine pipeline", "fixed"]
        * co2_links.length
    )
    capital_cost = cost_onshore + cost_submarine
    cost_factor = snakemake.config["sector"]["co2_network_cost_factor"]
    capital_cost *= cost_factor

    n.madd(
        "Link",
        co2_links.index,
        bus0=co2_links.bus0.values + " co2 stored",
        bus1=co2_links.bus1.values + " co2 stored",
        p_min_pu=-1,
        p_nom_extendable=True,
        length=co2_links.length.values,
        capital_cost=capital_cost.values,
        carrier="CO2 pipeline",
        lifetime=costs.at["CO2 pipeline", "lifetime"],
    )


def add_allam(n, costs):
    logger.info("Adding Allam cycle gas power plants.")

    nodes = pop_layout.index

    n.madd(
        "Link",
        nodes,
        suffix=" allam",
        bus0=spatial.gas.df.loc[nodes, "nodes"].values,
        bus1=nodes,
        bus2=spatial.co2.df.loc[nodes, "nodes"].values,
        carrier="allam",
        p_nom_extendable=True,
        # TODO: add costs to technology-data
        capital_cost=0.6 * 1.5e6 * 0.1,  # efficiency * EUR/MW * annuity
        marginal_cost=2,
        efficiency=0.6,
        efficiency2=costs.at["gas", "CO2 intensity"],
        lifetime=30.0,
    )


def add_dac(n, costs):
    heat_carriers = ["urban central heat", "services urban decentral heat"]
    heat_buses = n.buses.index[n.buses.carrier.isin(heat_carriers)]
    locations = n.buses.location[heat_buses]

    electricity_input = (
        costs.at["direct air capture", "electricity-input"]
        + costs.at["direct air capture", "compression-electricity-input"]
    )  # MWh_el / tCO2
    heat_input = (
        costs.at["direct air capture", "heat-input"]
        - costs.at["direct air capture", "compression-heat-output"]
    )  # MWh_th / tCO2

    n.madd(
        "Link",
        heat_buses.str.replace(" heat", " DAC"),
        bus0=locations.values,
        bus1=heat_buses,
        bus2="co2 atmosphere",
        bus3=spatial.co2.df.loc[locations, "nodes"].values,
        carrier="DAC",
        capital_cost=costs.at["direct air capture", "fixed"] / electricity_input,
        efficiency=-heat_input / electricity_input,
        efficiency2=-1 / electricity_input,
        efficiency3=1 / electricity_input,
        p_nom_extendable=True,
        lifetime=costs.at["direct air capture", "lifetime"],
    )


def add_co2limit(n, options, nyears=1.0, limit=0.0):
    logger.info(f"Adding CO2 budget limit as per unit of 1990 levels of {limit}")

    countries = snakemake.params.countries

    sectors = determine_emission_sectors(options)

    # convert Mt to tCO2
    co2_totals = 1e6 * pd.read_csv(snakemake.input.co2_totals_name, index_col=0)

    co2_limit = co2_totals.loc[countries, sectors].sum().sum()

    co2_limit *= limit * nyears

    n.add(
        "GlobalConstraint",
        "CO2Limit",
        carrier_attribute="co2_emissions",
        sense="<=",
        type="co2_atmosphere",
        constant=co2_limit,
    )


def cycling_shift(df, steps=1):
    """
    Cyclic shift on index of pd.Series|pd.DataFrame by number of steps.
    """
    df = df.copy()
    new_index = np.roll(df.index, steps)
    df.values[:] = df.reindex(index=new_index).values
    return df


def add_generation(n, costs, existing_capacities=0, existing_efficiencies=None):
    logger.info("Adding electricity generation")

    nodes = pop_layout.index

    fallback = {"OCGT": "gas"}
    conventionals = options.get("conventional_generation", fallback)

    for generator, carrier in conventionals.items():
        carrier_nodes = vars(spatial)[carrier].nodes

        add_carrier_buses(n, carrier, carrier_nodes)

        n.madd(
            "Link",
            nodes + " " + generator,
            bus0=carrier_nodes,
            bus1=nodes,
            bus2="co2 atmosphere",
            marginal_cost=costs.at[generator, "efficiency"]
            * costs.at[generator, "VOM"],  # NB: VOM is per MWel
            capital_cost=(
                costs.at[generator, "efficiency"]
                * costs.at[generator, "fixed"]
            ),  # NB: fixed cost is per MWel
            p_nom_extendable=(
                True
                if generator
                in snakemake.params.electricity.get("extendable_carriers", dict()).get(
                    "Generator", list()
                )
                else False
            ),
            p_nom=(
                existing_capacities[generator] / costs.at[generator, "efficiency"]
                if not existing_capacities == 0 else 0
            ), # NB: existing capacities are MWel
            p_nom_min=(
                existing_capacities[generator] if not existing_capacities == 0 else 0
            ),
            carrier=generator,
            efficiency=(
                existing_efficiencies[generator]
                if existing_efficiencies is not None
                else costs.at[generator, "efficiency"]
            ),
            efficiency2=costs.at[carrier, "CO2 intensity"],
            lifetime=costs.at[generator, "lifetime"],
        )


def add_ammonia(n, costs):
    logger.info("Adding ammonia carrier with synthesis, cracking and storage")

    nodes = pop_layout.index

    n.add("Carrier", "NH3")

    n.madd(
        "Bus", spatial.ammonia.nodes, location=spatial.ammonia.locations, carrier="NH3"
    )

    n.madd(
        "Link",
        nodes,
        suffix=" Haber-Bosch",
        bus0=nodes,
        bus1=spatial.ammonia.nodes,
        bus2=nodes + " H2",
        p_nom_extendable=True,
        carrier="Haber-Bosch",
        efficiency=1 / costs.at["Haber-Bosch", "electricity-input"],
        efficiency2=-costs.at["Haber-Bosch", "hydrogen-input"]
        / costs.at["Haber-Bosch", "electricity-input"],
        capital_cost=costs.at["Haber-Bosch", "fixed"]
        / costs.at["Haber-Bosch", "electricity-input"],
        marginal_cost=costs.at["Haber-Bosch", "VOM"]
        / costs.at["Haber-Bosch", "electricity-input"],
        lifetime=costs.at["Haber-Bosch", "lifetime"],
    )

    n.madd(
        "Link",
        nodes,
        suffix=" ammonia cracker",
        bus0=spatial.ammonia.nodes,
        bus1=nodes + " H2",
        p_nom_extendable=True,
        carrier="ammonia cracker",
        efficiency=1 / cf_industry["MWh_NH3_per_MWh_H2_cracker"],
        capital_cost=costs.at["Ammonia cracker", "fixed"]
        / cf_industry["MWh_NH3_per_MWh_H2_cracker"],  # given per MW_H2
        lifetime=costs.at["Ammonia cracker", "lifetime"],
    )

    # Ammonia Storage
    n.madd(
        "Store",
        spatial.ammonia.nodes,
        suffix=" ammonia store",
        bus=spatial.ammonia.nodes,
        e_nom_extendable=True,
        e_cyclic=True,
        carrier="ammonia store",
        capital_cost=costs.at["NH3 (l) storage tank incl. liquefaction", "fixed"],
        lifetime=costs.at["NH3 (l) storage tank incl. liquefaction", "lifetime"],
    )


def insert_electricity_distribution_grid(n, costs):
    # TODO pop_layout?
    # TODO options?

    cost_factor = options["electricity_distribution_grid_cost_factor"]

    logger.info(
        f"Inserting electricity distribution grid with investment cost factor of {cost_factor:.2f}"
    )

    nodes = pop_layout.index

    n.madd(
        "Bus",
        nodes + " low voltage",
        location=nodes,
        carrier="low voltage",
        unit="MWh_el",
    )

    n.madd(
        "Link",
        nodes + " electricity distribution grid",
        bus0=nodes,
        bus1=nodes + " low voltage",
        p_nom_extendable=True,
        p_min_pu=-1,
        carrier="electricity distribution grid",
        efficiency=1,
        lifetime=costs.at["electricity distribution grid", "lifetime"],
        capital_cost=costs.at["electricity distribution grid", "fixed"] * cost_factor,
    )

    # deduct distribution losses from electricity demand as these are included in total load
    # https://nbviewer.org/github/Open-Power-System-Data/datapackage_timeseries/blob/2020-10-06/main.ipynb
    if (
        efficiency := options["transmission_efficiency"]
        .get("electricity distribution grid", {})
        .get("efficiency_static")
    ):
        logger.info(
            f"Deducting distribution losses from electricity demand: {100*(1-efficiency)}%"
        )
        n.loads_t.p_set.loc[:, n.loads.carrier == "electricity"] *= efficiency

    # this catches regular electricity load and "industry electricity" and
    # "agriculture machinery electric" and "agriculture electricity"
    loads = n.loads.index[n.loads.carrier.str.contains("electric")]
    n.loads.loc[loads, "bus"] += " low voltage"

    bevs = n.links.index[n.links.carrier == "BEV charger"]
    n.links.loc[bevs, "bus0"] += " low voltage"

    v2gs = n.links.index[n.links.carrier == "V2G"]
    n.links.loc[v2gs, "bus1"] += " low voltage"

    hps = n.links.index[n.links.carrier.str.contains("heat pump")]
    n.links.loc[hps, "bus0"] += " low voltage"

    rh = n.links.index[n.links.carrier.str.contains("resistive heater")]
    n.links.loc[rh, "bus0"] += " low voltage"

    mchp = n.links.index[n.links.carrier.str.contains("micro gas")]
    n.links.loc[mchp, "bus1"] += " low voltage"

    # set existing solar to cost of utility cost rather the 50-50 rooftop-utility
    solar = n.generators.index[n.generators.carrier == "solar"]
    n.generators.loc[solar, "capital_cost"] = costs.at["solar-utility", "fixed"]
    if snakemake.wildcards.clusters[-1:] == "m":
        simplified_pop_layout = pd.read_csv(
            snakemake.input.simplified_pop_layout, index_col=0
        )
        pop_solar = simplified_pop_layout.total.rename(index=lambda x: x + " solar")
    else:
        pop_solar = pop_layout.total.rename(index=lambda x: x + " solar")

    # add max solar rooftop potential assuming 0.1 kW/m2 and 20 m2/person,
    # i.e. 2 kW/person (population data is in thousands of people) so we get MW
    potential = 0.1 * 20 * pop_solar

    n.madd(
        "Generator",
        solar,
        suffix=" rooftop",
        bus=n.generators.loc[solar, "bus"] + " low voltage",
        carrier="solar rooftop",
        p_nom_extendable=(
            True if "solar" in
            snakemake.params.electricity.get("extendable_carriers", dict()).get("Generator", list())
            else False
        ), # solar rooftop only extendable if solar is extendable
        p_nom_max=potential,
        marginal_cost=n.generators.loc[solar, "marginal_cost"],
        capital_cost=costs.at["solar-rooftop", "fixed"],
        efficiency=n.generators.loc[solar, "efficiency"],
        p_max_pu=n.generators_t.p_max_pu[solar],
        lifetime=costs.at["solar-rooftop", "lifetime"],
    )

    n.add("Carrier", "home battery")

    n.madd(
        "Bus",
        nodes + " home battery",
        location=nodes,
        carrier="home battery",
        unit="MWh_el",
    )

    n.madd(
        "Store",
        nodes + " home battery",
        bus=nodes + " home battery",
        location=nodes,
        e_cyclic=True,
        e_nom_extendable=True,
        carrier="home battery",
        capital_cost=costs.at["home battery storage", "fixed"],
        lifetime=costs.at["battery storage", "lifetime"],
    )

    n.madd(
        "Link",
        nodes + " home battery charger",
        bus0=nodes + " low voltage",
        bus1=nodes + " home battery",
        carrier="home battery charger",
        efficiency=costs.at["battery inverter", "efficiency"] ** 0.5,
        capital_cost=costs.at["home battery inverter", "fixed"],
        p_nom_extendable=True,
        lifetime=costs.at["battery inverter", "lifetime"],
    )

    n.madd(
        "Link",
        nodes + " home battery discharger",
        bus0=nodes + " home battery",
        bus1=nodes + " low voltage",
        carrier="home battery discharger",
        efficiency=costs.at["battery inverter", "efficiency"] ** 0.5,
        marginal_cost=options["marginal_cost_storage"],
        p_nom_extendable=True,
        lifetime=costs.at["battery inverter", "lifetime"],
    )


def insert_gas_distribution_costs(n, costs):
    # TODO options?

    f_costs = options["gas_distribution_grid_cost_factor"]

    logger.info(
        f"Inserting gas distribution grid with investment cost factor of {f_costs}"
    )

    capital_cost = costs.at["electricity distribution grid", "fixed"] * f_costs

    # gas boilers
    gas_b = n.links.index[
        n.links.carrier.str.contains("gas boiler")
        & (~n.links.carrier.str.contains("urban central"))
    ]
    n.links.loc[gas_b, "capital_cost"] += capital_cost

    # micro CHPs
    mchp = n.links.index[n.links.carrier.str.contains("micro gas")]
    n.links.loc[mchp, "capital_cost"] += capital_cost


def add_electricity_grid_connection(n, costs):
    carriers = ["onwind", "solar", "solar-hsat"]

    gens = n.generators.index[n.generators.carrier.isin(carriers)]

    n.generators.loc[gens, "capital_cost"] += costs.at[
        "electricity grid connection", "fixed"
    ]


def add_storage_and_grids(n, costs):
    logger.info("Add hydrogen storage")

    nodes = pop_layout.index

    n.add("Carrier", "H2")

    n.madd("Bus", nodes + " H2", location=nodes, carrier="H2", unit="MWh_LHV")

    n.madd(
        "Link",
        nodes + " H2 Electrolysis",
        bus1=nodes + " H2",
        bus0=nodes,
        p_nom_extendable=True,
        carrier="H2 Electrolysis",
        efficiency=costs.at["electrolysis", "efficiency"],
        capital_cost=costs.at["electrolysis", "fixed"],
        lifetime=costs.at["electrolysis", "lifetime"],
    )

    if options["hydrogen_fuel_cell"]:
        logger.info("Adding hydrogen fuel cell for re-electrification.")

        n.madd(
            "Link",
            nodes + " H2 Fuel Cell",
            bus0=nodes + " H2",
            bus1=nodes,
            p_nom_extendable=True,
            carrier="H2 Fuel Cell",
            efficiency=costs.at["fuel cell", "efficiency"],
            capital_cost=costs.at["fuel cell", "fixed"]
            * costs.at["fuel cell", "efficiency"],  # NB: fixed cost is per MWel
            lifetime=costs.at["fuel cell", "lifetime"],
        )

    if options["hydrogen_turbine"]:
        logger.info(
            "Adding hydrogen turbine for re-electrification. Assuming OCGT technology costs."
        )
        # TODO: perhaps replace with hydrogen-specific technology assumptions.

        n.madd(
            "Link",
            nodes + " H2 turbine",
            bus0=nodes + " H2",
            bus1=nodes,
            p_nom_extendable=True,
            carrier="H2 turbine",
            efficiency=costs.at["OCGT", "efficiency"],
            capital_cost=costs.at["OCGT", "fixed"]
            * costs.at["OCGT", "efficiency"],  # NB: fixed cost is per MWel
            marginal_cost=costs.at["OCGT", "VOM"],
            lifetime=costs.at["OCGT", "lifetime"],
        )

    cavern_types = snakemake.params.sector["hydrogen_underground_storage_locations"]
    h2_caverns = pd.read_csv(snakemake.input.h2_cavern, index_col=0)

    if (
        not h2_caverns.empty
        and options["hydrogen_underground_storage"]
        and set(cavern_types).intersection(h2_caverns.columns)
    ):
        h2_caverns = h2_caverns[cavern_types].sum(axis=1)

        # only use sites with at least 2 TWh potential
        h2_caverns = h2_caverns[h2_caverns > 2]

        # convert TWh to MWh
        h2_caverns = h2_caverns * 1e6

        # clip at 1000 TWh for one location
        h2_caverns.clip(upper=1e9, inplace=True)

        logger.info("Add hydrogen underground storage")

        h2_capital_cost = costs.at["hydrogen storage underground", "fixed"]

        n.madd(
            "Store",
            h2_caverns.index + " H2 Store",
            bus=h2_caverns.index + " H2",
            e_nom_extendable=True,
            e_nom_max=h2_caverns.values,
            e_cyclic=True,
            carrier="H2 Store",
            capital_cost=h2_capital_cost,
            lifetime=costs.at["hydrogen storage underground", "lifetime"],
        )

    # hydrogen stored overground (where not already underground)
    h2_capital_cost = costs.at[
        "hydrogen storage tank type 1 including compressor", "fixed"
    ]
    nodes_overground = h2_caverns.index.symmetric_difference(nodes)

    n.madd(
        "Store",
        nodes_overground + " H2 Store",
        bus=nodes_overground + " H2",
        e_nom_extendable=True,
        e_cyclic=True,
        carrier="H2 Store",
        capital_cost=h2_capital_cost,
    )

    if options["gas_network"] or options["H2_retrofit"]:
        fn = snakemake.input.clustered_gas_network
        gas_pipes = pd.read_csv(fn, index_col=0)

    if options["gas_network"]:
        logger.info(
            "Add natural gas infrastructure, incl. LNG terminals, production, storage and entry-points."
        )

        if options["H2_retrofit"]:
            gas_pipes["p_nom_max"] = gas_pipes.p_nom
            gas_pipes["p_nom_min"] = 0.0
            # 0.1 EUR/MWkm/a to prefer decommissioning to address degeneracy
            gas_pipes["capital_cost"] = 0.1 * gas_pipes.length
        else:
            gas_pipes["p_nom_max"] = np.inf
            gas_pipes["p_nom_min"] = gas_pipes.p_nom
            gas_pipes["capital_cost"] = (
                gas_pipes.length * costs.at["CH4 (g) pipeline", "fixed"]
            )

        n.madd(
            "Link",
            gas_pipes.index,
            bus0=gas_pipes.bus0 + " gas",
            bus1=gas_pipes.bus1 + " gas",
            p_min_pu=gas_pipes.p_min_pu,
            p_nom=gas_pipes.p_nom,
            p_nom_extendable=True,
            p_nom_max=gas_pipes.p_nom_max,
            p_nom_min=gas_pipes.p_nom_min,
            length=gas_pipes.length,
            capital_cost=gas_pipes.capital_cost,
            tags=gas_pipes.name,
            carrier="gas pipeline",
            lifetime=costs.at["CH4 (g) pipeline", "lifetime"],
        )

        # remove fossil generators where there is neither
        # production, LNG terminal, nor entry-point beyond system scope

        fn = snakemake.input.gas_input_nodes_simplified
        gas_input_nodes = pd.read_csv(fn, index_col=0)

        unique = gas_input_nodes.index.unique()
        gas_i = n.generators.carrier == "gas"
        internal_i = ~n.generators.bus.map(n.buses.location).isin(unique)

        remove_i = n.generators[gas_i & internal_i].index
        n.generators.drop(remove_i, inplace=True)

        input_types = ["lng", "pipeline", "production"]
        p_nom = gas_input_nodes[input_types].sum(axis=1).rename(lambda x: x + " gas")
        n.generators.loc[gas_i, "p_nom_extendable"] = False
        n.generators.loc[gas_i, "p_nom"] = p_nom

        # add existing gas storage capacity
        gas_i = n.stores.carrier == "gas"
        e_nom = (
            gas_input_nodes["storage"]
            .rename(lambda x: x + " gas Store")
            .reindex(n.stores.index)
            .fillna(0.0)
            * 1e3
        )  # MWh_LHV
        e_nom.clip(
            upper=e_nom.quantile(0.98), inplace=True
        )  # limit extremely large storage
        n.stores.loc[gas_i, "e_nom_min"] = e_nom

        # add candidates for new gas pipelines to achieve full connectivity

        G = nx.Graph()

        gas_buses = n.buses.loc[n.buses.carrier == "gas", "location"]
        G.add_nodes_from(np.unique(gas_buses.values))

        sel = gas_pipes.p_nom > 1500
        attrs = ["bus0", "bus1", "length"]
        G.add_weighted_edges_from(gas_pipes.loc[sel, attrs].values)

        # find all complement edges
        complement_edges = pd.DataFrame(complement(G).edges, columns=["bus0", "bus1"])
        complement_edges["length"] = complement_edges.apply(haversine, axis=1)

        # apply k_edge_augmentation weighted by length of complement edges
        k_edge = options.get("gas_network_connectivity_upgrade", 3)
        if augmentation := list(
            k_edge_augmentation(G, k_edge, avail=complement_edges.values)
        ):
            new_gas_pipes = pd.DataFrame(augmentation, columns=["bus0", "bus1"])
            new_gas_pipes["length"] = new_gas_pipes.apply(haversine, axis=1)

            new_gas_pipes.index = new_gas_pipes.apply(
                lambda x: f"gas pipeline new {x.bus0} <-> {x.bus1}", axis=1
            )

            n.madd(
                "Link",
                new_gas_pipes.index,
                bus0=new_gas_pipes.bus0 + " gas",
                bus1=new_gas_pipes.bus1 + " gas",
                p_min_pu=-1,  # new gas pipes are bidirectional
                p_nom_extendable=True,
                length=new_gas_pipes.length,
                capital_cost=new_gas_pipes.length
                * costs.at["CH4 (g) pipeline", "fixed"],
                carrier="gas pipeline new",
                lifetime=costs.at["CH4 (g) pipeline", "lifetime"],
            )

    if options["H2_retrofit"]:
        logger.info("Add retrofitting options of existing CH4 pipes to H2 pipes.")

        fr = "gas pipeline"
        to = "H2 pipeline retrofitted"
        h2_pipes = gas_pipes.rename(index=lambda x: x.replace(fr, to))

        n.madd(
            "Link",
            h2_pipes.index,
            bus0=h2_pipes.bus0 + " H2",
            bus1=h2_pipes.bus1 + " H2",
            p_min_pu=-1.0,  # allow that all H2 retrofit pipelines can be used in both directions
            p_nom_max=h2_pipes.p_nom * options["H2_retrofit_capacity_per_CH4"],
            p_nom_extendable=True,
            length=h2_pipes.length,
            capital_cost=costs.at["H2 (g) pipeline repurposed", "fixed"]
            * h2_pipes.length,
            tags=h2_pipes.name,
            carrier="H2 pipeline retrofitted",
            lifetime=costs.at["H2 (g) pipeline repurposed", "lifetime"],
        )

    if options.get("H2_network", True):
        logger.info("Add options for new hydrogen pipelines.")

        h2_pipes = create_network_topology(
            n, "H2 pipeline ", carriers=["DC", "gas pipeline"]
        )

        # TODO Add efficiency losses
        n.madd(
            "Link",
            h2_pipes.index,
            bus0=h2_pipes.bus0.values + " H2",
            bus1=h2_pipes.bus1.values + " H2",
            p_min_pu=-1,
            p_nom_extendable=True,
            length=h2_pipes.length.values,
            capital_cost=costs.at["H2 (g) pipeline", "fixed"] * h2_pipes.length.values,
            carrier="H2 pipeline",
            lifetime=costs.at["H2 (g) pipeline", "lifetime"],
        )

    n.add("Carrier", "battery")

    n.madd("Bus", nodes + " battery", location=nodes, carrier="battery", unit="MWh_el")

    n.madd(
        "Store",
        nodes + " battery",
        bus=nodes + " battery",
        e_cyclic=True,
        e_nom_extendable=True,
        carrier="battery",
        capital_cost=costs.at["battery storage", "fixed"],
        lifetime=costs.at["battery storage", "lifetime"],
    )

    n.madd(
        "Link",
        nodes + " battery charger",
        bus0=nodes,
        bus1=nodes + " battery",
        carrier="battery charger",
        efficiency=costs.at["battery inverter", "efficiency"] ** 0.5,
        capital_cost=costs.at["battery inverter", "fixed"],
        p_nom_extendable=True,
        lifetime=costs.at["battery inverter", "lifetime"],
    )

    n.madd(
        "Link",
        nodes + " battery discharger",
        bus0=nodes + " battery",
        bus1=nodes,
        carrier="battery discharger",
        efficiency=costs.at["battery inverter", "efficiency"] ** 0.5,
        marginal_cost=options["marginal_cost_storage"],
        p_nom_extendable=True,
        lifetime=costs.at["battery inverter", "lifetime"],
    )

    if options["methanation"]:
        n.madd(
            "Link",
            spatial.nodes,
            suffix=" Sabatier",
            bus0=nodes + " H2",
            bus1=spatial.gas.nodes,
            bus2=spatial.co2.nodes,
            p_nom_extendable=True,
            carrier="Sabatier",
            p_min_pu=options.get("min_part_load_methanation", 0),
            efficiency=costs.at["methanation", "efficiency"],
            efficiency2=-costs.at["methanation", "efficiency"]
            * costs.at["gas", "CO2 intensity"],
            capital_cost=costs.at["methanation", "fixed"]
            * costs.at["methanation", "efficiency"],  # costs given per kW_gas
            lifetime=costs.at["methanation", "lifetime"],
        )

    if options.get("coal_cc"):
        n.madd(
            "Link",
            spatial.nodes,
            suffix=" coal CC",
            bus0=spatial.coal.nodes,
            bus1=spatial.nodes,
            bus2="co2 atmosphere",
            bus3=spatial.co2.nodes,
            marginal_cost=costs.at["coal", "efficiency"]
            * costs.at["coal", "VOM"],  # NB: VOM is per MWel
            capital_cost=costs.at["coal", "efficiency"] * costs.at["coal", "fixed"]
            + costs.at["biomass CHP capture", "fixed"]
            * costs.at["coal", "CO2 intensity"],  # NB: fixed cost is per MWel
            p_nom_extendable=True,
            carrier="coal",
            efficiency=costs.at["coal", "efficiency"],
            efficiency2=costs.at["coal", "CO2 intensity"]
            * (1 - costs.at["biomass CHP capture", "capture_rate"]),
            efficiency3=costs.at["coal", "CO2 intensity"]
            * costs.at["biomass CHP capture", "capture_rate"],
            lifetime=costs.at["coal", "lifetime"],
        )

    if options["SMR_cc"]:
        n.madd(
            "Link",
            spatial.nodes,
            suffix=" SMR CC",
            bus0=spatial.gas.nodes,
            bus1=nodes + " H2",
            bus2="co2 atmosphere",
            bus3=spatial.co2.nodes,
            p_nom_extendable=True,
            carrier="SMR CC",
            efficiency=costs.at["SMR CC", "efficiency"],
            efficiency2=costs.at["gas", "CO2 intensity"] * (1 - options["cc_fraction"]),
            efficiency3=costs.at["gas", "CO2 intensity"] * options["cc_fraction"],
            capital_cost=costs.at["SMR CC", "fixed"],
            lifetime=costs.at["SMR CC", "lifetime"],
        )

    if options["SMR"]:
        n.madd(
            "Link",
            nodes + " SMR",
            bus0=spatial.gas.nodes,
            bus1=nodes + " H2",
            bus2="co2 atmosphere",
            p_nom_extendable=True,
            carrier="SMR",
            efficiency=costs.at["SMR", "efficiency"],
            efficiency2=costs.at["gas", "CO2 intensity"],
            capital_cost=costs.at["SMR", "fixed"],
            lifetime=costs.at["SMR", "lifetime"],
        )


def check_land_transport_shares(shares):
    # Sums up the shares, ignoring None values
    total_share = sum(filter(None, shares))
    if total_share != 1:
        logger.warning(
            f"Total land transport shares sum up to {total_share:.2%},"
            "corresponding to increased or decreased demand assumptions."
        )


def get_temp_efficency(
    car_efficiency,
    temperature,
    deadband_lw,
    deadband_up,
    degree_factor_lw,
    degree_factor_up,
):
    """
    Correct temperature depending on heating and cooling for respective car
    type.
    """
    # temperature correction for EVs
    dd = transport_degree_factor(
        temperature,
        deadband_lw,
        deadband_up,
        degree_factor_lw,
        degree_factor_up,
    )

    temp_eff = 1 / (1 + dd)

    return car_efficiency * temp_eff


def add_EVs(
    n,
    avail_profile,
    dsm_profile,
    p_set,
    electric_share,
    number_cars,
    temperature,
):

    n.add("Carrier", "Li ion")

    n.madd(
        "Bus",
        spatial.nodes,
        suffix=" EV battery",
        location=spatial.nodes,
        carrier="Li ion",
        unit="MWh_el",
    )

    car_efficiency = options["transport_electric_efficiency"]

    # temperature corrected efficiency
    efficiency = get_temp_efficency(
        car_efficiency,
        temperature,
        options["transport_heating_deadband_lower"],
        options["transport_heating_deadband_upper"],
        options["EV_lower_degree_factor"],
        options["EV_upper_degree_factor"],
    )

    p_shifted = (p_set + cycling_shift(p_set, 1) + cycling_shift(p_set, 2)) / 3

    cyclic_eff = p_set.div(p_shifted)

    efficiency *= cyclic_eff

    profile = electric_share * p_set.div(efficiency)

    n.madd(
        "Load",
        spatial.nodes,
        suffix=" land transport EV",
        bus=spatial.nodes + " EV battery",
        carrier="land transport EV",
        p_set=profile,
    )

    p_nom = number_cars * options.get("bev_charge_rate", 0.011) * electric_share

    n.madd(
        "Link",
        spatial.nodes,
        suffix=" BEV charger",
        bus0=spatial.nodes,
        bus1=spatial.nodes + " EV battery",
        p_nom=p_nom,
        carrier="BEV charger",
        p_max_pu=avail_profile[spatial.nodes],
        lifetime=1,
        efficiency=options.get("bev_charge_efficiency", 0.9),
    )

    if options["v2g"]:
        n.madd(
            "Link",
            spatial.nodes,
            suffix=" V2G",
            bus1=spatial.nodes,
            bus0=spatial.nodes + " EV battery",
            p_nom=p_nom,
            carrier="V2G",
            p_max_pu=avail_profile[spatial.nodes],
            lifetime=1,
            efficiency=options.get("bev_charge_efficiency", 0.9),
        )

    if options["bev_dsm"]:
        e_nom = (
            number_cars
            * options.get("bev_energy", 0.05)
            * options["bev_availability"]
            * electric_share
        )

        n.madd(
            "Store",
            spatial.nodes,
            suffix=" battery storage",
            bus=spatial.nodes + " EV battery",
            carrier="battery storage",
            e_cyclic=True,
            e_nom=e_nom,
            e_max_pu=1,
            e_min_pu=dsm_profile[spatial.nodes],
        )


def add_fuel_cell_cars(n, p_set, fuel_cell_share, temperature):

    car_efficiency = options["transport_fuel_cell_efficiency"]

    # temperature corrected efficiency
    efficiency = get_temp_efficency(
        car_efficiency,
        temperature,
        options["transport_heating_deadband_lower"],
        options["transport_heating_deadband_upper"],
        options["ICE_lower_degree_factor"],
        options["ICE_upper_degree_factor"],
    )

    profile = fuel_cell_share * p_set.div(efficiency)

    n.madd(
        "Load",
        spatial.nodes,
        suffix=" land transport fuel cell",
        bus=spatial.h2.nodes,
        carrier="land transport fuel cell",
        p_set=profile,
    )


def add_ice_cars(n, p_set, ice_share, temperature):

    add_carrier_buses(n, "oil")

    car_efficiency = options["transport_ice_efficiency"]

    # temperature corrected efficiency
    efficiency = get_temp_efficency(
        car_efficiency,
        temperature,
        options["transport_heating_deadband_lower"],
        options["transport_heating_deadband_upper"],
        options["ICE_lower_degree_factor"],
        options["ICE_upper_degree_factor"],
    )

    profile = ice_share * p_set.div(efficiency).rename(
        columns=lambda x: x + " land transport oil"
    )

    if not options["regional_oil_demand"]:
        profile = profile.sum(axis=1).to_frame(name="EU land transport oil")

    n.madd(
        "Bus",
        spatial.oil.land_transport,
        location=spatial.oil.demand_locations,
        carrier="land transport oil",
        unit="land transport",
    )

    n.madd(
        "Load",
        spatial.oil.land_transport,
        bus=spatial.oil.land_transport,
        carrier="land transport oil",
        p_set=profile,
    )

    n.madd(
        "Link",
        spatial.oil.land_transport,
        bus0=spatial.oil.nodes,
        bus1=spatial.oil.land_transport,
        bus2="co2 atmosphere",
        carrier="land transport oil",
        efficiency2=costs.at["oil", "CO2 intensity"],
        p_nom_extendable=True,
    )


def add_land_transport(n, costs):

    logger.info("Add land transport")

    # read in transport demand in units driven km [100 km]
    transport = pd.read_csv(
        snakemake.input.transport_demand, index_col=0, parse_dates=True
    )
    number_cars = pd.read_csv(snakemake.input.transport_data, index_col=0)[
        "number cars"
    ]
    avail_profile = pd.read_csv(
        snakemake.input.avail_profile, index_col=0, parse_dates=True
    )
    dsm_profile = pd.read_csv(
        snakemake.input.dsm_profile, index_col=0, parse_dates=True
    )

    # exogenous share of passenger car type
    engine_types = ["fuel_cell", "electric", "ice"]
    shares = pd.Series()
    for engine in engine_types:
        shares[engine] = get(options[f"land_transport_{engine}_share"], investment_year)
        logger.info(f"{engine} share: {shares[engine]*100}%")

    check_land_transport_shares(shares)

    p_set = transport[spatial.nodes]

    # temperature for correction factor for heating/cooling
    temperature = xr.open_dataarray(snakemake.input.temp_air_total).to_pandas()

    if shares["electric"] > 0:
        add_EVs(
            n,
            avail_profile,
            dsm_profile,
            p_set,
            shares["electric"],
            number_cars,
            temperature,
        )

    if shares["fuel_cell"] > 0:
        add_fuel_cell_cars(n, p_set, shares["fuel_cell"], temperature)

    if shares["ice"] > 0:
        add_ice_cars(n, p_set, shares["ice"], temperature)


def build_heat_demand(n):
    heat_demand_shape = (
        xr.open_dataset(snakemake.input.hourly_heat_demand_total)
        .to_dataframe()
        .unstack(level=1)
    )

    sectors = ["residential", "services"]
    uses = ["water", "space"]

    heat_demand = {}
    electric_heat_supply = {}
    for sector, use in product(sectors, uses):
        name = f"{sector} {use}"

        heat_demand[name] = (
            heat_demand_shape[name] / heat_demand_shape[name].sum()
        ).multiply(pop_weighted_energy_totals[f"total {sector} {use}"]) * 1e6
        electric_heat_supply[name] = (
            heat_demand_shape[name] / heat_demand_shape[name].sum()
        ).multiply(pop_weighted_energy_totals[f"electricity {sector} {use}"]) * 1e6

    heat_demand = pd.concat(heat_demand, axis=1)
    electric_heat_supply = pd.concat(electric_heat_supply, axis=1)

    # subtract from electricity load since heat demand already in heat_demand
    electric_nodes = n.loads.index[n.loads.carrier == "electricity"]
    n.loads_t.p_set[electric_nodes] = (
        n.loads_t.p_set[electric_nodes]
        - electric_heat_supply.T.groupby(level=1).sum().T[electric_nodes]
    )

    return heat_demand


def add_heat(n, costs):
    logger.info("Add heat sector")

    sectors = ["residential", "services"]

    heat_demand = build_heat_demand(n)

    overdim_factor = options["overdimension_individual_heating"]

    district_heat_info = pd.read_csv(snakemake.input.district_heat_share, index_col=0)
    dist_fraction = district_heat_info["district fraction of node"]
    urban_fraction = district_heat_info["urban fraction"]

    # NB: must add costs of central heating afterwards (EUR 400 / kWpeak, 50a, 1% FOM from Fraunhofer ISE)

    # exogenously reduce space heat demand
    if options["reduce_space_heat_exogenously"]:
        dE = get(options["reduce_space_heat_exogenously_factor"], investment_year)
        logger.info(f"Assumed space heat reduction of {dE:.2%}")
        for sector in sectors:
            heat_demand[sector + " space"] = (1 - dE) * heat_demand[sector + " space"]

    heat_systems = [
        "residential rural",
        "services rural",
        "residential urban decentral",
        "services urban decentral",
        "urban central",
    ]

    cop = {
        "air": xr.open_dataarray(snakemake.input.cop_air_total)
        .to_pandas()
        .reindex(index=n.snapshots),
        "ground": xr.open_dataarray(snakemake.input.cop_soil_total)
        .to_pandas()
        .reindex(index=n.snapshots),
    }

    if options["solar_thermal"]:
        solar_thermal = (
            xr.open_dataarray(snakemake.input.solar_thermal_total)
            .to_pandas()
            .reindex(index=n.snapshots)
        )
        # 1e3 converts from W/m^2 to MW/(1000m^2) = kW/m^2
        solar_thermal = options["solar_cf_correction"] * solar_thermal / 1e3

    for name in heat_systems:
        name_type = "central" if name == "urban central" else "decentral"

        if name == "urban central":
            nodes = dist_fraction.index[dist_fraction > 0]
        else:
            nodes = pop_layout.index

        n.add("Carrier", name + " heat")

        n.madd(
            "Bus",
            nodes + f" {name} heat",
            location=nodes,
            carrier=name + " heat",
            unit="MWh_th",
        )

        if name == "urban central" and options.get("central_heat_vent"):
            n.madd(
                "Generator",
                nodes + f" {name} heat vent",
                bus=nodes + f" {name} heat",
                location=nodes,
                carrier=name + " heat vent",
                p_nom_extendable=True,
                p_max_pu=0,
                p_min_pu=-1,
                unit="MWh_th",
            )

        ## Add heat load

        for sector in sectors:
            # heat demand weighting
            if "rural" in name:
                factor = 1 - urban_fraction[nodes]
            elif "urban central" in name:
                factor = dist_fraction[nodes]
            elif "urban decentral" in name:
                factor = urban_fraction[nodes] - dist_fraction[nodes]
            else:
                raise NotImplementedError(
                    f" {name} not in " f"heat systems: {heat_systems}"
                )

            if sector in name:
                heat_load = (
                    heat_demand[[sector + " water", sector + " space"]]
                    .T.groupby(level=1)
                    .sum()
                    .T[nodes]
                    .multiply(factor)
                )

        if name == "urban central":
            heat_load = (
                heat_demand.T.groupby(level=1)
                .sum()
                .T[nodes]
                .multiply(
                    factor * (1 + options["district_heating"]["district_heating_loss"])
                )
            )

        n.madd(
            "Load",
            nodes,
            suffix=f" {name} heat",
            bus=nodes + f" {name} heat",
            carrier=name + " heat",
            p_set=heat_load,
        )

        if options["residential_heat_dsm"] and name in [
            "residential rural",
            "residential urban decentral",
            "urban central",
        ]:
            if "rural" in name:
                factor = 1 - urban_fraction[nodes]
            elif "urban central" in name:
                factor = dist_fraction[nodes]
            elif "urban decentral" in name:
                factor = urban_fraction[nodes] - dist_fraction[nodes]

            heat_dsm_profile = pd.read_csv(
                snakemake.input.heat_dsm_profile, header=[1], index_col=[0]
            )[nodes]
            heat_dsm_profile.index = n.snapshots

            e_nom = (
                heat_demand[["residential space"]]
                .T.groupby(level=1)
                .sum()
                .T[nodes]
                .multiply(factor)
            ).max() * options["residential_heat_restriction_value"]

            e_nom = (
                heat_demand[["residential space"]]
                .T.groupby(level=1)
                .sum()
                .T[nodes]
                .multiply(factor)
            ) * options["residential_heat_restriction_value"]

            heat_dsm_profile = heat_dsm_profile * e_nom / e_nom.max()
            e_nom = e_nom.max()

            tes_time_constant_days = options["tes_tau"][name_type]

            n.madd(
                "Store",
                nodes,
                suffix=f" {name} heat flexibility",
                bus=nodes + f" {name} heat",
                carrier="residential heating flexibility",
                standing_loss=1 - np.exp(-1 / 24 / tes_time_constant_days),
                e_cyclic=True,
                e_nom=e_nom,
                e_max_pu=heat_dsm_profile,
            )

            logger.info(f"adding heat dsm in {name} heating.")

        ## Add heat pumps

        heat_pump_types = ["air"] if "urban" in name else ["ground", "air"]

        for heat_pump_type in heat_pump_types:
            costs_name = f"{name_type} {heat_pump_type}-sourced heat pump"
            efficiency = (
                cop[heat_pump_type][nodes]
                if options["time_dep_hp_cop"]
                else costs.at[costs_name, "efficiency"]
            )

            n.madd(
                "Link",
                nodes,
                suffix=f" {name} {heat_pump_type} heat pump",
                bus0=nodes,
                bus1=nodes + f" {name} heat",
                carrier=f"{name} {heat_pump_type} heat pump",
                efficiency=efficiency,
                capital_cost=costs.at[costs_name, "efficiency"]
                * costs.at[costs_name, "fixed"]
                * overdim_factor,
                p_nom_extendable=True,
                lifetime=costs.at[costs_name, "lifetime"],
            )

        if options["tes"]:
            n.add("Carrier", name + " water tanks")

            n.madd(
                "Bus",
                nodes + f" {name} water tanks",
                location=nodes,
                carrier=name + " water tanks",
                unit="MWh_th",
            )

            n.madd(
                "Link",
                nodes + f" {name} water tanks charger",
                bus0=nodes + f" {name} heat",
                bus1=nodes + f" {name} water tanks",
                efficiency=costs.at["water tank charger", "efficiency"],
                carrier=name + " water tanks charger",
                p_nom_extendable=True,
            )

            n.madd(
                "Link",
                nodes + f" {name} water tanks discharger",
                bus0=nodes + f" {name} water tanks",
                bus1=nodes + f" {name} heat",
                carrier=name + " water tanks discharger",
                efficiency=costs.at["water tank discharger", "efficiency"],
                p_nom_extendable=True,
            )

            tes_time_constant_days = options["tes_tau"][name_type]

            n.madd(
                "Store",
                nodes + f" {name} water tanks",
                bus=nodes + f" {name} water tanks",
                e_cyclic=True,
                e_nom_extendable=True,
                carrier=name + " water tanks",
                standing_loss=1 - np.exp(-1 / 24 / tes_time_constant_days),
                capital_cost=costs.at[name_type + " water tank storage", "fixed"],
                lifetime=costs.at[name_type + " water tank storage", "lifetime"],
            )

        if options["resistive_heaters"]:
            key = f"{name_type} resistive heater"

            n.madd(
                "Link",
                nodes + f" {name} resistive heater",
                bus0=nodes,
                bus1=nodes + f" {name} heat",
                carrier=name + " resistive heater",
                efficiency=costs.at[key, "efficiency"],
                capital_cost=costs.at[key, "efficiency"]
                * costs.at[key, "fixed"]
                * overdim_factor,
                p_nom_extendable=True,
                lifetime=costs.at[key, "lifetime"],
            )

        if options["boilers"]:
            key = f"{name_type} gas boiler"

            n.madd(
                "Link",
                nodes + f" {name} gas boiler",
                p_nom_extendable=True,
                bus0=spatial.gas.df.loc[nodes, "nodes"].values,
                bus1=nodes + f" {name} heat",
                bus2="co2 atmosphere",
                carrier=name + " gas boiler",
                efficiency=costs.at[key, "efficiency"],
                efficiency2=costs.at["gas", "CO2 intensity"],
                capital_cost=costs.at[key, "efficiency"]
                * costs.at[key, "fixed"]
                * overdim_factor,
                lifetime=costs.at[key, "lifetime"],
            )

        if options["solar_thermal"]:
            n.add("Carrier", name + " solar thermal")

            n.madd(
                "Generator",
                nodes,
                suffix=f" {name} solar thermal collector",
                bus=nodes + f" {name} heat",
                carrier=name + " solar thermal",
                p_nom_extendable=True,
                capital_cost=costs.at[name_type + " solar thermal", "fixed"]
                * overdim_factor,
                p_max_pu=solar_thermal[nodes],
                lifetime=costs.at[name_type + " solar thermal", "lifetime"],
            )

        if options["chp"] and name == "urban central":
            # add gas CHP; biomass CHP is added in biomass section
            n.madd(
                "Link",
                nodes + " urban central gas CHP",
                bus0=spatial.gas.df.loc[nodes, "nodes"].values,
                bus1=nodes,
                bus2=nodes + " urban central heat",
                bus3="co2 atmosphere",
                carrier="urban central gas CHP",
                p_nom_extendable=True,
                capital_cost=costs.at["central gas CHP", "fixed"]
                * costs.at["central gas CHP", "efficiency"],
                marginal_cost=costs.at["central gas CHP", "VOM"],
                efficiency=costs.at["central gas CHP", "efficiency"],
                efficiency2=costs.at["central gas CHP", "efficiency"]
                / costs.at["central gas CHP", "c_b"],
                efficiency3=costs.at["gas", "CO2 intensity"],
                lifetime=costs.at["central gas CHP", "lifetime"],
            )

        if options["chp"] and options["chp_cc"] and name == "urban central":
            n.madd(
                "Link",
                nodes + " urban central gas CHP CC",
                bus0=spatial.gas.df.loc[nodes, "nodes"].values,
                bus1=nodes,
                bus2=nodes + " urban central heat",
                bus3="co2 atmosphere",
                bus4=spatial.co2.df.loc[nodes, "nodes"].values,
                carrier="urban central gas CHP CC",
                p_nom_extendable=True,
                capital_cost=costs.at["central gas CHP", "fixed"]
                * costs.at["central gas CHP", "efficiency"]
                + costs.at["biomass CHP capture", "fixed"]
                * costs.at["gas", "CO2 intensity"],
                marginal_cost=costs.at["central gas CHP", "VOM"],
                efficiency=costs.at["central gas CHP", "efficiency"]
                - costs.at["gas", "CO2 intensity"]
                * (
                    costs.at["biomass CHP capture", "electricity-input"]
                    + costs.at["biomass CHP capture", "compression-electricity-input"]
                ),
                efficiency2=costs.at["central gas CHP", "efficiency"]
                / costs.at["central gas CHP", "c_b"]
                + costs.at["gas", "CO2 intensity"]
                * (
                    costs.at["biomass CHP capture", "heat-output"]
                    + costs.at["biomass CHP capture", "compression-heat-output"]
                    - costs.at["biomass CHP capture", "heat-input"]
                ),
                efficiency3=costs.at["gas", "CO2 intensity"]
                * (1 - costs.at["biomass CHP capture", "capture_rate"]),
                efficiency4=costs.at["gas", "CO2 intensity"]
                * costs.at["biomass CHP capture", "capture_rate"],
                lifetime=costs.at["central gas CHP", "lifetime"],
            )

        if options["chp"] and options["micro_chp"] and name != "urban central":
            n.madd(
                "Link",
                nodes + f" {name} micro gas CHP",
                p_nom_extendable=True,
                bus0=spatial.gas.df.loc[nodes, "nodes"].values,
                bus1=nodes,
                bus2=nodes + f" {name} heat",
                bus3="co2 atmosphere",
                carrier=name + " micro gas CHP",
                efficiency=costs.at["micro CHP", "efficiency"],
                efficiency2=costs.at["micro CHP", "efficiency-heat"],
                efficiency3=costs.at["gas", "CO2 intensity"],
                capital_cost=costs.at["micro CHP", "fixed"],
                lifetime=costs.at["micro CHP", "lifetime"],
            )

    if options["retrofitting"]["retro_endogen"]:
        logger.info("Add retrofitting endogenously")

        # retrofitting data 'retro_data' with 'costs' [EUR/m^2] and heat
        # demand 'dE' [per unit of original heat demand] for each country and
        # different retrofitting strengths [additional insulation thickness in m]
        retro_data = pd.read_csv(
            snakemake.input.retro_cost,
            index_col=[0, 1],
            skipinitialspace=True,
            header=[0, 1],
        )
        # heated floor area [10^6 * m^2] per country
        floor_area = pd.read_csv(snakemake.input.floor_area, index_col=[0, 1])

        n.add("Carrier", "retrofitting")

        # share of space heat demand 'w_space' of total heat demand
        w_space = {}
        for sector in sectors:
            w_space[sector] = heat_demand[sector + " space"] / (
                heat_demand[sector + " space"] + heat_demand[sector + " water"]
            )
        w_space["tot"] = (
            heat_demand["services space"] + heat_demand["residential space"]
        ) / heat_demand.T.groupby(level=[1]).sum().T

        for name in n.loads[
            n.loads.carrier.isin([x + " heat" for x in heat_systems])
        ].index:
            node = n.buses.loc[name, "location"]
            ct = pop_layout.loc[node, "ct"]

            # weighting 'f' depending on the size of the population at the node
            if "urban central" in name:
                f = dist_fraction[node]
            elif "urban decentral" in name:
                f = urban_fraction[node] - dist_fraction[node]
            else:
                f = 1 - urban_fraction[node]
            if f == 0:
                continue
            # get sector name ("residential"/"services"/or both "tot" for urban central)
            if "urban central" in name:
                sec = "tot"
                sec_floor = ["tot"]
            if "residential" in name:
                sec = "residential"
                if options["retrofitting"]["disaggregate_building_types"]:
                    sec_floor = set(
                        ["residential AB", "residential MFH", "residential SFH"]
                    )
                    sec_floor = list(
                        set(floor_area.loc[ct, "value"].index)
                        .intersection(sec_floor)
                    )
                else:
                    sec_floor = ["residential"]
            if "services" in name:
                sec = "services"
                sec_floor = ["services"]

            # total heat demand at node [MWh]
            demand = n.loads_t.p_set[name]

            # space heat demand at node [MWh]
            space_heat_demand = demand * w_space[sec][node]
            # normed time profile of space heat demand 'space_pu' (values between 0-1),
            # p_max_pu/p_min_pu of retrofitting generators
            space_pu = (
                (space_heat_demand / space_heat_demand.max())
                .to_frame(name=node)
                .fillna(0)
            )

            for sec_i in sec_floor:
                # get floor aread at node and region (urban/rural) in m^2
                floor_area_node = (
                    pop_layout.loc[node].fraction * floor_area.loc[ct, "value"] * 10**6
                ).loc[sec_i] * f
                # minimum heat demand 'dE' after retrofitting in units of original heat demand (values between 0-1)
                dE = retro_data.loc[(ct, sec_i), ("dE")]
                # get additional energy savings 'dE_diff' between the different retrofitting strengths/generators at one node
                dE_diff = abs(dE.diff()).fillna(1 - dE.iloc[0])
                # convert costs Euro/m^2 -> Euro/MWh
                capital_cost = (
                    retro_data.loc[(ct, sec_i), ("cost")]
                    * floor_area_node
                    / ((1 - dE) * space_heat_demand.max())
                )
                if space_heat_demand.max() == 0:
                    capital_cost = capital_cost.apply(lambda b: 0 if b == np.inf else b)

                # number of possible retrofitting measures 'strengths' (set in list at config.yaml 'l_strength')
                # given in additional insulation thickness [m]
                # for each measure, a retrofitting generator is added at the node
                strengths = retro_data.columns.levels[1]

                # check that ambitious retrofitting has higher costs per MWh than moderate retrofitting
                if (capital_cost.diff() < 0).sum():
                    logger.warning(f"Costs are not linear for {ct} {sec_i}")
                    s = capital_cost[(capital_cost.diff() < 0)].index
                    strengths = strengths.drop(s)

                # reindex normed time profile of space heat demand back to hourly resolution
                space_pu = space_pu.reindex(index=heat_demand.index).ffill()

                # add for each retrofitting strength a generator with heat generation profile following the profile of the heat demand
                for strength in strengths:
                    if len(sec_floor)>1 and "residential" in name:
                         node_name = " ".join(name.split(" ")[2::]) + " " + sec_i.split(" ")[1]
                    else:
                        node_name = " ".join(name.split(" ")[2::])
                    n.madd(
                        "Generator",
                        [node],
                        suffix=" retrofitting " + strength + " " + node_name,
                        bus=name,
                        carrier="retrofitting",
                        p_nom_extendable=True,
                        p_nom_max=dE_diff[strength]
                        * space_heat_demand.max(),  # maximum energy savings for this renovation strength
                        p_max_pu=space_pu,
                        p_min_pu=space_pu,
                        country=ct,
                        capital_cost=capital_cost[strength]
                        * options["retrofitting"]["cost_factor"],
                    )

    if options["retrofitting"]["WWHR_endogen"]:
        name = f"residential water"

        # n.add("Carrier", name + " WWHRS")

        WWHR_costs = pd.read_csv(snakemake.input.WWHR_cost, index_col=0)
        heat_demand_shape = (
            xr.open_dataset(snakemake.input.hourly_heat_demand_total)
            .to_dataframe()
            .unstack(level=1)
        )

        hotwaterprofile = (
            heat_demand_shape[name] / heat_demand_shape[name].sum()
        ).multiply(pop_weighted_energy_totals[f"total {name}"]) * 1e6

        # 80% of hot water is used for showers
        # 35% is the assumed reduction of demand due to WWHR technology
        WWHR_profile = generate_periodic_profiles(
            dt_index=pd.date_range(freq="h", **snakemake.params.snapshots, tz="UTC"),
            nodes=hotwaterprofile.columns,
            weekly_profile=0.8 * 0.35 * np.ones((24 * 7,)),
        )

        limit_WWHRS = get(options["reduce_hot_water_factor"], investment_year)
        logger.info(
            f"Assumed hot water heat reduction in up to {limit_WWHRS:.2%} of households"
        )

        heat_systems_residential_water = [
            "residential rural",
            "residential urban decentral",
            "urban central",
        ]

        for name in n.loads[
            n.loads.carrier.isin([x + " heat" for x in heat_systems_residential_water])
        ].index:

            node = n.buses.loc[name, "location"]
            ct = pop_layout.loc[node, "ct"]

            if "urban central" in name:
                f = dist_fraction[node]
            elif "urban decentral" in name:
                f = urban_fraction[node] - dist_fraction[node]
            else:
                f = 1 - urban_fraction[node]

            node_name = " ".join(name.split(" ")[2::])
            n.madd(
                "Generator",
                [node],
                suffix=" WWHRS " + node_name,
                bus=name,
                carrier="WWHRS",
                p_nom_extendable=True,
                p_nom_max=limit_WWHRS
                * f
                * hotwaterprofile[node].max(),  # maximum energy savings
                p_max_pu=pd.DataFrame(WWHR_profile[node]),
                p_min_pu=pd.DataFrame(WWHR_profile[node]),
                country=ct,
                # convert costs Euro -> Euro/MW
                capital_cost=WWHR_costs.loc[node].max() / hotwaterprofile[node].max(),
            )


def add_biomass(n, costs):
    logger.info("Add biomass")

    biomass_potentials = pd.read_csv(snakemake.input.biomass_potentials, index_col=0)

    # need to aggregate potentials if gas not nodally resolved
    if options["gas_network"]:
        biogas_potentials_spatial = biomass_potentials["biogas"].rename(
            index=lambda x: x + " biogas"
        )
    else:
        biogas_potentials_spatial = biomass_potentials["biogas"].sum()

    if options["industry"]:
        # if the industry is not modelled, remove industrial demand from biomass potentials
        industrial_demand = (
            pd.read_csv(snakemake.input.industrial_demand, index_col=0) * 1e6
        ) * nyears
        if options.get("biomass_spatial", options["biomass_transport"]):
            e_set = industrial_demand.loc[
                spatial.biomass.locations, "solid biomass"
            ].rename(index=lambda x: x + " solid biomass")
        else:
            e_set = industrial_demand["solid biomass"].sum()
    else:
        # if the industry is modelled, keep full biomass potentials
        e_set = 0

    if options.get("biomass_spatial", options["biomass_transport"]):
        solid_biomass_potentials_spatial = (
            biomass_potentials["solid biomass"].rename(
                index=lambda x: x + " solid biomass"
            )
            - e_set
        ).clip(0)
    else:
        solid_biomass_potentials_spatial = (
            biomass_potentials["solid biomass"].sum() - e_set
        ).clip(0)

    n.add("Carrier", "biogas")
    n.add("Carrier", "solid biomass")

    n.madd(
        "Bus",
        spatial.gas.biogas,
        location=spatial.gas.locations,
        carrier="biogas",
        unit="MWh_LHV",
    )

    n.madd(
        "Bus",
        spatial.biomass.nodes,
        location=spatial.biomass.locations,
        carrier="solid biomass",
        unit="MWh_LHV",
    )

    n.madd(
        "Store",
        spatial.gas.biogas,
        bus=spatial.gas.biogas,
        carrier="biogas",
        e_nom=biogas_potentials_spatial,
        marginal_cost=costs.at["biogas", "fuel"],
        e_initial=biogas_potentials_spatial,
    )

    n.madd(
        "Store",
        spatial.biomass.nodes,
        bus=spatial.biomass.nodes,
        carrier="solid biomass",
        e_nom=solid_biomass_potentials_spatial,
        marginal_cost=costs.at["solid biomass", "fuel"],
        e_initial=solid_biomass_potentials_spatial,
    )

    n.madd(
        "Link",
        spatial.gas.biogas_to_gas,
        bus0=spatial.gas.biogas,
        bus1=spatial.gas.nodes,
        bus2="co2 atmosphere",
        carrier="biogas to gas",
        capital_cost=costs.at["biogas", "fixed"]
        + costs.at["biogas upgrading", "fixed"],
        marginal_cost=costs.at["biogas upgrading", "VOM"],
        efficiency=costs.at["biogas", "efficiency"],
        efficiency2=-costs.at["gas", "CO2 intensity"],
        p_nom_extendable=True,
    )

    if options.get("biogas_upgrading_cc"):
        # Assuming for costs that the CO2 from upgrading is pure, such as in amine scrubbing. I.e., with and without CC is
        # equivalent. Adding biomass CHP capture because biogas is often small-scale and decentral so further
        # from e.g. CO2 grid or buyers. This is a proxy for the added cost for e.g. a raw biogas pipeline to a central upgrading facility
        n.madd(
            "Link",
            spatial.gas.biogas_to_gas_cc,
            bus0=spatial.gas.biogas,
            bus1=spatial.gas.nodes,
            bus2=spatial.co2.nodes,
            bus3="co2 atmosphere",
            carrier="biogas to gas CC",
            capital_cost=costs.at["biogas CC", "fixed"]
            + costs.at["biogas upgrading", "fixed"]
            + costs.at["biomass CHP capture", "fixed"]
            * costs.at["biogas CC", "CO2 stored"],
            marginal_cost=costs.at["biogas CC", "VOM"]
            + costs.at["biogas upgrading", "VOM"],
            efficiency=costs.at["biogas CC", "efficiency"],
            efficiency2=costs.at["biogas CC", "CO2 stored"]
            * costs.at["biogas CC", "capture rate"],
            efficiency3=-costs.at["gas", "CO2 intensity"]
            - costs.at["biogas CC", "CO2 stored"]
            * costs.at["biogas CC", "capture rate"],
            p_nom_extendable=True,
        )

    if options["biomass_transport"]:
        # add biomass transport
        transport_costs = pd.read_csv(
            snakemake.input.biomass_transport_costs, index_col=0
        )
        transport_costs = transport_costs.squeeze()
        biomass_transport = create_network_topology(
            n, "biomass transport ", bidirectional=False
        )

        # costs
        bus0_costs = biomass_transport.bus0.apply(lambda x: transport_costs[x[:2]])
        bus1_costs = biomass_transport.bus1.apply(lambda x: transport_costs[x[:2]])
        biomass_transport["costs"] = pd.concat([bus0_costs, bus1_costs], axis=1).mean(
            axis=1
        )

        n.madd(
            "Link",
            biomass_transport.index,
            bus0=biomass_transport.bus0 + " solid biomass",
            bus1=biomass_transport.bus1 + " solid biomass",
            p_nom_extendable=False,
            p_nom=5e4,
            length=biomass_transport.length.values,
            marginal_cost=biomass_transport.costs * biomass_transport.length.values,
            carrier="solid biomass transport",
        )

    elif options["biomass_spatial"]:
        # add artificial biomass generators at nodes which include transport costs
        transport_costs = pd.read_csv(
            snakemake.input.biomass_transport_costs, index_col=0
        )
        transport_costs = transport_costs.squeeze()
        bus_transport_costs = spatial.biomass.nodes.to_series().apply(
            lambda x: transport_costs[x[:2]]
        )
        average_distance = 200  # km #TODO: validate this assumption

        n.madd(
            "Generator",
            spatial.biomass.nodes,
            bus=spatial.biomass.nodes,
            carrier="solid biomass",
            p_nom=10000,
            marginal_cost=costs.at["solid biomass", "fuel"]
            + bus_transport_costs * average_distance,
        )
        n.add(
            "GlobalConstraint",
            "biomass limit",
            carrier_attribute="solid biomass",
            sense="<=",
            constant=biomass_potentials["solid biomass"].sum(),
            type="operational_limit",
        )

    # AC buses with district heating
    urban_central = n.buses.index[n.buses.carrier == "urban central heat"]
    if not urban_central.empty and options["chp"]:
        urban_central = urban_central.str[: -len(" urban central heat")]

        key = "central solid biomass CHP"

        n.madd(
            "Link",
            urban_central + " urban central solid biomass CHP",
            bus0=spatial.biomass.df.loc[urban_central, "nodes"].values,
            bus1=urban_central,
            bus2=urban_central + " urban central heat",
            carrier="urban central solid biomass CHP",
            p_nom_extendable=True,
            capital_cost=costs.at[key, "fixed"] * costs.at[key, "efficiency"],
            marginal_cost=costs.at[key, "VOM"],
            efficiency=costs.at[key, "efficiency"],
            efficiency2=costs.at[key, "efficiency-heat"],
            lifetime=costs.at[key, "lifetime"],
        )

    if not urban_central.empty and options["chp"] and options["chp_cc"]:
        n.madd(
            "Link",
            urban_central + " urban central solid biomass CHP CC",
            bus0=spatial.biomass.df.loc[urban_central, "nodes"].values,
            bus1=urban_central,
            bus2=urban_central + " urban central heat",
            bus3="co2 atmosphere",
            bus4=spatial.co2.df.loc[urban_central, "nodes"].values,
            carrier="urban central solid biomass CHP CC",
            p_nom_extendable=True,
            capital_cost=costs.at[key, "fixed"] * costs.at[key, "efficiency"]
            + costs.at["biomass CHP capture", "fixed"]
            * costs.at["solid biomass", "CO2 intensity"],
            marginal_cost=costs.at[key, "VOM"],
            efficiency=costs.at[key, "efficiency"]
            - costs.at["solid biomass", "CO2 intensity"]
            * (
                costs.at["biomass CHP capture", "electricity-input"]
                + costs.at["biomass CHP capture", "compression-electricity-input"]
            ),
            efficiency2=costs.at[key, "efficiency-heat"]
            + costs.at["solid biomass", "CO2 intensity"]
            * (
                costs.at["biomass CHP capture", "heat-output"]
                + costs.at["biomass CHP capture", "compression-heat-output"]
                - costs.at["biomass CHP capture", "heat-input"]
            ),
            efficiency3=-costs.at["solid biomass", "CO2 intensity"]
            * costs.at["biomass CHP capture", "capture_rate"],
            efficiency4=costs.at["solid biomass", "CO2 intensity"]
            * costs.at["biomass CHP capture", "capture_rate"],
            lifetime=costs.at[key, "lifetime"],
        )

    if options["biomass_boiler"]:
        # TODO: Add surcharge for pellets
        nodes = pop_layout.index
        for name in [
            "residential rural",
            "services rural",
            "residential urban decentral",
            "services urban decentral",
        ]:
            n.madd(
                "Link",
                nodes + f" {name} biomass boiler",
                p_nom_extendable=True,
                bus0=spatial.biomass.df.loc[nodes, "nodes"].values,
                bus1=nodes + f" {name} heat",
                carrier=name + " biomass boiler",
                efficiency=costs.at["biomass boiler", "efficiency"],
                capital_cost=costs.at["biomass boiler", "efficiency"]
                * costs.at["biomass boiler", "fixed"]
                * options["overdimension_individual_heating"],
                marginal_cost=costs.at["biomass boiler", "pelletizing cost"],
                lifetime=costs.at["biomass boiler", "lifetime"],
            )

    # Solid biomass to liquid fuel
    if options["biomass_to_liquid"]:
        n.madd(
            "Link",
            spatial.biomass.nodes,
            suffix=" biomass to liquid",
            bus0=spatial.biomass.nodes,
            bus1=spatial.oil.nodes,
            bus2="co2 atmosphere",
            carrier="biomass to liquid",
            lifetime=costs.at["BtL", "lifetime"],
            efficiency=costs.at["BtL", "efficiency"],
            efficiency2=-costs.at["solid biomass", "CO2 intensity"]
            + costs.at["BtL", "CO2 stored"],
            p_nom_extendable=True,
            capital_cost=costs.at["BtL", "fixed"],
            marginal_cost=costs.at["BtL", "efficiency"] * costs.at["BtL", "VOM"],
        )

        # TODO: Update with energy penalty
        n.madd(
            "Link",
            spatial.biomass.nodes,
            suffix=" biomass to liquid CC",
            bus0=spatial.biomass.nodes,
            bus1=spatial.oil.nodes,
            bus2="co2 atmosphere",
            bus3=spatial.co2.nodes,
            carrier="biomass to liquid",
            lifetime=costs.at["BtL", "lifetime"],
            efficiency=costs.at["BtL", "efficiency"],
            efficiency2=-costs.at["solid biomass", "CO2 intensity"]
            + costs.at["BtL", "CO2 stored"] * (1 - costs.at["BtL", "capture rate"]),
            efficiency3=costs.at["BtL", "CO2 stored"] * costs.at["BtL", "capture rate"],
            p_nom_extendable=True,
            capital_cost=costs.at["BtL", "fixed"]
            + costs.at["biomass CHP capture", "fixed"] * costs.at["BtL", "CO2 stored"],
            marginal_cost=costs.at["BtL", "efficiency"] * costs.at["BtL", "VOM"],
        )

    # BioSNG from solid biomass
    if options["biosng"]:
        n.madd(
            "Link",
            spatial.biomass.nodes,
            suffix=" solid biomass to gas",
            bus0=spatial.biomass.nodes,
            bus1=spatial.gas.nodes,
            bus3="co2 atmosphere",
            carrier="BioSNG",
            lifetime=costs.at["BioSNG", "lifetime"],
            efficiency=costs.at["BioSNG", "efficiency"],
            efficiency3=-costs.at["solid biomass", "CO2 intensity"]
            + costs.at["BioSNG", "CO2 stored"],
            p_nom_extendable=True,
            capital_cost=costs.at["BioSNG", "fixed"],
            marginal_cost=costs.at["BioSNG", "efficiency"] * costs.at["BioSNG", "VOM"],
        )

        # TODO: Update with energy penalty for CC
        n.madd(
            "Link",
            spatial.biomass.nodes,
            suffix=" solid biomass to gas CC",
            bus0=spatial.biomass.nodes,
            bus1=spatial.gas.nodes,
            bus2=spatial.co2.nodes,
            bus3="co2 atmosphere",
            carrier="BioSNG",
            lifetime=costs.at["BioSNG", "lifetime"],
            efficiency=costs.at["BioSNG", "efficiency"],
            efficiency2=costs.at["BioSNG", "CO2 stored"]
            * costs.at["BioSNG", "capture rate"],
            efficiency3=-costs.at["solid biomass", "CO2 intensity"]
            + costs.at["BioSNG", "CO2 stored"]
            * (1 - costs.at["BioSNG", "capture rate"]),
            p_nom_extendable=True,
            capital_cost=costs.at["BioSNG", "fixed"]
            + costs.at["biomass CHP capture", "fixed"]
            * costs.at["BioSNG", "CO2 stored"],
            marginal_cost=costs.at["BioSNG", "efficiency"] * costs.at["BioSNG", "VOM"],
        )


def add_industry(n, costs):
    logger.info("Add industrial demand")

    nodes = pop_layout.index
    nhours = n.snapshot_weightings.generators.sum()
    nyears = nhours / 8760

    # 1e6 to convert TWh to MWh
    industrial_demand = (
        pd.read_csv(snakemake.input.industrial_demand, index_col=0) * 1e6
    ) * nyears

    n.madd(
        "Bus",
        spatial.biomass.industry,
        location=spatial.biomass.locations,
        carrier="solid biomass for industry",
        unit="MWh_LHV",
    )

    if options.get("biomass_spatial", options["biomass_transport"]):
        p_set = (
            industrial_demand.loc[spatial.biomass.locations, "solid biomass"].rename(
                index=lambda x: x + " solid biomass for industry"
            )
            / nhours
        )
    else:
        p_set = industrial_demand["solid biomass"].sum() / nhours

    n.madd(
        "Load",
        spatial.biomass.industry,
        bus=spatial.biomass.industry,
        carrier="solid biomass for industry",
        p_set=p_set,
    )

    n.madd(
        "Link",
        spatial.biomass.industry,
        bus0=spatial.biomass.nodes,
        bus1=spatial.biomass.industry,
        carrier="solid biomass for industry",
        p_nom_extendable=True,
        efficiency=1.0,
    )

    if len(spatial.biomass.industry_cc) <= 1 and len(spatial.co2.nodes) > 1:
        link_names = nodes + " " + spatial.biomass.industry_cc
    else:
        link_names = spatial.biomass.industry_cc

    n.madd(
        "Link",
        link_names,
        bus0=spatial.biomass.nodes,
        bus1=spatial.biomass.industry,
        bus2="co2 atmosphere",
        bus3=spatial.co2.nodes,
        carrier="solid biomass for industry CC",
        p_nom_extendable=True,
        capital_cost=costs.at["cement capture", "fixed"]
        * costs.at["solid biomass", "CO2 intensity"],
        efficiency=0.9,  # TODO: make config option
        efficiency2=-costs.at["solid biomass", "CO2 intensity"]
        * costs.at["cement capture", "capture_rate"],
        efficiency3=costs.at["solid biomass", "CO2 intensity"]
        * costs.at["cement capture", "capture_rate"],
        lifetime=costs.at["cement capture", "lifetime"],
    )

    n.madd(
        "Bus",
        spatial.gas.industry,
        location=spatial.gas.locations,
        carrier="gas for industry",
        unit="MWh_LHV",
    )

    gas_demand = industrial_demand.loc[nodes, "methane"] / nhours

    if options["gas_network"]:
        spatial_gas_demand = gas_demand.rename(index=lambda x: x + " gas for industry")
    else:
        spatial_gas_demand = gas_demand.sum()

    n.madd(
        "Load",
        spatial.gas.industry,
        bus=spatial.gas.industry,
        carrier="gas for industry",
        p_set=spatial_gas_demand,
    )

    n.madd(
        "Link",
        spatial.gas.industry,
        bus0=spatial.gas.nodes,
        bus1=spatial.gas.industry,
        bus2="co2 atmosphere",
        carrier="gas for industry",
        p_nom_extendable=True,
        efficiency=1.0,
        efficiency2=costs.at["gas", "CO2 intensity"],
    )

    n.madd(
        "Link",
        spatial.gas.industry_cc,
        bus0=spatial.gas.nodes,
        bus1=spatial.gas.industry,
        bus2="co2 atmosphere",
        bus3=spatial.co2.nodes,
        carrier="gas for industry CC",
        p_nom_extendable=True,
        capital_cost=costs.at["cement capture", "fixed"]
        * costs.at["gas", "CO2 intensity"],
        efficiency=0.9,
        efficiency2=costs.at["gas", "CO2 intensity"]
        * (1 - costs.at["cement capture", "capture_rate"]),
        efficiency3=costs.at["gas", "CO2 intensity"]
        * costs.at["cement capture", "capture_rate"],
        lifetime=costs.at["cement capture", "lifetime"],
    )

    n.madd(
        "Load",
        nodes,
        suffix=" H2 for industry",
        bus=nodes + " H2",
        carrier="H2 for industry",
        p_set=industrial_demand.loc[nodes, "hydrogen"] / nhours,
    )

    # methanol for industry

    n.madd(
        "Bus",
        spatial.methanol.nodes,
        carrier="methanol",
        location=spatial.methanol.locations,
        unit="MWh_LHV",
    )

    n.madd(
        "Store",
        spatial.methanol.nodes,
        suffix=" Store",
        bus=spatial.methanol.nodes,
        e_nom_extendable=True,
        e_cyclic=True,
        carrier="methanol",
    )

    n.madd(
        "Bus",
        spatial.methanol.industry,
        carrier="industry methanol",
        location=spatial.methanol.demand_locations,
        unit="MWh_LHV",
    )

    p_set_methanol = (
        industrial_demand["methanol"].rename(lambda x: x + " industry methanol")
        / nhours
    )

    if not options["regional_methanol_demand"]:
        p_set_methanol = p_set_methanol.sum()

    n.madd(
        "Load",
        spatial.methanol.industry,
        bus=spatial.methanol.industry,
        carrier="industry methanol",
        p_set=p_set_methanol,
    )

    n.madd(
        "Link",
        spatial.methanol.industry,
        bus0=spatial.methanol.nodes,
        bus1=spatial.methanol.industry,
        bus2="co2 atmosphere",
        carrier="industry methanol",
        p_nom_extendable=True,
        efficiency2=1 / options["MWh_MeOH_per_tCO2"],
        # CO2 intensity methanol based on stoichiometric calculation with 22.7 GJ/t methanol (32 g/mol), CO2 (44 g/mol), 277.78 MWh/TJ = 0.218 t/MWh
    )

    n.madd(
        "Link",
        spatial.h2.locations + " methanolisation",
        bus0=spatial.h2.nodes,
        bus1=spatial.methanol.nodes,
        bus2=nodes,
        bus3=spatial.co2.nodes,
        carrier="methanolisation",
        p_nom_extendable=True,
        p_min_pu=options.get("min_part_load_methanolisation", 0),
        capital_cost=costs.at["methanolisation", "fixed"]
        * options["MWh_MeOH_per_MWh_H2"],  # EUR/MW_H2/a
        marginal_cost=options["MWh_MeOH_per_MWh_H2"]
        * costs.at["methanolisation", "VOM"],
        lifetime=costs.at["methanolisation", "lifetime"],
        efficiency=options["MWh_MeOH_per_MWh_H2"],
        efficiency2=-options["MWh_MeOH_per_MWh_H2"] / options["MWh_MeOH_per_MWh_e"],
        efficiency3=-options["MWh_MeOH_per_MWh_H2"] / options["MWh_MeOH_per_tCO2"],
    )

    shipping_hydrogen_share = get(options["shipping_hydrogen_share"], investment_year)
    shipping_methanol_share = get(options["shipping_methanol_share"], investment_year)
    shipping_oil_share = get(options["shipping_oil_share"], investment_year)

    total_share = shipping_hydrogen_share + shipping_methanol_share + shipping_oil_share
    if total_share != 1:
        logger.warning(
            f"Total shipping shares sum up to {total_share:.2%}, corresponding to increased or decreased demand assumptions."
        )

    domestic_navigation = pop_weighted_energy_totals.loc[
        nodes, "total domestic navigation"
    ].squeeze()
    international_navigation = (
        pd.read_csv(snakemake.input.shipping_demand, index_col=0).squeeze() * nyears
    )
    all_navigation = domestic_navigation + international_navigation
    p_set = all_navigation * 1e6 / nhours

    if shipping_hydrogen_share:
        oil_efficiency = options.get(
            "shipping_oil_efficiency", options.get("shipping_average_efficiency", 0.4)
        )
        efficiency = oil_efficiency / costs.at["fuel cell", "efficiency"]
        shipping_hydrogen_share = get(
            options["shipping_hydrogen_share"], investment_year
        )

        if options["shipping_hydrogen_liquefaction"]:
            n.madd(
                "Bus",
                nodes,
                suffix=" H2 liquid",
                carrier="H2 liquid",
                location=nodes,
                unit="MWh_LHV",
            )

            n.madd(
                "Link",
                nodes + " H2 liquefaction",
                bus0=nodes + " H2",
                bus1=nodes + " H2 liquid",
                carrier="H2 liquefaction",
                efficiency=costs.at["H2 liquefaction", "efficiency"],
                capital_cost=costs.at["H2 liquefaction", "fixed"],
                p_nom_extendable=True,
                lifetime=costs.at["H2 liquefaction", "lifetime"],
            )

            shipping_bus = nodes + " H2 liquid"
        else:
            shipping_bus = nodes + " H2"

        efficiency = (
            options["shipping_oil_efficiency"] / costs.at["fuel cell", "efficiency"]
        )
        p_set_hydrogen = shipping_hydrogen_share * p_set * efficiency

        n.madd(
            "Load",
            nodes,
            suffix=" H2 for shipping",
            bus=shipping_bus,
            carrier="H2 for shipping",
            p_set=p_set_hydrogen,
        )

    if shipping_methanol_share:
        efficiency = (
            options["shipping_oil_efficiency"] / options["shipping_methanol_efficiency"]
        )

        p_set_methanol_shipping = (
            shipping_methanol_share
            * p_set.rename(lambda x: x + " shipping methanol")
            * efficiency
        )

        if not options["regional_methanol_demand"]:
            p_set_methanol_shipping = p_set_methanol_shipping.sum()

        n.madd(
            "Bus",
            spatial.methanol.shipping,
            location=spatial.methanol.demand_locations,
            carrier="shipping methanol",
            unit="MWh_LHV",
        )

        n.madd(
            "Load",
            spatial.methanol.shipping,
            bus=spatial.methanol.shipping,
            carrier="shipping methanol",
            p_set=p_set_methanol_shipping,
        )

        n.madd(
            "Link",
            spatial.methanol.shipping,
            bus0=spatial.methanol.nodes,
            bus1=spatial.methanol.shipping,
            bus2="co2 atmosphere",
            carrier="shipping methanol",
            p_nom_extendable=True,
            efficiency2=1
            / options[
                "MWh_MeOH_per_tCO2"
            ],  # CO2 intensity methanol based on stoichiometric calculation with 22.7 GJ/t methanol (32 g/mol), CO2 (44 g/mol), 277.78 MWh/TJ = 0.218 t/MWh
        )

    if "oil" not in n.buses.carrier.unique():
        n.madd(
            "Bus",
            spatial.oil.nodes,
            location=spatial.oil.locations,
            carrier="oil",
            unit="MWh_LHV",
        )

    if "oil" not in n.stores.carrier.unique():
        # could correct to e.g. 0.001 EUR/kWh * annuity and O&M
        n.madd(
            "Store",
            spatial.oil.nodes,
            suffix=" Store",
            bus=spatial.oil.nodes,
            e_nom_extendable=True,
            e_cyclic=True,
            carrier="oil",
        )

    if "oil" not in n.generators.carrier.unique():
        n.madd(
            "Generator",
            spatial.oil.nodes,
            bus=spatial.oil.nodes,
            p_nom_extendable=True,
            carrier="oil",
            marginal_cost=costs.at["oil", "fuel"],
        )

    if shipping_oil_share:
        p_set_oil = shipping_oil_share * p_set.rename(lambda x: x + " shipping oil")

        if not options["regional_oil_demand"]:
            p_set_oil = p_set_oil.sum()

        n.madd(
            "Bus",
            spatial.oil.shipping,
            location=spatial.oil.demand_locations,
            carrier="shipping oil",
            unit="MWh_LHV",
        )

        n.madd(
            "Load",
            spatial.oil.shipping,
            bus=spatial.oil.shipping,
            carrier="shipping oil",
            p_set=p_set_oil,
        )

        n.madd(
            "Link",
            spatial.oil.shipping,
            bus0=spatial.oil.nodes,
            bus1=spatial.oil.shipping,
            bus2="co2 atmosphere",
            carrier="shipping oil",
            p_nom_extendable=True,
            efficiency2=costs.at["oil", "CO2 intensity"],
        )

    if options["oil_boilers"]:
        nodes = pop_layout.index

        for name in [
            "residential rural",
            "services rural",
            "residential urban decentral",
            "services urban decentral",
        ]:
            n.madd(
                "Link",
                nodes + f" {name} oil boiler",
                p_nom_extendable=True,
                bus0=spatial.oil.nodes,
                bus1=nodes + f" {name} heat",
                bus2="co2 atmosphere",
                carrier=f"{name} oil boiler",
                efficiency=costs.at["decentral oil boiler", "efficiency"],
                efficiency2=costs.at["oil", "CO2 intensity"],
                capital_cost=costs.at["decentral oil boiler", "efficiency"]
                * costs.at["decentral oil boiler", "fixed"]
                * options["overdimension_individual_heating"],
                lifetime=costs.at["decentral oil boiler", "lifetime"],
            )

    n.madd(
        "Link",
        nodes + " Fischer-Tropsch",
        bus0=nodes + " H2",
        bus1=spatial.oil.nodes,
        bus2=spatial.co2.nodes,
        carrier="Fischer-Tropsch",
        efficiency=costs.at["Fischer-Tropsch", "efficiency"],
        capital_cost=costs.at["Fischer-Tropsch", "fixed"]
        * costs.at["Fischer-Tropsch", "efficiency"],  # EUR/MW_H2/a
        marginal_cost=costs.at["Fischer-Tropsch", "efficiency"]
        * costs.at["Fischer-Tropsch", "VOM"],
        efficiency2=-costs.at["oil", "CO2 intensity"]
        * costs.at["Fischer-Tropsch", "efficiency"],
        p_nom_extendable=True,
        p_min_pu=options.get("min_part_load_fischer_tropsch", 0),
        lifetime=costs.at["Fischer-Tropsch", "lifetime"],
    )

    # naphtha
    demand_factor = options.get("HVC_demand_factor", 1)
    if demand_factor != 1:
        logger.warning(f"Changing HVC demand by {demand_factor*100-100:+.2f}%.")

    p_set_naphtha = (
        demand_factor
        * industrial_demand.loc[nodes, "naphtha"].rename(
            lambda x: x + " naphtha for industry"
        )
        / nhours
    )

    if not options["regional_oil_demand"]:
        p_set_naphtha = p_set_naphtha.sum()

    n.madd(
        "Bus",
        spatial.oil.naphtha,
        location=spatial.oil.demand_locations,
        carrier="naphtha for industry",
        unit="MWh_LHV",
    )

    n.madd(
        "Load",
        spatial.oil.naphtha,
        bus=spatial.oil.naphtha,
        carrier="naphtha for industry",
        p_set=p_set_naphtha,
    )

    # some CO2 from naphtha are process emissions from steam cracker
    # rest of CO2 released to atmosphere either in waste-to-energy or decay
    process_co2_per_naphtha = (
        industrial_demand.loc[nodes, "process emission from feedstock"].sum()
        / industrial_demand.loc[nodes, "naphtha"].sum()
    )
    emitted_co2_per_naphtha = costs.at["oil", "CO2 intensity"] - process_co2_per_naphtha

    non_sequestered = 1 - get(
        cf_industry["HVC_environment_sequestration_fraction"],
        investment_year,
    )

    if cf_industry["waste_to_energy"] or cf_industry["waste_to_energy_cc"]:

        non_sequestered_hvc_locations = (
            pd.Index(spatial.oil.demand_locations) + " non-sequestered HVC"
        )

        n.madd(
            "Bus",
            non_sequestered_hvc_locations,
            location=spatial.oil.demand_locations,
            carrier="non-sequestered HVC",
            unit="MWh_LHV",
        )

        n.madd(
            "Link",
            spatial.oil.naphtha,
            bus0=spatial.oil.nodes,
            bus1=spatial.oil.naphtha,
            bus2=non_sequestered_hvc_locations,
            bus3=spatial.co2.process_emissions,
            carrier="naphtha for industry",
            p_nom_extendable=True,
            efficiency2=non_sequestered
            * emitted_co2_per_naphtha
            / costs.at["oil", "CO2 intensity"],
            efficiency3=process_co2_per_naphtha,
        )

        n.madd(
            "Link",
            spatial.oil.demand_locations,
            suffix=" HVC to air",
            bus0=non_sequestered_hvc_locations,
            bus1="co2 atmosphere",
            carrier="HVC to air",
            p_nom_extendable=True,
            efficiency=costs.at["oil", "CO2 intensity"],
        )

        if len(non_sequestered_hvc_locations) == 1:
            waste_source = non_sequestered_hvc_locations[0]
        else:
            waste_source = non_sequestered_hvc_locations

        if cf_industry["waste_to_energy"]:

            n.madd(
                "Link",
                spatial.nodes + " waste CHP",
                bus0=waste_source,
                bus1=spatial.nodes,
                bus2=spatial.nodes + " urban central heat",
                bus3="co2 atmosphere",
                carrier="waste CHP",
                p_nom_extendable=True,
                capital_cost=costs.at["waste CHP", "fixed"]
                * costs.at["waste CHP", "efficiency"],
                marginal_cost=costs.at["waste CHP", "VOM"],
                efficiency=costs.at["waste CHP", "efficiency"],
                efficiency2=costs.at["waste CHP", "efficiency-heat"],
                efficiency3=costs.at["oil", "CO2 intensity"],
                lifetime=costs.at["waste CHP", "lifetime"],
            )

        if cf_industry["waste_to_energy_cc"]:

            n.madd(
                "Link",
                spatial.nodes + " waste CHP CC",
                bus0=waste_source,
                bus1=spatial.nodes,
                bus2=spatial.nodes + " urban central heat",
                bus3="co2 atmosphere",
                bus4=spatial.co2.nodes,
                carrier="waste CHP CC",
                p_nom_extendable=True,
                capital_cost=costs.at["waste CHP CC", "fixed"]
                * costs.at["waste CHP CC", "efficiency"],
                marginal_cost=costs.at["waste CHP CC", "VOM"],
                efficiency=costs.at["waste CHP CC", "efficiency"],
                efficiency2=costs.at["waste CHP CC", "efficiency-heat"],
                efficiency3=costs.at["oil", "CO2 intensity"]
                * (1 - options["cc_fraction"]),
                efficiency4=costs.at["oil", "CO2 intensity"] * options["cc_fraction"],
                lifetime=costs.at["waste CHP CC", "lifetime"],
            )

    else:

        n.madd(
            "Link",
            spatial.oil.naphtha,
            bus0=spatial.oil.nodes,
            bus1=spatial.oil.naphtha,
            bus2="co2 atmosphere",
            bus3=spatial.co2.process_emissions,
            carrier="naphtha for industry",
            p_nom_extendable=True,
            efficiency2=emitted_co2_per_naphtha * non_sequestered,
            efficiency3=process_co2_per_naphtha,
        )

    # aviation
    demand_factor = options.get("aviation_demand_factor", 1)
    if demand_factor != 1:
        logger.warning(f"Changing aviation demand by {demand_factor*100-100:+.2f}%.")

    all_aviation = ["total international aviation", "total domestic aviation"]

    p_set = (
        demand_factor
        * pop_weighted_energy_totals.loc[nodes, all_aviation].sum(axis=1)
        * 1e6
        / nhours
    ).rename(lambda x: x + " kerosene for aviation")

    if not options["regional_oil_demand"]:
        p_set = p_set.sum()

    n.madd(
        "Bus",
        spatial.oil.kerosene,
        location=spatial.oil.demand_locations,
        carrier="kerosene for aviation",
        unit="MWh_LHV",
    )

    n.madd(
        "Load",
        spatial.oil.kerosene,
        bus=spatial.oil.kerosene,
        carrier="kerosene for aviation",
        p_set=p_set,
    )

    n.madd(
        "Link",
        spatial.oil.kerosene,
        bus0=spatial.oil.nodes,
        bus1=spatial.oil.kerosene,
        bus2="co2 atmosphere",
        carrier="kerosene for aviation",
        p_nom_extendable=True,
        efficiency2=costs.at["oil", "CO2 intensity"],
    )

    # TODO simplify bus expression
    n.madd(
        "Load",
        nodes,
        suffix=" low-temperature heat for industry",
        bus=[
            (
                node + " urban central heat"
                if node + " urban central heat" in n.buses.index
                else node + " services urban decentral heat"
            )
            for node in nodes
        ],
        carrier="low-temperature heat for industry",
        p_set=industrial_demand.loc[nodes, "low-temperature heat"] / nhours,
    )

    # remove today's industrial electricity demand by scaling down total electricity demand
    for ct in n.buses.country.dropna().unique():
        # TODO map onto n.bus.country

        loads_i = n.loads.index[
            (n.loads.index.str[:2] == ct) & (n.loads.carrier == "electricity")
        ]
        if n.loads_t.p_set[loads_i].empty:
            continue
        factor = (
            1
            - industrial_demand.loc[loads_i, "current electricity"].sum()
            / n.loads_t.p_set[loads_i].sum().sum()
        )
        n.loads_t.p_set[loads_i] *= factor

    n.madd(
        "Load",
        nodes,
        suffix=" industry electricity",
        bus=nodes,
        carrier="industry electricity",
        p_set=industrial_demand.loc[nodes, "electricity"] / nhours,
    )

    n.madd(
        "Bus",
        spatial.co2.process_emissions,
        location=spatial.co2.locations,
        carrier="process emissions",
        unit="t_co2",
    )

    if options["co2_spatial"] or options["co2network"]:
        p_set = (
            -industrial_demand.loc[nodes, "process emission"].rename(
                index=lambda x: x + " process emissions"
            )
            / nhours
        )
    else:
        p_set = -industrial_demand.loc[nodes, "process emission"].sum() / nhours

    n.madd(
        "Load",
        spatial.co2.process_emissions,
        bus=spatial.co2.process_emissions,
        carrier="process emissions",
        p_set=p_set,
    )

    n.madd(
        "Link",
        spatial.co2.process_emissions,
        bus0=spatial.co2.process_emissions,
        bus1="co2 atmosphere",
        carrier="process emissions",
        p_nom_extendable=True,
        efficiency=1.0,
    )

    # assume enough local waste heat for CC
    n.madd(
        "Link",
        spatial.co2.locations,
        suffix=" process emissions CC",
        bus0=spatial.co2.process_emissions,
        bus1="co2 atmosphere",
        bus2=spatial.co2.nodes,
        carrier="process emissions CC",
        p_nom_extendable=True,
        capital_cost=costs.at["cement capture", "fixed"],
        efficiency=1 - costs.at["cement capture", "capture_rate"],
        efficiency2=costs.at["cement capture", "capture_rate"],
        lifetime=costs.at["cement capture", "lifetime"],
    )

    if options.get("ammonia"):
        if options["ammonia"] == "regional":
            p_set = (
                industrial_demand.loc[spatial.ammonia.locations, "ammonia"].rename(
                    index=lambda x: x + " NH3"
                )
                / nhours
            )
        else:
            p_set = industrial_demand["ammonia"].sum() / nhours

        n.madd(
            "Load",
            spatial.ammonia.nodes,
            bus=spatial.ammonia.nodes,
            carrier="NH3",
            p_set=p_set,
        )

    if industrial_demand[["coke", "coal"]].sum().sum() > 0:
        add_carrier_buses(n, "coal")

        mwh_coal_per_mwh_coke = 1.366  # from eurostat energy balance
        p_set = (
            industrial_demand["coal"]
            + mwh_coal_per_mwh_coke * industrial_demand["coke"]
        ) / nhours

        p_set.rename(lambda x: x + " coal for industry", inplace=True)

        if not options["regional_coal_demand"]:
            p_set = p_set.sum()

        n.madd(
            "Bus",
            spatial.coal.industry,
            location=spatial.coal.demand_locations,
            carrier="coal for industry",
            unit="MWh_LHV",
        )

        n.madd(
            "Load",
            spatial.coal.industry,
            bus=spatial.coal.industry,
            carrier="coal for industry",
            p_set=p_set,
        )

        n.madd(
            "Link",
            spatial.coal.industry,
            bus0=spatial.coal.nodes,
            bus1=spatial.coal.industry,
            bus2="co2 atmosphere",
            carrier="coal for industry",
            p_nom_extendable=True,
            efficiency2=costs.at["coal", "CO2 intensity"],
        )


def add_waste_heat(n):
    # TODO options?

    logger.info("Add possibility to use industrial waste heat in district heating")

    # AC buses with district heating
    urban_central = n.buses.index[n.buses.carrier == "urban central heat"]
    if not urban_central.empty:
        urban_central = urban_central.str[: -len(" urban central heat")]

        link_carriers = n.links.carrier.unique()

        # TODO what is the 0.95 and should it be a config option?
        if (
            options["use_fischer_tropsch_waste_heat"]
            and "Fischer-Tropsch" in link_carriers
        ):
            n.links.loc[urban_central + " Fischer-Tropsch", "bus3"] = (
                urban_central + " urban central heat"
            )
            n.links.loc[urban_central + " Fischer-Tropsch", "efficiency3"] = (
                0.95 - n.links.loc[urban_central + " Fischer-Tropsch", "efficiency"]
            )

        if options["use_methanation_waste_heat"] and "Sabatier" in link_carriers:
            n.links.loc[urban_central + " Sabatier", "bus3"] = (
                urban_central + " urban central heat"
            )
            n.links.loc[urban_central + " Sabatier", "efficiency3"] = (
                0.95 - n.links.loc[urban_central + " Sabatier", "efficiency"]
            )

        # DEA quotes 15% of total input (11% of which are high-value heat)
        if options["use_haber_bosch_waste_heat"] and "Haber-Bosch" in link_carriers:
            n.links.loc[urban_central + " Haber-Bosch", "bus3"] = (
                urban_central + " urban central heat"
            )
            total_energy_input = (
                cf_industry["MWh_H2_per_tNH3_electrolysis"]
                + cf_industry["MWh_elec_per_tNH3_electrolysis"]
            ) / cf_industry["MWh_NH3_per_tNH3"]
            electricity_input = (
                cf_industry["MWh_elec_per_tNH3_electrolysis"]
                / cf_industry["MWh_NH3_per_tNH3"]
            )
            n.links.loc[urban_central + " Haber-Bosch", "efficiency3"] = (
                0.15 * total_energy_input / electricity_input
            )

        if (
            options["use_methanolisation_waste_heat"]
            and "methanolisation" in link_carriers
        ):
            n.links.loc[urban_central + " methanolisation", "bus4"] = (
                urban_central + " urban central heat"
            )
            n.links.loc[urban_central + " methanolisation", "efficiency4"] = (
                costs.at["methanolisation", "heat-output"]
                / costs.at["methanolisation", "hydrogen-input"]
            )

        # TODO integrate usable waste heat efficiency into technology-data from DEA
        if (
            options.get("use_electrolysis_waste_heat", False)
            and "H2 Electrolysis" in link_carriers
        ):
            n.links.loc[urban_central + " H2 Electrolysis", "bus2"] = (
                urban_central + " urban central heat"
            )
            n.links.loc[urban_central + " H2 Electrolysis", "efficiency2"] = (
                0.84 - n.links.loc[urban_central + " H2 Electrolysis", "efficiency"]
            )

        if options["use_fuel_cell_waste_heat"] and "H2 Fuel Cell" in link_carriers:
            n.links.loc[urban_central + " H2 Fuel Cell", "bus2"] = (
                urban_central + " urban central heat"
            )
            n.links.loc[urban_central + " H2 Fuel Cell", "efficiency2"] = (
                0.95 - n.links.loc[urban_central + " H2 Fuel Cell", "efficiency"]
            )


def add_agriculture(n, costs):
    logger.info("Add agriculture, forestry and fishing sector.")

    nodes = pop_layout.index
    nhours = n.snapshot_weightings.generators.sum()

    # electricity

    n.madd(
        "Load",
        nodes,
        suffix=" agriculture electricity",
        bus=nodes,
        carrier="agriculture electricity",
        p_set=pop_weighted_energy_totals.loc[nodes, "total agriculture electricity"]
        * 1e6
        / nhours,
    )

    # heat

    n.madd(
        "Load",
        nodes,
        suffix=" agriculture heat",
        bus=nodes + " services rural heat",
        carrier="agriculture heat",
        p_set=pop_weighted_energy_totals.loc[nodes, "total agriculture heat"]
        * 1e6
        / nhours,
    )

    # machinery

    electric_share = get(
        options["agriculture_machinery_electric_share"], investment_year
    )
    oil_share = get(options["agriculture_machinery_oil_share"], investment_year)

    total_share = electric_share + oil_share
    if total_share != 1:
        logger.warning(
            f"Total agriculture machinery shares sum up to {total_share:.2%}, corresponding to increased or decreased demand assumptions."
        )

    machinery_nodal_energy = (
        pop_weighted_energy_totals.loc[nodes, "total agriculture machinery"] * 1e6
    )

    if electric_share > 0:
        efficiency_gain = (
            options["agriculture_machinery_fuel_efficiency"]
            / options["agriculture_machinery_electric_efficiency"]
        )

        n.madd(
            "Load",
            nodes,
            suffix=" agriculture machinery electric",
            bus=nodes,
            carrier="agriculture machinery electric",
            p_set=electric_share / efficiency_gain * machinery_nodal_energy / nhours,
        )

    if oil_share > 0:
        p_set = (
            oil_share
            * machinery_nodal_energy.rename(lambda x: x + " agriculture machinery oil")
            / nhours
        )

        if not options["regional_oil_demand"]:
            p_set = p_set.sum()

        n.madd(
            "Bus",
            spatial.oil.agriculture_machinery,
            location=spatial.oil.demand_locations,
            carrier="agriculture machinery oil",
            unit="MWh_LHV",
        )

        n.madd(
            "Load",
            spatial.oil.agriculture_machinery,
            bus=spatial.oil.agriculture_machinery,
            carrier="agriculture machinery oil",
            p_set=p_set,
        )

        n.madd(
            "Link",
            spatial.oil.agriculture_machinery,
            bus0=spatial.oil.nodes,
            bus1=spatial.oil.agriculture_machinery,
            bus2="co2 atmosphere",
            carrier="agriculture machinery oil",
            p_nom_extendable=True,
            efficiency2=costs.at["oil", "CO2 intensity"],
        )


def decentral(n):
    """
    Removes the electricity transmission system.
    """
    n.lines.drop(n.lines.index, inplace=True)
    n.links.drop(n.links.index[n.links.carrier.isin(["DC", "B2B"])], inplace=True)


def remove_h2_network(n):
    n.links.drop(
        n.links.index[n.links.carrier.str.contains("H2 pipeline")], inplace=True
    )

    if "EU H2 Store" in n.stores.index:
        n.stores.drop("EU H2 Store", inplace=True)


def limit_individual_line_extension(n, maxext):
    logger.info(f"Limiting new HVAC and HVDC extensions to {maxext} MW")
    n.lines["s_nom_max"] = n.lines["s_nom"] + maxext
    hvdc = n.links.index[n.links.carrier == "DC"]
    n.links.loc[hvdc, "p_nom_max"] = n.links.loc[hvdc, "p_nom"] + maxext


aggregate_dict = {
    "p_nom": pd.Series.sum,
    "s_nom": pd.Series.sum,
    "v_nom": "max",
    "v_mag_pu_max": "min",
    "v_mag_pu_min": "max",
    "p_nom_max": pd.Series.sum,
    "s_nom_max": pd.Series.sum,
    "p_nom_min": pd.Series.sum,
    "s_nom_min": pd.Series.sum,
    "v_ang_min": "max",
    "v_ang_max": "min",
    "terrain_factor": "mean",
    "num_parallel": "sum",
    "p_set": "sum",
    "e_initial": "sum",
    "e_nom": pd.Series.sum,
    "e_nom_max": pd.Series.sum,
    "e_nom_min": pd.Series.sum,
    "state_of_charge_initial": "sum",
    "state_of_charge_set": "sum",
    "inflow": "sum",
    "p_max_pu": "first",
    "x": "mean",
    "y": "mean",
}


def cluster_heat_buses(n):
    """
    Cluster residential and service heat buses to one representative bus.

    This can be done to save memory and speed up optimisation
    """

    def define_clustering(attributes, aggregate_dict):
        """Define how attributes should be clustered.
        Input:
            attributes    : pd.Index()
            aggregate_dict: dictionary (key: name of attribute, value
                                        clustering method)

        Returns:
            agg           : clustering dictionary
        """
        keys = attributes.intersection(aggregate_dict.keys())
        agg = dict(
            zip(
                attributes.difference(keys),
                ["first"] * len(df.columns.difference(keys)),
            )
        )
        for key in keys:
            agg[key] = aggregate_dict[key]
        return agg

    logger.info("Cluster residential and service heat buses.")
    components = ["Bus", "Carrier", "Generator", "Link", "Load", "Store"]

    for c in n.iterate_components(components):
        df = c.df
        cols = df.columns[df.columns.str.contains("bus") | (df.columns == "carrier")]

        # rename columns and index
        df[cols] = df[cols].apply(
            lambda x: x.str.replace("residential ", "").str.replace("services ", ""),
            axis=1,
        )
        df = df.rename(
            index=lambda x: x.replace("residential ", "").replace("services ", "")
        )

        # cluster heat nodes
        # static dataframe
        agg = define_clustering(df.columns, aggregate_dict)
        df = df.groupby(level=0).agg(agg, numeric_only=False)
        # time-varying data
        pnl = c.pnl
        agg = define_clustering(pd.Index(pnl.keys()), aggregate_dict)
        for k in pnl.keys():

            def renamer(s):
                return s.replace("residential ", "").replace("services ", "")

            pnl[k] = pnl[k].T.groupby(renamer).agg(agg[k], numeric_only=False).T

        # remove unclustered assets of service/residential
        to_drop = c.df.index.difference(df.index)
        n.mremove(c.name, to_drop)
        # add clustered assets
        to_add = df.index.difference(c.df.index)
        import_components_from_dataframe(n, df.loc[to_add], c.name)


def set_temporal_aggregation(n, resolution, snapshot_weightings):
    """
    Aggregate time-varying data to the given snapshots.
    """
    if not resolution:
        logger.info("No temporal aggregation. Using native resolution.")
        return n
    elif "sn" in resolution.lower():
        # Representative snapshots are dealt with directly
        sn = int(resolution[:-2])
        logger.info("Use every %s snapshot as representative", sn)
        n.set_snapshots(n.snapshots[::sn])
        n.snapshot_weightings *= sn
        return n
    else:
        # Otherwise, use the provided snapshots
        snapshot_weightings = pd.read_csv(
            snapshot_weightings, index_col=0, parse_dates=True
        )

        # Define a series used for aggregation, mapping each hour in
        # n.snapshots to the closest previous timestep in
        # snapshot_weightings.index
        aggregation_map = (
            pd.Series(
                snapshot_weightings.index.get_indexer(n.snapshots), index=n.snapshots
            )
            .replace(-1, np.nan)
            .ffill()
            .astype(int)
            .map(lambda i: snapshot_weightings.index[i])
        )

        m = n.copy(with_time=False)
        m.set_snapshots(snapshot_weightings.index)
        m.snapshot_weightings = snapshot_weightings

        # Aggregation all time-varying data.
        for c in n.iterate_components():
            pnl = getattr(m, c.list_name + "_t")
            for k, df in c.pnl.items():
                if not df.empty:
                    if c.list_name == "stores" and k == "e_max_pu":
                        pnl[k] = df.groupby(aggregation_map).min()
                    elif c.list_name == "stores" and k == "e_min_pu":
                        pnl[k] = df.groupby(aggregation_map).max()
                    else:
                        pnl[k] = df.groupby(aggregation_map).mean()

        return m


def lossy_bidirectional_links(n, carrier, efficiencies={}):
    "Split bidirectional links into two unidirectional links to include transmission losses."

    carrier_i = n.links.query("carrier == @carrier").index

    if (
        not any((v != 1.0) or (v >= 0) for v in efficiencies.values())
        or carrier_i.empty
    ):
        return

    efficiency_static = efficiencies.get("efficiency_static", 1)
    efficiency_per_1000km = efficiencies.get("efficiency_per_1000km", 1)
    compression_per_1000km = efficiencies.get("compression_per_1000km", 0)

    logger.info(
        f"Specified losses for {carrier} transmission "
        f"(static: {efficiency_static}, per 1000km: {efficiency_per_1000km}, compression per 1000km: {compression_per_1000km}). "
        "Splitting bidirectional links."
    )

    n.links.loc[carrier_i, "p_min_pu"] = 0
    n.links.loc[carrier_i, "efficiency"] = (
        efficiency_static
        * efficiency_per_1000km ** (n.links.loc[carrier_i, "length"] / 1e3)
    )
    rev_links = (
        n.links.loc[carrier_i].copy().rename({"bus0": "bus1", "bus1": "bus0"}, axis=1)
    )
    rev_links["length_original"] = rev_links["length"]
    rev_links["capital_cost"] = 0
    rev_links["length"] = 0
    rev_links["reversed"] = True
    rev_links.index = rev_links.index.map(lambda x: x + "-reversed")

    n.links = pd.concat([n.links, rev_links], sort=False)
    n.links["reversed"] = n.links["reversed"].fillna(False)
    n.links["length_original"] = n.links["length_original"].fillna(n.links.length)

    # do compression losses after concatenation to take electricity consumption at bus0 in either direction
    carrier_i = n.links.query("carrier == @carrier").index
    if compression_per_1000km > 0:
        n.links.loc[carrier_i, "bus2"] = n.links.loc[carrier_i, "bus0"].map(
            n.buses.location
        )  # electricity
        n.links.loc[carrier_i, "efficiency2"] = (
            -compression_per_1000km * n.links.loc[carrier_i, "length_original"] / 1e3
        )


<<<<<<< HEAD
def get_capacities_from_elec(n, carriers, component):
    """
    Gets capacities and efficiencies for {carrier} in n.{component} that were
    previously assigned in add_electricity.
    """
    component_list = ["generators", "storage_units", "links", "stores"]
    component_dict = {name: getattr(n, name) for name in component_list}
    e_nom_carriers = ["stores"]
    nom_col = {x: "e_nom" if x in e_nom_carriers else "p_nom" for x in component_list}
    eff_col = "efficiency"

    capacity_dict = {}
    efficiency_dict = {}
    for carrier in carriers:
        capacity_dict[carrier] = component_dict[component].query("carrier in @carrier")[
            nom_col[component]
        ]
        efficiency_dict[carrier] = component_dict[component].query(
            "carrier in @carrier"
        )[eff_col]

    return capacity_dict, efficiency_dict


=======
# %%
>>>>>>> 274a2d87
if __name__ == "__main__":
    if "snakemake" not in globals():
        from _helpers import mock_snakemake

        snakemake = mock_snakemake(
            "prepare_sector_network",
            # configfiles="test/config.overnight.yaml",
            simpl="",
            opts="",
            clusters="37",
            ll="v1.0",
            sector_opts="730H-T-H-B-I-A-dist1",
            planning_horizons="2050",
        )

    configure_logging(snakemake)
    set_scenario_config(snakemake)
    update_config_from_wildcards(snakemake.config, snakemake.wildcards)

    options = snakemake.params.sector
    cf_industry = snakemake.params.industry

    investment_year = int(snakemake.wildcards.planning_horizons[-4:])

    n = pypsa.Network(snakemake.input.network)

    pop_layout = pd.read_csv(snakemake.input.clustered_pop_layout, index_col=0)
    nhours = n.snapshot_weightings.generators.sum()
    nyears = nhours / 8760

    costs = load_costs(
        snakemake.input.costs,
        snakemake.params.costs,
        snakemake.params.electricity["max_hours"],
        nyears,
    )
    costs = costs.rename(
        columns={"capital_cost": "fixed", "co2_emissions": "CO2 intensity"}
    )

    pop_weighted_energy_totals = (
        pd.read_csv(snakemake.input.pop_weighted_energy_totals, index_col=0) * nyears
    )
    pop_weighted_heat_totals = (
        pd.read_csv(snakemake.input.pop_weighted_heat_totals, index_col=0) * nyears
    )
    pop_weighted_energy_totals.update(pop_weighted_heat_totals)

    if options.get("keep_existing_capacities", False):
        existing_capacities, existing_efficiencies = get_capacities_from_elec(
            n,
            carriers=options.get("conventional_generation").keys(),
            component="generators",
        )
    else:
        existing_capacities, existing_efficiencies = 0, None

    patch_electricity_network(n)

    spatial = define_spatial(pop_layout.index, options)

    if snakemake.params.foresight in ["overnight", "myopic", "perfect"]:
        add_lifetime_wind_solar(n, costs)

        conventional = snakemake.params.conventional_carriers
        for carrier in conventional:
            add_carrier_buses(n, carrier)

    add_eu_bus(n)

    add_co2_tracking(n, costs, options)

    add_generation(n, costs, existing_capacities, existing_efficiencies)

    add_storage_and_grids(n, costs)

    if options["transport"]:
        add_land_transport(n, costs)

    if options["heating"]:
        add_heat(n, costs)

    if options["biomass"]:
        add_biomass(n, costs)

    if options["ammonia"]:
        add_ammonia(n, costs)

    if options["industry"]:
        add_industry(n, costs)

    if options["heating"]:
        add_waste_heat(n)

    if options["agriculture"]:  # requires H and I
        add_agriculture(n, costs)

    if options["dac"]:
        add_dac(n, costs)

    if not options["electricity_transmission_grid"]:
        decentral(n)

    if not options["H2_network"]:
        remove_h2_network(n)

    if options["co2network"]:
        add_co2_network(n, costs)

    if options["allam_cycle"]:
        add_allam(n, costs)

    n = set_temporal_aggregation(
        n, snakemake.params.time_resolution, snakemake.input.snapshot_weightings
    )

    co2_budget = snakemake.params.co2_budget
    if isinstance(co2_budget, str) and co2_budget.startswith("cb"):
        fn = "results/" + snakemake.params.RDIR + "/csvs/carbon_budget_distribution.csv"
        if not os.path.exists(fn):
            emissions_scope = snakemake.params.emissions_scope
            input_co2 = snakemake.input.co2
            build_carbon_budget(
                co2_budget,
                snakemake.input.eurostat,
                fn,
                emissions_scope,
                input_co2,
                options,
            )
        co2_cap = pd.read_csv(fn, index_col=0).squeeze()
        limit = co2_cap.loc[investment_year]
    else:
        limit = get(co2_budget, investment_year)
    add_co2limit(n, options, nyears, limit)

    maxext = snakemake.params["lines"]["max_extension"]
    if maxext is not None:
        limit_individual_line_extension(n, maxext)

    if options["electricity_distribution_grid"]:
        insert_electricity_distribution_grid(n, costs)

    maybe_adjust_costs_and_potentials(n, snakemake.params["adjustments"])

    if options["gas_distribution_grid"]:
        insert_gas_distribution_costs(n, costs)

    if options["electricity_grid_connection"]:
        add_electricity_grid_connection(n, costs)

    for k, v in options["transmission_efficiency"].items():
        lossy_bidirectional_links(n, k, v)

    # Workaround: Remove lines with conflicting (and unrealistic) properties
    # cf. https://github.com/PyPSA/pypsa-eur/issues/444
    if snakemake.config["solving"]["options"]["transmission_losses"]:
        idx = n.lines.query("num_parallel == 0").index
        logger.info(
            f"Removing {len(idx)} line(s) with properties conflicting with transmission losses functionality."
        )
        n.mremove("Line", idx)

    first_year_myopic = (snakemake.params.foresight in ["myopic", "perfect"]) and (
        snakemake.params.planning_horizons[0] == investment_year
    )

    if options.get("cluster_heat_buses", False) and not first_year_myopic:
        cluster_heat_buses(n)

    n.meta = dict(snakemake.config, **dict(wildcards=dict(snakemake.wildcards)))

    sanitize_carriers(n, snakemake.config)
    sanitize_locations(n)

    n.export_to_netcdf(snakemake.output[0])<|MERGE_RESOLUTION|>--- conflicted
+++ resolved
@@ -3884,7 +3884,6 @@
         )
 
 
-<<<<<<< HEAD
 def get_capacities_from_elec(n, carriers, component):
     """
     Gets capacities and efficiencies for {carrier} in n.{component} that were
@@ -3909,9 +3908,7 @@
     return capacity_dict, efficiency_dict
 
 
-=======
 # %%
->>>>>>> 274a2d87
 if __name__ == "__main__":
     if "snakemake" not in globals():
         from _helpers import mock_snakemake
