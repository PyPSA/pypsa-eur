# SPDX-FileCopyrightText: Contributors to PyPSA-Eur <https://github.com/pypsa/pypsa-eur>
#
# SPDX-License-Identifier: MIT
"""
Adds all sector-coupling components to the network, including demand and supply
technologies for the buildings, transport and industry sectors.
"""

import logging
import os
from itertools import product
from types import SimpleNamespace

import networkx as nx
import numpy as np
import pandas as pd
import pypsa
import xarray as xr
from _helpers import (
    configure_logging,
    get,
    set_scenario_config,
    update_config_from_wildcards,
)
from add_electricity import calculate_annuity, sanitize_carriers, sanitize_locations
from build_energy_totals import (
    build_co2_totals,
    build_eea_co2,
    build_eurostat,
    build_eurostat_co2,
)
from build_transport_demand import transport_degree_factor
from definitions.heat_sector import HeatSector
from definitions.heat_system import HeatSystem
from networkx.algorithms import complement
from networkx.algorithms.connectivity.edge_augmentation import k_edge_augmentation
from prepare_network import maybe_adjust_costs_and_potentials
from pypsa.geo import haversine_pts
from scipy.stats import beta

spatial = SimpleNamespace()
logger = logging.getLogger(__name__)


def define_spatial(nodes, options):
    """
    Namespace for spatial.

    Parameters
    ----------
    nodes : list-like
    """
    global spatial

    spatial.nodes = nodes

    # biomass

    spatial.biomass = SimpleNamespace()
    spatial.msw = SimpleNamespace()

    if options.get("biomass_spatial", options["biomass_transport"]):
        spatial.biomass.nodes = nodes + " solid biomass"
        spatial.biomass.nodes_unsustainable = nodes + " unsustainable solid biomass"
        spatial.biomass.bioliquids = nodes + " unsustainable bioliquids"
        spatial.biomass.locations = nodes
        spatial.biomass.industry = nodes + " solid biomass for industry"
        spatial.biomass.industry_cc = nodes + " solid biomass for industry CC"
        spatial.msw.nodes = nodes + " municipal solid waste"
        spatial.msw.locations = nodes
    else:
        spatial.biomass.nodes = ["EU solid biomass"]
        spatial.biomass.nodes_unsustainable = ["EU unsustainable solid biomass"]
        spatial.biomass.bioliquids = ["EU unsustainable bioliquids"]
        spatial.biomass.locations = ["EU"]
        spatial.biomass.industry = ["solid biomass for industry"]
        spatial.biomass.industry_cc = ["solid biomass for industry CC"]
        spatial.msw.nodes = ["EU municipal solid waste"]
        spatial.msw.locations = ["EU"]

    spatial.biomass.df = pd.DataFrame(vars(spatial.biomass), index=nodes)
    spatial.msw.df = pd.DataFrame(vars(spatial.msw), index=nodes)

    # co2

    spatial.co2 = SimpleNamespace()

    if options["co2_spatial"]:
        spatial.co2.nodes = nodes + " co2 stored"
        spatial.co2.locations = nodes
        spatial.co2.vents = nodes + " co2 vent"
        spatial.co2.process_emissions = nodes + " process emissions"
    else:
        spatial.co2.nodes = ["co2 stored"]
        spatial.co2.locations = ["EU"]
        spatial.co2.vents = ["co2 vent"]
        spatial.co2.process_emissions = ["process emissions"]

    spatial.co2.df = pd.DataFrame(vars(spatial.co2), index=nodes)

    # gas

    spatial.gas = SimpleNamespace()

    if options["gas_network"]:
        spatial.gas.nodes = nodes + " gas"
        spatial.gas.locations = nodes
        spatial.gas.biogas = nodes + " biogas"
        spatial.gas.industry = nodes + " gas for industry"
        spatial.gas.industry_cc = nodes + " gas for industry CC"
        spatial.gas.biogas_to_gas = nodes + " biogas to gas"
        spatial.gas.biogas_to_gas_cc = nodes + " biogas to gas CC"
    else:
        spatial.gas.nodes = ["EU gas"]
        spatial.gas.locations = ["EU"]
        spatial.gas.biogas = ["EU biogas"]
        spatial.gas.industry = ["gas for industry"]
        spatial.gas.biogas_to_gas = ["EU biogas to gas"]
        if options.get("biomass_spatial", options["biomass_transport"]):
            spatial.gas.biogas_to_gas_cc = nodes + " biogas to gas CC"
        else:
            spatial.gas.biogas_to_gas_cc = ["EU biogas to gas CC"]
        if options.get("co2_spatial", options["co2_network"]):
            spatial.gas.industry_cc = nodes + " gas for industry CC"
        else:
            spatial.gas.industry_cc = ["gas for industry CC"]

    spatial.gas.df = pd.DataFrame(vars(spatial.gas), index=nodes)

    # ammonia

    if options["ammonia"]:
        spatial.ammonia = SimpleNamespace()
        if options["ammonia"] == "regional":
            spatial.ammonia.nodes = nodes + " NH3"
            spatial.ammonia.locations = nodes
        else:
            spatial.ammonia.nodes = ["EU NH3"]
            spatial.ammonia.locations = ["EU"]

        spatial.ammonia.df = pd.DataFrame(vars(spatial.ammonia), index=nodes)

    # hydrogen
    spatial.h2 = SimpleNamespace()
    spatial.h2.nodes = nodes + " H2"
    spatial.h2.locations = nodes

    # methanol

    # beware: unlike other carriers, uses locations rather than locations+carriername
    # this allows to avoid separation between nodes and locations

    spatial.methanol = SimpleNamespace()

    spatial.methanol.nodes = ["EU methanol"]
    spatial.methanol.locations = ["EU"]

    if options["methanol"]["regional_methanol_demand"]:
        spatial.methanol.demand_locations = nodes
        spatial.methanol.industry = nodes + " industry methanol"
        spatial.methanol.shipping = nodes + " shipping methanol"
    else:
        spatial.methanol.demand_locations = ["EU"]
        spatial.methanol.shipping = ["EU shipping methanol"]
        spatial.methanol.industry = ["EU industry methanol"]

    # oil
    spatial.oil = SimpleNamespace()

    spatial.oil.nodes = ["EU oil"]
    spatial.oil.locations = ["EU"]

    if options["regional_oil_demand"]:
        spatial.oil.demand_locations = nodes
        spatial.oil.naphtha = nodes + " naphtha for industry"
        spatial.oil.kerosene = nodes + " kerosene for aviation"
        spatial.oil.shipping = nodes + " shipping oil"
        spatial.oil.agriculture_machinery = nodes + " agriculture machinery oil"
        spatial.oil.land_transport = nodes + " land transport oil"
    else:
        spatial.oil.demand_locations = ["EU"]
        spatial.oil.naphtha = ["EU naphtha for industry"]
        spatial.oil.kerosene = ["EU kerosene for aviation"]
        spatial.oil.shipping = ["EU shipping oil"]
        spatial.oil.agriculture_machinery = ["EU agriculture machinery oil"]
        spatial.oil.land_transport = ["EU land transport oil"]

    # uranium
    spatial.uranium = SimpleNamespace()
    spatial.uranium.nodes = ["EU uranium"]
    spatial.uranium.locations = ["EU"]

    # coal
    spatial.coal = SimpleNamespace()
    spatial.coal.nodes = ["EU coal"]
    spatial.coal.locations = ["EU"]

    if options["regional_coal_demand"]:
        spatial.coal.demand_locations = nodes
        spatial.coal.industry = nodes + " coal for industry"
    else:
        spatial.coal.demand_locations = ["EU"]
        spatial.coal.industry = ["EU coal for industry"]

    # lignite
    spatial.lignite = SimpleNamespace()
    spatial.lignite.nodes = ["EU lignite"]
    spatial.lignite.locations = ["EU"]

    # deep geothermal
    spatial.geothermal_heat = SimpleNamespace()
    spatial.geothermal_heat.nodes = ["EU enhanced geothermal systems"]
    spatial.geothermal_heat.locations = ["EU"]

    return spatial


spatial = SimpleNamespace()


def determine_emission_sectors(options):
    sectors = ["electricity"]
    if options["transport"]:
        sectors += ["rail non-elec", "road non-elec"]
    if options["heating"]:
        sectors += ["residential non-elec", "services non-elec"]
    if options["industry"]:
        sectors += [
            "industrial non-elec",
            "industrial processes",
            "domestic aviation",
            "international aviation",
            "domestic navigation",
            "international navigation",
        ]
    if options["agriculture"]:
        sectors += ["agriculture"]

    return sectors


def co2_emissions_year(
    countries, input_eurostat, options, emissions_scope, input_co2, year
):
    """
    Calculate CO2 emissions in one specific year (e.g. 1990 or 2018).
    """
    eea_co2 = build_eea_co2(input_co2, year, emissions_scope)

    eurostat = build_eurostat(input_eurostat, countries)

    # this only affects the estimation of CO2 emissions for BA, RS, AL, ME, MK, XK
    eurostat_co2 = build_eurostat_co2(eurostat, year)

    co2_totals = build_co2_totals(countries, eea_co2, eurostat_co2)

    sectors = determine_emission_sectors(options)

    co2_emissions = co2_totals.loc[countries, sectors].sum().sum()

    # convert MtCO2 to GtCO2
    co2_emissions *= 0.001

    return co2_emissions


# TODO: move to own rule with sector-opts wildcard?
def build_carbon_budget(
    o,
    input_eurostat,
    fn,
    emissions_scope,
    input_co2,
    options,
    countries,
    planning_horizons,
):
    """
    Distribute carbon budget following beta or exponential transition path.
    """

    if "be" in o:
        # beta decay
        carbon_budget = float(o[o.find("cb") + 2 : o.find("be")])
        be = float(o[o.find("be") + 2 :])
    if "ex" in o:
        # exponential decay
        carbon_budget = float(o[o.find("cb") + 2 : o.find("ex")])
        r = float(o[o.find("ex") + 2 :])

    e_1990 = co2_emissions_year(
        countries,
        input_eurostat,
        options,
        emissions_scope,
        input_co2,
        year=1990,
    )

    # emissions at the beginning of the path (last year available 2018)
    e_0 = co2_emissions_year(
        countries,
        input_eurostat,
        options,
        emissions_scope,
        input_co2,
        year=2018,
    )

    if not isinstance(planning_horizons, list):
        planning_horizons = [planning_horizons]
    t_0 = planning_horizons[0]

    if "be" in o:
        # final year in the path
        t_f = t_0 + (2 * carbon_budget / e_0).round(0)

        def beta_decay(t):
            cdf_term = (t - t_0) / (t_f - t_0)
            return (e_0 / e_1990) * (1 - beta.cdf(cdf_term, be, be))

        # emissions (relative to 1990)
        co2_cap = pd.Series({t: beta_decay(t) for t in planning_horizons}, name=o)

    if "ex" in o:
        T = carbon_budget / e_0
        m = (1 + np.sqrt(1 + r * T)) / T

        def exponential_decay(t):
            return (e_0 / e_1990) * (1 + (m + r) * (t - t_0)) * np.exp(-m * (t - t_0))

        co2_cap = pd.Series(
            {t: exponential_decay(t) for t in planning_horizons}, name=o
        )

    # TODO log in Snakefile
    csvs_folder = fn.rsplit("/", 1)[0]
    if not os.path.exists(csvs_folder):
        os.makedirs(csvs_folder)
    co2_cap.to_csv(fn, float_format="%.3f")


def add_lifetime_wind_solar(n, costs):
    """
    Add lifetime for solar and wind generators.
    """
    for carrier in ["solar", "onwind", "offwind"]:
        gen_i = n.generators.index.str.contains(carrier)
        n.generators.loc[gen_i, "lifetime"] = costs.at[carrier, "lifetime"]


def haversine(p):
    coord0 = n.buses.loc[p.bus0, ["x", "y"]].values
    coord1 = n.buses.loc[p.bus1, ["x", "y"]].values
    return 1.5 * haversine_pts(coord0, coord1)


def create_network_topology(
    n, prefix, carriers=["DC"], connector=" -> ", bidirectional=True
):
    """
    Create a network topology from transmission lines and link carrier
    selection.

    Parameters
    ----------
    n : pypsa.Network
    prefix : str
    carriers : list-like
    connector : str
    bidirectional : bool, default True
        True: one link for each connection
        False: one link for each connection and direction (back and forth)

    Returns
    -------
    pd.DataFrame with columns bus0, bus1, length, underwater_fraction
    """

    ln_attrs = ["bus0", "bus1", "length"]
    lk_attrs = ["bus0", "bus1", "length", "underwater_fraction"]
    lk_attrs = n.links.columns.intersection(lk_attrs)

    candidates = pd.concat(
        [n.lines[ln_attrs], n.links.loc[n.links.carrier.isin(carriers), lk_attrs]]
    ).fillna(0)

    # base network topology purely on location not carrier
    candidates["bus0"] = candidates.bus0.map(n.buses.location)
    candidates["bus1"] = candidates.bus1.map(n.buses.location)

    positive_order = candidates.bus0 < candidates.bus1
    candidates_p = candidates[positive_order]
    swap_buses = {"bus0": "bus1", "bus1": "bus0"}
    candidates_n = candidates[~positive_order].rename(columns=swap_buses)
    candidates = pd.concat([candidates_p, candidates_n])

    def make_index(c):
        return prefix + c.bus0 + connector + c.bus1

    topo = candidates.groupby(["bus0", "bus1"], as_index=False).mean()
    topo.index = topo.apply(make_index, axis=1)

    if not bidirectional:
        topo_reverse = topo.copy()
        topo_reverse.rename(columns=swap_buses, inplace=True)
        topo_reverse.index = topo_reverse.apply(make_index, axis=1)
        topo = pd.concat([topo, topo_reverse])

    return topo


def update_wind_solar_costs(
    n: pypsa.Network,
    costs: pd.DataFrame,
    profiles: dict[str, str],
    landfall_lengths: dict = None,
    line_length_factor: int | float = 1,
) -> None:
    """
    Update costs for wind and solar generators added with pypsa-eur to those
    cost in the planning year.

    Parameters
    ----------
    n : pypsa.Network
        Network to update generator costs
    costs : pd.DataFrame
        Cost assumptions DataFrame
    line_length_factor : int | float, optional
        Factor to multiply line lengths by, by default 1
    landfall_lengths : dict, optional
        Dictionary of landfall lengths per technology, by default None
    profiles : dict[str, str]
        Dictionary mapping technology names to profile file paths
        e.g. {'offwind-dc': 'path/to/profile.nc'}
    """

    if landfall_lengths is None:
        landfall_lengths = {}

    # NB: solar costs are also manipulated for rooftop
    # when distribution grid is inserted
    n.generators.loc[n.generators.carrier == "solar", "capital_cost"] = costs.at[
        "solar-utility", "capital_cost"
    ]

    n.generators.loc[n.generators.carrier == "onwind", "capital_cost"] = costs.at[
        "onwind", "capital_cost"
    ]

    # for offshore wind, need to calculated connection costs
    for key, fn in profiles.items():
        tech = key[len("profile_") :]
        landfall_length = landfall_lengths.get(tech, 0.0)

        if tech not in n.generators.carrier.values:
            continue

        with xr.open_dataset(fn) as ds:
            # if-statement for compatibility with old profiles
            if "year" in ds.indexes:
                ds = ds.sel(year=ds.year.min(), drop=True)

            distance = ds["average_distance"].to_pandas()
            submarine_cost = costs.at[tech + "-connection-submarine", "capital_cost"]
            underground_cost = costs.at[
                tech + "-connection-underground", "capital_cost"
            ]
            connection_cost = line_length_factor * (
                distance * submarine_cost + landfall_length * underground_cost
            )

            capital_cost = (
                costs.at["offwind", "capital_cost"]
                + costs.at[tech + "-station", "capital_cost"]
                + connection_cost
            )

            logger.info(
                f"Added connection cost of {connection_cost.min():0.0f}-{connection_cost.max():0.0f} Eur/MW/a to {tech}"
            )

            n.generators.loc[n.generators.carrier == tech, "capital_cost"] = (
                capital_cost.rename(index=lambda node: node + " " + tech)
            )


def add_carrier_buses(n, carrier, nodes=None):
    """
    Add buses to connect e.g. coal, nuclear and oil plants.
    """
    if nodes is None:
        nodes = vars(spatial)[carrier].nodes
    location = vars(spatial)[carrier].locations

    # skip if carrier already exists
    if carrier in n.carriers.index:
        return

    if not isinstance(nodes, pd.Index):
        nodes = pd.Index(nodes)

    n.add("Carrier", carrier)

    unit = "MWh_LHV" if carrier == "gas" else "MWh_th"
    # preliminary value for non-gas carriers to avoid zeros
    if carrier == "gas":
        capital_cost = costs.at["gas storage", "capital_cost"]
    elif carrier == "oil":
        # based on https://www.engineeringtoolbox.com/fuels-higher-calorific-values-d_169.html
        mwh_per_m3 = 44.9 * 724 * 0.278 * 1e-3  # MJ/kg * kg/m3 * kWh/MJ * MWh/kWh
        capital_cost = (
            costs.at["General liquid hydrocarbon storage (product)", "capital_cost"]
            / mwh_per_m3
        )
    elif carrier == "methanol":
        # based on https://www.engineeringtoolbox.com/fossil-fuels-energy-content-d_1298.html
        mwh_per_m3 = 5.54 * 791 * 1e-3  # kWh/kg * kg/m3 * MWh/kWh
        capital_cost = (
            costs.at["General liquid hydrocarbon storage (product)", "capital_cost"]
            / mwh_per_m3
        )
    else:
        capital_cost = 0.1

    n.add("Bus", nodes, location=location, carrier=carrier, unit=unit)

    n.add(
        "Store",
        nodes + " Store",
        bus=nodes,
        e_nom_extendable=True,
        e_cyclic=True,
        carrier=carrier,
        capital_cost=capital_cost,
    )

    fossils = ["coal", "gas", "oil", "lignite"]
    if options["fossil_fuels"] and carrier in fossils:
        suffix = ""

        if carrier == "oil" and cf_industry["oil_refining_emissions"] > 0:
            n.add(
                "Bus",
                nodes + " primary",
                location=location,
                carrier=carrier + " primary",
                unit=unit,
            )

            n.add(
                "Link",
                nodes + " refining",
                bus0=nodes + " primary",
                bus1=nodes,
                bus2="co2 atmosphere",
                location=location,
                carrier=carrier + " refining",
                p_nom=1e6,
                efficiency=1
                - (
                    cf_industry["oil_refining_emissions"]
                    / costs.at[carrier, "CO2 intensity"]
                ),
                efficiency2=cf_industry["oil_refining_emissions"],
            )

            suffix = " primary"

        n.add(
            "Generator",
            nodes + suffix,
            bus=nodes + suffix,
            p_nom_extendable=True,
            carrier=carrier + suffix,
            marginal_cost=costs.at[carrier, "fuel"],
        )


# TODO: PyPSA-Eur merge issue
def remove_elec_base_techs(n: pypsa.Network, carriers_to_keep: dict) -> None:
    """
    Remove conventional generators (e.g. OCGT) and storage units (e.g.
    batteries and H2) from base electricity-only network, since they're added
    here differently using links.

    Parameters
    ----------
    n : pypsa.Network
        Network to remove components from
    carriers_to_keep : dict
        Dictionary specifying which carriers to keep for each component type
        e.g. {'Generator': ['hydro'], 'StorageUnit': ['PHS']}
    """
    for c in n.iterate_components(carriers_to_keep):
        to_keep = carriers_to_keep[c.name]
        to_remove = pd.Index(c.df.carrier.unique()).symmetric_difference(to_keep)
        if to_remove.empty:
            continue
        logger.info(f"Removing {c.list_name} with carrier {list(to_remove)}")
        names = c.df.index[c.df.carrier.isin(to_remove)]
        n.remove(c.name, names)
        n.carriers.drop(to_remove, inplace=True, errors="ignore")


# TODO: PyPSA-Eur merge issue
def remove_non_electric_buses(n):
    """
    Remove buses from pypsa-eur with carriers which are not AC buses.
    """
    if to_drop := list(n.buses.query("carrier not in ['AC', 'DC']").carrier.unique()):
        logger.info(f"Drop buses from PyPSA-Eur with carrier: {to_drop}")
        n.buses = n.buses[n.buses.carrier.isin(["AC", "DC"])]


def patch_electricity_network(n, costs, carriers_to_keep, profiles, landfall_lengths):
    remove_elec_base_techs(n, carriers_to_keep)
    remove_non_electric_buses(n)
    update_wind_solar_costs(
        n, costs, landfall_lengths=landfall_lengths, profiles=profiles
    )
    n.loads["carrier"] = "electricity"
    n.buses["location"] = n.buses.index
    n.buses["unit"] = "MWh_el"
    # remove trailing white space of load index until new PyPSA version after v0.18.
    n.loads.rename(lambda x: x.strip(), inplace=True)
    n.loads_t.p_set.rename(lambda x: x.strip(), axis=1, inplace=True)


def add_eu_bus(n, x=-5.5, y=46):
    """
    Add EU bus to the network.

    This cosmetic bus serves as a reference point for the location of
    the EU buses in the plots and summaries.
    """
    n.add("Bus", "EU", location="EU", x=x, y=y, carrier="none")
    n.add("Carrier", "none")


def add_co2_tracking(n, costs, options, sequestration_potential_file=None):
    """
    Add CO2 tracking components to the network including atmospheric CO2,
    CO2 storage, and sequestration infrastructure.

    Parameters
    ----------
    n : pypsa.Network
        The PyPSA network container object
    costs : pd.DataFrame
        Cost assumptions for different technologies, must include
        'CO2 storage tank' with 'capital_cost' column
    options : dict
        Configuration options containing at least:
        - regional_co2_sequestration_potential: dict with keys
            - enable: bool
            - max_size: float
            - years_of_storage: float
        - co2_sequestration_cost: float
        - co2_sequestration_lifetime: float
        - co2_vent: bool
    sequestration_potential_file : str, optional
        Path to CSV file containing regional CO2 sequestration potentials.
        Required if options['regional_co2_sequestration_potential']['enable'] is True.

    Returns
    -------
    None
        Modifies the network object in-place by adding CO2-related components.

    Notes
    -----
    Adds several components to track CO2:
    - Atmospheric CO2 store
    - CO2 storage tanks
    - CO2 sequestration infrastructure
    - Optional CO2 venting facilities
    """
    # minus sign because opposite to how fossil fuels used:
    # CH4 burning puts CH4 down, atmosphere up
    n.add("Carrier", "co2", co2_emissions=-1.0)

    # this tracks CO2 in the atmosphere
    n.add("Bus", "co2 atmosphere", location="EU", carrier="co2", unit="t_co2")

    # can also be negative
    n.add(
        "Store",
        "co2 atmosphere",
        e_nom_extendable=True,
        e_min_pu=-1,
        carrier="co2",
        bus="co2 atmosphere",
    )

    # add CO2 tanks
    n.add(
        "Bus",
        spatial.co2.nodes,
        location=spatial.co2.locations,
        carrier="co2 stored",
        unit="t_co2",
    )

    n.add(
        "Store",
        spatial.co2.nodes,
        e_nom_extendable=True,
        capital_cost=costs.at["CO2 storage tank", "capital_cost"],
        carrier="co2 stored",
        e_cyclic=True,
        bus=spatial.co2.nodes,
    )
    n.add("Carrier", "co2 stored")

    # this tracks CO2 sequestered, e.g. underground
    sequestration_buses = pd.Index(spatial.co2.nodes).str.replace(
        " stored", " sequestered"
    )
    n.add(
        "Bus",
        sequestration_buses,
        location=spatial.co2.locations,
        carrier="co2 sequestered",
        unit="t_co2",
    )

    n.add(
        "Link",
        sequestration_buses,
        bus0=spatial.co2.nodes,
        bus1=sequestration_buses,
        carrier="co2 sequestered",
        efficiency=1.0,
        p_nom_extendable=True,
    )

    if options["regional_co2_sequestration_potential"]["enable"]:
        if sequestration_potential_file is None:
            raise ValueError(
                "sequestration_potential_file must be provided when "
                "regional_co2_sequestration_potential is enabled"
            )
        upper_limit = (
            options["regional_co2_sequestration_potential"]["max_size"] * 1e3
        )  # Mt
        annualiser = options["regional_co2_sequestration_potential"]["years_of_storage"]
        e_nom_max = pd.read_csv(sequestration_potential_file, index_col=0).squeeze()
        e_nom_max = (
            e_nom_max.reindex(spatial.co2.locations)
            .fillna(0.0)
            .clip(upper=upper_limit)
            .mul(1e6)
            / annualiser
        )  # t
        e_nom_max = e_nom_max.rename(index=lambda x: x + " co2 sequestered")
    else:
        e_nom_max = np.inf

    n.add(
        "Store",
        sequestration_buses,
        e_nom_extendable=True,
        e_nom_max=e_nom_max,
        capital_cost=options["co2_sequestration_cost"],
        marginal_cost=-0.1,
        bus=sequestration_buses,
        lifetime=options["co2_sequestration_lifetime"],
        carrier="co2 sequestered",
    )

    n.add("Carrier", "co2 sequestered")

    if options["co2_vent"]:
        n.add(
            "Link",
            spatial.co2.vents,
            bus0=spatial.co2.nodes,
            bus1="co2 atmosphere",
            carrier="co2 vent",
            efficiency=1.0,
            p_nom_extendable=True,
        )


def add_co2_network(n, costs, co2_network_cost_factor=1.0):
    """
    Add CO2 transport network to the PyPSA network.

    Creates a CO2 pipeline network with both onshore and submarine pipeline segments,
    considering different costs for each type. The network allows bidirectional flow
    and is extendable.

    Parameters
    ----------
    n : pypsa.Network
        The PyPSA network container object
    costs : pd.DataFrame
        Cost assumptions for different technologies. Must contain entries for
        'CO2 pipeline' and 'CO2 submarine pipeline' with 'capital_cost' and 'lifetime'
        columns
    co2_network_cost_factor : float, optional
        Factor to scale the capital costs of the CO2 network, default 1.0

    Returns
    -------
    None
        Modifies the network object in-place by adding CO2 pipeline links

    Notes
    -----
    The function creates bidirectional CO2 pipeline links between nodes, with costs
    depending on the underwater fraction of the pipeline. The network topology is
    created using the create_network_topology helper function.
    """
    logger.info("Adding CO2 network.")
    co2_links = create_network_topology(n, "CO2 pipeline ")

    if "underwater_fraction" not in co2_links.columns:
        co2_links["underwater_fraction"] = 0.0

    cost_onshore = (
        (1 - co2_links.underwater_fraction)
        * costs.at["CO2 pipeline", "capital_cost"]
        * co2_links.length
    )
    cost_submarine = (
        co2_links.underwater_fraction
        * costs.at["CO2 submarine pipeline", "capital_cost"]
        * co2_links.length
    )
    capital_cost = cost_onshore + cost_submarine
    capital_cost *= co2_network_cost_factor

    n.add(
        "Link",
        co2_links.index,
        bus0=co2_links.bus0.values + " co2 stored",
        bus1=co2_links.bus1.values + " co2 stored",
        p_min_pu=-1,
        p_nom_extendable=True,
        length=co2_links.length.values,
        capital_cost=capital_cost.values,
        carrier="CO2 pipeline",
        lifetime=costs.at["CO2 pipeline", "lifetime"],
    )


def add_allam_gas(n, costs):
    logger.info("Adding Allam cycle gas power plants.")

    nodes = pop_layout.index

    n.add(
        "Link",
        nodes,
        suffix=" allam gas",
        bus0=spatial.gas.df.loc[nodes, "nodes"].values,
        bus1=nodes,
        bus2=spatial.co2.df.loc[nodes, "nodes"].values,
        bus3="co2 atmosphere",
        carrier="allam gas",
        p_nom_extendable=True,
        capital_cost=costs.at["allam", "capital_cost"]
        * costs.at["allam", "efficiency"],
        marginal_cost=costs.at["allam", "VOM"] * costs.at["allam", "efficiency"],
        efficiency=costs.at["allam", "efficiency"],
        efficiency2=0.98 * costs.at["gas", "CO2 intensity"],
        efficiency3=0.02 * costs.at["gas", "CO2 intensity"],
        lifetime=costs.at["allam", "lifetime"],
    )


def add_biomass_to_methanol(n, costs):
    n.add(
        "Link",
        spatial.biomass.nodes,
        suffix=" biomass-to-methanol",
        bus0=spatial.biomass.nodes,
        bus1=spatial.methanol.nodes,
        bus2="co2 atmosphere",
        carrier="biomass-to-methanol",
        lifetime=costs.at["biomass-to-methanol", "lifetime"],
        efficiency=costs.at["biomass-to-methanol", "efficiency"],
        efficiency2=-costs.at["solid biomass", "CO2 intensity"]
        + costs.at["biomass-to-methanol", "CO2 stored"],
        p_nom_extendable=True,
        capital_cost=costs.at["biomass-to-methanol", "capital_cost"]
        / costs.at["biomass-to-methanol", "efficiency"],
        marginal_cost=costs.loc["biomass-to-methanol", "VOM"]
        / costs.at["biomass-to-methanol", "efficiency"],
    )


def add_biomass_to_methanol_cc(n, costs):
    n.add(
        "Link",
        spatial.biomass.nodes,
        suffix=" biomass-to-methanol CC",
        bus0=spatial.biomass.nodes,
        bus1=spatial.methanol.nodes,
        bus2="co2 atmosphere",
        bus3=spatial.co2.nodes,
        carrier="biomass-to-methanol CC",
        lifetime=costs.at["biomass-to-methanol", "lifetime"],
        efficiency=costs.at["biomass-to-methanol", "efficiency"],
        efficiency2=-costs.at["solid biomass", "CO2 intensity"]
        + costs.at["biomass-to-methanol", "CO2 stored"]
        * (1 - costs.at["biomass-to-methanol", "capture rate"]),
        efficiency3=costs.at["biomass-to-methanol", "CO2 stored"]
        * costs.at["biomass-to-methanol", "capture rate"],
        p_nom_extendable=True,
        capital_cost=costs.at["biomass-to-methanol", "capital_cost"]
        / costs.at["biomass-to-methanol", "efficiency"]
        + costs.at["biomass CHP capture", "capital_cost"]
        * costs.at["biomass-to-methanol", "CO2 stored"],
        marginal_cost=costs.loc["biomass-to-methanol", "VOM"]
        / costs.at["biomass-to-methanol", "efficiency"],
    )


def add_methanol_to_power(n, costs, types=None):
    if types is None:
        types = {}

    nodes = pop_layout.index

    if types["allam"]:
        logger.info("Adding Allam cycle methanol power plants.")

        n.add(
            "Link",
            nodes,
            suffix=" allam methanol",
            bus0=spatial.methanol.nodes,
            bus1=nodes,
            bus2=spatial.co2.df.loc[nodes, "nodes"].values,
            bus3="co2 atmosphere",
            carrier="allam methanol",
            p_nom_extendable=True,
            capital_cost=costs.at["allam", "capital_cost"]
            * costs.at["allam", "efficiency"],
            marginal_cost=costs.at["allam", "VOM"] * costs.at["allam", "efficiency"],
            efficiency=costs.at["allam", "efficiency"],
            efficiency2=0.98 * costs.at["methanolisation", "carbondioxide-input"],
            efficiency3=0.02 * costs.at["methanolisation", "carbondioxide-input"],
            lifetime=25,
        )

    if types["ccgt"]:
        logger.info("Adding methanol CCGT power plants.")

        # efficiency * EUR/MW * (annuity + FOM)
        capital_cost = costs.at["CCGT", "efficiency"] * costs.at["CCGT", "capital_cost"]

        n.add(
            "Link",
            nodes,
            suffix=" CCGT methanol",
            bus0=spatial.methanol.nodes,
            bus1=nodes,
            bus2="co2 atmosphere",
            carrier="CCGT methanol",
            p_nom_extendable=True,
            capital_cost=capital_cost,
            marginal_cost=costs.at["CCGT", "VOM"],
            efficiency=costs.at["CCGT", "efficiency"],
            efficiency2=costs.at["methanolisation", "carbondioxide-input"],
            lifetime=costs.at["CCGT", "lifetime"],
        )

    if types["ccgt_cc"]:
        logger.info(
            "Adding methanol CCGT power plants with post-combustion carbon capture."
        )

        # TODO consider efficiency changes / energy inputs for CC

        # efficiency * EUR/MW * (annuity + FOM)
        capital_cost = costs.at["CCGT", "efficiency"] * costs.at["CCGT", "capital_cost"]

        capital_cost_cc = (
            capital_cost
            + costs.at["cement capture", "capital_cost"]
            * costs.at["methanolisation", "carbondioxide-input"]
        )

        n.add(
            "Link",
            nodes,
            suffix=" CCGT methanol CC",
            bus0=spatial.methanol.nodes,
            bus1=nodes,
            bus2=spatial.co2.df.loc[nodes, "nodes"].values,
            bus3="co2 atmosphere",
            carrier="CCGT methanol CC",
            p_nom_extendable=True,
            capital_cost=capital_cost_cc,
            marginal_cost=costs.at["CCGT", "VOM"],
            efficiency=costs.at["CCGT", "efficiency"],
            efficiency2=costs.at["cement capture", "capture_rate"]
            * costs.at["methanolisation", "carbondioxide-input"],
            efficiency3=(1 - costs.at["cement capture", "capture_rate"])
            * costs.at["methanolisation", "carbondioxide-input"],
            lifetime=costs.at["CCGT", "lifetime"],
        )

    if types["ocgt"]:
        logger.info("Adding methanol OCGT power plants.")

        n.add(
            "Link",
            nodes,
            suffix=" OCGT methanol",
            bus0=spatial.methanol.nodes,
            bus1=nodes,
            bus2="co2 atmosphere",
            carrier="OCGT methanol",
            p_nom_extendable=True,
            capital_cost=costs.at["OCGT", "capital_cost"]
            * costs.at["OCGT", "efficiency"],
            marginal_cost=costs.at["OCGT", "VOM"] * costs.at["OCGT", "efficiency"],
            efficiency=costs.at["OCGT", "efficiency"],
            efficiency2=costs.at["methanolisation", "carbondioxide-input"],
            lifetime=costs.at["OCGT", "lifetime"],
        )


def add_methanol_to_kerosene(n, costs):
    tech = "methanol-to-kerosene"

    logger.info(f"Adding {tech}.")

    capital_cost = costs.at[tech, "capital_cost"] / costs.at[tech, "methanol-input"]

    n.add(
        "Link",
        spatial.h2.locations,
        suffix=f" {tech}",
        carrier=tech,
        capital_cost=capital_cost,
        marginal_cost=costs.at[tech, "VOM"] / costs.at[tech, "methanol-input"],
        bus0=spatial.methanol.nodes,
        bus1=spatial.oil.kerosene,
        bus2=spatial.h2.nodes,
        bus3="co2 atmosphere",
        efficiency=1 / costs.at[tech, "methanol-input"],
        efficiency2=-costs.at[tech, "hydrogen-input"]
        / costs.at[tech, "methanol-input"],
        efficiency3=costs.at["oil", "CO2 intensity"] / costs.at[tech, "methanol-input"],
        p_nom_extendable=True,
        lifetime=costs.at[tech, "lifetime"],
    )


def add_methanol_reforming(n, costs):
    logger.info("Adding methanol steam reforming.")

    tech = "Methanol steam reforming"

    capital_cost = costs.at[tech, "capital_cost"] / costs.at[tech, "methanol-input"]

    n.add(
        "Link",
        spatial.h2.locations,
        suffix=f" {tech}",
        bus0=spatial.methanol.nodes,
        bus1=spatial.h2.nodes,
        bus2="co2 atmosphere",
        p_nom_extendable=True,
        capital_cost=capital_cost,
        efficiency=1 / costs.at[tech, "methanol-input"],
        efficiency2=costs.at["methanolisation", "carbondioxide-input"],
        carrier=tech,
        lifetime=costs.at[tech, "lifetime"],
    )


def add_methanol_reforming_cc(n, costs):
    logger.info("Adding methanol steam reforming with carbon capture.")

    tech = "Methanol steam reforming"

    # TODO: heat release and electricity demand for process and carbon capture
    # but the energy demands for carbon capture have not yet been added for other CC processes
    # 10.1016/j.rser.2020.110171: 0.129 kWh_e/kWh_H2, -0.09 kWh_heat/kWh_H2

    capital_cost = costs.at[tech, "capital_cost"] / costs.at[tech, "methanol-input"]

    capital_cost_cc = (
        capital_cost
        + costs.at["cement capture", "capital_cost"]
        * costs.at["methanolisation", "carbondioxide-input"]
    )

    n.add(
        "Link",
        spatial.h2.locations,
        suffix=f" {tech} CC",
        bus0=spatial.methanol.nodes,
        bus1=spatial.h2.nodes,
        bus2="co2 atmosphere",
        bus3=spatial.co2.nodes,
        p_nom_extendable=True,
        capital_cost=capital_cost_cc,
        efficiency=1 / costs.at[tech, "methanol-input"],
        efficiency2=(1 - costs.at["cement capture", "capture_rate"])
        * costs.at["methanolisation", "carbondioxide-input"],
        efficiency3=costs.at["cement capture", "capture_rate"]
        * costs.at["methanolisation", "carbondioxide-input"],
        carrier=f"{tech} CC",
        lifetime=costs.at[tech, "lifetime"],
    )


def add_dac(n, costs):
    heat_carriers = ["urban central heat", "services urban decentral heat"]
    heat_buses = n.buses.index[n.buses.carrier.isin(heat_carriers)]
    locations = n.buses.location[heat_buses]

    electricity_input = (
        costs.at["direct air capture", "electricity-input"]
        + costs.at["direct air capture", "compression-electricity-input"]
    )  # MWh_el / tCO2
    heat_input = (
        costs.at["direct air capture", "heat-input"]
        - costs.at["direct air capture", "compression-heat-output"]
    )  # MWh_th / tCO2

    n.add(
        "Link",
        heat_buses.str.replace(" heat", " DAC"),
        bus0=locations.values,
        bus1=heat_buses,
        bus2="co2 atmosphere",
        bus3=spatial.co2.df.loc[locations, "nodes"].values,
        carrier="DAC",
        capital_cost=costs.at["direct air capture", "capital_cost"] / electricity_input,
        efficiency=-heat_input / electricity_input,
        efficiency2=-1 / electricity_input,
        efficiency3=1 / electricity_input,
        p_nom_extendable=True,
        lifetime=costs.at["direct air capture", "lifetime"],
    )


def add_co2limit(n, options, co2_totals_file, countries, nyears, limit):
    """
    Add a global CO2 emissions constraint to the network.

    Parameters
    ----------
    n : pypsa.Network
        The PyPSA network container object
    options : dict
        Dictionary of options determining which sectors to consider for emissions
    co2_totals_file : str
        Path to CSV file containing historical CO2 emissions data in Mt
        (megatonnes) per country and sector
    countries : list
        List of country codes to consider for the CO2 limit
    nyears : float, optional
        Number of years for the CO2 budget, by default 1.0
    limit : float, optional
        CO2 limit as a fraction of 1990 levels, by default 0.0

    Returns
    -------
    None
        The function modifies the network object in-place by adding a global
        CO2 constraint.

    Notes
    -----
    The function reads historical CO2 emissions data, calculates a total limit
    based on the specified countries and sectors, and adds a global constraint
    to the network. The limit is calculated as a fraction of historical emissions
    multiplied by the number of years.
    """
    logger.info(f"Adding CO2 budget limit as per unit of 1990 levels of {limit}")

    sectors = determine_emission_sectors(options)

    # convert Mt to tCO2
    co2_totals = 1e6 * pd.read_csv(co2_totals_file, index_col=0)

    co2_limit = co2_totals.loc[countries, sectors].sum().sum()

    co2_limit *= limit * nyears

    n.add(
        "GlobalConstraint",
        "CO2Limit",
        carrier_attribute="co2_emissions",
        sense="<=",
        type="co2_atmosphere",
        constant=co2_limit,
    )


def cycling_shift(df, steps=1):
    """
    Cyclic shift on index of pd.Series|pd.DataFrame by number of steps.
    """
    df = df.copy()
    new_index = np.roll(df.index, steps)
    df.values[:] = df.reindex(index=new_index).values
    return df


def prepare_costs(cost_file, params, nyears):
    for key in ("marginal_cost", "capital_cost"):
        if key in params:
            params["overwrites"][key] = params[key]

    # set all asset costs and other parameters
    costs = pd.read_csv(cost_file, index_col=[0, 1]).sort_index()

    # correct units to MW and EUR
    costs.loc[costs.unit.str.contains("/kW"), "value"] *= 1e3

    # min_count=1 is important to generate NaNs which are then filled by fillna
    costs = (
        costs.loc[:, "value"].unstack(level=1).groupby("technology").sum(min_count=1)
    )

    costs = costs.fillna(params["fill_values"])

    for attr in ("investment", "lifetime", "FOM", "VOM", "efficiency", "fuel"):
        overwrites = params["overwrites"].get(attr)
        if overwrites is not None:
            overwrites = pd.Series(overwrites)
            costs.loc[overwrites.index, attr] = overwrites
            logger.info(
                f"Overwriting {attr} of {overwrites.index} to {overwrites.values}"
            )

    def annuity_factor(v):
        return calculate_annuity(v["lifetime"], v["discount rate"]) + v["FOM"] / 100

    costs["capital_cost"] = [
        annuity_factor(v) * v["investment"] * nyears for i, v in costs.iterrows()
    ]

    for attr, key in dict(marginal_cost="marginal_cost", capital_cost="fixed").items():
        overwrites = params["overwrites"].get(attr)
        if overwrites is not None:
            overwrites = pd.Series(overwrites)
            idx = overwrites.index.intersection(costs.index)
            costs.loc[idx, key] = overwrites
            logger.info(
                f"Overwriting {attr} of {overwrites.index} to {overwrites.values}"
            )

    return costs


def add_generation(n, costs):
    logger.info("Adding electricity generation")

    nodes = pop_layout.index

    conventionals = options["conventional_generation"]

    for generator, carrier in conventionals.items():
        carrier_nodes = vars(spatial)[carrier].nodes

        add_carrier_buses(n, carrier, carrier_nodes)

        n.add(
            "Link",
            nodes + " " + generator,
            bus0=carrier_nodes,
            bus1=nodes,
            bus2="co2 atmosphere",
            marginal_cost=costs.at[generator, "efficiency"]
            * costs.at[generator, "VOM"],  # NB: VOM is per MWel
            capital_cost=costs.at[generator, "efficiency"]
            * costs.at[generator, "capital_cost"],  # NB: fixed cost is per MWel
            p_nom_extendable=True,
            carrier=generator,
            efficiency=costs.at[generator, "efficiency"],
            efficiency2=costs.at[carrier, "CO2 intensity"],
            lifetime=costs.at[generator, "lifetime"],
        )


def add_ammonia(n, costs):
    logger.info("Adding ammonia carrier with synthesis, cracking and storage")

    nodes = pop_layout.index

    n.add("Carrier", "NH3")

    n.add(
        "Bus", spatial.ammonia.nodes, location=spatial.ammonia.locations, carrier="NH3"
    )

    n.add(
        "Link",
        nodes,
        suffix=" Haber-Bosch",
        bus0=nodes,
        bus1=spatial.ammonia.nodes,
        bus2=nodes + " H2",
        p_nom_extendable=True,
        carrier="Haber-Bosch",
        efficiency=1 / costs.at["Haber-Bosch", "electricity-input"],
        efficiency2=-costs.at["Haber-Bosch", "hydrogen-input"]
        / costs.at["Haber-Bosch", "electricity-input"],
        capital_cost=costs.at["Haber-Bosch", "capital_cost"]
        / costs.at["Haber-Bosch", "electricity-input"],
        marginal_cost=costs.at["Haber-Bosch", "VOM"]
        / costs.at["Haber-Bosch", "electricity-input"],
        lifetime=costs.at["Haber-Bosch", "lifetime"],
    )

    n.add(
        "Link",
        nodes,
        suffix=" ammonia cracker",
        bus0=spatial.ammonia.nodes,
        bus1=nodes + " H2",
        p_nom_extendable=True,
        carrier="ammonia cracker",
        efficiency=1 / cf_industry["MWh_NH3_per_MWh_H2_cracker"],
        capital_cost=costs.at["Ammonia cracker", "capital_cost"]
        / cf_industry["MWh_NH3_per_MWh_H2_cracker"],  # given per MW_H2
        lifetime=costs.at["Ammonia cracker", "lifetime"],
    )

    # Ammonia Storage
    n.add(
        "Store",
        spatial.ammonia.nodes,
        suffix=" ammonia store",
        bus=spatial.ammonia.nodes,
        e_nom_extendable=True,
        e_cyclic=True,
        carrier="ammonia store",
        capital_cost=costs.at[
            "NH3 (l) storage tank incl. liquefaction", "capital_cost"
        ],
        lifetime=costs.at["NH3 (l) storage tank incl. liquefaction", "lifetime"],
    )


def insert_electricity_distribution_grid(n, costs):
    # TODO pop_layout?
    # TODO options?

    nodes = pop_layout.index

    n.add(
        "Bus",
        nodes + " low voltage",
        location=nodes,
        carrier="low voltage",
        unit="MWh_el",
    )

    n.add(
        "Link",
        nodes + " electricity distribution grid",
        bus0=nodes,
        bus1=nodes + " low voltage",
        p_nom_extendable=True,
        p_min_pu=-1,
        carrier="electricity distribution grid",
        efficiency=1,
        lifetime=costs.at["electricity distribution grid", "lifetime"],
        capital_cost=costs.at["electricity distribution grid", "capital_cost"],
    )

    # deduct distribution losses from electricity demand as these are included in total load
    # https://nbviewer.org/github/Open-Power-System-Data/datapackage_timeseries/blob/2020-10-06/main.ipynb
    if (
        efficiency := options["transmission_efficiency"]
        .get("electricity distribution grid", {})
        .get("efficiency_static")
    ):
        logger.info(
            f"Deducting distribution losses from electricity demand: {np.around(100 * (1 - efficiency), decimals=2)}%"
        )
        n.loads_t.p_set.loc[:, n.loads.carrier == "electricity"] *= efficiency

    # this catches regular electricity load and "industry electricity" and
    # "agriculture machinery electric" and "agriculture electricity"
    loads = n.loads.index[n.loads.carrier.str.contains("electric")]
    n.loads.loc[loads, "bus"] += " low voltage"

    bevs = n.links.index[n.links.carrier == "BEV charger"]
    n.links.loc[bevs, "bus0"] += " low voltage"

    v2gs = n.links.index[n.links.carrier == "V2G"]
    n.links.loc[v2gs, "bus1"] += " low voltage"

    hps = n.links.index[n.links.carrier.str.contains("heat pump")]
    n.links.loc[hps, "bus0"] += " low voltage"

    rh = n.links.index[n.links.carrier.str.contains("resistive heater")]
    n.links.loc[rh, "bus0"] += " low voltage"

    mchp = n.links.index[n.links.carrier.str.contains("micro gas")]
    n.links.loc[mchp, "bus1"] += " low voltage"

    # set existing solar to cost of utility cost rather the 50-50 rooftop-utility
    solar = n.generators.index[n.generators.carrier == "solar"]
    n.generators.loc[solar, "capital_cost"] = costs.at["solar-utility", "capital_cost"]
    pop_solar = pop_layout.total.rename(index=lambda x: x + " solar")

    # add max solar rooftop potential assuming 0.1 kW/m2 and 20 m2/person,
    # i.e. 2 kW/person (population data is in thousands of people) so we get MW
    potential = 0.1 * 20 * pop_solar

    n.add(
        "Generator",
        solar,
        suffix=" rooftop",
        bus=n.generators.loc[solar, "bus"] + " low voltage",
        carrier="solar rooftop",
        p_nom_extendable=True,
        p_nom_max=potential.loc[solar],
        marginal_cost=n.generators.loc[solar, "marginal_cost"],
        capital_cost=costs.at["solar-rooftop", "capital_cost"],
        efficiency=n.generators.loc[solar, "efficiency"],
        p_max_pu=n.generators_t.p_max_pu[solar],
        lifetime=costs.at["solar-rooftop", "lifetime"],
    )

    n.add("Carrier", "home battery")

    n.add(
        "Bus",
        nodes + " home battery",
        location=nodes,
        carrier="home battery",
        unit="MWh_el",
    )

    n.add(
        "Store",
        nodes + " home battery",
        bus=nodes + " home battery",
        location=nodes,
        e_cyclic=True,
        e_nom_extendable=True,
        carrier="home battery",
        capital_cost=costs.at["home battery storage", "capital_cost"],
        lifetime=costs.at["battery storage", "lifetime"],
    )

    n.add(
        "Link",
        nodes + " home battery charger",
        bus0=nodes + " low voltage",
        bus1=nodes + " home battery",
        carrier="home battery charger",
        efficiency=costs.at["battery inverter", "efficiency"] ** 0.5,
        capital_cost=costs.at["home battery inverter", "capital_cost"],
        p_nom_extendable=True,
        lifetime=costs.at["battery inverter", "lifetime"],
    )

    n.add(
        "Link",
        nodes + " home battery discharger",
        bus0=nodes + " home battery",
        bus1=nodes + " low voltage",
        carrier="home battery discharger",
        efficiency=costs.at["battery inverter", "efficiency"] ** 0.5,
<<<<<<< HEAD
        marginal_cost=options["marginal_cost_home_battery_storage"],
=======
        marginal_cost=costs.at["home battery storage", "marginal_cost"],
>>>>>>> 5e782352
        p_nom_extendable=True,
        lifetime=costs.at["battery inverter", "lifetime"],
    )


def insert_gas_distribution_costs(n, costs):
    # TODO options?

    f_costs = options["gas_distribution_grid_cost_factor"]

    logger.info(
        f"Inserting gas distribution grid with investment cost factor of {f_costs}"
    )

    capital_cost = costs.at["electricity distribution grid", "capital_cost"] * f_costs

    # gas boilers
    gas_b = n.links.index[
        n.links.carrier.str.contains("gas boiler")
        & (~n.links.carrier.str.contains("urban central"))
    ]
    n.links.loc[gas_b, "capital_cost"] += capital_cost

    # micro CHPs
    mchp = n.links.index[n.links.carrier.str.contains("micro gas")]
    n.links.loc[mchp, "capital_cost"] += capital_cost


def add_electricity_grid_connection(n, costs):
    carriers = ["onwind", "solar", "solar-hsat"]

    gens = n.generators.index[n.generators.carrier.isin(carriers)]

    n.generators.loc[gens, "capital_cost"] += costs.at[
        "electricity grid connection", "capital_cost"
    ]


def add_storage_and_grids(
    n,
    costs,
    pop_layout,
    h2_cavern_file,
    cavern_types,
    clustered_gas_network_file,
    gas_input_nodes_file,
    spatial,
    options,
):
    """
    Add storage and grid infrastructure to the network including hydrogen, gas, and battery systems.

    Parameters
    ----------
    n : pypsa.Network
        The PyPSA network container object
    costs : pd.DataFrame
        Technology cost assumptions
    pop_layout : pd.DataFrame
        Population layout with index of locations/nodes
    h2_cavern_file : str
        Path to CSV file containing hydrogen cavern storage potentials
    cavern_types : list
        List of underground storage types to consider
    clustered_gas_network_file : str, optional
        Path to CSV file containing gas network data
    gas_input_nodes_file : str, optional
        Path to CSV file containing gas input nodes data
    spatial : object, optional
        Object containing spatial information about nodes and their locations
    options : dict, optional
        Dictionary of configuration options. Defaults to empty dict if not provided.
        Key options include:
        - hydrogen_fuel_cell : bool
        - hydrogen_turbine : bool
        - hydrogen_underground_storage : bool
        - gas_network : bool
        - H2_retrofit : bool
        - H2_network : bool
        - methanation : bool
        - coal_cc : bool
        - SMR_cc : bool
        - SMR : bool
<<<<<<< HEAD
        - marginal_cost_home_battery_storage : float
=======
>>>>>>> 5e782352
        - min_part_load_methanation : float
        - cc_fraction : float
    logger : logging.Logger, optional
        Logger for output messages. If None, no logging is performed.

    Returns
    -------
    None
        The function modifies the network object in-place by adding various
        storage and grid components.

    Notes
    -----
    This function adds multiple types of storage and grid infrastructure:
    - Hydrogen infrastructure (electrolysis, fuel cells, storage)
    - Gas network infrastructure
    - Battery storage systems
    - Carbon capture and conversion facilities (if enabled in options)
    """
    # Set defaults
    options = options or {}

    logger.info("Add hydrogen storage")

    nodes = pop_layout.index

    n.add("Carrier", "H2")

    n.add("Bus", nodes + " H2", location=nodes, carrier="H2", unit="MWh_LHV")

    n.add(
        "Link",
        nodes + " H2 Electrolysis",
        bus1=nodes + " H2",
        bus0=nodes,
        p_nom_extendable=True,
        carrier="H2 Electrolysis",
        efficiency=costs.at["electrolysis", "efficiency"],
        capital_cost=costs.at["electrolysis", "capital_cost"],
        lifetime=costs.at["electrolysis", "lifetime"],
    )

    if options["hydrogen_fuel_cell"]:
        logger.info("Adding hydrogen fuel cell for re-electrification.")

        n.add(
            "Link",
            nodes + " H2 Fuel Cell",
            bus0=nodes + " H2",
            bus1=nodes,
            p_nom_extendable=True,
            carrier="H2 Fuel Cell",
            efficiency=costs.at["fuel cell", "efficiency"],
            capital_cost=costs.at["fuel cell", "capital_cost"]
            * costs.at["fuel cell", "efficiency"],  # NB: fixed cost is per MWel
            lifetime=costs.at["fuel cell", "lifetime"],
        )

    if options["hydrogen_turbine"]:
        logger.info(
            "Adding hydrogen turbine for re-electrification. Assuming OCGT technology costs."
        )
        # TODO: perhaps replace with hydrogen-specific technology assumptions.

        n.add(
            "Link",
            nodes + " H2 turbine",
            bus0=nodes + " H2",
            bus1=nodes,
            p_nom_extendable=True,
            carrier="H2 turbine",
            efficiency=costs.at["OCGT", "efficiency"],
            capital_cost=costs.at["OCGT", "capital_cost"]
            * costs.at["OCGT", "efficiency"],  # NB: fixed cost is per MWel
            marginal_cost=costs.at["OCGT", "VOM"],
            lifetime=costs.at["OCGT", "lifetime"],
        )

    h2_caverns = pd.read_csv(h2_cavern_file, index_col=0)

    if (
        not h2_caverns.empty
        and options["hydrogen_underground_storage"]
        and set(cavern_types).intersection(h2_caverns.columns)
    ):
        h2_caverns = h2_caverns[cavern_types].sum(axis=1)

        # only use sites with at least 2 TWh potential
        h2_caverns = h2_caverns[h2_caverns > 2]

        # convert TWh to MWh
        h2_caverns = h2_caverns * 1e6

        # clip at 1000 TWh for one location
        h2_caverns.clip(upper=1e9, inplace=True)

        logger.info("Add hydrogen underground storage")

        h2_capital_cost = costs.at["hydrogen storage underground", "capital_cost"]

        n.add(
            "Store",
            h2_caverns.index + " H2 Store",
            bus=h2_caverns.index + " H2",
            e_nom_extendable=True,
            e_nom_max=h2_caverns.values,
            e_cyclic=True,
            carrier="H2 Store",
            capital_cost=h2_capital_cost,
            lifetime=costs.at["hydrogen storage underground", "lifetime"],
        )

    # hydrogen stored overground (where not already underground)
    tech = "hydrogen storage tank type 1 including compressor"
    nodes_overground = h2_caverns.index.symmetric_difference(nodes)

    n.add(
        "Store",
        nodes_overground + " H2 Store",
        bus=nodes_overground + " H2",
        e_nom_extendable=True,
        e_cyclic=True,
        carrier="H2 Store",
        capital_cost=costs.at[tech, "capital_cost"],
        lifetime=costs.at[tech, "lifetime"],
    )

    if options["gas_network"] or options["H2_retrofit"]:
        gas_pipes = pd.read_csv(clustered_gas_network_file, index_col=0)

    if options["gas_network"]:
        logger.info(
            "Add natural gas infrastructure, incl. LNG terminals, production, storage and entry-points."
        )

        if options["H2_retrofit"]:
            gas_pipes["p_nom_max"] = gas_pipes.p_nom
            gas_pipes["p_nom_min"] = 0.0
            # 0.1 EUR/MWkm/a to prefer decommissioning to address degeneracy
            gas_pipes["capital_cost"] = 0.1 * gas_pipes.length
            gas_pipes["p_nom_extendable"] = True
        else:
            gas_pipes["p_nom_max"] = np.inf
            gas_pipes["p_nom_min"] = gas_pipes.p_nom
            gas_pipes["capital_cost"] = (
                gas_pipes.length * costs.at["CH4 (g) pipeline", "capital_cost"]
            )
            gas_pipes["p_nom_extendable"] = False

        n.add(
            "Link",
            gas_pipes.index,
            bus0=gas_pipes.bus0 + " gas",
            bus1=gas_pipes.bus1 + " gas",
            p_min_pu=gas_pipes.p_min_pu,
            p_nom=gas_pipes.p_nom,
            p_nom_extendable=gas_pipes.p_nom_extendable,
            p_nom_max=gas_pipes.p_nom_max,
            p_nom_min=gas_pipes.p_nom_min,
            length=gas_pipes.length,
            capital_cost=gas_pipes.capital_cost,
            tags=gas_pipes.name,
            carrier="gas pipeline",
            lifetime=np.inf,
        )

        # remove fossil generators where there is neither
        # production, LNG terminal, nor entry-point beyond system scope

        gas_input_nodes = pd.read_csv(gas_input_nodes_file, index_col=0)

        unique = gas_input_nodes.index.unique()
        gas_i = n.generators.carrier == "gas"
        internal_i = ~n.generators.bus.map(n.buses.location).isin(unique)

        remove_i = n.generators[gas_i & internal_i].index
        n.generators.drop(remove_i, inplace=True)

        input_types = ["lng", "pipeline", "production"]
        p_nom = gas_input_nodes[input_types].sum(axis=1).rename(lambda x: x + " gas")
        n.generators.loc[gas_i, "p_nom_extendable"] = False
        n.generators.loc[gas_i, "p_nom"] = p_nom

        # add existing gas storage capacity
        gas_i = n.stores.carrier == "gas"
        e_nom = (
            gas_input_nodes["storage"]
            .rename(lambda x: x + " gas Store")
            .reindex(n.stores.index)
            .fillna(0.0)
            * 1e3
        )  # MWh_LHV
        e_nom.clip(
            upper=e_nom.quantile(0.98), inplace=True
        )  # limit extremely large storage
        n.stores.loc[gas_i, "e_nom_min"] = e_nom

        # add candidates for new gas pipelines to achieve full connectivity

        G = nx.Graph()

        gas_buses = n.buses.loc[n.buses.carrier == "gas", "location"]
        G.add_nodes_from(np.unique(gas_buses.values))

        sel = gas_pipes.p_nom > 1500
        attrs = ["bus0", "bus1", "length"]
        G.add_weighted_edges_from(gas_pipes.loc[sel, attrs].values)

        # find all complement edges
        complement_edges = pd.DataFrame(complement(G).edges, columns=["bus0", "bus1"])
        complement_edges["length"] = complement_edges.apply(haversine, axis=1)

        # apply k_edge_augmentation weighted by length of complement edges
        k_edge = options["gas_network_connectivity_upgrade"]
        if augmentation := list(
            k_edge_augmentation(G, k_edge, avail=complement_edges.values)
        ):
            new_gas_pipes = pd.DataFrame(augmentation, columns=["bus0", "bus1"])
            new_gas_pipes["length"] = new_gas_pipes.apply(haversine, axis=1)

            new_gas_pipes.index = new_gas_pipes.apply(
                lambda x: f"gas pipeline new {x.bus0} <-> {x.bus1}", axis=1
            )

            n.add(
                "Link",
                new_gas_pipes.index,
                bus0=new_gas_pipes.bus0 + " gas",
                bus1=new_gas_pipes.bus1 + " gas",
                p_min_pu=-1,  # new gas pipes are bidirectional
                p_nom_extendable=True,
                length=new_gas_pipes.length,
                capital_cost=new_gas_pipes.length
                * costs.at["CH4 (g) pipeline", "capital_cost"],
                carrier="gas pipeline new",
                lifetime=costs.at["CH4 (g) pipeline", "lifetime"],
            )

    if options["H2_retrofit"]:
        logger.info("Add retrofitting options of existing CH4 pipes to H2 pipes.")

        fr = "gas pipeline"
        to = "H2 pipeline retrofitted"
        h2_pipes = gas_pipes.rename(index=lambda x: x.replace(fr, to))

        n.add(
            "Link",
            h2_pipes.index,
            bus0=h2_pipes.bus0 + " H2",
            bus1=h2_pipes.bus1 + " H2",
            p_min_pu=-1.0,  # allow that all H2 retrofit pipelines can be used in both directions
            p_nom_max=h2_pipes.p_nom * options["H2_retrofit_capacity_per_CH4"],
            p_nom_extendable=True,
            length=h2_pipes.length,
            capital_cost=costs.at["H2 (g) pipeline repurposed", "capital_cost"]
            * h2_pipes.length,
            tags=h2_pipes.name,
            carrier="H2 pipeline retrofitted",
            lifetime=costs.at["H2 (g) pipeline repurposed", "lifetime"],
        )

    if options["H2_network"]:
        logger.info("Add options for new hydrogen pipelines.")

        h2_pipes = create_network_topology(
            n, "H2 pipeline ", carriers=["DC", "gas pipeline"]
        )

        # TODO Add efficiency losses
        n.add(
            "Link",
            h2_pipes.index,
            bus0=h2_pipes.bus0.values + " H2",
            bus1=h2_pipes.bus1.values + " H2",
            p_min_pu=-1,
            p_nom_extendable=True,
            length=h2_pipes.length.values,
            capital_cost=costs.at["H2 (g) pipeline", "capital_cost"]
            * h2_pipes.length.values,
            carrier="H2 pipeline",
            lifetime=costs.at["H2 (g) pipeline", "lifetime"],
        )

    n.add("Carrier", "battery")

    n.add("Bus", nodes + " battery", location=nodes, carrier="battery", unit="MWh_el")

    n.add(
        "Store",
        nodes + " battery",
        bus=nodes + " battery",
        e_cyclic=True,
        e_nom_extendable=True,
        carrier="battery",
        capital_cost=costs.at["battery storage", "capital_cost"],
        lifetime=costs.at["battery storage", "lifetime"],
    )

    n.add(
        "Link",
        nodes + " battery charger",
        bus0=nodes,
        bus1=nodes + " battery",
        carrier="battery charger",
        efficiency=costs.at["battery inverter", "efficiency"] ** 0.5,
        capital_cost=costs.at["battery inverter", "capital_cost"],
        p_nom_extendable=True,
        lifetime=costs.at["battery inverter", "lifetime"],
    )

    n.add(
        "Link",
        nodes + " battery discharger",
        bus0=nodes + " battery",
        bus1=nodes,
        carrier="battery discharger",
        efficiency=costs.at["battery inverter", "efficiency"] ** 0.5,
<<<<<<< HEAD
        marginal_cost=options["marginal_cost_home_battery_storage"],
=======
>>>>>>> 5e782352
        p_nom_extendable=True,
        lifetime=costs.at["battery inverter", "lifetime"],
    )

    if options["methanation"]:
        n.add(
            "Link",
            spatial.nodes,
            suffix=" Sabatier",
            bus0=nodes + " H2",
            bus1=spatial.gas.nodes,
            bus2=spatial.co2.nodes,
            p_nom_extendable=True,
            carrier="Sabatier",
            p_min_pu=options["min_part_load_methanation"],
            efficiency=costs.at["methanation", "efficiency"],
            efficiency2=-costs.at["methanation", "efficiency"]
            * costs.at["gas", "CO2 intensity"],
            capital_cost=costs.at["methanation", "capital_cost"]
            * costs.at["methanation", "efficiency"],  # costs given per kW_gas
            lifetime=costs.at["methanation", "lifetime"],
        )

    if options["coal_cc"]:
        n.add(
            "Link",
            spatial.nodes,
            suffix=" coal CC",
            bus0=spatial.coal.nodes,
            bus1=spatial.nodes,
            bus2="co2 atmosphere",
            bus3=spatial.co2.nodes,
            marginal_cost=costs.at["coal", "efficiency"]
            * costs.at["coal", "VOM"],  # NB: VOM is per MWel
            capital_cost=costs.at["coal", "efficiency"]
            * costs.at["coal", "capital_cost"]
            + costs.at["biomass CHP capture", "capital_cost"]
            * costs.at["coal", "CO2 intensity"],  # NB: fixed cost is per MWel
            p_nom_extendable=True,
            carrier="coal",
            efficiency=costs.at["coal", "efficiency"],
            efficiency2=costs.at["coal", "CO2 intensity"]
            * (1 - costs.at["biomass CHP capture", "capture_rate"]),
            efficiency3=costs.at["coal", "CO2 intensity"]
            * costs.at["biomass CHP capture", "capture_rate"],
            lifetime=costs.at["coal", "lifetime"],
        )

    if options["SMR_cc"]:
        n.add(
            "Link",
            spatial.nodes,
            suffix=" SMR CC",
            bus0=spatial.gas.nodes,
            bus1=nodes + " H2",
            bus2="co2 atmosphere",
            bus3=spatial.co2.nodes,
            p_nom_extendable=True,
            carrier="SMR CC",
            efficiency=costs.at["SMR CC", "efficiency"],
            efficiency2=costs.at["gas", "CO2 intensity"] * (1 - options["cc_fraction"]),
            efficiency3=costs.at["gas", "CO2 intensity"] * options["cc_fraction"],
            capital_cost=costs.at["SMR CC", "capital_cost"],
            lifetime=costs.at["SMR CC", "lifetime"],
        )

    if options["SMR"]:
        n.add(
            "Link",
            nodes + " SMR",
            bus0=spatial.gas.nodes,
            bus1=nodes + " H2",
            bus2="co2 atmosphere",
            p_nom_extendable=True,
            carrier="SMR",
            efficiency=costs.at["SMR", "efficiency"],
            efficiency2=costs.at["gas", "CO2 intensity"],
            capital_cost=costs.at["SMR", "capital_cost"],
            lifetime=costs.at["SMR", "lifetime"],
        )


def check_land_transport_shares(shares):
    # Sums up the shares, ignoring None values
    total_share = sum(filter(None, shares))
    if total_share != 1:
        logger.warning(
            f"Total land transport shares sum up to {total_share:.2%},"
            "corresponding to increased or decreased demand assumptions."
        )


def get_temp_efficency(
    car_efficiency,
    temperature,
    deadband_lw,
    deadband_up,
    degree_factor_lw,
    degree_factor_up,
):
    """
    Correct temperature depending on heating and cooling for respective car
    type.
    """
    # temperature correction for EVs
    dd = transport_degree_factor(
        temperature,
        deadband_lw,
        deadband_up,
        degree_factor_lw,
        degree_factor_up,
    )

    temp_eff = 1 / (1 + dd)

    return car_efficiency * temp_eff


def add_EVs(
    n,
    avail_profile,
    dsm_profile,
    p_set,
    electric_share,
    number_cars,
    temperature,
):
    n.add("Carrier", "EV battery")

    n.add(
        "Bus",
        spatial.nodes,
        suffix=" EV battery",
        location=spatial.nodes,
        carrier="EV battery",
        unit="MWh_el",
    )

    car_efficiency = options["transport_electric_efficiency"]

    # temperature corrected efficiency
    efficiency = get_temp_efficency(
        car_efficiency,
        temperature,
        options["transport_heating_deadband_lower"],
        options["transport_heating_deadband_upper"],
        options["EV_lower_degree_factor"],
        options["EV_upper_degree_factor"],
    )

    p_shifted = (p_set + cycling_shift(p_set, 1) + cycling_shift(p_set, 2)) / 3

    cyclic_eff = p_set.div(p_shifted)

    efficiency *= cyclic_eff

    profile = electric_share * p_set.div(efficiency)

    n.add(
        "Load",
        spatial.nodes,
        suffix=" land transport EV",
        bus=spatial.nodes + " EV battery",
        carrier="land transport EV",
        p_set=profile.loc[n.snapshots],
    )

    p_nom = number_cars * options["bev_charge_rate"] * electric_share

    n.add(
        "Link",
        spatial.nodes,
        suffix=" BEV charger",
        bus0=spatial.nodes,
        bus1=spatial.nodes + " EV battery",
        p_nom=p_nom,
        carrier="BEV charger",
        p_max_pu=avail_profile.loc[n.snapshots, spatial.nodes],
        lifetime=1,
        efficiency=options["bev_charge_efficiency"],
    )

    if options["bev_dsm"]:
        e_nom = (
            number_cars
            * options["bev_energy"]
            * options["bev_dsm_availability"]
            * electric_share
        )

        n.add(
            "Store",
            spatial.nodes,
            suffix=" EV battery",
            bus=spatial.nodes + " EV battery",
            carrier="EV battery",
            e_cyclic=True,
            e_nom=e_nom,
            e_max_pu=1,
            e_min_pu=dsm_profile.loc[n.snapshots, spatial.nodes],
        )

        if options["v2g"]:
            n.add(
                "Link",
                spatial.nodes,
                suffix=" V2G",
                bus1=spatial.nodes,
                bus0=spatial.nodes + " EV battery",
                p_nom=p_nom * options["bev_dsm_availability"],
                carrier="V2G",
                p_max_pu=avail_profile.loc[n.snapshots, spatial.nodes],
                lifetime=1,
                efficiency=options["bev_charge_efficiency"],
            )


def add_fuel_cell_cars(n, p_set, fuel_cell_share, temperature):
    car_efficiency = options["transport_fuel_cell_efficiency"]

    # temperature corrected efficiency
    efficiency = get_temp_efficency(
        car_efficiency,
        temperature,
        options["transport_heating_deadband_lower"],
        options["transport_heating_deadband_upper"],
        options["ICE_lower_degree_factor"],
        options["ICE_upper_degree_factor"],
    )

    profile = fuel_cell_share * p_set.div(efficiency)

    n.add(
        "Load",
        spatial.nodes,
        suffix=" land transport fuel cell",
        bus=spatial.h2.nodes,
        carrier="land transport fuel cell",
        p_set=profile.loc[n.snapshots],
    )


def add_ice_cars(n, p_set, ice_share, temperature):
    add_carrier_buses(n, "oil")

    car_efficiency = options["transport_ice_efficiency"]

    # temperature corrected efficiency
    efficiency = get_temp_efficency(
        car_efficiency,
        temperature,
        options["transport_heating_deadband_lower"],
        options["transport_heating_deadband_upper"],
        options["ICE_lower_degree_factor"],
        options["ICE_upper_degree_factor"],
    )

    profile = ice_share * p_set.div(efficiency).rename(
        columns=lambda x: x + " land transport oil"
    )

    if not options["regional_oil_demand"]:
        profile = profile.sum(axis=1).to_frame(name="EU land transport oil")

    n.add(
        "Bus",
        spatial.oil.land_transport,
        location=spatial.oil.demand_locations,
        carrier="land transport oil",
        unit="land transport",
    )

    n.add(
        "Load",
        spatial.oil.land_transport,
        bus=spatial.oil.land_transport,
        carrier="land transport oil",
        p_set=profile.loc[n.snapshots],
    )

    n.add(
        "Link",
        spatial.oil.land_transport,
        bus0=spatial.oil.nodes,
        bus1=spatial.oil.land_transport,
        bus2="co2 atmosphere",
        carrier="land transport oil",
        efficiency2=costs.at["oil", "CO2 intensity"],
        p_nom_extendable=True,
    )


def add_land_transport(
    n,
    costs,
    transport_demand_file,
    transport_data_file,
    avail_profile_file,
    dsm_profile_file,
    temp_air_total_file,
    options,
    investment_year,
    nodes,
    logger=None,
):
    """
    Add land transport demand and infrastructure to the network.

    Parameters
    ----------
    n : pypsa.Network
        The PyPSA network container object
    costs : pd.DataFrame
        Cost assumptions for different technologies
    transport_demand_file : str
        Path to CSV file containing transport demand in driven km [100 km]
    transport_data_file : str
        Path to CSV file containing number of cars per region
    avail_profile_file : str
        Path to CSV file containing availability profiles
    dsm_profile_file : str
        Path to CSV file containing demand-side management profiles
    temp_air_total_file : str
        Path to netCDF file containing air temperature data
    options : dict
        Dictionary containing configuration options, specifically:
        - land_transport_fuel_cell_share
        - land_transport_electric_share
        - land_transport_ice_share
    investment_year : int
        Year for which to get the transport shares
    nodes : list-like
        List of spatial nodes to consider
    logger : logging.Logger, optional
        Logger instance for output. If None, logging is skipped.

    Returns
    -------
    None
        Modifies the network object in-place by adding transport-related
        components and their properties.

    Notes
    -----
    The function adds different types of land transport (electric vehicles,
    fuel cell vehicles, and internal combustion engines) to the network
    based on specified shares and profiles.
    """
    if logger:
        logger.info("Add land transport")

    # read in transport demand in units driven km [100 km]
    transport = pd.read_csv(transport_demand_file, index_col=0, parse_dates=True)
    number_cars = pd.read_csv(transport_data_file, index_col=0)["number cars"]
    avail_profile = pd.read_csv(avail_profile_file, index_col=0, parse_dates=True)
    dsm_profile = pd.read_csv(dsm_profile_file, index_col=0, parse_dates=True)

    # exogenous share of passenger car type
    engine_types = ["fuel_cell", "electric", "ice"]
    shares = pd.Series()
    for engine in engine_types:
        share_key = f"land_transport_{engine}_share"
        shares[engine] = get(options[share_key], investment_year)
        if logger:
            logger.info(f"{engine} share: {shares[engine] * 100}%")

    check_land_transport_shares(shares)

    p_set = transport[nodes]

    # temperature for correction factor for heating/cooling
    temperature = xr.open_dataarray(temp_air_total_file).to_pandas()

    if shares["electric"] > 0:
        add_EVs(
            n,
            avail_profile,
            dsm_profile,
            p_set,
            shares["electric"],
            number_cars,
            temperature,
        )

    if shares["fuel_cell"] > 0:
        add_fuel_cell_cars(n, p_set, shares["fuel_cell"], temperature)

    if shares["ice"] > 0:
        add_ice_cars(n, p_set, shares["ice"], temperature)


def build_heat_demand(
    n, hourly_heat_demand_file, pop_weighted_energy_totals, heating_efficiencies
):
    """
    Build heat demand time series and adjust electricity load to account for electric heating.

    Parameters
    ----------
    n : pypsa.Network
        The PyPSA network container object
    hourly_heat_demand_file : str
        Path to netCDF file containing hourly heat demand data
    pop_weighted_energy_totals : pd.DataFrame
        Population-weighted energy totals containing columns for total and
        electricity consumption for different sectors and uses
    heating_efficiencies : dict
        Dictionary mapping sector and use combinations to their heating efficiencies

    Returns
    -------
    pd.DataFrame
        Heat demand time series with hierarchical columns for different sectors
        and uses (residential/services, water/space)

    Notes
    -----
    The function:
    - Constructs heat demand profiles for different sectors and uses
    - Adjusts the electricity load profiles by subtracting electric heating
    - Modifies the network object in-place by updating n.loads_t.p_set
    """
    heat_demand_shape = (
        xr.open_dataset(hourly_heat_demand_file).to_dataframe().unstack(level=1)
    )

    sectors = [sector.value for sector in HeatSector]
    uses = ["water", "space"]

    heat_demand = {}
    electric_heat_supply = {}
    for sector, use in product(sectors, uses):
        name = f"{sector} {use}"

        # efficiency for final energy to thermal energy service
        eff = pop_weighted_energy_totals.index.str[:2].map(
            heating_efficiencies[f"total {sector} {use} efficiency"]
        )

        heat_demand[name] = (
            heat_demand_shape[name] / heat_demand_shape[name].sum()
        ).multiply(pop_weighted_energy_totals[f"total {sector} {use}"] * eff) * 1e6
        electric_heat_supply[name] = (
            heat_demand_shape[name] / heat_demand_shape[name].sum()
        ).multiply(pop_weighted_energy_totals[f"electricity {sector} {use}"]) * 1e6

    heat_demand = pd.concat(heat_demand, axis=1)
    electric_heat_supply = pd.concat(electric_heat_supply, axis=1)

    # subtract from electricity load since heat demand already in heat_demand
    electric_nodes = n.loads.index[n.loads.carrier == "electricity"]
    n.loads_t.p_set[electric_nodes] = (
        n.loads_t.p_set[electric_nodes]
        - electric_heat_supply.T.groupby(level=1).sum().T[electric_nodes]
    )

    return heat_demand


def add_heat(
    n: pypsa.Network,
    costs: pd.DataFrame,
    cop_profiles_file: str,
    direct_heat_source_utilisation_profile_file: str,
    hourly_heat_demand_total_file: str,
    district_heat_share_file: str,
    solar_thermal_total_file: str,
    retro_cost_file: str,
    floor_area_file: str,
    heat_source_profile_files: dict[str, str],
    params: dict,
    pop_weighted_energy_totals: pd.DataFrame,
    heating_efficiencies: pd.DataFrame,
    pop_layout: pd.DataFrame,
    spatial: object,
    options: dict,
    investment_year: int,
    marginal_cost_water_tank_charger: float,
):
    """
    Add heat sector to the network including heat demand, heat pumps, storage, and conversion technologies.

    Parameters
    ----------
    n : pypsa.Network
        The PyPSA network object
    costs : pd.DataFrame
        DataFrame containing cost information for different technologies
    cop_profiles_file : str
        Path to NetCDF file containing coefficient of performance (COP) values for heat pumps
    direct_heat_source_utilisation_profile_file : str
        Path to NetCDF file containing direct heat source utilisation profiles
    hourly_heat_demand_total_file : str
        Path to CSV file containing hourly heat demand data
    district_heat_share_file : str
        Path to CSV file containing district heating share information
    solar_thermal_total_file : str
        Path to NetCDF file containing solar thermal generation data
    retro_cost_file : str
        Path to CSV file containing retrofitting costs
    floor_area_file : str
        Path to CSV file containing floor area data
    heat_source_profile_files : dict[str, str]
        Dictionary mapping heat source names to their data file paths
    params : dict
        Dictionary containing parameters including:
        - heat_pump_sources
        - heat_utilisation_potentials
        - direct_utilisation_heat_sources
    pop_weighted_energy_totals : pd.DataFrame
        Population-weighted energy totals by region
    heating_efficiencies : pd.DataFrame
        Heating system efficiencies
    pop_layout : pd.DataFrame
        Population layout data with columns for fraction and country
    spatial : object
        Object containing spatial data with attributes for different carriers (gas, co2, etc.)
    options : dict
        Dictionary containing configuration options for heat sector components
    investment_year : int
        Year for which to get the heat sector components and costs

    Returns
    -------
    None
        Modifies the network object in-place by adding heat sector components

    Notes
    -----
    The function adds various heat sector components to the network including:
    - Heat demand for different sectors (residential, services)
    - Heat pumps with different heat sources
    - Thermal energy storage if enabled
    - Gas boilers if enabled
    - Solar thermal if enabled
    - Combined heat and power (CHP) plants if enabled
    - Building retrofitting options if enabled
    """
    logger.info("Add heat sector")

    sectors = [sector.value for sector in HeatSector]

    heat_demand = build_heat_demand(
        n,
        hourly_heat_demand_total_file,
        pop_weighted_energy_totals,
        heating_efficiencies,
    )

    cop = xr.open_dataarray(cop_profiles_file)
    direct_heat_profile = xr.open_dataarray(direct_heat_source_utilisation_profile_file)
    district_heat_info = pd.read_csv(district_heat_share_file, index_col=0)
    dist_fraction = district_heat_info["district fraction of node"]
    urban_fraction = district_heat_info["urban fraction"]

    # NB: must add costs of central heating afterwards (EUR 400 / kWpeak, 50a, 1% FOM from Fraunhofer ISE)

    # exogenously reduce space heat demand
    if options["reduce_space_heat_exogenously"]:
        dE = get(options["reduce_space_heat_exogenously_factor"], investment_year)
        logger.info(f"Assumed space heat reduction of {dE:.2%}")
        for sector in sectors:
            heat_demand[sector + " space"] = (1 - dE) * heat_demand[sector + " space"]

    if options["solar_thermal"]:
        solar_thermal = (
            xr.open_dataarray(solar_thermal_total_file)
            .to_pandas()
            .reindex(index=n.snapshots)
        )
        # 1e3 converts from W/m^2 to MW/(1000m^2) = kW/m^2
        solar_thermal = options["solar_cf_correction"] * solar_thermal / 1e3

    for heat_system in (
        HeatSystem
    ):  # this loops through all heat systems defined in _entities.HeatSystem
        overdim_factor = options["overdimension_heat_generators"][
            heat_system.central_or_decentral
        ]
        if heat_system == HeatSystem.URBAN_CENTRAL:
            nodes = dist_fraction.index[dist_fraction > 0]
        else:
            nodes = pop_layout.index

        n.add("Carrier", f"{heat_system} heat")

        n.add(
            "Bus",
            nodes + f" {heat_system.value} heat",
            location=nodes,
            carrier=f"{heat_system.value} heat",
            unit="MWh_th",
        )

        # if heat_system == HeatSystem.URBAN_CENTRAL and options["central_heat_vent"]:
        if options["heat_vent"][heat_system.system_type.value]:
            n.add(
                "Generator",
                nodes + f" {heat_system} heat vent",
                bus=nodes + f" {heat_system} heat",
                location=nodes,
                carrier=f"{heat_system} heat vent",
                p_nom_extendable=True,
                p_max_pu=0,
                p_min_pu=-1,
                unit="MWh_th",
<<<<<<< HEAD
                marginal_cost=-options["marginal_cost_heat_vent"],
=======
                marginal_cost=-params["sector"]["marginal_cost_heat_vent"],
>>>>>>> 5e782352
            )

        ## Add heat load
        factor = heat_system.heat_demand_weighting(
            urban_fraction=urban_fraction[nodes], dist_fraction=dist_fraction[nodes]
        )
        if not heat_system == HeatSystem.URBAN_CENTRAL:
            heat_load = (
                heat_demand[
                    [
                        heat_system.sector.value + " water",
                        heat_system.sector.value + " space",
                    ]
                ]
                .T.groupby(level=1)
                .sum()
                .T[nodes]
                .multiply(factor)
            )

        if heat_system == HeatSystem.URBAN_CENTRAL:
            heat_load = (
                heat_demand.T.groupby(level=1)
                .sum()
                .T[nodes]
                .multiply(
                    factor * (1 + options["district_heating"]["district_heating_loss"])
                )
            )

        n.add(
            "Load",
            nodes,
            suffix=f" {heat_system} heat",
            bus=nodes + f" {heat_system} heat",
            carrier=f"{heat_system} heat",
            p_set=heat_load.loc[n.snapshots],
        )

        ## Add heat pumps
        for heat_source in params.heat_pump_sources[heat_system.system_type.value]:
            costs_name_heat_pump = heat_system.heat_pump_costs_name(heat_source)
            cop_heat_pump = (
                cop.sel(
                    heat_system=heat_system.system_type.value,
                    heat_source=heat_source,
                    name=nodes,
                )
                .to_pandas()
                .reindex(index=n.snapshots)
                if options["time_dep_hp_cop"]
                else costs.at[costs_name_heat_pump, "efficiency"]
            )

            if heat_source in params.limited_heat_sources:
                # get potential
                p_max_source = pd.read_csv(
                    heat_source_profile_files[heat_source],
                    index_col=0,
                ).squeeze()[nodes]

                # add resource
                heat_carrier = f"{heat_system} {heat_source} heat"
                n.add("Carrier", heat_carrier)
                n.add(
                    "Bus",
                    nodes,
                    suffix=f" {heat_carrier}",
                    carrier=heat_carrier,
                )

                if heat_source in params.direct_utilisation_heat_sources:
                    capital_cost = (
                        costs.at[
                            heat_system.heat_source_costs_name(heat_source),
                            "capital_cost",
                        ]
                        * overdim_factor
                    )
                    lifetime = costs.at[
                        heat_system.heat_source_costs_name(heat_source), "lifetime"
                    ]
                else:
                    capital_cost = 0.0
                    lifetime = np.inf
                n.add(
                    "Generator",
                    nodes,
                    suffix=f" {heat_carrier}",
                    bus=nodes + f" {heat_carrier}",
                    carrier=heat_carrier,
                    p_nom_extendable=True,
                    capital_cost=capital_cost,
                    lifetime=lifetime,
                    p_nom_max=p_max_source,
                )

                # add heat pump converting source heat + electricity to urban central heat
                n.add(
                    "Link",
                    nodes,
                    suffix=f" {heat_system} {heat_source} heat pump",
                    bus0=nodes,
                    bus1=nodes + f" {heat_carrier}",
                    bus2=nodes + f" {heat_system} heat",
                    carrier=f"{heat_system} {heat_source} heat pump",
                    efficiency=-(cop_heat_pump - 1),
                    efficiency2=cop_heat_pump,
                    capital_cost=costs.at[costs_name_heat_pump, "efficiency"]
                    * costs.at[costs_name_heat_pump, "capital_cost"]
                    * overdim_factor,
                    p_nom_extendable=True,
                    lifetime=costs.at[costs_name_heat_pump, "lifetime"],
                )

                if heat_source in params.direct_utilisation_heat_sources:
                    # 1 if source temperature exceeds forward temperature, 0 otherwise:
                    efficiency_direct_utilisation = (
                        direct_heat_profile.sel(
                            heat_source=heat_source,
                            name=nodes,
                        )
                        .to_pandas()
                        .reindex(index=n.snapshots)
                    )
                    # add link for direct usage of heat source when source temperature exceeds forward temperature
                    n.add(
                        "Link",
                        nodes,
                        suffix=f" {heat_system} {heat_source} heat direct utilisation",
                        bus0=nodes + f" {heat_carrier}",
                        bus1=nodes + f" {heat_system} heat",
                        efficiency=efficiency_direct_utilisation,
                        carrier=f"{heat_system} {heat_source} heat direct utilisation",
                        p_nom_extendable=True,
                    )
            else:
                n.add(
                    "Link",
                    nodes,
                    suffix=f" {heat_system} {heat_source} heat pump",
                    bus0=nodes,
                    bus1=nodes + f" {heat_system} heat",
                    carrier=f"{heat_system} {heat_source} heat pump",
                    efficiency=cop_heat_pump,
                    capital_cost=costs.at[costs_name_heat_pump, "efficiency"]
                    * costs.at[costs_name_heat_pump, "capital_cost"]
                    * overdim_factor,
                    p_nom_extendable=True,
                    lifetime=costs.at[costs_name_heat_pump, "lifetime"],
                )

        if options["tes"]:
            n.add("Carrier", f"{heat_system} water tanks")

            n.add(
                "Bus",
                nodes + f" {heat_system} water tanks",
                location=nodes,
                carrier=f"{heat_system} water tanks",
                unit="MWh_th",
            )

            energy_to_power_ratio_water_tanks = costs.at[
                heat_system.central_or_decentral + " water tank storage",
                "energy to power ratio",
            ]

            n.add(
                "Link",
                nodes + f" {heat_system} water tanks charger",
                bus0=nodes + f" {heat_system} heat",
                bus1=nodes + f" {heat_system} water tanks",
                efficiency=costs.at[
                    heat_system.central_or_decentral + " water tank charger",
                    "efficiency",
                ],
                carrier=f"{heat_system} water tanks charger",
                p_nom_extendable=True,
<<<<<<< HEAD
                marginal_cost=marginal_cost_water_tank_charger,
                lifetime=costs.at[
                    heat_system.central_or_decentral + " water tank storage", "lifetime"
                ],
=======
                marginal_cost=costs.at["water tank charger", "marginal_cost"],
>>>>>>> 5e782352
            )

            n.add(
                "Link",
                nodes + f" {heat_system} water tanks discharger",
                bus0=nodes + f" {heat_system} water tanks",
                bus1=nodes + f" {heat_system} heat",
                carrier=f"{heat_system} water tanks discharger",
                efficiency=costs.at[
                    heat_system.central_or_decentral + " water tank discharger",
                    "efficiency",
                ],
                p_nom_extendable=True,
                lifetime=costs.at[
                    heat_system.central_or_decentral + " water tank storage", "lifetime"
                ],
            )

            n.links.loc[
                nodes + f" {heat_system} water tanks charger", "energy to power ratio"
            ] = energy_to_power_ratio_water_tanks

            tes_time_constant_days = options["tes_tau"][
                heat_system.central_or_decentral
            ]

            n.add(
                "Store",
                nodes + f" {heat_system} water tanks",
                bus=nodes + f" {heat_system} water tanks",
                e_cyclic=True,
                e_nom_extendable=True,
                carrier=f"{heat_system} water tanks",
                standing_loss=1 - np.exp(-1 / 24 / tes_time_constant_days),
                capital_cost=costs.at[
                    heat_system.central_or_decentral + " water tank storage",
                    "capital_cost",
                ],
                lifetime=costs.at[
                    heat_system.central_or_decentral + " water tank storage", "lifetime"
                ],
            )

            if heat_system == HeatSystem.URBAN_CENTRAL:
                n.add("Carrier", f"{heat_system} water pits")

                n.add(
                    "Bus",
                    nodes + f" {heat_system} water pits",
                    location=nodes,
                    carrier=f"{heat_system} water pits",
                    unit="MWh_th",
                )

                energy_to_power_ratio_water_pit = costs.at[
                    "central water pit storage", "energy to power ratio"
                ]

                n.add(
                    "Link",
                    nodes + f" {heat_system} water pits charger",
                    bus0=nodes + f" {heat_system} heat",
                    bus1=nodes + f" {heat_system} water pits",
                    efficiency=costs.at[
                        "central water pit charger",
                        "efficiency",
                    ],
                    carrier=f"{heat_system} water pits charger",
                    p_nom_extendable=True,
                    lifetime=costs.at["central water pit storage", "lifetime"],
                )

                n.add(
                    "Link",
                    nodes + f" {heat_system} water pits discharger",
                    bus0=nodes + f" {heat_system} water pits",
                    bus1=nodes + f" {heat_system} heat",
                    carrier=f"{heat_system} water pits discharger",
                    efficiency=costs.at[
                        "central water pit discharger",
                        "efficiency",
                    ],
                    p_nom_extendable=True,
                    lifetime=costs.at["central water pit storage", "lifetime"],
                )

                n.links.loc[
                    nodes + f" {heat_system} water pits charger",
                    "energy to power ratio",
                ] = energy_to_power_ratio_water_pit

                n.add(
                    "Store",
                    nodes + f" {heat_system} water pits",
                    bus=nodes + f" {heat_system} water pits",
                    e_cyclic=True,
                    e_nom_extendable=True,
                    carrier=f"{heat_system} water pits",
                    standing_loss=1 - np.exp(-1 / 24 / tes_time_constant_days),
                    capital_cost=costs.at["central water pit storage", "fixed"],
                    lifetime=costs.at["central water pit storage", "lifetime"],
                )

        if options["resistive_heaters"]:
            key = f"{heat_system.central_or_decentral} resistive heater"

            n.add(
                "Link",
                nodes + f" {heat_system} resistive heater",
                bus0=nodes,
                bus1=nodes + f" {heat_system} heat",
                carrier=f"{heat_system} resistive heater",
                efficiency=costs.at[key, "efficiency"],
                capital_cost=costs.at[key, "efficiency"]
                * costs.at[key, "capital_cost"]
                * overdim_factor,
                p_nom_extendable=True,
                lifetime=costs.at[key, "lifetime"],
            )

        if options["boilers"]:
            key = f"{heat_system.central_or_decentral} gas boiler"

            n.add(
                "Link",
                nodes + f" {heat_system} gas boiler",
                p_nom_extendable=True,
                bus0=spatial.gas.df.loc[nodes, "nodes"].values,
                bus1=nodes + f" {heat_system} heat",
                bus2="co2 atmosphere",
                carrier=f"{heat_system} gas boiler",
                efficiency=costs.at[key, "efficiency"],
                efficiency2=costs.at["gas", "CO2 intensity"],
                capital_cost=costs.at[key, "efficiency"]
                * costs.at[key, "capital_cost"]
                * overdim_factor,
                lifetime=costs.at[key, "lifetime"],
            )

        if options["solar_thermal"]:
            n.add("Carrier", f"{heat_system} solar thermal")

            n.add(
                "Generator",
                nodes,
                suffix=f" {heat_system} solar thermal collector",
                bus=nodes + f" {heat_system} heat",
                carrier=f"{heat_system} solar thermal",
                p_nom_extendable=True,
                capital_cost=costs.at[
                    heat_system.central_or_decentral + " solar thermal", "capital_cost"
                ]
                * overdim_factor,
                p_max_pu=solar_thermal[nodes],
                lifetime=costs.at[
                    heat_system.central_or_decentral + " solar thermal", "lifetime"
                ],
            )

        if options["chp"]["enable"] and heat_system == HeatSystem.URBAN_CENTRAL:
            # add non-biomass CHP; biomass CHP is added in biomass section
            for fuel in options["chp"]["fuel"]:
                if fuel == "solid biomass":
                    # Solid biomass CHP is added in add_biomass
                    continue
                fuel_nodes = getattr(spatial, fuel).df
                n.add(
                    "Link",
                    nodes + f" urban central {fuel} CHP",
                    bus0=fuel_nodes.loc[nodes, "nodes"].values,
                    bus1=nodes,
                    bus2=nodes + " urban central heat",
                    bus3="co2 atmosphere",
                    carrier="urban central CHP",
                    p_nom_extendable=True,
                    capital_cost=costs.at["central gas CHP", "capital_cost"]
                    * costs.at["central gas CHP", "efficiency"],
                    marginal_cost=costs.at["central gas CHP", "VOM"],
                    efficiency=costs.at["central gas CHP", "efficiency"],
                    efficiency2=costs.at["central gas CHP", "efficiency"]
                    / costs.at["central gas CHP", "c_b"],
                    efficiency3=costs.at[fuel, "CO2 intensity"],
                    lifetime=costs.at["central gas CHP", "lifetime"],
                )

                n.add(
                    "Link",
                    nodes + f" urban central {fuel} CHP CC",
                    bus0=fuel_nodes.loc[nodes, "nodes"].values,
                    bus1=nodes,
                    bus2=nodes + " urban central heat",
                    bus3="co2 atmosphere",
                    bus4=spatial.co2.df.loc[nodes, "nodes"].values,
                    carrier="urban central CHP CC",
                    p_nom_extendable=True,
                    capital_cost=costs.at["central gas CHP", "capital_cost"]
                    * costs.at["central gas CHP", "efficiency"]
                    + costs.at["biomass CHP capture", "capital_cost"]
                    * costs.at[fuel, "CO2 intensity"],
                    marginal_cost=costs.at["central gas CHP", "VOM"],
                    efficiency=costs.at["central gas CHP", "efficiency"]
                    - costs.at[fuel, "CO2 intensity"]
                    * (
                        costs.at["biomass CHP capture", "electricity-input"]
                        + costs.at[
                            "biomass CHP capture", "compression-electricity-input"
                        ]
                    ),
                    efficiency2=costs.at["central gas CHP", "efficiency"]
                    / costs.at["central gas CHP", "c_b"]
                    + costs.at[fuel, "CO2 intensity"]
                    * (
                        costs.at["biomass CHP capture", "heat-output"]
                        + costs.at["biomass CHP capture", "compression-heat-output"]
                        - costs.at["biomass CHP capture", "heat-input"]
                    ),
                    efficiency3=costs.at[fuel, "CO2 intensity"]
                    * (1 - costs.at["biomass CHP capture", "capture_rate"]),
                    efficiency4=costs.at[fuel, "CO2 intensity"]
                    * costs.at["biomass CHP capture", "capture_rate"],
                    lifetime=costs.at["central gas CHP", "lifetime"],
                )

        if (
            options["chp"]["enable"]
            and options["chp"]["micro_chp"]
            and heat_system.value != "urban central"
        ):
            n.add(
                "Link",
                nodes + f" {heat_system} micro gas CHP",
                p_nom_extendable=True,
                bus0=spatial.gas.df.loc[nodes, "nodes"].values,
                bus1=nodes,
                bus2=nodes + f" {heat_system} heat",
                bus3="co2 atmosphere",
                carrier=heat_system.value + " micro gas CHP",
                efficiency=costs.at["micro CHP", "efficiency"],
                efficiency2=costs.at["micro CHP", "efficiency-heat"],
                efficiency3=costs.at["gas", "CO2 intensity"],
                capital_cost=costs.at["micro CHP", "capital_cost"],
                lifetime=costs.at["micro CHP", "lifetime"],
            )

    if options["retrofitting"]["retro_endogen"]:
        logger.info("Add retrofitting endogenously")

        # retrofitting data 'retro_data' with 'costs' [EUR/m^2] and heat
        # demand 'dE' [per unit of original heat demand] for each country and
        # different retrofitting strengths [additional insulation thickness in m]
        retro_data = pd.read_csv(
            retro_cost_file,
            index_col=[0, 1],
            skipinitialspace=True,
            header=[0, 1],
        )
        # heated floor area [10^6 * m^2] per country
        floor_area_file = pd.read_csv(floor_area_file, index_col=[0, 1])

        n.add("Carrier", "retrofitting")

        # share of space heat demand 'w_space' of total heat demand
        w_space = {}
        for sector in sectors:
            w_space[sector] = heat_demand[sector + " space"] / (
                heat_demand[sector + " space"] + heat_demand[sector + " water"]
            )
        w_space["tot"] = (
            heat_demand["services space"] + heat_demand["residential space"]
        ) / heat_demand.T.groupby(level=[1]).sum().T

        for name in n.loads[
            n.loads.carrier.isin([x + " heat" for x in HeatSystem])
        ].index:
            node = n.buses.loc[name, "location"]
            ct = pop_layout.loc[node, "ct"]

            # weighting 'f' depending on the size of the population at the node
            if "urban central" in name:
                f = dist_fraction[node]
            elif "urban decentral" in name:
                f = urban_fraction[node] - dist_fraction[node]
            else:
                f = 1 - urban_fraction[node]
            if f == 0:
                continue
            # get sector name ("residential"/"services"/or both "tot" for urban central)
            if "urban central" in name:
                sec = "tot"
            if "residential" in name:
                sec = "residential"
            if "services" in name:
                sec = "services"

            # get floor aread at node and region (urban/rural) in m^2
            floor_area_node = (
                pop_layout.loc[node].fraction * floor_area_file.loc[ct, "value"] * 10**6
            ).loc[sec] * f
            # total heat demand at node [MWh]
            demand = n.loads_t.p_set[name]

            # space heat demand at node [MWh]
            space_heat_demand = demand * w_space[sec][node]
            # normed time profile of space heat demand 'space_pu' (values between 0-1),
            # p_max_pu/p_min_pu of retrofitting generators
            space_pu = (
                (space_heat_demand / space_heat_demand.max())
                .to_frame(name=node)
                .fillna(0)
            )

            # minimum heat demand 'dE' after retrofitting in units of original heat demand (values between 0-1)
            dE = retro_data.loc[(ct, sec), ("dE")]
            # get additional energy savings 'dE_diff' between the different retrofitting strengths/generators at one node
            dE_diff = abs(dE.diff()).fillna(1 - dE.iloc[0])
            # convert costs Euro/m^2 -> Euro/MWh
            capital_cost = (
                retro_data.loc[(ct, sec), ("cost")]
                * floor_area_node
                / ((1 - dE) * space_heat_demand.max())
            )
            if space_heat_demand.max() == 0:
                capital_cost = capital_cost.apply(lambda b: 0 if b == np.inf else b)

            # number of possible retrofitting measures 'strengths' (set in list at config.yaml 'l_strength')
            # given in additional insulation thickness [m]
            # for each measure, a retrofitting generator is added at the node
            strengths = retro_data.columns.levels[1]

            # check that ambitious retrofitting has higher costs per MWh than moderate retrofitting
            if (capital_cost.diff() < 0).sum():
                logger.warning(f"Costs are not linear for {ct} {sec}")
                s = capital_cost[(capital_cost.diff() < 0)].index
                strengths = strengths.drop(s)

            # reindex normed time profile of space heat demand back to hourly resolution
            space_pu = space_pu.reindex(index=heat_demand.index).ffill()

            # add for each retrofitting strength a generator with heat generation profile following the profile of the heat demand
            for strength in strengths:
                node_name = " ".join(name.split(" ")[2::])
                n.add(
                    "Generator",
                    [node],
                    suffix=" retrofitting " + strength + " " + node_name,
                    bus=name,
                    carrier="retrofitting",
                    p_nom_extendable=True,
                    p_nom_max=dE_diff[strength]
                    * space_heat_demand.max(),  # maximum energy savings for this renovation strength
                    p_max_pu=space_pu,
                    p_min_pu=space_pu,
                    country=ct,
                    capital_cost=capital_cost[strength]
                    * options["retrofitting"]["cost_factor"],
                )


def add_methanol(n, costs):
    methanol_options = options["methanol"]
    if not any(methanol_options.values()):
        return

    logger.info("Add methanol")
    add_carrier_buses(n, "methanol")

    if options["biomass"]:
        if methanol_options["biomass_to_methanol"]:
            add_biomass_to_methanol(n, costs)

        if methanol_options["biomass_to_methanol"]:
            add_biomass_to_methanol_cc(n, costs)

    if methanol_options["methanol_to_power"]:
        add_methanol_to_power(n, costs, types=methanol_options["methanol_to_power"])

    if methanol_options["methanol_reforming"]:
        add_methanol_reforming(n, costs)

    if methanol_options["methanol_reforming_cc"]:
        add_methanol_reforming_cc(n, costs)


def add_biomass(
    n,
    costs,
    options,
    spatial,
    cf_industry,
    pop_layout,
    biomass_potentials_file,
    biomass_transport_costs_file=None,
):
    """
    Add biomass-related components to the PyPSA network.

    This function adds various biomass-related components including biogas,
    solid biomass, municipal solid waste, biomass transport, and different
    biomass conversion technologies (CHP, boilers, BtL, BioSNG, etc.).

    Parameters
    ----------
    n : pypsa.Network
        The PyPSA network container object
    costs : pd.DataFrame
        DataFrame containing technology cost assumptions
    options : dict
        Dictionary of configuration options including keys like:
        - gas_network : bool
        - biomass_transport : bool
        - biomass_spatial : bool
        - municipal_solid_waste : bool
        - biomass_to_liquid : bool
        - etc.
    spatial : object
        Object containing spatial information about different carriers (gas, biomass, etc.)
    cf_industry : dict
        Dictionary containing industrial sector configuration
    pop_layout : pd.DataFrame
        DataFrame containing population layout information
    biomass_potentials_file : str
        Path to CSV file containing biomass potentials data
    biomass_transport_costs_file : str, optional
        Path to CSV file containing biomass transport costs data.
        Required if biomass_transport or biomass_spatial options are True.

    Returns
    -------
    None
        The function modifies the network object in-place by adding
        biomass-related components.

    Notes
    -----
    The function adds various types of biomass-related components depending
    on the options provided, including:
    - Biogas and solid biomass generators
    - Municipal solid waste if enabled
    - Biomass transport infrastructure
    - Biomass conversion technologies (CHP, boilers, BtL, BioSNG)
    - Carbon capture options for different processes
    """
    logger.info("Add biomass")

    biomass_potentials = pd.read_csv(biomass_potentials_file, index_col=0)

    # need to aggregate potentials if gas not nodally resolved
    if options["gas_network"]:
        biogas_potentials_spatial = biomass_potentials["biogas"].rename(
            index=lambda x: x + " biogas"
        )
        unsustainable_biogas_potentials_spatial = biomass_potentials[
            "unsustainable biogas"
        ].rename(index=lambda x: x + " biogas")
    else:
        biogas_potentials_spatial = biomass_potentials["biogas"].sum()
        unsustainable_biogas_potentials_spatial = biomass_potentials[
            "unsustainable biogas"
        ].sum()

    if options.get("biomass_spatial", options["biomass_transport"]):
        solid_biomass_potentials_spatial = biomass_potentials["solid biomass"].rename(
            index=lambda x: x + " solid biomass"
        )
        msw_biomass_potentials_spatial = biomass_potentials[
            "municipal solid waste"
        ].rename(index=lambda x: x + " municipal solid waste")
        unsustainable_solid_biomass_potentials_spatial = biomass_potentials[
            "unsustainable solid biomass"
        ].rename(index=lambda x: x + " unsustainable solid biomass")
        unsustainable_liquid_biofuel_potentials_spatial = biomass_potentials[
            "unsustainable bioliquids"
        ].rename(index=lambda x: x + " unsustainable bioliquids")

    else:
        solid_biomass_potentials_spatial = biomass_potentials["solid biomass"].sum()
        msw_biomass_potentials_spatial = biomass_potentials[
            "municipal solid waste"
        ].sum()
        unsustainable_solid_biomass_potentials_spatial = biomass_potentials[
            "unsustainable solid biomass"
        ].sum()
        unsustainable_liquid_biofuel_potentials_spatial = biomass_potentials[
            "unsustainable bioliquids"
        ].sum()

    n.add("Carrier", "biogas")
    n.add("Carrier", "solid biomass")

    if (
        options["municipal_solid_waste"]
        and not options["industry"]
        and not (cf_industry["waste_to_energy"] or cf_industry["waste_to_energy_cc"])
    ):
        logger.warning(
            "Flag municipal_solid_waste can be only used with industry "
            "sector waste to energy."
            "Setting municipal_solid_waste=False."
        )
        options["municipal_solid_waste"] = False

    if options["municipal_solid_waste"]:
        n.add("Carrier", "municipal solid waste")

        n.add(
            "Bus",
            spatial.msw.nodes,
            location=spatial.msw.locations,
            carrier="municipal solid waste",
        )

        n.add(
            "Generator",
            spatial.msw.nodes,
            bus=spatial.msw.nodes,
            carrier="municipal solid waste",
            p_nom=msw_biomass_potentials_spatial,
            marginal_cost=0,  # costs.at["municipal solid waste", "fuel"],
            e_sum_min=msw_biomass_potentials_spatial,
            e_sum_max=msw_biomass_potentials_spatial,
        )

    n.add(
        "Bus",
        spatial.gas.biogas,
        location=spatial.gas.locations,
        carrier="biogas",
        unit="MWh_LHV",
    )

    n.add(
        "Bus",
        spatial.biomass.nodes,
        location=spatial.biomass.locations,
        carrier="solid biomass",
        unit="MWh_LHV",
    )

    n.add(
        "Generator",
        spatial.gas.biogas,
        bus=spatial.gas.biogas,
        carrier="biogas",
        p_nom=biogas_potentials_spatial,
        marginal_cost=costs.at["biogas", "fuel"],
        e_sum_min=0,
        e_sum_max=biogas_potentials_spatial,
    )

    n.add(
        "Generator",
        spatial.biomass.nodes,
        bus=spatial.biomass.nodes,
        carrier="solid biomass",
        p_nom=solid_biomass_potentials_spatial,
        marginal_cost=costs.at["solid biomass", "fuel"],
        e_sum_min=0,
        e_sum_max=solid_biomass_potentials_spatial,
    )

    if options["solid_biomass_import"].get("enable", False):
        biomass_import_price = options["solid_biomass_import"]["price"]
        # convert TWh in MWh
        biomass_import_max_amount = options["solid_biomass_import"]["max_amount"] * 1e6
        biomass_import_upstream_emissions = options["solid_biomass_import"][
            "upstream_emissions_factor"
        ]

        logger.info(
            "Adding biomass import with cost %.2f EUR/MWh, a limit of %.2f TWh, and embedded emissions of %.2f%%",
            biomass_import_price,
            options["solid_biomass_import"]["max_amount"],
            biomass_import_upstream_emissions * 100,
        )

        n.add("Carrier", "solid biomass import")

        n.add(
            "Bus",
            ["EU solid biomass import"],
            location="EU",
            carrier="solid biomass import",
        )

        n.add(
            "Store",
            ["solid biomass import"],
            bus=["EU solid biomass import"],
            carrier="solid biomass import",
            e_nom=biomass_import_max_amount,
            marginal_cost=biomass_import_price,
            e_initial=biomass_import_max_amount,
        )

        n.add(
            "Link",
            spatial.biomass.nodes,
            suffix=" solid biomass import",
            bus0=["EU solid biomass import"],
            bus1=spatial.biomass.nodes,
            bus2="co2 atmosphere",
            carrier="solid biomass import",
            efficiency=1.0,
            efficiency2=biomass_import_upstream_emissions
            * costs.at["solid biomass", "CO2 intensity"],
            p_nom_extendable=True,
        )

    if biomass_potentials.filter(like="unsustainable").sum().sum() > 0:
        n.add(
            "Generator",
            spatial.gas.biogas,
            suffix=" unsustainable",
            bus=spatial.gas.biogas,
            carrier="unsustainable biogas",
            p_nom=unsustainable_biogas_potentials_spatial,
            p_nom_extendable=False,
            marginal_cost=costs.at["biogas", "fuel"],
            e_sum_min=unsustainable_biogas_potentials_spatial,
            e_sum_max=unsustainable_biogas_potentials_spatial,
        )

        n.add(
            "Generator",
            spatial.biomass.nodes_unsustainable,
            bus=spatial.biomass.nodes,
            carrier="unsustainable solid biomass",
            p_nom=unsustainable_solid_biomass_potentials_spatial,
            p_nom_extendable=False,
            marginal_cost=costs.at["fuelwood", "fuel"],
            e_sum_min=unsustainable_solid_biomass_potentials_spatial,
            e_sum_max=unsustainable_solid_biomass_potentials_spatial,
        )

        n.add(
            "Bus",
            spatial.biomass.bioliquids,
            location=spatial.biomass.locations,
            carrier="unsustainable bioliquids",
            unit="MWh_LHV",
        )

        n.add(
            "Generator",
            spatial.biomass.bioliquids,
            bus=spatial.biomass.bioliquids,
            carrier="unsustainable bioliquids",
            p_nom=unsustainable_liquid_biofuel_potentials_spatial,
            p_nom_extendable=False,
            marginal_cost=costs.at["biodiesel crops", "fuel"],
            e_sum_min=unsustainable_liquid_biofuel_potentials_spatial,
            e_sum_max=unsustainable_liquid_biofuel_potentials_spatial,
        )

        add_carrier_buses(n, "oil")

        n.add(
            "Link",
            spatial.biomass.bioliquids,
            bus0=spatial.biomass.bioliquids,
            bus1=spatial.oil.nodes,
            bus2="co2 atmosphere",
            carrier="unsustainable bioliquids",
            efficiency=1,
            efficiency2=-costs.at["oil", "CO2 intensity"],
            p_nom=unsustainable_liquid_biofuel_potentials_spatial,
            marginal_cost=costs.at["BtL", "VOM"],
        )

    n.add(
        "Link",
        spatial.gas.biogas_to_gas,
        bus0=spatial.gas.biogas,
        bus1=spatial.gas.nodes,
        bus2="co2 atmosphere",
        carrier="biogas to gas",
        capital_cost=costs.at["biogas", "capital_cost"]
        + costs.at["biogas upgrading", "capital_cost"],
        marginal_cost=costs.at["biogas upgrading", "VOM"],
        efficiency=costs.at["biogas", "efficiency"],
        efficiency2=-costs.at["gas", "CO2 intensity"],
        p_nom_extendable=True,
        lifetime=costs.at["biogas", "lifetime"],
    )

    if options["biogas_upgrading_cc"]:
        # Assuming for costs that the CO2 from upgrading is pure, such as in amine scrubbing. I.e., with and without CC is
        # equivalent. Adding biomass CHP capture because biogas is often small-scale and decentral so further
        # from e.g. CO2 grid or buyers. This is a proxy for the added cost for e.g. a raw biogas pipeline to a central upgrading facility
        n.add(
            "Link",
            spatial.gas.biogas_to_gas_cc,
            bus0=spatial.gas.biogas,
            bus1=spatial.gas.nodes,
            bus2=spatial.co2.nodes,
            bus3="co2 atmosphere",
            carrier="biogas to gas CC",
            capital_cost=costs.at["biogas CC", "capital_cost"]
            + costs.at["biogas upgrading", "capital_cost"]
            + costs.at["biomass CHP capture", "capital_cost"]
            * costs.at["biogas CC", "CO2 stored"],
            marginal_cost=costs.at["biogas CC", "VOM"]
            + costs.at["biogas upgrading", "VOM"],
            efficiency=costs.at["biogas CC", "efficiency"],
            efficiency2=costs.at["biogas CC", "CO2 stored"]
            * costs.at["biogas CC", "capture rate"],
            efficiency3=-costs.at["gas", "CO2 intensity"]
            - costs.at["biogas CC", "CO2 stored"]
            * costs.at["biogas CC", "capture rate"],
            p_nom_extendable=True,
            lifetime=costs.at["biogas CC", "lifetime"],
        )

    if options["biomass_transport"]:
        # add biomass transport
        transport_costs = pd.read_csv(biomass_transport_costs_file, index_col=0)
        transport_costs = transport_costs.squeeze()
        biomass_transport = create_network_topology(
            n, "biomass transport ", bidirectional=False
        )

        # costs
        bus0_costs = biomass_transport.bus0.apply(lambda x: transport_costs[x[:2]])
        bus1_costs = biomass_transport.bus1.apply(lambda x: transport_costs[x[:2]])
        biomass_transport["costs"] = pd.concat([bus0_costs, bus1_costs], axis=1).mean(
            axis=1
        )

        n.add(
            "Link",
            biomass_transport.index,
            bus0=biomass_transport.bus0 + " solid biomass",
            bus1=biomass_transport.bus1 + " solid biomass",
            p_nom_extendable=False,
            p_nom=5e4,
            length=biomass_transport.length.values,
            marginal_cost=biomass_transport.costs * biomass_transport.length.values,
            carrier="solid biomass transport",
        )

        if options["municipal_solid_waste"]:
            n.add(
                "Link",
                biomass_transport.index + " municipal solid waste",
                bus0=biomass_transport.bus0.values + " municipal solid waste",
                bus1=biomass_transport.bus1.values + " municipal solid waste",
                p_nom_extendable=False,
                p_nom=5e4,
                length=biomass_transport.length.values,
                marginal_cost=(
                    biomass_transport.costs * biomass_transport.length
                ).values,
                carrier="municipal solid waste transport",
            )

    elif options["biomass_spatial"]:
        # add artificial biomass generators at nodes which include transport costs
        transport_costs = pd.read_csv(biomass_transport_costs_file, index_col=0)
        transport_costs = transport_costs.squeeze()
        bus_transport_costs = spatial.biomass.nodes.to_series().apply(
            lambda x: transport_costs[x[:2]]
        )
        average_distance = 200  # km #TODO: validate this assumption

        n.add(
            "Generator",
            spatial.biomass.nodes,
            suffix=" transported",
            bus=spatial.biomass.nodes,
            carrier="solid biomass",
            p_nom=10000,
            marginal_cost=costs.at["solid biomass", "fuel"]
            + bus_transport_costs * average_distance,
        )
        n.add(
            "GlobalConstraint",
            "biomass limit",
            carrier_attribute="solid biomass",
            sense="<=",
            constant=biomass_potentials["solid biomass"].sum(),
            type="operational_limit",
        )
        if biomass_potentials["unsustainable solid biomass"].sum() > 0:
            n.add(
                "Generator",
                spatial.biomass.nodes_unsustainable,
                suffix=" transported",
                bus=spatial.biomass.nodes,
                carrier="unsustainable solid biomass",
                p_nom=10000,
                marginal_cost=costs.at["fuelwood", "fuel"]
                + bus_transport_costs.rename(
                    dict(
                        zip(spatial.biomass.nodes, spatial.biomass.nodes_unsustainable)
                    )
                )
                * average_distance,
            )
            # Set e_sum_min to 0 to allow for the faux biomass transport
            n.generators.loc[
                n.generators.carrier == "unsustainable solid biomass", "e_sum_min"
            ] = 0

            n.add(
                "GlobalConstraint",
                "unsustainable biomass limit",
                carrier_attribute="unsustainable solid biomass",
                sense="==",
                constant=biomass_potentials["unsustainable solid biomass"].sum(),
                type="operational_limit",
            )

        if options["municipal_solid_waste"]:
            # Add municipal solid waste
            n.add(
                "Generator",
                spatial.msw.nodes,
                suffix=" transported",
                bus=spatial.msw.nodes,
                carrier="municipal solid waste",
                p_nom=10000,
                marginal_cost=0  # costs.at["municipal solid waste", "fuel"]
                + bus_transport_costs.rename(
                    dict(zip(spatial.biomass.nodes, spatial.msw.nodes))
                )
                * average_distance,
            )
            n.generators.loc[
                n.generators.carrier == "municipal solid waste", "e_sum_min"
            ] = 0
            n.add(
                "GlobalConstraint",
                "msw limit",
                carrier_attribute="municipal solid waste",
                sense="==",
                constant=biomass_potentials["municipal solid waste"].sum(),
                type="operational_limit",
            )

    # AC buses with district heating
    urban_central = n.buses.index[n.buses.carrier == "urban central heat"]
    if (
        not urban_central.empty
        and options["chp"]["enable"]
        and ("solid biomass" in options["chp"]["fuel"])
    ):
        urban_central = urban_central.str[: -len(" urban central heat")]

        key = "central solid biomass CHP"

        n.add(
            "Link",
            urban_central + " urban central solid biomass CHP",
            bus0=spatial.biomass.df.loc[urban_central, "nodes"].values,
            bus1=urban_central,
            bus2=urban_central + " urban central heat",
            carrier="urban central solid biomass CHP",
            p_nom_extendable=True,
            capital_cost=costs.at[key, "capital_cost"] * costs.at[key, "efficiency"],
            marginal_cost=costs.at[key, "VOM"],
            efficiency=costs.at[key, "efficiency"],
            efficiency2=costs.at[key, "efficiency-heat"],
            lifetime=costs.at[key, "lifetime"],
        )

        n.add(
            "Link",
            urban_central + " urban central solid biomass CHP CC",
            bus0=spatial.biomass.df.loc[urban_central, "nodes"].values,
            bus1=urban_central,
            bus2=urban_central + " urban central heat",
            bus3="co2 atmosphere",
            bus4=spatial.co2.df.loc[urban_central, "nodes"].values,
            carrier="urban central solid biomass CHP CC",
            p_nom_extendable=True,
            capital_cost=costs.at[key + " CC", "capital_cost"]
            * costs.at[key + " CC", "efficiency"]
            + costs.at["biomass CHP capture", "capital_cost"]
            * costs.at["solid biomass", "CO2 intensity"],
            marginal_cost=costs.at[key + " CC", "VOM"],
            efficiency=costs.at[key + " CC", "efficiency"]
            - costs.at["solid biomass", "CO2 intensity"]
            * (
                costs.at["biomass CHP capture", "electricity-input"]
                + costs.at["biomass CHP capture", "compression-electricity-input"]
            ),
            efficiency2=costs.at[key + " CC", "efficiency-heat"],
            efficiency3=-costs.at["solid biomass", "CO2 intensity"]
            * costs.at["biomass CHP capture", "capture_rate"],
            efficiency4=costs.at["solid biomass", "CO2 intensity"]
            * costs.at["biomass CHP capture", "capture_rate"],
            lifetime=costs.at[key + " CC", "lifetime"],
        )

    if options["biomass_boiler"]:
        # TODO: Add surcharge for pellets
        nodes = pop_layout.index
        for name in [
            "residential rural",
            "services rural",
            "residential urban decentral",
            "services urban decentral",
        ]:
            n.add(
                "Link",
                nodes + f" {name} biomass boiler",
                p_nom_extendable=True,
                bus0=spatial.biomass.df.loc[nodes, "nodes"].values,
                bus1=nodes + f" {name} heat",
                carrier=name + " biomass boiler",
                efficiency=costs.at["biomass boiler", "efficiency"],
                capital_cost=costs.at["biomass boiler", "efficiency"]
                * costs.at["biomass boiler", "capital_cost"]
                * options["overdimension_heat_generators"][
                    HeatSystem(name).central_or_decentral
                ],
                marginal_cost=costs.at["biomass boiler", "pelletizing cost"],
                lifetime=costs.at["biomass boiler", "lifetime"],
            )

    # Solid biomass to liquid fuel
    if options["biomass_to_liquid"]:
        add_carrier_buses(n, "oil")
        n.add(
            "Link",
            spatial.biomass.nodes,
            suffix=" biomass to liquid",
            bus0=spatial.biomass.nodes,
            bus1=spatial.oil.nodes,
            bus2="co2 atmosphere",
            carrier="biomass to liquid",
            lifetime=costs.at["BtL", "lifetime"],
            efficiency=costs.at["BtL", "efficiency"],
            efficiency2=-costs.at["solid biomass", "CO2 intensity"]
            + costs.at["BtL", "CO2 stored"],
            p_nom_extendable=True,
            capital_cost=costs.at["BtL", "capital_cost"]
            * costs.at["BtL", "efficiency"],
            marginal_cost=costs.at["BtL", "VOM"] * costs.at["BtL", "efficiency"],
        )

    # Solid biomass to liquid fuel with carbon capture
    if options["biomass_to_liquid_cc"]:
        # Assuming that acid gas removal (incl. CO2) from syngas i performed with Rectisol
        # process (Methanol) and that electricity demand for this is included in the base process
        n.add(
            "Link",
            spatial.biomass.nodes,
            suffix=" biomass to liquid CC",
            bus0=spatial.biomass.nodes,
            bus1=spatial.oil.nodes,
            bus2="co2 atmosphere",
            bus3=spatial.co2.nodes,
            carrier="biomass to liquid CC",
            lifetime=costs.at["BtL", "lifetime"],
            efficiency=costs.at["BtL", "efficiency"],
            efficiency2=-costs.at["solid biomass", "CO2 intensity"]
            + costs.at["BtL", "CO2 stored"] * (1 - costs.at["BtL", "capture rate"]),
            efficiency3=costs.at["BtL", "CO2 stored"] * costs.at["BtL", "capture rate"],
            p_nom_extendable=True,
            capital_cost=costs.at["BtL", "capital_cost"] * costs.at["BtL", "efficiency"]
            + costs.at["biomass CHP capture", "capital_cost"]
            * costs.at["BtL", "CO2 stored"],
            marginal_cost=costs.at["BtL", "VOM"] * costs.at["BtL", "efficiency"],
        )

    # Electrobiofuels (BtL with hydrogen addition to make more use of biogenic carbon).
    # Combination of efuels and biomass to liquid, both based on Fischer-Tropsch.
    # Experimental version - use with caution
    if options["electrobiofuels"]:
        add_carrier_buses(n, "oil")
        efuel_scale_factor = costs.at["BtL", "C stored"]
        name = (
            pd.Index(spatial.biomass.nodes)
            + " "
            + pd.Index(spatial.h2.nodes.str.replace(" H2", ""))
        )
        n.add(
            "Link",
            name,
            suffix=" electrobiofuels",
            bus0=spatial.biomass.nodes,
            bus1=spatial.oil.nodes,
            bus2=spatial.h2.nodes,
            bus3="co2 atmosphere",
            carrier="electrobiofuels",
            lifetime=costs.at["electrobiofuels", "lifetime"],
            efficiency=costs.at["electrobiofuels", "efficiency-biomass"],
            efficiency2=-costs.at["electrobiofuels", "efficiency-hydrogen"],
            efficiency3=-costs.at["solid biomass", "CO2 intensity"]
            + costs.at["BtL", "CO2 stored"]
            * (1 - costs.at["Fischer-Tropsch", "capture rate"]),
            p_nom_extendable=True,
            capital_cost=costs.at["BtL", "capital_cost"] * costs.at["BtL", "efficiency"]
            + efuel_scale_factor
            * costs.at["Fischer-Tropsch", "capital_cost"]
            * costs.at["Fischer-Tropsch", "efficiency"],
            marginal_cost=costs.at["BtL", "VOM"] * costs.at["BtL", "efficiency"]
            + efuel_scale_factor
            * costs.at["Fischer-Tropsch", "VOM"]
            * costs.at["Fischer-Tropsch", "efficiency"],
        )

    # BioSNG from solid biomass
    if options["biosng"]:
        n.add(
            "Link",
            spatial.biomass.nodes,
            suffix=" solid biomass to gas",
            bus0=spatial.biomass.nodes,
            bus1=spatial.gas.nodes,
            bus3="co2 atmosphere",
            carrier="BioSNG",
            lifetime=costs.at["BioSNG", "lifetime"],
            efficiency=costs.at["BioSNG", "efficiency"],
            efficiency3=-costs.at["solid biomass", "CO2 intensity"]
            + costs.at["BioSNG", "CO2 stored"],
            p_nom_extendable=True,
            capital_cost=costs.at["BioSNG", "capital_cost"]
            * costs.at["BioSNG", "efficiency"],
            marginal_cost=costs.at["BioSNG", "VOM"] * costs.at["BioSNG", "efficiency"],
        )

    # BioSNG from solid biomass with carbon capture
    if options["biosng_cc"]:
        # Assuming that acid gas removal (incl. CO2) from syngas i performed with Rectisol
        # process (Methanol) and that electricity demand for this is included in the base process
        n.add(
            "Link",
            spatial.biomass.nodes,
            suffix=" solid biomass to gas CC",
            bus0=spatial.biomass.nodes,
            bus1=spatial.gas.nodes,
            bus2=spatial.co2.nodes,
            bus3="co2 atmosphere",
            carrier="BioSNG CC",
            lifetime=costs.at["BioSNG", "lifetime"],
            efficiency=costs.at["BioSNG", "efficiency"],
            efficiency2=costs.at["BioSNG", "CO2 stored"]
            * costs.at["BioSNG", "capture rate"],
            efficiency3=-costs.at["solid biomass", "CO2 intensity"]
            + costs.at["BioSNG", "CO2 stored"]
            * (1 - costs.at["BioSNG", "capture rate"]),
            p_nom_extendable=True,
            capital_cost=costs.at["BioSNG", "capital_cost"]
            * costs.at["BioSNG", "efficiency"]
            + costs.at["biomass CHP capture", "capital_cost"]
            * costs.at["BioSNG", "CO2 stored"],
            marginal_cost=costs.at["BioSNG", "VOM"] * costs.at["BioSNG", "efficiency"],
        )

    if options["bioH2"]:
        name = (
            pd.Index(spatial.biomass.nodes)
            + " "
            + pd.Index(spatial.h2.nodes.str.replace(" H2", ""))
        )
        n.add(
            "Link",
            name,
            suffix=" solid biomass to hydrogen CC",
            bus0=spatial.biomass.nodes,
            bus1=spatial.h2.nodes,
            bus2=spatial.co2.nodes,
            bus3="co2 atmosphere",
            carrier="solid biomass to hydrogen",
            efficiency=costs.at["solid biomass to hydrogen", "efficiency"],
            efficiency2=costs.at["solid biomass", "CO2 intensity"]
            * options["cc_fraction"],
            efficiency3=-costs.at["solid biomass", "CO2 intensity"]
            * options["cc_fraction"],
            p_nom_extendable=True,
            capital_cost=costs.at["solid biomass to hydrogen", "capital_cost"]
            * costs.at["solid biomass to hydrogen", "efficiency"]
            + costs.at["biomass CHP capture", "capital_cost"]
            * costs.at["solid biomass", "CO2 intensity"],
            marginal_cost=0.0,
            lifetime=25,  # TODO: add value to technology-data
        )


def add_industry(
    n,
    costs,
    industrial_demand_file,
    shipping_demand_file,
    pop_layout,
    pop_weighted_energy_totals,
    options,
    spatial,
    cf_industry,
    investment_year,
):
    """
    Add industry, shipping, aviation, and their corresponding carrier buses to the network.

    Parameters
    ----------
    n : pypsa.Network
        The PyPSA network container object
    costs : pd.DataFrame
        Costs data including carbon capture, fuel costs, etc.
    industrial_demand_file : str
        Path to CSV file containing industrial demand data
    shipping_demand_file : str
        Path to CSV file containing shipping demand data
    pop_layout : pd.DataFrame
        Population layout data with index of nodes
    pop_weighted_energy_totals : pd.DataFrame
        Population-weighted energy totals including aviation and navigation data
    options : dict
        Dictionary of configuration options including:
        - biomass_spatial
        - biomass_transport
        - gas_network
        - methanol configuration
        - regional_oil_demand
        - shipping shares (hydrogen, methanol, oil)
        - and others
    spatial : object
        Object containing spatial configuration for different carriers
        (biomass, gas, oil, methanol, etc.)
    cf_industry : dict
        Industry-specific configuration parameters
    investment_year : int
        Year for which investment costs should be considered
    HeatSystem : Enum
        Enumeration defining different heat system types

    Returns
    -------
    None
        The function modifies the network object in-place by adding
        industry-related components.

    Notes
    -----
    This function adds multiple components to the network including:
    - Industrial demand for various carriers
    - Shipping and aviation infrastructure
    - Carbon capture facilities
    - Heat systems
    - Process emission handling
    """
    logger.info("Add industrial demand")
    # add oil buses for shipping, aviation and naptha for industry
    add_carrier_buses(n, "oil")
    # add methanol buses for industry
    add_carrier_buses(n, "methanol")

    nodes = pop_layout.index
    nhours = n.snapshot_weightings.generators.sum()
    nyears = nhours / 8760

    # 1e6 to convert TWh to MWh
    industrial_demand = pd.read_csv(industrial_demand_file, index_col=0) * 1e6 * nyears

    n.add(
        "Bus",
        spatial.biomass.industry,
        location=spatial.biomass.locations,
        carrier="solid biomass for industry",
        unit="MWh_LHV",
    )

    if options.get("biomass_spatial", options["biomass_transport"]):
        p_set = (
            industrial_demand.loc[spatial.biomass.locations, "solid biomass"].rename(
                index=lambda x: x + " solid biomass for industry"
            )
            / nhours
        )
    else:
        p_set = industrial_demand["solid biomass"].sum() / nhours

    n.add(
        "Load",
        spatial.biomass.industry,
        bus=spatial.biomass.industry,
        carrier="solid biomass for industry",
        p_set=p_set,
    )

    n.add(
        "Link",
        spatial.biomass.industry,
        bus0=spatial.biomass.nodes,
        bus1=spatial.biomass.industry,
        carrier="solid biomass for industry",
        p_nom_extendable=True,
        efficiency=1.0,
    )

    if len(spatial.biomass.industry_cc) <= 1 and len(spatial.co2.nodes) > 1:
        link_names = nodes + " " + spatial.biomass.industry_cc
    else:
        link_names = spatial.biomass.industry_cc

    n.add(
        "Link",
        link_names,
        bus0=spatial.biomass.nodes,
        bus1=spatial.biomass.industry,
        bus2="co2 atmosphere",
        bus3=spatial.co2.nodes,
        carrier="solid biomass for industry CC",
        p_nom_extendable=True,
        capital_cost=costs.at["cement capture", "capital_cost"]
        * costs.at["solid biomass", "CO2 intensity"],
        efficiency=0.9,  # TODO: make config option
        efficiency2=-costs.at["solid biomass", "CO2 intensity"]
        * costs.at["cement capture", "capture_rate"],
        efficiency3=costs.at["solid biomass", "CO2 intensity"]
        * costs.at["cement capture", "capture_rate"],
        lifetime=costs.at["cement capture", "lifetime"],
    )

    n.add(
        "Bus",
        spatial.gas.industry,
        location=spatial.gas.locations,
        carrier="gas for industry",
        unit="MWh_LHV",
    )

    gas_demand = industrial_demand.loc[nodes, "methane"] / nhours

    if options["gas_network"]:
        spatial_gas_demand = gas_demand.rename(index=lambda x: x + " gas for industry")
    else:
        spatial_gas_demand = gas_demand.sum()

    n.add(
        "Load",
        spatial.gas.industry,
        bus=spatial.gas.industry,
        carrier="gas for industry",
        p_set=spatial_gas_demand,
    )

    n.add(
        "Link",
        spatial.gas.industry,
        bus0=spatial.gas.nodes,
        bus1=spatial.gas.industry,
        bus2="co2 atmosphere",
        carrier="gas for industry",
        p_nom_extendable=True,
        efficiency=1.0,
        efficiency2=costs.at["gas", "CO2 intensity"],
    )

    n.add(
        "Link",
        spatial.gas.industry_cc,
        bus0=spatial.gas.nodes,
        bus1=spatial.gas.industry,
        bus2="co2 atmosphere",
        bus3=spatial.co2.nodes,
        carrier="gas for industry CC",
        p_nom_extendable=True,
        capital_cost=costs.at["cement capture", "capital_cost"]
        * costs.at["gas", "CO2 intensity"],
        efficiency=0.9,
        efficiency2=costs.at["gas", "CO2 intensity"]
        * (1 - costs.at["cement capture", "capture_rate"]),
        efficiency3=costs.at["gas", "CO2 intensity"]
        * costs.at["cement capture", "capture_rate"],
        lifetime=costs.at["cement capture", "lifetime"],
    )

    n.add(
        "Load",
        nodes,
        suffix=" H2 for industry",
        bus=nodes + " H2",
        carrier="H2 for industry",
        p_set=industrial_demand.loc[nodes, "hydrogen"] / nhours,
    )

    # methanol for industry

    n.add(
        "Bus",
        spatial.methanol.industry,
        carrier="industry methanol",
        location=spatial.methanol.demand_locations,
        unit="MWh_LHV",
    )

    p_set_methanol = (
        industrial_demand["methanol"].rename(lambda x: x + " industry methanol")
        / nhours
    )

    if not options["methanol"]["regional_methanol_demand"]:
        p_set_methanol = p_set_methanol.sum()

    n.add(
        "Load",
        spatial.methanol.industry,
        bus=spatial.methanol.industry,
        carrier="industry methanol",
        p_set=p_set_methanol,
    )

    n.add(
        "Link",
        spatial.methanol.industry,
        bus0=spatial.methanol.nodes,
        bus1=spatial.methanol.industry,
        bus2="co2 atmosphere",
        carrier="industry methanol",
        p_nom_extendable=True,
        efficiency2=1 / options["MWh_MeOH_per_tCO2"],
        # CO2 intensity methanol based on stoichiometric calculation with 22.7 GJ/t methanol (32 g/mol), CO2 (44 g/mol), 277.78 MWh/TJ = 0.218 t/MWh
    )

    n.add(
        "Link",
        spatial.h2.locations + " methanolisation",
        bus0=spatial.h2.nodes,
        bus1=spatial.methanol.nodes,
        bus2=nodes,
        bus3=spatial.co2.nodes,
        carrier="methanolisation",
        p_nom_extendable=True,
        p_min_pu=options["min_part_load_methanolisation"],
        capital_cost=costs.at["methanolisation", "capital_cost"]
        * options["MWh_MeOH_per_MWh_H2"],  # EUR/MW_H2/a
        marginal_cost=options["MWh_MeOH_per_MWh_H2"]
        * costs.at["methanolisation", "VOM"],
        lifetime=costs.at["methanolisation", "lifetime"],
        efficiency=options["MWh_MeOH_per_MWh_H2"],
        efficiency2=-options["MWh_MeOH_per_MWh_H2"] / options["MWh_MeOH_per_MWh_e"],
        efficiency3=-options["MWh_MeOH_per_MWh_H2"] / options["MWh_MeOH_per_tCO2"],
    )

    shipping_hydrogen_share = get(options["shipping_hydrogen_share"], investment_year)
    shipping_methanol_share = get(options["shipping_methanol_share"], investment_year)
    shipping_oil_share = get(options["shipping_oil_share"], investment_year)

    total_share = shipping_hydrogen_share + shipping_methanol_share + shipping_oil_share
    if total_share != 1:
        logger.warning(
            f"Total shipping shares sum up to {total_share:.2%}, corresponding to increased or decreased demand assumptions."
        )

    domestic_navigation = pop_weighted_energy_totals.loc[
        nodes, ["total domestic navigation"]
    ].squeeze()
    international_navigation = (
        pd.read_csv(shipping_demand_file, index_col=0).squeeze(axis=1) * nyears
    )
    all_navigation = domestic_navigation + international_navigation
    p_set = all_navigation * 1e6 / nhours

    if shipping_hydrogen_share:
        oil_efficiency = options.get(
            "shipping_oil_efficiency", options.get("shipping_average_efficiency", 0.4)
        )
        efficiency = oil_efficiency / costs.at["fuel cell", "efficiency"]
        shipping_hydrogen_share = get(
            options["shipping_hydrogen_share"], investment_year
        )

        if options["shipping_hydrogen_liquefaction"]:
            n.add(
                "Bus",
                nodes,
                suffix=" H2 liquid",
                carrier="H2 liquid",
                location=nodes,
                unit="MWh_LHV",
            )

            n.add(
                "Link",
                nodes + " H2 liquefaction",
                bus0=nodes + " H2",
                bus1=nodes + " H2 liquid",
                carrier="H2 liquefaction",
                efficiency=costs.at["H2 liquefaction", "efficiency"],
                capital_cost=costs.at["H2 liquefaction", "capital_cost"],
                p_nom_extendable=True,
                lifetime=costs.at["H2 liquefaction", "lifetime"],
            )

            shipping_bus = nodes + " H2 liquid"
        else:
            shipping_bus = nodes + " H2"

        efficiency = (
            options["shipping_oil_efficiency"] / costs.at["fuel cell", "efficiency"]
        )
        p_set_hydrogen = shipping_hydrogen_share * p_set * efficiency

        n.add(
            "Load",
            nodes,
            suffix=" H2 for shipping",
            bus=shipping_bus,
            carrier="H2 for shipping",
            p_set=p_set_hydrogen,
        )

    if shipping_methanol_share:
        efficiency = (
            options["shipping_oil_efficiency"] / options["shipping_methanol_efficiency"]
        )

        p_set_methanol_shipping = (
            shipping_methanol_share
            * p_set.rename(lambda x: x + " shipping methanol")
            * efficiency
        )

        if not options["methanol"]["regional_methanol_demand"]:
            p_set_methanol_shipping = p_set_methanol_shipping.sum()

        n.add(
            "Bus",
            spatial.methanol.shipping,
            location=spatial.methanol.demand_locations,
            carrier="shipping methanol",
            unit="MWh_LHV",
        )

        n.add(
            "Load",
            spatial.methanol.shipping,
            bus=spatial.methanol.shipping,
            carrier="shipping methanol",
            p_set=p_set_methanol_shipping,
        )

        n.add(
            "Link",
            spatial.methanol.shipping,
            bus0=spatial.methanol.nodes,
            bus1=spatial.methanol.shipping,
            bus2="co2 atmosphere",
            carrier="shipping methanol",
            p_nom_extendable=True,
            efficiency2=1
            / options[
                "MWh_MeOH_per_tCO2"
            ],  # CO2 intensity methanol based on stoichiometric calculation with 22.7 GJ/t methanol (32 g/mol), CO2 (44 g/mol), 277.78 MWh/TJ = 0.218 t/MWh
        )

    if shipping_oil_share:
        p_set_oil = shipping_oil_share * p_set.rename(lambda x: x + " shipping oil")

        if not options["regional_oil_demand"]:
            p_set_oil = p_set_oil.sum()

        n.add(
            "Bus",
            spatial.oil.shipping,
            location=spatial.oil.demand_locations,
            carrier="shipping oil",
            unit="MWh_LHV",
        )

        n.add(
            "Load",
            spatial.oil.shipping,
            bus=spatial.oil.shipping,
            carrier="shipping oil",
            p_set=p_set_oil,
        )

        n.add(
            "Link",
            spatial.oil.shipping,
            bus0=spatial.oil.nodes,
            bus1=spatial.oil.shipping,
            bus2="co2 atmosphere",
            carrier="shipping oil",
            p_nom_extendable=True,
            efficiency2=costs.at["oil", "CO2 intensity"],
        )

    if options["oil_boilers"]:
        nodes = pop_layout.index

        for heat_system in HeatSystem:
            if not heat_system == HeatSystem.URBAN_CENTRAL:
                n.add(
                    "Link",
                    nodes + f" {heat_system} oil boiler",
                    p_nom_extendable=True,
                    bus0=spatial.oil.nodes,
                    bus1=nodes + f" {heat_system} heat",
                    bus2="co2 atmosphere",
                    carrier=f"{heat_system} oil boiler",
                    efficiency=costs.at["decentral oil boiler", "efficiency"],
                    efficiency2=costs.at["oil", "CO2 intensity"],
                    capital_cost=costs.at["decentral oil boiler", "efficiency"]
                    * costs.at["decentral oil boiler", "capital_cost"]
                    * options["overdimension_heat_generators"][
                        heat_system.central_or_decentral
                    ],
                    lifetime=costs.at["decentral oil boiler", "lifetime"],
                )

    n.add(
        "Link",
        nodes + " Fischer-Tropsch",
        bus0=nodes + " H2",
        bus1=spatial.oil.nodes,
        bus2=spatial.co2.nodes,
        carrier="Fischer-Tropsch",
        efficiency=costs.at["Fischer-Tropsch", "efficiency"],
        capital_cost=costs.at["Fischer-Tropsch", "capital_cost"]
        * costs.at["Fischer-Tropsch", "efficiency"],  # EUR/MW_H2/a
        marginal_cost=costs.at["Fischer-Tropsch", "efficiency"]
        * costs.at["Fischer-Tropsch", "VOM"],
        efficiency2=-costs.at["oil", "CO2 intensity"]
        * costs.at["Fischer-Tropsch", "efficiency"],
        p_nom_extendable=True,
        p_min_pu=options["min_part_load_fischer_tropsch"],
        lifetime=costs.at["Fischer-Tropsch", "lifetime"],
    )

    # naphtha
    demand_factor = options["HVC_demand_factor"]
    if demand_factor != 1:
        logger.warning(f"Changing HVC demand by {demand_factor * 100 - 100:+.2f}%.")

    p_set_naphtha = (
        demand_factor
        * industrial_demand.loc[nodes, "naphtha"].rename(
            lambda x: x + " naphtha for industry"
        )
        / nhours
    )

    if not options["regional_oil_demand"]:
        p_set_naphtha = p_set_naphtha.sum()

    n.add(
        "Bus",
        spatial.oil.naphtha,
        location=spatial.oil.demand_locations,
        carrier="naphtha for industry",
        unit="MWh_LHV",
    )

    n.add(
        "Load",
        spatial.oil.naphtha,
        bus=spatial.oil.naphtha,
        carrier="naphtha for industry",
        p_set=p_set_naphtha,
    )

    # some CO2 from naphtha are process emissions from steam cracker
    # rest of CO2 released to atmosphere either in waste-to-energy or decay
    process_co2_per_naphtha = (
        industrial_demand.loc[nodes, "process emission from feedstock"].sum()
        / industrial_demand.loc[nodes, "naphtha"].sum()
    )
    emitted_co2_per_naphtha = costs.at["oil", "CO2 intensity"] - process_co2_per_naphtha

    non_sequestered = 1 - get(
        cf_industry["HVC_environment_sequestration_fraction"],
        investment_year,
    )

    if cf_industry["waste_to_energy"] or cf_industry["waste_to_energy_cc"]:
        non_sequestered_hvc_locations = (
            pd.Index(spatial.oil.demand_locations) + " non-sequestered HVC"
        )

        n.add(
            "Bus",
            non_sequestered_hvc_locations,
            location=spatial.oil.demand_locations,
            carrier="non-sequestered HVC",
            unit="MWh_LHV",
        )

        n.add(
            "Link",
            spatial.oil.naphtha,
            bus0=spatial.oil.nodes,
            bus1=spatial.oil.naphtha,
            bus2=non_sequestered_hvc_locations,
            bus3=spatial.co2.process_emissions,
            carrier="naphtha for industry",
            p_nom_extendable=True,
            efficiency2=non_sequestered
            * emitted_co2_per_naphtha
            / costs.at["oil", "CO2 intensity"],
            efficiency3=process_co2_per_naphtha,
        )

        if options["biomass"] and options["municipal_solid_waste"]:
            n.add(
                "Link",
                spatial.msw.locations,
                bus0=spatial.msw.nodes,
                bus1=non_sequestered_hvc_locations,
                bus2="co2 atmosphere",
                carrier="municipal solid waste",
                p_nom_extendable=True,
                efficiency=1.0,
                efficiency2=-costs.at[
                    "oil", "CO2 intensity"
                ],  # because msw is co2 neutral and will be burned in waste CHP or decomposed as oil
            )

        n.add(
            "Link",
            spatial.oil.demand_locations,
            suffix=" HVC to air",
            bus0=non_sequestered_hvc_locations,
            bus1="co2 atmosphere",
            carrier="HVC to air",
            p_nom_extendable=True,
            efficiency=costs.at["oil", "CO2 intensity"],
        )

        if len(non_sequestered_hvc_locations) == 1:
            waste_source = non_sequestered_hvc_locations[0]
        else:
            waste_source = non_sequestered_hvc_locations

        if cf_industry["waste_to_energy"]:
            urban_central = spatial.nodes + " urban central heat"
            existing_urban_central = n.buses.index[
                n.buses.carrier == "urban central heat"
            ]
            urban_central_nodes = urban_central.map(
                lambda x: x if x in existing_urban_central else ""
            )
            n.add(
                "Link",
                spatial.nodes + " waste CHP",
                bus0=waste_source,
                bus1=spatial.nodes,
                bus2=urban_central_nodes,
                bus3="co2 atmosphere",
                carrier="waste CHP",
                p_nom_extendable=True,
                capital_cost=costs.at["waste CHP", "capital_cost"]
                * costs.at["waste CHP", "efficiency"],
                marginal_cost=costs.at["waste CHP", "VOM"],
                efficiency=costs.at["waste CHP", "efficiency"],
                efficiency2=costs.at["waste CHP", "efficiency-heat"],
                efficiency3=costs.at["oil", "CO2 intensity"],
                lifetime=costs.at["waste CHP", "lifetime"],
            )

        if cf_industry["waste_to_energy_cc"]:
            n.add(
                "Link",
                spatial.nodes + " waste CHP CC",
                bus0=waste_source,
                bus1=spatial.nodes,
                bus2=urban_central_nodes,
                bus3="co2 atmosphere",
                bus4=spatial.co2.nodes,
                carrier="waste CHP CC",
                p_nom_extendable=True,
                capital_cost=costs.at["waste CHP CC", "capital_cost"]
                * costs.at["waste CHP CC", "efficiency"]
                + costs.at["biomass CHP capture", "capital_cost"]
                * costs.at["oil", "CO2 intensity"],
                marginal_cost=costs.at["waste CHP CC", "VOM"],
                efficiency=costs.at["waste CHP CC", "efficiency"],
                efficiency2=costs.at["waste CHP CC", "efficiency-heat"],
                efficiency3=costs.at["oil", "CO2 intensity"]
                * (1 - options["cc_fraction"]),
                efficiency4=costs.at["oil", "CO2 intensity"] * options["cc_fraction"],
                lifetime=costs.at["waste CHP CC", "lifetime"],
            )

    else:
        n.add(
            "Link",
            spatial.oil.naphtha,
            bus0=spatial.oil.nodes,
            bus1=spatial.oil.naphtha,
            bus2="co2 atmosphere",
            bus3=spatial.co2.process_emissions,
            carrier="naphtha for industry",
            p_nom_extendable=True,
            efficiency2=emitted_co2_per_naphtha * non_sequestered,
            efficiency3=process_co2_per_naphtha,
        )

    # aviation
    demand_factor = options["aviation_demand_factor"]
    if demand_factor != 1:
        logger.warning(
            f"Changing aviation demand by {demand_factor * 100 - 100:+.2f}%."
        )

    all_aviation = ["total international aviation", "total domestic aviation"]

    p_set = (
        demand_factor
        * pop_weighted_energy_totals.loc[nodes, all_aviation].sum(axis=1)
        * 1e6
        / nhours
    ).rename(lambda x: x + " kerosene for aviation")

    if not options["regional_oil_demand"]:
        p_set = p_set.sum()

    n.add(
        "Bus",
        spatial.oil.kerosene,
        location=spatial.oil.demand_locations,
        carrier="kerosene for aviation",
        unit="MWh_LHV",
    )

    n.add(
        "Load",
        spatial.oil.kerosene,
        bus=spatial.oil.kerosene,
        carrier="kerosene for aviation",
        p_set=p_set,
    )

    n.add(
        "Link",
        spatial.oil.kerosene,
        bus0=spatial.oil.nodes,
        bus1=spatial.oil.kerosene,
        bus2="co2 atmosphere",
        carrier="kerosene for aviation",
        p_nom_extendable=True,
        efficiency2=costs.at["oil", "CO2 intensity"],
    )

    if options["methanol"]["methanol_to_kerosene"]:
        add_methanol_to_kerosene(n, costs)

    # TODO simplify bus expression
    n.add(
        "Load",
        nodes,
        suffix=" low-temperature heat for industry",
        bus=[
            (
                node + " urban central heat"
                if node + " urban central heat" in n.buses.index
                else node + " services urban decentral heat"
            )
            for node in nodes
        ],
        carrier="low-temperature heat for industry",
        p_set=industrial_demand.loc[nodes, "low-temperature heat"] / nhours,
    )

    # remove today's industrial electricity demand by scaling down total electricity demand
    for ct in n.buses.country.dropna().unique():
        # TODO map onto n.bus.country

        loads_i = n.loads.index[
            (n.loads.index.str[:2] == ct) & (n.loads.carrier == "electricity")
        ]
        if n.loads_t.p_set[loads_i].empty:
            continue
        factor = (
            1
            - industrial_demand.loc[loads_i, "current electricity"].sum()
            / n.loads_t.p_set[loads_i].sum().sum()
        )
        n.loads_t.p_set[loads_i] *= factor

    n.add(
        "Load",
        nodes,
        suffix=" industry electricity",
        bus=nodes,
        carrier="industry electricity",
        p_set=industrial_demand.loc[nodes, "electricity"] / nhours,
    )

    n.add(
        "Bus",
        spatial.co2.process_emissions,
        location=spatial.co2.locations,
        carrier="process emissions",
        unit="t_co2",
    )

    if options["co2_spatial"] or options["co2_network"]:
        p_set = (
            -industrial_demand.loc[nodes, "process emission"].rename(
                index=lambda x: x + " process emissions"
            )
            / nhours
        )
    else:
        p_set = -industrial_demand.loc[nodes, "process emission"].sum() / nhours

    n.add(
        "Load",
        spatial.co2.process_emissions,
        bus=spatial.co2.process_emissions,
        carrier="process emissions",
        p_set=p_set,
    )

    n.add(
        "Link",
        spatial.co2.process_emissions,
        bus0=spatial.co2.process_emissions,
        bus1="co2 atmosphere",
        carrier="process emissions",
        p_nom_extendable=True,
        efficiency=1.0,
    )

    # assume enough local waste heat for CC
    n.add(
        "Link",
        spatial.co2.locations,
        suffix=" process emissions CC",
        bus0=spatial.co2.process_emissions,
        bus1="co2 atmosphere",
        bus2=spatial.co2.nodes,
        carrier="process emissions CC",
        p_nom_extendable=True,
        capital_cost=costs.at["cement capture", "capital_cost"],
        efficiency=1 - costs.at["cement capture", "capture_rate"],
        efficiency2=costs.at["cement capture", "capture_rate"],
        lifetime=costs.at["cement capture", "lifetime"],
    )

    if options["ammonia"]:
        if options["ammonia"] == "regional":
            p_set = (
                industrial_demand.loc[spatial.ammonia.locations, "ammonia"].rename(
                    index=lambda x: x + " NH3"
                )
                / nhours
            )
        else:
            p_set = industrial_demand["ammonia"].sum() / nhours

        n.add(
            "Load",
            spatial.ammonia.nodes,
            bus=spatial.ammonia.nodes,
            carrier="NH3",
            p_set=p_set,
        )

    if industrial_demand[["coke", "coal"]].sum().sum() > 0:
        add_carrier_buses(n, "coal")

        mwh_coal_per_mwh_coke = 1.366  # from eurostat energy balance
        p_set = (
            industrial_demand["coal"]
            + mwh_coal_per_mwh_coke * industrial_demand["coke"]
        ) / nhours

        p_set.rename(lambda x: x + " coal for industry", inplace=True)

        if not options["regional_coal_demand"]:
            p_set = p_set.sum()

        n.add(
            "Bus",
            spatial.coal.industry,
            location=spatial.coal.demand_locations,
            carrier="coal for industry",
            unit="MWh_LHV",
        )

        n.add(
            "Load",
            spatial.coal.industry,
            bus=spatial.coal.industry,
            carrier="coal for industry",
            p_set=p_set,
        )

        n.add(
            "Link",
            spatial.coal.industry,
            bus0=spatial.coal.nodes,
            bus1=spatial.coal.industry,
            bus2="co2 atmosphere",
            carrier="coal for industry",
            p_nom_extendable=True,
            efficiency2=costs.at["coal", "CO2 intensity"],
        )


def add_waste_heat(n):
    # TODO options?

    logger.info("Add possibility to use industrial waste heat in district heating")

    # AC buses with district heating
    urban_central = n.buses.index[n.buses.carrier == "urban central heat"]
    if not urban_central.empty:
        urban_central = urban_central.str[: -len(" urban central heat")]

        link_carriers = n.links.carrier.unique()

        # TODO what is the 0.95 and should it be a config option?
        if (
            options["use_fischer_tropsch_waste_heat"]
            and "Fischer-Tropsch" in link_carriers
        ):
            n.links.loc[urban_central + " Fischer-Tropsch", "bus3"] = (
                urban_central + " urban central heat"
            )
            n.links.loc[urban_central + " Fischer-Tropsch", "efficiency3"] = (
                0.95 - n.links.loc[urban_central + " Fischer-Tropsch", "efficiency"]
            ) * options["use_fischer_tropsch_waste_heat"]

        if options["use_methanation_waste_heat"] and "Sabatier" in link_carriers:
            n.links.loc[urban_central + " Sabatier", "bus3"] = (
                urban_central + " urban central heat"
            )
            n.links.loc[urban_central + " Sabatier", "efficiency3"] = (
                0.95 - n.links.loc[urban_central + " Sabatier", "efficiency"]
            ) * options["use_methanation_waste_heat"]

        # DEA quotes 15% of total input (11% of which are high-value heat)
        if options["use_haber_bosch_waste_heat"] and "Haber-Bosch" in link_carriers:
            n.links.loc[urban_central + " Haber-Bosch", "bus3"] = (
                urban_central + " urban central heat"
            )
            total_energy_input = (
                cf_industry["MWh_H2_per_tNH3_electrolysis"]
                + cf_industry["MWh_elec_per_tNH3_electrolysis"]
            ) / cf_industry["MWh_NH3_per_tNH3"]
            electricity_input = (
                cf_industry["MWh_elec_per_tNH3_electrolysis"]
                / cf_industry["MWh_NH3_per_tNH3"]
            )
            n.links.loc[urban_central + " Haber-Bosch", "efficiency3"] = (
                0.15 * total_energy_input / electricity_input
            ) * options["use_haber_bosch_waste_heat"]

        if (
            options["use_methanolisation_waste_heat"]
            and "methanolisation" in link_carriers
        ):
            n.links.loc[urban_central + " methanolisation", "bus4"] = (
                urban_central + " urban central heat"
            )
            n.links.loc[urban_central + " methanolisation", "efficiency4"] = (
                costs.at["methanolisation", "heat-output"]
                / costs.at["methanolisation", "hydrogen-input"]
            ) * options["use_methanolisation_waste_heat"]

        # TODO integrate usable waste heat efficiency into technology-data from DEA
        if (
            options["use_electrolysis_waste_heat"]
            and "H2 Electrolysis" in link_carriers
        ):
            n.links.loc[urban_central + " H2 Electrolysis", "bus2"] = (
                urban_central + " urban central heat"
            )
            n.links.loc[urban_central + " H2 Electrolysis", "efficiency2"] = (
                0.84 - n.links.loc[urban_central + " H2 Electrolysis", "efficiency"]
            ) * options["use_electrolysis_waste_heat"]

        if options["use_fuel_cell_waste_heat"] and "H2 Fuel Cell" in link_carriers:
            n.links.loc[urban_central + " H2 Fuel Cell", "bus2"] = (
                urban_central + " urban central heat"
            )
            n.links.loc[urban_central + " H2 Fuel Cell", "efficiency2"] = (
                0.95 - n.links.loc[urban_central + " H2 Fuel Cell", "efficiency"]
            ) * options["use_fuel_cell_waste_heat"]


def add_agriculture(n, costs):
    logger.info("Add agriculture, forestry and fishing sector.")

    nodes = pop_layout.index
    nhours = n.snapshot_weightings.generators.sum()

    # electricity

    n.add(
        "Load",
        nodes,
        suffix=" agriculture electricity",
        bus=nodes,
        carrier="agriculture electricity",
        p_set=pop_weighted_energy_totals.loc[nodes, "total agriculture electricity"]
        * 1e6
        / nhours,
    )

    # heat

    n.add(
        "Load",
        nodes,
        suffix=" agriculture heat",
        bus=nodes + " services rural heat",
        carrier="agriculture heat",
        p_set=pop_weighted_energy_totals.loc[nodes, "total agriculture heat"]
        * 1e6
        / nhours,
    )

    # machinery

    electric_share = get(
        options["agriculture_machinery_electric_share"], investment_year
    )
    oil_share = get(options["agriculture_machinery_oil_share"], investment_year)

    total_share = electric_share + oil_share
    if total_share != 1:
        logger.warning(
            f"Total agriculture machinery shares sum up to {total_share:.2%}, corresponding to increased or decreased demand assumptions."
        )

    machinery_nodal_energy = (
        pop_weighted_energy_totals.loc[nodes, "total agriculture machinery"] * 1e6
    )

    if electric_share > 0:
        efficiency_gain = (
            options["agriculture_machinery_fuel_efficiency"]
            / options["agriculture_machinery_electric_efficiency"]
        )

        n.add(
            "Load",
            nodes,
            suffix=" agriculture machinery electric",
            bus=nodes,
            carrier="agriculture machinery electric",
            p_set=electric_share / efficiency_gain * machinery_nodal_energy / nhours,
        )

    if oil_share > 0:
        p_set = (
            oil_share
            * machinery_nodal_energy.rename(lambda x: x + " agriculture machinery oil")
            / nhours
        )

        if not options["regional_oil_demand"]:
            p_set = p_set.sum()

        n.add(
            "Bus",
            spatial.oil.agriculture_machinery,
            location=spatial.oil.demand_locations,
            carrier="agriculture machinery oil",
            unit="MWh_LHV",
        )

        n.add(
            "Load",
            spatial.oil.agriculture_machinery,
            bus=spatial.oil.agriculture_machinery,
            carrier="agriculture machinery oil",
            p_set=p_set,
        )

        n.add(
            "Link",
            spatial.oil.agriculture_machinery,
            bus0=spatial.oil.nodes,
            bus1=spatial.oil.agriculture_machinery,
            bus2="co2 atmosphere",
            carrier="agriculture machinery oil",
            p_nom_extendable=True,
            efficiency2=costs.at["oil", "CO2 intensity"],
        )


def decentral(n):
    """
    Removes the electricity transmission system.
    """
    n.lines.drop(n.lines.index, inplace=True)
    n.links.drop(n.links.index[n.links.carrier.isin(["DC", "B2B"])], inplace=True)


def remove_h2_network(n):
    n.links.drop(
        n.links.index[n.links.carrier.str.contains("H2 pipeline")], inplace=True
    )

    if "EU H2 Store" in n.stores.index:
        n.stores.drop("EU H2 Store", inplace=True)


def limit_individual_line_extension(n, maxext):
    logger.info(f"Limiting new HVAC and HVDC extensions to {maxext} MW")
    n.lines["s_nom_max"] = n.lines["s_nom"] + maxext
    hvdc = n.links.index[n.links.carrier == "DC"]
    n.links.loc[hvdc, "p_nom_max"] = n.links.loc[hvdc, "p_nom"] + maxext


aggregate_dict = {
    "p_nom": pd.Series.sum,
    "s_nom": pd.Series.sum,
    "v_nom": "max",
    "v_mag_pu_max": "min",
    "v_mag_pu_min": "max",
    "p_nom_max": pd.Series.sum,
    "s_nom_max": pd.Series.sum,
    "p_nom_min": pd.Series.sum,
    "s_nom_min": pd.Series.sum,
    "v_ang_min": "max",
    "v_ang_max": "min",
    "terrain_factor": "mean",
    "num_parallel": "sum",
    "p_set": "sum",
    "e_initial": "sum",
    "e_nom": pd.Series.sum,
    "e_nom_max": pd.Series.sum,
    "e_nom_min": pd.Series.sum,
    "state_of_charge_initial": "sum",
    "state_of_charge_set": "sum",
    "inflow": "sum",
    "p_max_pu": "first",
    "x": "mean",
    "y": "mean",
}


def cluster_heat_buses(n):
    """
    Cluster residential and service heat buses to one representative bus.

    This can be done to save memory and speed up optimisation
    """

    def define_clustering(attributes, aggregate_dict):
        """
        Define how attributes should be clustered.
        Input:
            attributes    : pd.Index()
            aggregate_dict: dictionary (key: name of attribute, value
                                        clustering method)

        Returns:
            agg           : clustering dictionary
        """
        keys = attributes.intersection(aggregate_dict.keys())
        agg = dict(
            zip(
                attributes.difference(keys),
                ["first"] * len(df.columns.difference(keys)),
            )
        )
        for key in keys:
            agg[key] = aggregate_dict[key]
        return agg

    logger.info("Cluster residential and service heat buses.")
    components = ["Bus", "Carrier", "Generator", "Link", "Load", "Store"]

    for c in n.iterate_components(components):
        df = c.df
        cols = df.columns[df.columns.str.contains("bus") | (df.columns == "carrier")]

        # rename columns and index
        df[cols] = df[cols].apply(
            lambda x: x.str.replace("residential ", "").str.replace("services ", ""),
            axis=1,
        )
        df = df.rename(
            index=lambda x: x.replace("residential ", "").replace("services ", "")
        )

        # cluster heat nodes
        # static dataframe
        agg = define_clustering(df.columns, aggregate_dict)
        df = df.groupby(level=0).agg(agg, numeric_only=False)
        # time-varying data
        pnl = c.pnl
        agg = define_clustering(pd.Index(pnl.keys()), aggregate_dict)
        for k in pnl.keys():

            def renamer(s):
                return s.replace("residential ", "").replace("services ", "")

            pnl[k] = pnl[k].T.groupby(renamer).agg(agg[k], numeric_only=False).T

        # remove unclustered assets of service/residential
        to_drop = c.df.index.difference(df.index)
        n.remove(c.name, to_drop)
        # add clustered assets
        to_add = df.index.difference(c.df.index)
        n.add(c.name, df.loc[to_add].index, **df.loc[to_add])


def set_temporal_aggregation(n, resolution, snapshot_weightings):
    """
    Aggregate time-varying data to the given snapshots.
    """
    if not resolution:
        logger.info("No temporal aggregation. Using native resolution.")
        return n
    elif "sn" in resolution.lower():
        # Representative snapshots are dealt with directly
        sn = int(resolution[:-2])
        logger.info("Use every %s snapshot as representative", sn)
        n.set_snapshots(n.snapshots[::sn])
        n.snapshot_weightings *= sn
        return n
    else:
        # Otherwise, use the provided snapshots
        snapshot_weightings = pd.read_csv(
            snapshot_weightings, index_col=0, parse_dates=True
        )

        # Define a series used for aggregation, mapping each hour in
        # n.snapshots to the closest previous timestep in
        # snapshot_weightings.index
        aggregation_map = (
            pd.Series(
                snapshot_weightings.index.get_indexer(n.snapshots), index=n.snapshots
            )
            .replace(-1, np.nan)
            .ffill()
            .astype(int)
            .map(lambda i: snapshot_weightings.index[i])
        )

        m = n.copy(with_time=False)
        m.set_snapshots(snapshot_weightings.index)
        m.snapshot_weightings = snapshot_weightings

        # Aggregation all time-varying data.
        for c in n.iterate_components():
            pnl = getattr(m, c.list_name + "_t")
            for k, df in c.pnl.items():
                if not df.empty:
                    if c.list_name == "stores" and k == "e_max_pu":
                        pnl[k] = df.groupby(aggregation_map).min()
                    elif c.list_name == "stores" and k == "e_min_pu":
                        pnl[k] = df.groupby(aggregation_map).max()
                    else:
                        pnl[k] = df.groupby(aggregation_map).mean()

        return m


def lossy_bidirectional_links(n, carrier, efficiencies={}):
    """Split bidirectional links into two unidirectional links to include transmission losses."""

    carrier_i = n.links.query("carrier == @carrier").index

    if (
        not any((v != 1.0) or (v >= 0) for v in efficiencies.values())
        or carrier_i.empty
    ):
        return

    efficiency_static = efficiencies.get("efficiency_static", 1)
    efficiency_per_1000km = efficiencies.get("efficiency_per_1000km", 1)
    compression_per_1000km = efficiencies.get("compression_per_1000km", 0)

    logger.info(
        f"Specified losses for {carrier} transmission "
        f"(static: {efficiency_static}, per 1000km: {efficiency_per_1000km}, compression per 1000km: {compression_per_1000km}). "
        "Splitting bidirectional links."
    )

    n.links.loc[carrier_i, "p_min_pu"] = 0
    n.links.loc[carrier_i, "efficiency"] = (
        efficiency_static
        * efficiency_per_1000km ** (n.links.loc[carrier_i, "length"] / 1e3)
    )
    rev_links = (
        n.links.loc[carrier_i].copy().rename({"bus0": "bus1", "bus1": "bus0"}, axis=1)
    )
    rev_links["length_original"] = rev_links["length"]
    rev_links["capital_cost"] = 0
    rev_links["length"] = 0
    rev_links["reversed"] = True
    rev_links.index = rev_links.index.map(lambda x: x + "-reversed")

    n.links["reversed"] = n.links.get("reversed", False)
    n.links = pd.concat([n.links, rev_links], sort=False)
    n.links["length_original"] = n.links["length_original"].fillna(n.links.length)

    # do compression losses after concatenation to take electricity consumption at bus0 in either direction
    carrier_i = n.links.query("carrier == @carrier").index
    if compression_per_1000km > 0:
        n.links.loc[carrier_i, "bus2"] = n.links.loc[carrier_i, "bus0"].map(
            n.buses.location
        )  # electricity
        n.links.loc[carrier_i, "efficiency2"] = (
            -compression_per_1000km * n.links.loc[carrier_i, "length_original"] / 1e3
        )


def add_enhanced_geothermal(
    n,
    costs,
    costs_config,
    egs_potentials,
    egs_overlap,
    egs_config,
    egs_capacity_factors=None,
):
    """
    Add Enhanced Geothermal System (EGS) potential to the network model.

    Parameters
    ----------
    n : pypsa.Network
        The PyPSA network container object.
    egs_potentials : str
        Path to CSV file containing EGS potential data.
    egs_overlap : str
        Path to CSV file defining overlap between gridded geothermal potential
        estimation and bus regions.
    costs : pd.DataFrame
        Technology cost assumptions including fields for lifetime, FOM, investment,
        and efficiency parameters.
    egs_config : dict
        Configuration for enhanced geothermal systems with keys:
        - var_cf : bool
            Whether to use time-varying capacity factors
        - flexible : bool
            Whether to add flexible operation using geothermal reservoir
        - max_hours : float
            Maximum hours of storage if flexible
        - max_boost : float
            Maximum power boost factor if flexible
    costs_config : dict
        General cost configuration containing:
        - fill_values : dict
            With key 'discount rate' for financial calculations
    egs_capacity_factors : str, optional
        Path to CSV file with time-varying capacity factors.
        Required if egs_config['var_cf'] is True.

    Returns
    -------
    None
        Modifies the network object in-place by adding EGS components.

    Notes
    -----
    Implements EGS with 2020 CAPEX from Aghahosseini et al 2021.
    The function adds various components to the network:
    - Geothermal heat generators and buses
    - Organic Rankine Cycle links for electricity generation
    - District heating links if urban central heat exists
    - Optional storage units for flexible operation
    """
    if len(spatial.geothermal_heat.nodes) > 1:
        logger.warning(
            "'add_enhanced_geothermal' not implemented for multiple geothermal nodes."
        )
    logger.info(
        "[EGS] implemented with 2020 CAPEX from Aghahosseini et al 2021: 'From hot rock to...'."
    )
    logger.info(
        "[EGS] Recommended usage scales CAPEX to future cost expectations using config 'adjustments'."
    )
    logger.info("[EGS] During this the relevant carriers are:")
    logger.info("[EGS] drilling part -> 'geothermal heat'")
    logger.info(
        "[EGS] electricity generation part -> 'geothermal organic rankine cycle'"
    )
    logger.info("[EGS] district heat distribution part -> 'geothermal district heat'")

    # matrix defining the overlap between gridded geothermal potential estimation, and bus regions
    overlap = pd.read_csv(egs_overlap, index_col=0)
    overlap.columns = overlap.columns.astype(int)
    egs_potentials = pd.read_csv(egs_potentials, index_col=0)

    Nyears = n.snapshot_weightings.generators.sum() / 8760
    dr = costs_config["fill_values"]["discount rate"]
    lt = costs.at["geothermal", "lifetime"]
    FOM = costs.at["geothermal", "FOM"]

    egs_annuity = calculate_annuity(lt, dr)

    # under egs optimism, the expected cost reductions also cover costs for ORC
    # hence, the ORC costs are no longer taken from technology-data
    orc_capex = costs.at["organic rankine cycle", "investment"]

    # cost for ORC is subtracted, as it is already included in the geothermal cost.
    # The orc cost are attributed to a separate link representing the ORC.
    # also capital_cost conversion Euro/kW -> Euro/MW

    egs_potentials["capital_cost"] = (
        (egs_annuity + FOM / (1.0 + FOM))
        * (egs_potentials["CAPEX"] * 1e3 - orc_capex)
        * Nyears
    )

    assert (egs_potentials["capital_cost"] > 0).all(), (
        "Error in EGS cost, negative values found."
    )

    orc_annuity = calculate_annuity(costs.at["organic rankine cycle", "lifetime"], dr)
    orc_capital_cost = (orc_annuity + FOM / (1 + FOM)) * orc_capex * Nyears

    efficiency_orc = costs.at["organic rankine cycle", "efficiency"]
    efficiency_dh = costs.at["geothermal", "district heat-input"]

    # p_nom_max conversion GW -> MW
    egs_potentials["p_nom_max"] = egs_potentials["p_nom_max"] * 1000.0

    # not using add_carrier_buses, as we are not interested in a Store
    n.add("Carrier", "geothermal heat")

    n.add(
        "Bus",
        spatial.geothermal_heat.nodes,
        carrier="geothermal heat",
        unit="MWh_th",
    )

    n.add(
        "Generator",
        spatial.geothermal_heat.nodes,
        bus=spatial.geothermal_heat.nodes,
        carrier="geothermal heat",
        p_nom_extendable=True,
    )

    if egs_config["var_cf"]:
        efficiency = pd.read_csv(egs_capacity_factors, parse_dates=True, index_col=0)
        logger.info("Adding Enhanced Geothermal with time-varying capacity factors.")
    else:
        efficiency = 1.0

    # if urban central heat exists, adds geothermal as CHP
    as_chp = "urban central heat" in n.loads.carrier.unique()

    if as_chp:
        logger.info("Adding EGS as Combined Heat and Power.")

    else:
        logger.info("Adding EGS for Electricity Only.")

    for bus, bus_overlap in overlap.iterrows():
        if not bus_overlap.sum():
            continue

        overlap = bus_overlap.loc[bus_overlap > 0.0]
        bus_egs = egs_potentials.loc[overlap.index]

        if not len(bus_egs):
            continue

        bus_egs["p_nom_max"] = bus_egs["p_nom_max"].multiply(bus_overlap)
        bus_egs = bus_egs.loc[bus_egs.p_nom_max > 0.0]

        appendix = " " + pd.Index(np.arange(len(bus_egs)).astype(str))

        # add surface bus
        n.add(
            "Bus",
            pd.Index([f"{bus} geothermal heat surface"]),
            location=bus,
            unit="MWh_th",
            carrier="geothermal heat",
        )

        bus_egs.index = np.arange(len(bus_egs)).astype(str)
        well_name = f"{bus} enhanced geothermal" + appendix

        if egs_config["var_cf"]:
            bus_eta = pd.concat(
                (efficiency[bus].rename(idx) for idx in well_name),
                axis=1,
            )
        else:
            bus_eta = efficiency

        p_nom_max = bus_egs["p_nom_max"]
        capital_cost = bus_egs["capital_cost"]
        bus1 = pd.Series(f"{bus} geothermal heat surface", well_name)

        # adding geothermal wells as multiple generators to represent supply curve
        n.add(
            "Link",
            well_name,
            bus0=spatial.geothermal_heat.nodes,
            bus1=bus1,
            carrier="geothermal heat",
            p_nom_extendable=True,
            p_nom_max=p_nom_max.set_axis(well_name) / efficiency_orc,
            capital_cost=capital_cost.set_axis(well_name) * efficiency_orc,
            efficiency=bus_eta.loc[n.snapshots],
            lifetime=costs.at["geothermal", "lifetime"],
        )

        # adding Organic Rankine Cycle as a single link
        n.add(
            "Link",
            bus + " geothermal organic rankine cycle",
            bus0=f"{bus} geothermal heat surface",
            bus1=bus,
            p_nom_extendable=True,
            carrier="geothermal organic rankine cycle",
            capital_cost=orc_capital_cost * efficiency_orc,
            efficiency=efficiency_orc,
            lifetime=costs.at["organic rankine cycle", "lifetime"],
        )

        if as_chp and bus + " urban central heat" in n.buses.index:
            n.add(
                "Link",
                bus + " geothermal heat district heat",
                bus0=f"{bus} geothermal heat surface",
                bus1=bus + " urban central heat",
                carrier="geothermal district heat",
                capital_cost=orc_capital_cost
                * efficiency_orc
                * costs.at["geothermal", "district heat surcharge"]
                / 100.0,
                efficiency=efficiency_dh,
                p_nom_extendable=True,
                lifetime=costs.at["geothermal", "lifetime"],
            )

        if egs_config["flexible"]:
            # this StorageUnit represents flexible operation using the geothermal reservoir.
            # Hence, it is counter-intuitive to install it at the surface bus,
            # this is however the more lean and computationally efficient solution.

            max_hours = egs_config["max_hours"]
            boost = egs_config["max_boost"]

            n.add(
                "StorageUnit",
                bus + " geothermal reservoir",
                bus=f"{bus} geothermal heat surface",
                carrier="geothermal heat",
                p_nom_extendable=True,
                p_min_pu=-boost,
                max_hours=max_hours,
                cyclic_state_of_charge=True,
            )


# %%
if __name__ == "__main__":
    if "snakemake" not in globals():
        from _helpers import mock_snakemake

        snakemake = mock_snakemake(
            "prepare_sector_network",
            opts="",
            clusters="38",
            ll="vopt",
            sector_opts="",
            planning_horizons="2030",
        )

    configure_logging(snakemake)
    set_scenario_config(snakemake)
    update_config_from_wildcards(snakemake.config, snakemake.wildcards)

    options = snakemake.params.sector
    cf_industry = snakemake.params.industry

    investment_year = int(snakemake.wildcards.planning_horizons)

    n = pypsa.Network(snakemake.input.network)

    pop_layout = pd.read_csv(snakemake.input.clustered_pop_layout, index_col=0)
    nhours = n.snapshot_weightings.generators.sum()
    nyears = nhours / 8760

    costs = prepare_costs(
        snakemake.input.costs,
        snakemake.params.costs,
        nyears,
    )

    pop_weighted_energy_totals = (
        pd.read_csv(snakemake.input.pop_weighted_energy_totals, index_col=0) * nyears
    )
    pop_weighted_heat_totals = (
        pd.read_csv(snakemake.input.pop_weighted_heat_totals, index_col=0) * nyears
    )
    pop_weighted_energy_totals.update(pop_weighted_heat_totals)

    carriers_to_keep = snakemake.params.pypsa_eur
    profiles = {
        key: snakemake.input[key]
        for key in snakemake.input.keys()
        if key.startswith("profile")
    }
    landfall_lengths = {
        tech: settings["landfall_length"]
        for tech, settings in snakemake.params.renewable.items()
        if "landfall_length" in settings.keys()
    }
    patch_electricity_network(n, costs, carriers_to_keep, profiles, landfall_lengths)

    fn = snakemake.input.heating_efficiencies
    year = int(snakemake.params["energy_totals_year"])
    heating_efficiencies = pd.read_csv(fn, index_col=[1, 0]).loc[year]

    spatial = define_spatial(pop_layout.index, options)

    if snakemake.params.foresight in ["myopic", "perfect"]:
        add_lifetime_wind_solar(n, costs)

        conventional = snakemake.params.conventional_carriers
        for carrier in conventional:
            add_carrier_buses(n, carrier)

    add_eu_bus(n)

    add_co2_tracking(
        n,
        costs,
        options,
        sequestration_potential_file=snakemake.input.sequestration_potential,
    )

    add_generation(n, costs)

    add_storage_and_grids(
        n=n,
        costs=costs,
        pop_layout=pop_layout,
        h2_cavern_file=snakemake.input.h2_cavern,
        cavern_types=snakemake.params.sector["hydrogen_underground_storage_locations"],
        clustered_gas_network_file=snakemake.input.clustered_gas_network,
        gas_input_nodes_file=snakemake.input.gas_input_nodes_simplified,
        spatial=spatial,
        options=options,
    )

    if options["transport"]:
        add_land_transport(
            n=n,
            costs=costs,
            transport_demand_file=snakemake.input.transport_demand,
            transport_data_file=snakemake.input.transport_data,
            avail_profile_file=snakemake.input.avail_profile,
            dsm_profile_file=snakemake.input.dsm_profile,
            temp_air_total_file=snakemake.input.temp_air_total,
            options=options,
            investment_year=investment_year,
            nodes=spatial.nodes,
            logger=logger,
        )

    if options["heating"]:
        add_heat(
            n=n,
            costs=costs,
            cop_profiles_file=snakemake.input.cop_profiles,
            direct_heat_source_utilisation_profile_file=snakemake.input.direct_heat_source_utilisation_profiles,
            hourly_heat_demand_total_file=snakemake.input.hourly_heat_demand_total,
            district_heat_share_file=snakemake.input.district_heat_share,
            solar_thermal_total_file=snakemake.input.solar_thermal_total,
            retro_cost_file=snakemake.input.retro_cost,
            floor_area_file=snakemake.input.floor_area,
            heat_source_profile_files={
                source: snakemake.input[source]
                for source in snakemake.params.limited_heat_sources
                if source in snakemake.input.keys()
            },
            params=snakemake.params,
            pop_weighted_energy_totals=pop_weighted_energy_totals,
            heating_efficiencies=heating_efficiencies,
            pop_layout=pop_layout,
            spatial=spatial,
            options=options,
            investment_year=investment_year,
            marginal_cost_water_tank_charger=snakemake.params.sector[
                "marginal_cost_water_tank_charger"
            ],
        )

    if options["biomass"]:
        add_biomass(
            n=n,
            costs=costs,
            options=options,
            spatial=spatial,
            cf_industry=cf_industry,
            pop_layout=pop_layout,
            biomass_potentials_file=snakemake.input.biomass_potentials,
            biomass_transport_costs_file=snakemake.input.biomass_transport_costs,
        )

    if options["ammonia"]:
        add_ammonia(n, costs)

    if options["methanol"]:
        add_methanol(n, costs)

    if options["industry"]:
        add_industry(
            n=n,
            costs=costs,
            industrial_demand_file=snakemake.input.industrial_demand,
            shipping_demand_file=snakemake.input.shipping_demand,
            pop_layout=pop_layout,
            pop_weighted_energy_totals=pop_weighted_energy_totals,
            options=options,
            spatial=spatial,
            cf_industry=cf_industry,
            investment_year=investment_year,
        )

    if options["heating"]:
        add_waste_heat(n)

    if options["agriculture"]:  # requires H and I
        add_agriculture(n, costs)

    if options["dac"]:
        add_dac(n, costs)

    if not options["electricity_transmission_grid"]:
        decentral(n)

    if not options["H2_network"]:
        remove_h2_network(n)

    if options["co2_network"]:
        add_co2_network(
            n,
            costs,
            co2_network_cost_factor=snakemake.config["sector"][
                "co2_network_cost_factor"
            ],
        )

    if options["allam_cycle_gas"]:
        add_allam_gas(n, costs)

    n = set_temporal_aggregation(
        n, snakemake.params.time_resolution, snakemake.input.snapshot_weightings
    )

    co2_budget = snakemake.params.co2_budget
    if isinstance(co2_budget, str) and co2_budget.startswith("cb"):
        fn = "results/" + snakemake.params.RDIR + "/csvs/carbon_budget_distribution.csv"
        if not os.path.exists(fn):
            emissions_scope = snakemake.params.emissions_scope
            input_co2 = snakemake.input.co2
            build_carbon_budget(
                co2_budget,
                snakemake.input.eurostat,
                fn,
                emissions_scope,
                input_co2,
                options,
                snakemake.params.countries,
                snakemake.params.planning_horizons,
            )
        co2_cap = pd.read_csv(fn, index_col=0).squeeze()
        limit = co2_cap.loc[investment_year]
    else:
        limit = get(co2_budget, investment_year)
    add_co2limit(
        n,
        options,
        snakemake.input.co2_totals_name,
        snakemake.params.countries,
        nyears,
        limit,
    )

    maxext = snakemake.params["lines"]["max_extension"]
    if maxext is not None:
        limit_individual_line_extension(n, maxext)

    if options["electricity_distribution_grid"]:
        insert_electricity_distribution_grid(n, costs)

    if options["enhanced_geothermal"].get("enable", False):
        logger.info("Adding Enhanced Geothermal Systems (EGS).")
        add_enhanced_geothermal(
            n,
            costs=costs,
            costs_config=snakemake.config["costs"],
            egs_potentials=snakemake.input["egs_potentials"],
            egs_overlap=snakemake.input["egs_overlap"],
            egs_config=snakemake.params["sector"]["enhanced_geothermal"],
            egs_capacity_factors="path/to/capacity_factors.csv",
        )

    if options["gas_distribution_grid"]:
        insert_gas_distribution_costs(n, costs)

    if options["electricity_grid_connection"]:
        add_electricity_grid_connection(n, costs)

    for k, v in options["transmission_efficiency"].items():
        lossy_bidirectional_links(n, k, v)

    # Workaround: Remove lines with conflicting (and unrealistic) properties
    # cf. https://github.com/PyPSA/pypsa-eur/issues/444
    if snakemake.config["solving"]["options"]["transmission_losses"]:
        idx = n.lines.query("num_parallel == 0").index
        logger.info(
            f"Removing {len(idx)} line(s) with properties conflicting with transmission losses functionality."
        )
        n.remove("Line", idx)

    first_year_myopic = (snakemake.params.foresight in ["myopic", "perfect"]) and (
        snakemake.params.planning_horizons[0] == investment_year
    )

    if options["cluster_heat_buses"] and not first_year_myopic:
        cluster_heat_buses(n)

    maybe_adjust_costs_and_potentials(
        n, snakemake.params["adjustments"], investment_year
    )

    n.meta = dict(snakemake.config, **dict(wildcards=dict(snakemake.wildcards)))

    sanitize_carriers(n, snakemake.config)
    sanitize_locations(n)

    n.export_to_netcdf(snakemake.output[0])<|MERGE_RESOLUTION|>--- conflicted
+++ resolved
@@ -1470,11 +1470,7 @@
         bus1=nodes + " low voltage",
         carrier="home battery discharger",
         efficiency=costs.at["battery inverter", "efficiency"] ** 0.5,
-<<<<<<< HEAD
-        marginal_cost=options["marginal_cost_home_battery_storage"],
-=======
         marginal_cost=costs.at["home battery storage", "marginal_cost"],
->>>>>>> 5e782352
         p_nom_extendable=True,
         lifetime=costs.at["battery inverter", "lifetime"],
     )
@@ -1558,10 +1554,6 @@
         - coal_cc : bool
         - SMR_cc : bool
         - SMR : bool
-<<<<<<< HEAD
-        - marginal_cost_home_battery_storage : float
-=======
->>>>>>> 5e782352
         - min_part_load_methanation : float
         - cc_fraction : float
     logger : logging.Logger, optional
@@ -1879,10 +1871,6 @@
         bus1=nodes,
         carrier="battery discharger",
         efficiency=costs.at["battery inverter", "efficiency"] ** 0.5,
-<<<<<<< HEAD
-        marginal_cost=options["marginal_cost_home_battery_storage"],
-=======
->>>>>>> 5e782352
         p_nom_extendable=True,
         lifetime=costs.at["battery inverter", "lifetime"],
     )
@@ -2489,11 +2477,7 @@
                 p_max_pu=0,
                 p_min_pu=-1,
                 unit="MWh_th",
-<<<<<<< HEAD
-                marginal_cost=-options["marginal_cost_heat_vent"],
-=======
                 marginal_cost=-params["sector"]["marginal_cost_heat_vent"],
->>>>>>> 5e782352
             )
 
         ## Add heat load
@@ -2673,14 +2657,7 @@
                 ],
                 carrier=f"{heat_system} water tanks charger",
                 p_nom_extendable=True,
-<<<<<<< HEAD
-                marginal_cost=marginal_cost_water_tank_charger,
-                lifetime=costs.at[
-                    heat_system.central_or_decentral + " water tank storage", "lifetime"
-                ],
-=======
                 marginal_cost=costs.at["water tank charger", "marginal_cost"],
->>>>>>> 5e782352
             )
 
             n.add(
