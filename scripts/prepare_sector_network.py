--- conflicted
+++ resolved
@@ -1194,7 +1194,6 @@
         )
 
 
-<<<<<<< HEAD
 def add_methanol_to_hvc(n, costs):
     nodes = spatial.nodes
     nhours = n.snapshot_weightings.generators.sum()
@@ -1257,8 +1256,6 @@
     )
 
 
-=======
->>>>>>> 6e25d964
 def add_methanol_reforming(n, costs):
     logger.info("Adding methanol steam reforming.")
 
@@ -1493,15 +1490,13 @@
         )
 
 
-<<<<<<< HEAD
-def add_ammonia(n, costs, endo_ammonia=False):
-=======
 def add_ammonia(
     n: pypsa.Network,
     costs: pd.DataFrame,
     pop_layout: pd.DataFrame,
     spatial: SimpleNamespace,
     cf_industry: dict,
+    endo_ammonia=False
 ) -> None:
     """
     Add ammonia synthesis, cracking, and storage infrastructure to the network.
@@ -1544,7 +1539,6 @@
     - Ammonia crackers for converting back to hydrogen
     - Ammonia storage facilities
     """
->>>>>>> 6e25d964
     logger.info("Adding ammonia carrier with synthesis, cracking and storage")
 
     nodes = pop_layout.index
@@ -5015,7 +5009,6 @@
         )
 
 
-<<<<<<< HEAD
 def calculate_steel_parameters(nyears=1):
 
     # BF-BOF
@@ -5642,9 +5635,7 @@
     )
     
 
-def add_waste_heat(n):
-    # TODO options?
-=======
+
 def add_aviation(
     n: pypsa.Network,
     costs: pd.DataFrame,
@@ -5905,7 +5896,6 @@
     Modifies the network by adding waste heat outputs from various industrial processes
     to urban central heating systems. The amount of waste heat that can be utilized
     is controlled by efficiency parameters and option flags.
->>>>>>> 6e25d964
 
     Parameters
     ----------
@@ -6647,7 +6637,6 @@
             )
 
 
-<<<<<<< HEAD
 def adjust_renewable_profiles(n, countries, renewable_carriers,zenodo_timeseries):
     """"
     Adjusts the `p_max_pu` (maximum power availability per unit) of all renewable generators
@@ -6795,7 +6784,8 @@
 
                         n.generators_t.p_max_pu.loc[:, i] = profile.values
 
-=======
+
+
 def add_import_options(
     n: pypsa.Network,
     costs: pd.DataFrame,
@@ -6902,7 +6892,6 @@
             p_nom=p_nom,
             marginal_cost=import_options["H2"],
         )
->>>>>>> 6e25d964
 
 
 # %%
@@ -7069,12 +7058,6 @@
             biomass_transport_costs_file=snakemake.input.biomass_transport_costs,
         )
 
-<<<<<<< HEAD
-=======
-    if options["ammonia"]:
-        add_ammonia(n, costs, pop_layout, spatial, cf_industry)
-
->>>>>>> 6e25d964
     if options["methanol"]:
         add_methanol(n, costs, options=options, spatial=spatial, pop_layout=pop_layout)
 
@@ -7091,9 +7074,8 @@
             investment_year=investment_year,
         )
 
-<<<<<<< HEAD
     if options["ammonia"]:
-        add_ammonia(n, costs, snakemake.params.endo_ammonia)
+        add_ammonia(n, costs, pop_layout, spatial, cf_industry, snakemake.params.endo_ammonia)
 
     if endo_industry:
 
@@ -7117,29 +7099,6 @@
             hvc_data = clean_industry_df(industry_production_scenarios, 'hvc')
             add_hvc(n, investment_year, hvc_data, options)
             add_methanol_to_hvc(n, costs)
-=======
-    if options["shipping"]:
-        add_shipping(
-            n=n,
-            costs=costs,
-            shipping_demand_file=snakemake.input.shipping_demand,
-            pop_layout=pop_layout,
-            pop_weighted_energy_totals=pop_weighted_energy_totals,
-            options=options,
-            spatial=spatial,
-            investment_year=investment_year,
-        )
-
-    if options["aviation"]:
-        add_aviation(
-            n=n,
-            costs=costs,
-            pop_layout=pop_layout,
-            pop_weighted_energy_totals=pop_weighted_energy_totals,
-            options=options,
-            spatial=spatial,
-        )
->>>>>>> 6e25d964
 
     if options["heating"]:
         add_waste_heat(n, costs, options, cf_industry)
