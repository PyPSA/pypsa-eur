--- conflicted
+++ resolved
@@ -6294,11 +6294,9 @@
         add_electricity_grid_connection(n, costs)
 
     for k, v in options["transmission_efficiency"].items():
-<<<<<<< HEAD
-        if not (k == "DC" and snakemake.params.base == "tyndp-raw"):
-=======
-        if k in options["transmission_efficiency"]["enable"]:
->>>>>>> edd5c264
+        if (k in options["transmission_efficiency"]["enable"]) or not (
+            k == "DC" and snakemake.params.base == "tyndp-raw"
+        ):
             lossy_bidirectional_links(n, k, v)
 
     # Workaround: Remove lines with conflicting (and unrealistic) properties
