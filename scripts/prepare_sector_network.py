--- conflicted
+++ resolved
@@ -24,11 +24,8 @@
 )
 from add_electricity import (
     calculate_annuity,
-<<<<<<< HEAD
     flatten,
-=======
     load_costs,
->>>>>>> 69011c07
     sanitize_carriers,
     sanitize_locations,
 )
@@ -475,16 +472,9 @@
             ds = ds.stack(bus_bin=["bus", "bin"])
 
             distance = ds["average_distance"].to_pandas()
-<<<<<<< HEAD
             distance.index = distance.index.map(flatten)
-            submarine_cost = costs.at[tech + "-connection-submarine", "fixed"]
-            underground_cost = costs.at[tech + "-connection-underground", "fixed"]
-=======
             submarine_cost = costs.at[tech + "-connection-submarine", "capital_cost"]
-            underground_cost = costs.at[
-                tech + "-connection-underground", "capital_cost"
-            ]
->>>>>>> 69011c07
+            underground_cost = costs.at[tech + "-connection-underground", "capital_cost"]
             connection_cost = line_length_factor * (
                 distance * submarine_cost + landfall_length * underground_cost
             )
@@ -1579,12 +1569,7 @@
 
     # set existing solar to cost of utility cost rather the 50-50 rooftop-utility
     solar = n.generators.index[n.generators.carrier == "solar"]
-<<<<<<< HEAD
-    n.generators.loc[solar, "capital_cost"] = costs.at["solar-utility", "fixed"]
-=======
     n.generators.loc[solar, "capital_cost"] = costs.at["solar-utility", "capital_cost"]
-    pop_solar = pop_layout.total.rename(index=lambda x: x + " solar")
->>>>>>> 69011c07
 
     fn = snakemake.input.solar_rooftop_potentials
     potential = pd.read_csv(fn, index_col=["bus", "bin"]).squeeze()
