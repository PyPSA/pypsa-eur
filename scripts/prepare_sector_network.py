# -*- coding: utf-8 -*-
# SPDX-FileCopyrightText: : 2020-2024 The PyPSA-Eur Authors
#
# SPDX-License-Identifier: MIT
"""
Adds all sector-coupling components to the network, including demand and supply
technologies for the buildings, transport and industry sectors.
"""

import logging
import os
<<<<<<< HEAD
import re
import uuid
=======
>>>>>>> a18edcc6
from itertools import product
from types import SimpleNamespace

import country_converter as coco
import geopandas as gpd
import networkx as nx
import numpy as np
import pandas as pd
import pypsa
import xarray as xr
<<<<<<< HEAD
from _helpers import generate_periodic_profiles, update_config_with_sector_opts
from add_electricity import calculate_annuity, sanitize_carriers
from build_energy_totals import build_co2_totals, build_eea_co2, build_eurostat_co2
from geopy.extra.rate_limiter import RateLimiter
from geopy.geocoders import Nominatim
=======
from _helpers import (
    configure_logging,
    set_scenario_config,
    update_config_from_wildcards,
)
from add_electricity import calculate_annuity, sanitize_carriers, sanitize_locations
from build_energy_totals import (
    build_co2_totals,
    build_eea_co2,
    build_eurostat,
    build_eurostat_co2,
)
>>>>>>> a18edcc6
from networkx.algorithms import complement
from networkx.algorithms.connectivity.edge_augmentation import k_edge_augmentation
from prepare_network import maybe_adjust_costs_and_potentials
from pypsa.geo import haversine_pts
from pypsa.io import import_components_from_dataframe
from scipy.stats import beta
from shapely.geometry import Point

cc = coco.CountryConverter()

geolocator = Nominatim(user_agent=str(uuid.uuid4()), timeout=10)
geocode = RateLimiter(geolocator.geocode, min_delay_seconds=2)

spatial = SimpleNamespace()
logger = logging.getLogger(__name__)

DISTANCE_CRS = 3857


def define_spatial(nodes, options):
    """
    Namespace for spatial.

    Parameters
    ----------
    nodes : list-like
    """
    global spatial

    spatial.nodes = nodes

    # biomass

    spatial.biomass = SimpleNamespace()

    if options.get("biomass_spatial", options["biomass_transport"]):
        spatial.biomass.nodes = nodes + " solid biomass"
        spatial.biomass.locations = nodes
        spatial.biomass.industry = nodes + " solid biomass for industry"
        spatial.biomass.industry_cc = nodes + " solid biomass for industry CC"
    else:
        spatial.biomass.nodes = ["EU solid biomass"]
        spatial.biomass.locations = ["EU"]
        spatial.biomass.industry = ["solid biomass for industry"]
        spatial.biomass.industry_cc = ["solid biomass for industry CC"]

    spatial.biomass.df = pd.DataFrame(vars(spatial.biomass), index=nodes)

    # co2

    spatial.co2 = SimpleNamespace()

    if options["co2_spatial"]:
        spatial.co2.nodes = nodes + " co2 stored"
        spatial.co2.locations = nodes
        spatial.co2.vents = nodes + " co2 vent"
        spatial.co2.process_emissions = nodes + " process emissions"
    else:
        spatial.co2.nodes = ["co2 stored"]
        spatial.co2.locations = ["EU"]
        spatial.co2.vents = ["co2 vent"]
        spatial.co2.process_emissions = ["process emissions"]

    spatial.co2.df = pd.DataFrame(vars(spatial.co2), index=nodes)

    # gas

    spatial.gas = SimpleNamespace()

    if options["gas_network"]:
        spatial.gas.nodes = nodes + " gas"
        spatial.gas.locations = nodes
        spatial.gas.biogas = nodes + " biogas"
        spatial.gas.industry = nodes + " gas for industry"
        spatial.gas.industry_cc = nodes + " gas for industry CC"
        spatial.gas.biogas_to_gas = nodes + " biogas to gas"
<<<<<<< HEAD
        spatial.gas.biogas_to_gas_cc = nodes + " biogas to gas CC"
=======
        spatial.gas.biogas_to_gas_cc = nodes + "biogas to gas CC"
>>>>>>> a18edcc6
    else:
        spatial.gas.nodes = ["EU gas"]
        spatial.gas.locations = ["EU"]
        spatial.gas.biogas = ["EU biogas"]
        spatial.gas.industry = ["gas for industry"]
        spatial.gas.biogas_to_gas = ["EU biogas to gas"]
<<<<<<< HEAD
        spatial.gas.biogas_to_gas_cc = ["EU biogas to gas CC"]
=======
        if options.get("biomass_spatial", options["biomass_transport"]):
            spatial.gas.biogas_to_gas_cc = nodes + " biogas to gas CC"
        else:
            spatial.gas.biogas_to_gas_cc = ["EU biogas to gas CC"]
>>>>>>> a18edcc6
        if options.get("co2_spatial", options["co2network"]):
            spatial.gas.industry_cc = nodes + " gas for industry CC"
        else:
            spatial.gas.industry_cc = ["gas for industry CC"]

    spatial.gas.df = pd.DataFrame(vars(spatial.gas), index=nodes)

    # ammonia

    if options.get("ammonia"):
        spatial.ammonia = SimpleNamespace()
        if options.get("ammonia") == "regional":
            spatial.ammonia.nodes = nodes + " NH3"
            spatial.ammonia.locations = nodes
        else:
            spatial.ammonia.nodes = ["EU NH3"]
            spatial.ammonia.locations = ["EU"]

        spatial.ammonia.df = pd.DataFrame(vars(spatial.ammonia), index=nodes)

    # hydrogen
    spatial.h2 = SimpleNamespace()
    spatial.h2.nodes = nodes + " H2"
    spatial.h2.locations = nodes

    # methanol

    # beware: unlike other carriers, uses locations rather than locations+carriername
    # this allows to avoid separation between nodes and locations

    spatial.methanol = SimpleNamespace()

    spatial.methanol.nodes = ["EU methanol"]
    spatial.methanol.locations = ["EU"]

    if options["regional_methanol_demand"]:
        spatial.methanol.demand_locations = nodes
        spatial.methanol.shipping = nodes + " shipping methanol"
    else:
        spatial.methanol.demand_locations = ["EU"]
        spatial.methanol.shipping = ["EU shipping methanol"]

    # oil
    spatial.oil = SimpleNamespace()

    spatial.oil.nodes = ["EU oil"]
    spatial.oil.locations = ["EU"]

    if options["regional_oil_demand"]:
        spatial.oil.demand_locations = nodes
        spatial.oil.naphtha = nodes + " naphtha for industry"
        spatial.oil.kerosene = nodes + " kerosene for aviation"
        spatial.oil.shipping = nodes + " shipping oil"
        spatial.oil.agriculture_machinery = nodes + " agriculture machinery oil"
        spatial.oil.land_transport = nodes + " land transport oil"
    else:
        spatial.oil.demand_locations = ["EU"]
        spatial.oil.naphtha = ["EU naphtha for industry"]
        spatial.oil.kerosene = ["EU kerosene for aviation"]
        spatial.oil.shipping = ["EU shipping oil"]
        spatial.oil.agriculture_machinery = ["EU agriculture machinery oil"]
        spatial.oil.land_transport = ["EU land transport oil"]

    # uranium
    spatial.uranium = SimpleNamespace()
    spatial.uranium.nodes = ["EU uranium"]
    spatial.uranium.locations = ["EU"]

    # coal
    spatial.coal = SimpleNamespace()
    spatial.coal.nodes = ["EU coal"]
    spatial.coal.locations = ["EU"]

    if options["regional_coal_demand"]:
        spatial.coal.demand_locations = nodes
        spatial.coal.industry = nodes + " coal for industry"
    else:
        spatial.coal.demand_locations = ["EU"]
        spatial.coal.industry = ["EU coal for industry"]

    # lignite
    spatial.lignite = SimpleNamespace()
    spatial.lignite.nodes = ["EU lignite"]
    spatial.lignite.locations = ["EU"]

    return spatial


spatial = SimpleNamespace()


def determine_emission_sectors(options):
    sectors = ["electricity"]
    if options["transport"]:
        sectors += ["rail non-elec", "road non-elec"]
    if options["heating"]:
        sectors += ["residential non-elec", "services non-elec"]
    if options["industry"]:
        sectors += [
            "industrial non-elec",
            "industrial processes",
            "domestic aviation",
            "international aviation",
            "domestic navigation",
            "international navigation",
        ]
    if options["agriculture"]:
        sectors += ["agriculture"]

    return sectors


def get(item, investment_year=None):
    """
    Check whether item depends on investment year.
    """
    if not isinstance(item, dict):
        return item
    elif investment_year in item.keys():
        return item[investment_year]
    else:
        logger.warning(
            f"Investment key {investment_year} not found in dictionary {item}."
        )
        keys = sorted(item.keys())
        if investment_year < keys[0]:
            logger.warning(f"Lower than minimum key. Taking minimum key {keys[0]}")
            return item[keys[0]]
        elif investment_year > keys[-1]:
            logger.warning(f"Higher than maximum key. Taking maximum key {keys[0]}")
            return item[keys[-1]]
        else:
            logger.warning(
                "Interpolate linearly between the next lower and next higher year."
            )
            lower_key = max(k for k in keys if k < investment_year)
            higher_key = min(k for k in keys if k > investment_year)
            lower = item[lower_key]
            higher = item[higher_key]
            return lower + (higher - lower) * (investment_year - lower_key) / (
                higher_key - lower_key
            )


def co2_emissions_year(
    countries, input_eurostat, options, emissions_scope, input_co2, year
):
    """
    Calculate CO2 emissions in one specific year (e.g. 1990 or 2018).
    """
    eea_co2 = build_eea_co2(input_co2, year, emissions_scope)

    eurostat = build_eurostat(input_eurostat, countries)

    # this only affects the estimation of CO2 emissions for BA, RS, AL, ME, MK
    eurostat_co2 = build_eurostat_co2(eurostat, year)

    co2_totals = build_co2_totals(countries, eea_co2, eurostat_co2)

    sectors = determine_emission_sectors(options)

    co2_emissions = co2_totals.loc[countries, sectors].sum().sum()

    # convert MtCO2 to GtCO2
    co2_emissions *= 0.001

    return co2_emissions


# TODO: move to own rule with sector-opts wildcard?
def build_carbon_budget(o, input_eurostat, fn, emissions_scope, input_co2, options):
    """
    Distribute carbon budget following beta or exponential transition path.
    """

    if "be" in o:
        # beta decay
        carbon_budget = float(o[o.find("cb") + 2 : o.find("be")])
        be = float(o[o.find("be") + 2 :])
    if "ex" in o:
        # exponential decay
        carbon_budget = float(o[o.find("cb") + 2 : o.find("ex")])
        r = float(o[o.find("ex") + 2 :])

    countries = snakemake.params.countries

    e_1990 = co2_emissions_year(
        countries,
        input_eurostat,
        options,
        emissions_scope,
        input_co2,
        year=1990,
    )

    # emissions at the beginning of the path (last year available 2018)
    e_0 = co2_emissions_year(
        countries,
        input_eurostat,
        options,
        emissions_scope,
        input_co2,
        year=2018,
    )

    planning_horizons = snakemake.params.planning_horizons
    if not isinstance(planning_horizons, list):
        planning_horizons = [planning_horizons]
    t_0 = planning_horizons[0]

    if "be" in o:
        # final year in the path
        t_f = t_0 + (2 * carbon_budget / e_0).round(0)

        def beta_decay(t):
            cdf_term = (t - t_0) / (t_f - t_0)
            return (e_0 / e_1990) * (1 - beta.cdf(cdf_term, be, be))

        # emissions (relative to 1990)
        co2_cap = pd.Series({t: beta_decay(t) for t in planning_horizons}, name=o)

    if "ex" in o:
        T = carbon_budget / e_0
        m = (1 + np.sqrt(1 + r * T)) / T

        def exponential_decay(t):
            return (e_0 / e_1990) * (1 + (m + r) * (t - t_0)) * np.exp(-m * (t - t_0))

        co2_cap = pd.Series(
            {t: exponential_decay(t) for t in planning_horizons}, name=o
        )

    # TODO log in Snakefile
    csvs_folder = fn.rsplit("/", 1)[0]
    if not os.path.exists(csvs_folder):
        os.makedirs(csvs_folder)
    co2_cap.to_csv(fn, float_format="%.3f")


def add_lifetime_wind_solar(n, costs):
    """
    Add lifetime for solar and wind generators.
    """
    for carrier in ["solar", "onwind", "offwind"]:
        gen_i = n.generators.index.str.contains(carrier)
        n.generators.loc[gen_i, "lifetime"] = costs.at[carrier, "lifetime"]


def haversine(p):
    coord0 = n.buses.loc[p.bus0, ["x", "y"]].values
    coord1 = n.buses.loc[p.bus1, ["x", "y"]].values
    return 1.5 * haversine_pts(coord0, coord1)


def create_network_topology(
    n, prefix, carriers=["DC"], connector=" -> ", bidirectional=True
):
    """
    Create a network topology from transmission lines and link carrier
    selection.

    Parameters
    ----------
    n : pypsa.Network
    prefix : str
    carriers : list-like
    connector : str
    bidirectional : bool, default True
        True: one link for each connection
        False: one link for each connection and direction (back and forth)

    Returns
    -------
    pd.DataFrame with columns bus0, bus1, length, underwater_fraction
    """

    ln_attrs = ["bus0", "bus1", "length"]
    lk_attrs = ["bus0", "bus1", "length", "underwater_fraction"]
    lk_attrs = n.links.columns.intersection(lk_attrs)

    candidates = pd.concat(
        [n.lines[ln_attrs], n.links.loc[n.links.carrier.isin(carriers), lk_attrs]]
    ).fillna(0)

    # base network topology purely on location not carrier
    candidates["bus0"] = candidates.bus0.map(n.buses.location)
    candidates["bus1"] = candidates.bus1.map(n.buses.location)

    positive_order = candidates.bus0 < candidates.bus1
    candidates_p = candidates[positive_order]
    swap_buses = {"bus0": "bus1", "bus1": "bus0"}
    candidates_n = candidates[~positive_order].rename(columns=swap_buses)
    candidates = pd.concat([candidates_p, candidates_n])

    def make_index(c):
        return prefix + c.bus0 + connector + c.bus1

    topo = candidates.groupby(["bus0", "bus1"], as_index=False).mean()
    topo.index = topo.apply(make_index, axis=1)

    if not bidirectional:
        topo_reverse = topo.copy()
        topo_reverse.rename(columns=swap_buses, inplace=True)
        topo_reverse.index = topo_reverse.apply(make_index, axis=1)
        topo = pd.concat([topo, topo_reverse])

    return topo


# TODO merge issue with PyPSA-Eur
def update_wind_solar_costs(n, costs):
    """
    Update costs for wind and solar generators added with pypsa-eur to those
    cost in the planning year.
    """
    # NB: solar costs are also manipulated for rooftop
    # when distribution grid is inserted
    n.generators.loc[n.generators.carrier == "solar", "capital_cost"] = costs.at[
        "solar-utility", "fixed"
    ]

    n.generators.loc[n.generators.carrier == "onwind", "capital_cost"] = costs.at[
        "onwind", "fixed"
    ]

    # for offshore wind, need to calculated connection costs

    # assign clustered bus
    # map initial network -> simplified network
    busmap_s = pd.read_csv(snakemake.input.busmap_s, index_col=0).squeeze()
    busmap_s.index = busmap_s.index.astype(str)
    busmap_s = busmap_s.astype(str)
    # map simplified network -> clustered network
    busmap = pd.read_csv(snakemake.input.busmap, index_col=0).squeeze()
    busmap.index = busmap.index.astype(str)
    busmap = busmap.astype(str)
    # map initial network -> clustered network
    clustermaps = busmap_s.map(busmap)

    # code adapted from pypsa-eur/scripts/add_electricity.py
    for connection in ["dc", "ac"]:
        tech = "offwind-" + connection
        if tech not in n.generators.carrier.values:
            continue
        profile = snakemake.input["profile_offwind-" + connection]
        with xr.open_dataset(profile) as ds:

            # if-statement for compatibility with old profiles
            if "year" in ds.indexes:
                ds = ds.sel(year=ds.year.min(), drop=True)

            underwater_fraction = ds["underwater_fraction"].to_pandas()
            connection_cost = (
                snakemake.params.length_factor
                * ds["average_distance"].to_pandas()
                * (
                    underwater_fraction
                    * costs.at[tech + "-connection-submarine", "fixed"]
                    + (1.0 - underwater_fraction)
                    * costs.at[tech + "-connection-underground", "fixed"]
                )
            )

            # convert to aggregated clusters with weighting
            weight = ds["weight"].to_pandas()

            # e.g. clusters == 37m means that VRE generators are left
            # at clustering of simplified network, but that they are
            # connected to 37-node network
            genmap = (
                busmap_s if snakemake.wildcards.clusters[-1:] == "m" else clustermaps
            )
            connection_cost = (connection_cost * weight).groupby(
                genmap
            ).sum() / weight.groupby(genmap).sum()

            capital_cost = (
                costs.at["offwind", "fixed"]
                + costs.at[tech + "-station", "fixed"]
                + connection_cost
            )

            logger.info(
                "Added connection cost of {:0.0f}-{:0.0f} Eur/MW/a to {}".format(
                    connection_cost.min(), connection_cost.max(), tech
                )
            )

            n.generators.loc[n.generators.carrier == tech, "capital_cost"] = (
                capital_cost.rename(index=lambda node: node + " " + tech)
            )


def add_carrier_buses(n, carrier, nodes=None):
    """
    Add buses to connect e.g. coal, nuclear and oil plants.
    """
    if nodes is None:
        nodes = vars(spatial)[carrier].nodes
    location = vars(spatial)[carrier].locations

    # skip if carrier already exists
    if carrier in n.carriers.index:
        return

    if not isinstance(nodes, pd.Index):
        nodes = pd.Index(nodes)

    n.add("Carrier", carrier)

    unit = "MWh_LHV" if carrier == "gas" else "MWh_th"
    # preliminary value for non-gas carriers to avoid zeros
    capital_cost = costs.at["gas storage", "fixed"] if carrier == "gas" else 0.02

    n.madd("Bus", nodes, location=location, carrier=carrier, unit=unit)

    n.madd(
        "Store",
        nodes + " Store",
        bus=nodes,
        e_nom_extendable=True,
        e_cyclic=True,
        carrier=carrier,
        capital_cost=capital_cost,
    )

    if carrier in costs.index and costs.at[carrier, "fuel"] > 0:
        n.madd(
            "Generator",
            nodes,
            bus=nodes,
            p_nom_extendable=True,
            carrier=carrier,
            marginal_cost=costs.at[carrier, "fuel"],
        )


# TODO: PyPSA-Eur merge issue
def remove_elec_base_techs(n):
    """
    Remove conventional generators (e.g. OCGT) and storage units (e.g.
    batteries and H2) from base electricity-only network, since they're added
    here differently using links.
    """
    for c in n.iterate_components(snakemake.params.pypsa_eur):
        to_keep = snakemake.params.pypsa_eur[c.name]
        to_remove = pd.Index(c.df.carrier.unique()).symmetric_difference(to_keep)
        if to_remove.empty:
            continue
        logger.info(f"Removing {c.list_name} with carrier {list(to_remove)}")
        names = c.df.index[c.df.carrier.isin(to_remove)]
        n.mremove(c.name, names)
        n.carriers.drop(to_remove, inplace=True, errors="ignore")


# TODO: PyPSA-Eur merge issue
def remove_non_electric_buses(n):
    """
    Remove buses from pypsa-eur with carriers which are not AC buses.
    """
    if to_drop := list(n.buses.query("carrier not in ['AC', 'DC']").carrier.unique()):
        logger.info(f"Drop buses from PyPSA-Eur with carrier: {to_drop}")
        n.buses = n.buses[n.buses.carrier.isin(["AC", "DC"])]


def patch_electricity_network(n):
    remove_elec_base_techs(n)
    remove_non_electric_buses(n)
    update_wind_solar_costs(n, costs)
    n.loads["carrier"] = "electricity"
    n.buses["location"] = n.buses.index
    n.buses["unit"] = "MWh_el"
    # remove trailing white space of load index until new PyPSA version after v0.18.
    n.loads.rename(lambda x: x.strip(), inplace=True)
    n.loads_t.p_set.rename(lambda x: x.strip(), axis=1, inplace=True)


def add_eu_bus(n, x=-5.5, y=46):
    """
    Add EU bus to the network.

    This cosmetic bus serves as a reference point for the location of
    the EU buses in the plots and summaries.
    """
    n.add("Bus", "EU", location="EU", x=x, y=y, carrier="none")
    n.add("Carrier", "none")


def add_co2_tracking(n, costs, options):
    # minus sign because opposite to how fossil fuels used:
    # CH4 burning puts CH4 down, atmosphere up
    n.add("Carrier", "co2", co2_emissions=-1.0)

    # this tracks CO2 in the atmosphere
    n.add("Bus", "co2 atmosphere", location="EU", carrier="co2", unit="t_co2")

    # can also be negative
    n.add(
        "Store",
        "co2 atmosphere",
        e_nom_extendable=True,
        e_min_pu=-1,
        carrier="co2",
        bus="co2 atmosphere",
    )

    # add CO2 tanks
    n.madd(
        "Bus",
        spatial.co2.nodes,
        location=spatial.co2.locations,
        carrier="co2 stored",
        unit="t_co2",
    )

    n.madd(
        "Store",
        spatial.co2.nodes,
        e_nom_extendable=True,
        capital_cost=costs.at["CO2 storage tank", "fixed"],
        carrier="co2 stored",
        e_cyclic=True,
        bus=spatial.co2.nodes,
    )
    n.add("Carrier", "co2 stored")

    # this tracks CO2 sequestered, e.g. underground
    sequestration_buses = pd.Index(spatial.co2.nodes).str.replace(
        " stored", " sequestered"
    )
    n.madd(
        "Bus",
        sequestration_buses,
        location=spatial.co2.locations,
        carrier="co2 sequestered",
        unit="t_co2",
    )

    n.madd(
        "Link",
        sequestration_buses,
        bus0=spatial.co2.nodes,
        bus1=sequestration_buses,
        carrier="co2 sequestered",
        efficiency=1.0,
        p_nom_extendable=True,
    )

    if options["regional_co2_sequestration_potential"]["enable"]:
        upper_limit = (
            options["regional_co2_sequestration_potential"]["max_size"] * 1e3
        )  # Mt
        annualiser = options["regional_co2_sequestration_potential"]["years_of_storage"]
        e_nom_max = pd.read_csv(
            snakemake.input.sequestration_potential, index_col=0
        ).squeeze()
        e_nom_max = (
            e_nom_max.reindex(spatial.co2.locations)
            .fillna(0.0)
            .clip(upper=upper_limit)
            .mul(1e6)
            / annualiser
        )  # t
        e_nom_max = e_nom_max.rename(index=lambda x: x + " co2 sequestered")
    else:
        e_nom_max = np.inf

    n.madd(
        "Store",
        sequestration_buses,
        e_nom_extendable=True,
        e_nom_max=e_nom_max,
        capital_cost=options["co2_sequestration_cost"],
        bus=sequestration_buses,
        lifetime=options["co2_sequestration_lifetime"],
        carrier="co2 sequestered",
    )

    n.add("Carrier", "co2 sequestered")

    if options["co2_vent"]:
        n.madd(
            "Link",
            spatial.co2.vents,
            bus0=spatial.co2.nodes,
            bus1="co2 atmosphere",
            carrier="co2 vent",
            efficiency=1.0,
            p_nom_extendable=True,
        )


def add_co2_network(n, costs):
    logger.info("Adding CO2 network.")
    co2_links = create_network_topology(n, "CO2 pipeline ")

    cost_onshore = (
        (1 - co2_links.underwater_fraction)
        * costs.at["CO2 pipeline", "fixed"]
        * co2_links.length
    )
    cost_submarine = (
        co2_links.underwater_fraction
        * costs.at["CO2 submarine pipeline", "fixed"]
        * co2_links.length
    )
    capital_cost = cost_onshore + cost_submarine
    cost_factor = snakemake.config["sector"]["co2_network_cost_factor"]
    capital_cost *= cost_factor

    n.madd(
        "Link",
        co2_links.index,
        bus0=co2_links.bus0.values + " co2 stored",
        bus1=co2_links.bus1.values + " co2 stored",
        p_min_pu=-1,
        p_nom_extendable=True,
        length=co2_links.length.values,
        capital_cost=capital_cost.values,
        carrier="CO2 pipeline",
        lifetime=costs.at["CO2 pipeline", "lifetime"],
    )


def add_allam_cycle_gas(n, costs):
    logger.info("Adding Allam cycle gas power plants.")

    nodes = pop_layout.index

    n.madd(
        "Link",
        nodes,
        suffix=" allam gas",
        bus0=spatial.gas.df.loc[nodes, "nodes"].values,
        bus1=nodes,
        bus2=spatial.co2.df.loc[nodes, "nodes"].values,
        bus3="co2 atmosphere",
        carrier="allam gas",
        p_nom_extendable=True,
        # TODO: add costs to technology-data
        capital_cost=0.66
        * 1.832e6
        * (
            calculate_annuity(25, 0.07) + 0.0385
        ),  # efficiency * EUR/MW * (annuity + FOM)
        marginal_cost=2,
        efficiency=0.66,
        efficiency2=0.98 * costs.at["gas", "CO2 intensity"],
        efficiency3=0.02 * costs.at["gas", "CO2 intensity"],
        lifetime=25,
    )


def add_methanol_to_power(n, costs, types={}):
    # TODO: add costs to technology-data

    nodes = pop_layout.index

    if types["allam"]:
        logger.info("Adding Allam cycle methanol power plants.")

        n.madd(
            "Link",
            nodes,
            suffix=" allam methanol",
            bus0=spatial.methanol.nodes,
            bus1=nodes,
            bus2=spatial.co2.df.loc[nodes, "nodes"].values,
            bus3="co2 atmosphere",
            carrier="allam methanol",
            p_nom_extendable=True,
            capital_cost=0.59
            * 1.832e6
            * calculate_annuity(25, 0.07),  # efficiency * EUR/MW * annuity
            marginal_cost=2,
            efficiency=0.59,
            efficiency2=0.98 * costs.at["methanolisation", "carbondioxide-input"],
            efficiency3=0.02 * costs.at["methanolisation", "carbondioxide-input"],
            lifetime=25,
        )

    if types["ccgt"]:
        logger.info("Adding methanol CCGT power plants.")

        # efficiency * EUR/MW * (annuity + FOM)
        capital_cost = 0.58 * 916e3 * (calculate_annuity(25, 0.07) + 0.035)

        n.madd(
            "Link",
            nodes,
            suffix=" CCGT methanol",
            bus0=spatial.methanol.nodes,
            bus1=nodes,
            bus2="co2 atmosphere",
            carrier="CCGT methanol",
            p_nom_extendable=True,
            capital_cost=capital_cost,
            marginal_cost=2,
            efficiency=0.58,
            efficiency2=costs.at["methanolisation", "carbondioxide-input"],
            lifetime=25,
        )

    if types["ccgt_cc"]:
        logger.info(
            "Adding methanol CCGT power plants with post-combustion carbon capture."
        )

        # TODO consider efficiency changes / energy inputs for CC

        # efficiency * EUR/MW * (annuity + FOM)
        capital_cost = 0.58 * 916e3 * (calculate_annuity(25, 0.07) + 0.035)

        capital_cost_cc = (
            capital_cost
            + costs.at["cement capture", "fixed"]
            * costs.at["methanolisation", "carbondioxide-input"]
        )

        n.madd(
            "Link",
            nodes,
            suffix=" CCGT methanol CC",
            bus0=spatial.methanol.nodes,
            bus1=nodes,
            bus2=spatial.co2.df.loc[nodes, "nodes"].values,
            bus3="co2 atmosphere",
            carrier="CCGT methanol CC",
            p_nom_extendable=True,
            capital_cost=capital_cost_cc,
            marginal_cost=2,
            efficiency=0.58,
            efficiency2=costs.at["cement capture", "capture_rate"]
            * costs.at["methanolisation", "carbondioxide-input"],
            efficiency3=(1 - costs.at["cement capture", "capture_rate"])
            * costs.at["methanolisation", "carbondioxide-input"],
            lifetime=25,
        )

    if types["ocgt"]:
        logger.info("Adding methanol OCGT power plants.")

        n.madd(
            "Link",
            nodes,
            suffix=" OCGT methanol",
            bus0=spatial.methanol.nodes,
            bus1=nodes,
            bus2="co2 atmosphere",
            carrier="OCGT methanol",
            p_nom_extendable=True,
            capital_cost=0.35
            * 458e3
            * (
                calculate_annuity(25, 0.07) + 0.035
            ),  # efficiency * EUR/MW * (annuity + FOM)
            marginal_cost=2,
            efficiency=0.35,
            efficiency2=costs.at["methanolisation", "carbondioxide-input"],
            lifetime=25,
        )


def add_methanol_to_kerosene(n, costs):
    logger.info("Adding methanol-to-kerosene.")

    tech = "methanol-to-kerosene"

    n.madd(
        "Link",
        spatial.nodes,
        suffix=f" {tech}",
        bus0=spatial.methanol.nodes,
        bus1=spatial.oil.nodes,
        bus2=spatial.h2.nodes,
        efficiency=costs.at[tech, "methanol-input"],
        efficiency2=-costs.at[tech, "hydrogen-input"]
        / costs.at[tech, "methanol-input"],
        p_nom_extendable=True,
        p_min_pu=1,
        carrier=tech,
    )


def add_methanol_reforming(n, costs):
    logger.info("Adding methanol steam reforming.")

    nodes = pop_layout.index

    tech = "Methanol steam reforming"

    capital_cost = costs.at[tech, "fixed"] / costs.at[tech, "methanol-input"]

    n.madd(
        "Link",
        nodes,
        suffix=f" {tech}",
        bus0=spatial.methanol.nodes,
        bus1=spatial.h2.nodes,
        bus2="co2 atmosphere",
        p_nom_extendable=True,
        capital_cost=capital_cost,
        efficiency=1 / costs.at[tech, "methanol-input"],
        efficiency2=costs.at["methanolisation", "carbondioxide-input"],
        carrier=tech,
        lifetime=costs.at[tech, "lifetime"],
    )


def add_methanol_reforming_cc(n, costs):
    logger.info("Adding methanol steam reforming with carbon capture.")

    nodes = pop_layout.index

    # TODO: heat release and electricity demand for process and carbon capture
    # but the energy demands for carbon capture have not yet been added for other CC processes
    # 10.1016/j.rser.2020.110171: 0.129 kWh_e/kWh_H2, -0.09 kWh_heat/kWh_H2

    tech = "Methanol steam reforming"

    capital_cost = costs.at[tech, "fixed"] / costs.at[tech, "methanol-input"]

    capital_cost_cc = (
        capital_cost
        + costs.at["cement capture", "fixed"]
        * costs.at["methanolisation", "carbondioxide-input"]
    )

    n.madd(
        "Link",
        nodes,
        suffix=f" {tech} CC",
        bus0=spatial.methanol.nodes,
        bus1=spatial.h2.nodes,
        bus2="co2 atmosphere",
        bus3=spatial.co2.nodes,
        p_nom_extendable=True,
        capital_cost=capital_cost_cc,
        efficiency=1 / costs.at[tech, "methanol-input"],
        efficiency2=(1 - costs.at["cement capture", "capture_rate"])
        * costs.at["methanolisation", "carbondioxide-input"],
        efficiency3=costs.at["cement capture", "capture_rate"]
        * costs.at["methanolisation", "carbondioxide-input"],
        carrier=f"{tech} CC",
        lifetime=costs.at[tech, "lifetime"],
    )


def add_dac(n, costs):
    heat_carriers = ["urban central heat", "services urban decentral heat"]
    heat_buses = n.buses.index[n.buses.carrier.isin(heat_carriers)]
    locations = n.buses.location[heat_buses]

    electricity_input = (
        costs.at["direct air capture", "electricity-input"]
        + costs.at["direct air capture", "compression-electricity-input"]
    )  # MWh_el / tCO2
    heat_input = (
        costs.at["direct air capture", "heat-input"]
        - costs.at["direct air capture", "compression-heat-output"]
    )  # MWh_th / tCO2

    n.madd(
        "Link",
        heat_buses.str.replace(" heat", " DAC"),
        bus0=locations.values,
        bus1=heat_buses,
        bus2="co2 atmosphere",
        bus3=spatial.co2.df.loc[locations, "nodes"].values,
        carrier="DAC",
        capital_cost=costs.at["direct air capture", "fixed"] / electricity_input,
        efficiency=-heat_input / electricity_input,
        efficiency2=-1 / electricity_input,
        efficiency3=1 / electricity_input,
        p_nom_extendable=True,
        lifetime=costs.at["direct air capture", "lifetime"],
    )


def add_co2limit(n, options, nyears=1.0, limit=0.0):
    logger.info(f"Adding CO2 budget limit as per unit of 1990 levels of {limit}")

    countries = snakemake.params.countries

    sectors = determine_emission_sectors(options)

    # convert Mt to tCO2
    co2_totals = 1e6 * pd.read_csv(snakemake.input.co2_totals_name, index_col=0)

    co2_limit = co2_totals.loc[countries, sectors].sum().sum()

    co2_limit *= limit * nyears

    n.add(
        "GlobalConstraint",
        "CO2Limit",
        carrier_attribute="co2_emissions",
        sense="<=",
        type="co2_atmosphere",
        constant=co2_limit,
    )


# TODO PyPSA-Eur merge issue
def average_every_nhours(n, offset):
    logger.info(f"Resampling the network to {offset}")
    m = n.copy(with_time=False)

    snapshot_weightings = n.snapshot_weightings.resample(offset).sum()
    sns = snapshot_weightings.index
    if snakemake.params.drop_leap_day:
        sns = sns[~((sns.month == 2) & (sns.day == 29))]
    snapshot_weightings = snapshot_weightings.loc[sns]
    m.set_snapshots(snapshot_weightings.index)
    m.snapshot_weightings = snapshot_weightings

    for c in n.iterate_components():
        pnl = getattr(m, c.list_name + "_t")
        for k, df in c.pnl.items():
            if not df.empty:
                if c.list_name == "stores" and k == "e_max_pu":
                    pnl[k] = df.resample(offset).min()
                elif c.list_name == "stores" and k == "e_min_pu":
                    pnl[k] = df.resample(offset).max()
                else:
                    pnl[k] = df.resample(offset).mean()

    return m


def cycling_shift(df, steps=1):
    """
    Cyclic shift on index of pd.Series|pd.DataFrame by number of steps.
    """
    df = df.copy()
    new_index = np.roll(df.index, steps)
    df.values[:] = df.reindex(index=new_index).values
    return df


def prepare_costs(cost_file, params, nyears):
    # set all asset costs and other parameters
    costs = pd.read_csv(cost_file, index_col=[0, 1]).sort_index()

    # correct units to MW and EUR
    costs.loc[costs.unit.str.contains("/kW"), "value"] *= 1e3

    # min_count=1 is important to generate NaNs which are then filled by fillna
    costs = (
        costs.loc[:, "value"].unstack(level=1).groupby("technology").sum(min_count=1)
    )

    costs = costs.fillna(params["fill_values"])

    def annuity_factor(v):
        return calculate_annuity(v["lifetime"], v["discount rate"]) + v["FOM"] / 100

    costs["fixed"] = [
        annuity_factor(v) * v["investment"] * nyears for i, v in costs.iterrows()
    ]

    return costs


def add_generation(n, costs):
    logger.info("Adding electricity generation")

    nodes = pop_layout.index

    fallback = {"OCGT": "gas"}
    conventionals = options.get("conventional_generation", fallback)

    for generator, carrier in conventionals.items():
        carrier_nodes = vars(spatial)[carrier].nodes

        add_carrier_buses(n, carrier, carrier_nodes)

        n.madd(
            "Link",
            nodes + " " + generator,
            bus0=carrier_nodes,
            bus1=nodes,
            bus2="co2 atmosphere",
            marginal_cost=costs.at[generator, "efficiency"]
            * costs.at[generator, "VOM"],  # NB: VOM is per MWel
            capital_cost=costs.at[generator, "efficiency"]
            * costs.at[generator, "fixed"],  # NB: fixed cost is per MWel
            p_nom_extendable=True,
            carrier=generator,
            efficiency=costs.at[generator, "efficiency"],
            efficiency2=costs.at[carrier, "CO2 intensity"],
            lifetime=costs.at[generator, "lifetime"],
        )


def add_ammonia(n, costs):
    logger.info("Adding ammonia carrier with synthesis, cracking and storage")

    nodes = pop_layout.index

    cf_industry = snakemake.params.industry

    n.add("Carrier", "NH3")

    n.madd(
        "Bus", spatial.ammonia.nodes, location=spatial.ammonia.locations, carrier="NH3"
    )

    n.madd(
        "Link",
        nodes,
        suffix=" Haber-Bosch",
        bus0=nodes,
        bus1=spatial.ammonia.nodes,
        bus2=nodes + " H2",
        p_nom_extendable=True,
        carrier="Haber-Bosch",
        efficiency=1 / costs.at["Haber-Bosch", "electricity-input"],
        efficiency2=-costs.at["Haber-Bosch", "hydrogen-input"]
        / costs.at["Haber-Bosch", "electricity-input"],
        capital_cost=costs.at["Haber-Bosch", "fixed"]
        / costs.at["Haber-Bosch", "electricity-input"],
        marginal_cost=costs.at["Haber-Bosch", "VOM"]
        / costs.at["Haber-Bosch", "electricity-input"],
        lifetime=costs.at["Haber-Bosch", "lifetime"],
    )

    n.madd(
        "Link",
        nodes,
        suffix=" ammonia cracker",
        bus0=spatial.ammonia.nodes,
        bus1=nodes + " H2",
        p_nom_extendable=True,
        carrier="ammonia cracker",
        efficiency=1 / cf_industry["MWh_NH3_per_MWh_H2_cracker"],
        capital_cost=costs.at["Ammonia cracker", "fixed"]
        / cf_industry["MWh_NH3_per_MWh_H2_cracker"],  # given per MW_H2
        lifetime=costs.at["Ammonia cracker", "lifetime"],
    )

    # Ammonia Storage
    n.madd(
        "Store",
        spatial.ammonia.nodes,
        suffix=" ammonia store",
        bus=spatial.ammonia.nodes,
        e_nom_extendable=True,
        e_cyclic=True,
        carrier="ammonia store",
        capital_cost=costs.at["NH3 (l) storage tank incl. liquefaction", "fixed"],
        lifetime=costs.at["NH3 (l) storage tank incl. liquefaction", "lifetime"],
    )


def insert_electricity_distribution_grid(n, costs):
    # TODO pop_layout?
    # TODO options?

    cost_factor = options["electricity_distribution_grid_cost_factor"]

    logger.info(
        f"Inserting electricity distribution grid with investment cost factor of {cost_factor:.2f}"
    )

    nodes = pop_layout.index

    n.madd(
        "Bus",
        nodes + " low voltage",
        location=nodes,
        carrier="low voltage",
        unit="MWh_el",
    )

    n.madd(
        "Link",
        nodes + " electricity distribution grid",
        bus0=nodes,
        bus1=nodes + " low voltage",
        p_nom_extendable=True,
        p_min_pu=-1,
        carrier="electricity distribution grid",
        efficiency=1,
        lifetime=costs.at["electricity distribution grid", "lifetime"],
        capital_cost=costs.at["electricity distribution grid", "fixed"] * cost_factor,
    )

    # this catches regular electricity load and "industry electricity" and
    # "agriculture machinery electric" and "agriculture electricity"
    loads = n.loads.index[n.loads.carrier.str.contains("electric")]
    n.loads.loc[loads, "bus"] += " low voltage"

    bevs = n.links.index[n.links.carrier == "BEV charger"]
    n.links.loc[bevs, "bus0"] += " low voltage"

    v2gs = n.links.index[n.links.carrier == "V2G"]
    n.links.loc[v2gs, "bus1"] += " low voltage"

    hps = n.links.index[n.links.carrier.str.contains("heat pump")]
    n.links.loc[hps, "bus0"] += " low voltage"

    rh = n.links.index[n.links.carrier.str.contains("resistive heater")]
    n.links.loc[rh, "bus0"] += " low voltage"

    mchp = n.links.index[n.links.carrier.str.contains("micro gas")]
    n.links.loc[mchp, "bus1"] += " low voltage"

    # set existing solar to cost of utility cost rather the 50-50 rooftop-utility
    solar = n.generators.index[n.generators.carrier == "solar"]
    n.generators.loc[solar, "capital_cost"] = costs.at["solar-utility", "fixed"]
    if snakemake.wildcards.clusters[-1:] == "m":
        simplified_pop_layout = pd.read_csv(
            snakemake.input.simplified_pop_layout, index_col=0
        )
        pop_solar = simplified_pop_layout.total.rename(index=lambda x: x + " solar")
    else:
        pop_solar = pop_layout.total.rename(index=lambda x: x + " solar")

    # add max solar rooftop potential assuming 0.1 kW/m2 and 10 m2/person,
    # i.e. 1 kW/person (population data is in thousands of people) so we get MW
    potential = 0.1 * 10 * pop_solar

    n.madd(
        "Generator",
        solar,
        suffix=" rooftop",
        bus=n.generators.loc[solar, "bus"] + " low voltage",
        carrier="solar rooftop",
        p_nom_extendable=True,
        p_nom_max=potential,
        marginal_cost=n.generators.loc[solar, "marginal_cost"],
        capital_cost=costs.at["solar-rooftop", "fixed"],
        efficiency=n.generators.loc[solar, "efficiency"],
        p_max_pu=n.generators_t.p_max_pu[solar],
        lifetime=costs.at["solar-rooftop", "lifetime"],
    )

    n.add("Carrier", "home battery")

    n.madd(
        "Bus",
        nodes + " home battery",
        location=nodes,
        carrier="home battery",
        unit="MWh_el",
    )

    n.madd(
        "Store",
        nodes + " home battery",
        bus=nodes + " home battery",
        location=nodes,
        e_cyclic=True,
        e_nom_extendable=True,
        carrier="home battery",
        capital_cost=costs.at["home battery storage", "fixed"],
        lifetime=costs.at["battery storage", "lifetime"],
    )

    n.madd(
        "Link",
        nodes + " home battery charger",
        bus0=nodes + " low voltage",
        bus1=nodes + " home battery",
        carrier="home battery charger",
        efficiency=costs.at["battery inverter", "efficiency"] ** 0.5,
        capital_cost=costs.at["home battery inverter", "fixed"],
        p_nom_extendable=True,
        lifetime=costs.at["battery inverter", "lifetime"],
    )

    n.madd(
        "Link",
        nodes + " home battery discharger",
        bus0=nodes + " home battery",
        bus1=nodes + " low voltage",
        carrier="home battery discharger",
        efficiency=costs.at["battery inverter", "efficiency"] ** 0.5,
        marginal_cost=options["marginal_cost_storage"],
        p_nom_extendable=True,
        lifetime=costs.at["battery inverter", "lifetime"],
    )


def insert_gas_distribution_costs(n, costs):
    # TODO options?

    f_costs = options["gas_distribution_grid_cost_factor"]

    logger.info(
        f"Inserting gas distribution grid with investment cost factor of {f_costs}"
    )

    capital_cost = costs.at["electricity distribution grid", "fixed"] * f_costs

    # gas boilers
    gas_b = n.links.index[
        n.links.carrier.str.contains("gas boiler")
        & (~n.links.carrier.str.contains("urban central"))
    ]
    n.links.loc[gas_b, "capital_cost"] += capital_cost

    # micro CHPs
    mchp = n.links.index[n.links.carrier.str.contains("micro gas")]
    n.links.loc[mchp, "capital_cost"] += capital_cost


def add_electricity_grid_connection(n, costs):
    carriers = ["onwind", "solar"]

    gens = n.generators.index[n.generators.carrier.isin(carriers)]

    n.generators.loc[gens, "capital_cost"] += costs.at[
        "electricity grid connection", "fixed"
    ]


def add_storage_and_grids(n, costs):
    logger.info("Add hydrogen storage")

    nodes = pop_layout.index

    n.add("Carrier", "H2")

    n.madd("Bus", nodes + " H2", location=nodes, carrier="H2", unit="MWh_LHV")

    n.madd(
        "Link",
        nodes + " H2 Electrolysis",
        bus1=nodes + " H2",
        bus0=nodes,
        p_nom_extendable=True,
        carrier="H2 Electrolysis",
        efficiency=costs.at["electrolysis", "efficiency"],
        capital_cost=costs.at["electrolysis", "fixed"],
        lifetime=costs.at["electrolysis", "lifetime"],
    )

    if options["hydrogen_fuel_cell"]:
        logger.info("Adding hydrogen fuel cell for re-electrification.")

        n.madd(
            "Link",
            nodes + " H2 Fuel Cell",
            bus0=nodes + " H2",
            bus1=nodes,
            p_nom_extendable=True,
            carrier="H2 Fuel Cell",
            efficiency=costs.at["fuel cell", "efficiency"],
            capital_cost=costs.at["fuel cell", "fixed"]
            * costs.at["fuel cell", "efficiency"],  # NB: fixed cost is per MWel
            lifetime=costs.at["fuel cell", "lifetime"],
        )

    if options["hydrogen_turbine"]:
        logger.info(
            "Adding hydrogen turbine for re-electrification. Assuming OCGT technology costs."
        )
        # TODO: perhaps replace with hydrogen-specific technology assumptions.

        n.madd(
            "Link",
            nodes + " H2 turbine",
            bus0=nodes + " H2",
            bus1=nodes,
            p_nom_extendable=True,
            carrier="H2 turbine",
            efficiency=costs.at["OCGT", "efficiency"],
            capital_cost=costs.at["OCGT", "fixed"]
            * costs.at["OCGT", "efficiency"],  # NB: fixed cost is per MWel
            marginal_cost=costs.at["OCGT", "VOM"],
            lifetime=costs.at["OCGT", "lifetime"],
        )

    cavern_types = snakemake.params.sector["hydrogen_underground_storage_locations"]
    h2_caverns = pd.read_csv(snakemake.input.h2_cavern, index_col=0)

    if (
        not h2_caverns.empty
        and options["hydrogen_underground_storage"]
        and set(cavern_types).intersection(h2_caverns.columns)
    ):
        h2_caverns = h2_caverns[cavern_types].sum(axis=1)

        # only use sites with at least 2 TWh potential
        h2_caverns = h2_caverns[h2_caverns > 2]

        # convert TWh to MWh
        h2_caverns = h2_caverns * 1e6

        # clip at 1000 TWh for one location
        h2_caverns.clip(upper=1e9, inplace=True)

        logger.info("Add hydrogen underground storage")

        h2_capital_cost = costs.at["hydrogen storage underground", "fixed"]

        n.madd(
            "Store",
            h2_caverns.index + " H2 Store",
            bus=h2_caverns.index + " H2",
            e_nom_extendable=True,
            e_nom_max=h2_caverns.values,
            e_cyclic=True,
            carrier="H2 Store",
            capital_cost=h2_capital_cost,
            lifetime=costs.at["hydrogen storage underground", "lifetime"],
        )

    # hydrogen stored overground (where not already underground)
    h2_capital_cost = costs.at[
        "hydrogen storage tank type 1 including compressor", "fixed"
    ]
    nodes_overground = h2_caverns.index.symmetric_difference(nodes)

    n.madd(
        "Store",
        nodes_overground + " H2 Store",
        bus=nodes_overground + " H2",
        e_nom_extendable=True,
        e_cyclic=True,
        carrier="H2 Store",
        capital_cost=h2_capital_cost,
    )

    if options["gas_network"] or options["H2_retrofit"]:
        fn = snakemake.input.clustered_gas_network
        gas_pipes = pd.read_csv(fn, index_col=0)

    if options["gas_network"]:
        logger.info(
            "Add natural gas infrastructure, incl. LNG terminals, production, storage and entry-points."
        )

        if options["H2_retrofit"]:
            gas_pipes["p_nom_max"] = gas_pipes.p_nom
            gas_pipes["p_nom_min"] = 0.0
            # 0.1 EUR/MWkm/a to prefer decommissioning to address degeneracy
            gas_pipes["capital_cost"] = 0.1 * gas_pipes.length
        else:
            gas_pipes["p_nom_max"] = np.inf
            gas_pipes["p_nom_min"] = gas_pipes.p_nom
            gas_pipes["capital_cost"] = (
                gas_pipes.length * costs.at["CH4 (g) pipeline", "fixed"]
            )

        n.madd(
            "Link",
            gas_pipes.index,
            bus0=gas_pipes.bus0 + " gas",
            bus1=gas_pipes.bus1 + " gas",
            p_min_pu=gas_pipes.p_min_pu,
            p_nom=gas_pipes.p_nom,
            p_nom_extendable=True,
            p_nom_max=gas_pipes.p_nom_max,
            p_nom_min=gas_pipes.p_nom_min,
            length=gas_pipes.length,
            capital_cost=gas_pipes.capital_cost,
            tags=gas_pipes.name,
            carrier="gas pipeline",
            lifetime=costs.at["CH4 (g) pipeline", "lifetime"],
        )

        # remove fossil generators where there is neither
        # production, LNG terminal, nor entry-point beyond system scope

        fn = snakemake.input.gas_input_nodes_simplified
        gas_input_nodes = pd.read_csv(fn, index_col=0)

        unique = gas_input_nodes.index.unique()
        gas_i = n.generators.carrier == "gas"
        internal_i = ~n.generators.bus.map(n.buses.location).isin(unique)

        remove_i = n.generators[gas_i & internal_i].index
        n.generators.drop(remove_i, inplace=True)

        input_types = ["lng", "pipeline", "production"]
        p_nom = gas_input_nodes[input_types].sum(axis=1).rename(lambda x: x + " gas")
        n.generators.loc[gas_i, "p_nom_extendable"] = False
        n.generators.loc[gas_i, "p_nom"] = p_nom

        # add existing gas storage capacity
        gas_i = n.stores.carrier == "gas"
        e_nom = (
            gas_input_nodes["storage"]
            .rename(lambda x: x + " gas Store")
            .reindex(n.stores.index)
            .fillna(0.0)
            * 1e3
        )  # MWh_LHV
        e_nom.clip(
            upper=e_nom.quantile(0.98), inplace=True
        )  # limit extremely large storage
        n.stores.loc[gas_i, "e_nom_min"] = e_nom

        # add candidates for new gas pipelines to achieve full connectivity

        G = nx.Graph()

        gas_buses = n.buses.loc[n.buses.carrier == "gas", "location"]
        G.add_nodes_from(np.unique(gas_buses.values))

        sel = gas_pipes.p_nom > 1500
        attrs = ["bus0", "bus1", "length"]
        G.add_weighted_edges_from(gas_pipes.loc[sel, attrs].values)

        # find all complement edges
        complement_edges = pd.DataFrame(complement(G).edges, columns=["bus0", "bus1"])
        complement_edges["length"] = complement_edges.apply(haversine, axis=1)

        # apply k_edge_augmentation weighted by length of complement edges
        k_edge = options.get("gas_network_connectivity_upgrade", 3)
        if augmentation := list(
            k_edge_augmentation(G, k_edge, avail=complement_edges.values)
        ):
            new_gas_pipes = pd.DataFrame(augmentation, columns=["bus0", "bus1"])
            new_gas_pipes["length"] = new_gas_pipes.apply(haversine, axis=1)

            new_gas_pipes.index = new_gas_pipes.apply(
                lambda x: f"gas pipeline new {x.bus0} <-> {x.bus1}", axis=1
            )

            n.madd(
                "Link",
                new_gas_pipes.index,
                bus0=new_gas_pipes.bus0 + " gas",
                bus1=new_gas_pipes.bus1 + " gas",
                p_min_pu=-1,  # new gas pipes are bidirectional
                p_nom_extendable=True,
                length=new_gas_pipes.length,
                capital_cost=new_gas_pipes.length
                * costs.at["CH4 (g) pipeline", "fixed"],
                carrier="gas pipeline new",
                lifetime=costs.at["CH4 (g) pipeline", "lifetime"],
            )

    if options["H2_retrofit"]:
        logger.info("Add retrofitting options of existing CH4 pipes to H2 pipes.")

        fr = "gas pipeline"
        to = "H2 pipeline retrofitted"
        h2_pipes = gas_pipes.rename(index=lambda x: x.replace(fr, to))

        n.madd(
            "Link",
            h2_pipes.index,
            bus0=h2_pipes.bus0 + " H2",
            bus1=h2_pipes.bus1 + " H2",
            p_min_pu=-1.0,  # allow that all H2 retrofit pipelines can be used in both directions
            p_nom_max=h2_pipes.p_nom * options["H2_retrofit_capacity_per_CH4"],
            p_nom_extendable=True,
            length=h2_pipes.length,
            capital_cost=costs.at["H2 (g) pipeline repurposed", "fixed"]
            * h2_pipes.length,
            tags=h2_pipes.name,
            carrier="H2 pipeline retrofitted",
            lifetime=costs.at["H2 (g) pipeline repurposed", "lifetime"],
        )

    if options.get("H2_network", True):
        logger.info("Add options for new hydrogen pipelines.")

        h2_pipes = create_network_topology(
            n, "H2 pipeline ", carriers=["DC", "gas pipeline"]
        )

        # TODO Add efficiency losses
        n.madd(
            "Link",
            h2_pipes.index,
            bus0=h2_pipes.bus0.values + " H2",
            bus1=h2_pipes.bus1.values + " H2",
            p_min_pu=-1,
            p_nom_extendable=True,
            length=h2_pipes.length.values,
            capital_cost=costs.at["H2 (g) pipeline", "fixed"] * h2_pipes.length.values,
            carrier="H2 pipeline",
            lifetime=costs.at["H2 (g) pipeline", "lifetime"],
        )

    n.add("Carrier", "battery")

    n.madd("Bus", nodes + " battery", location=nodes, carrier="battery", unit="MWh_el")

    n.madd(
        "Store",
        nodes + " battery",
        bus=nodes + " battery",
        e_cyclic=True,
        e_nom_extendable=True,
        carrier="battery",
        capital_cost=costs.at["battery storage", "fixed"],
        lifetime=costs.at["battery storage", "lifetime"],
    )

    n.madd(
        "Link",
        nodes + " battery charger",
        bus0=nodes,
        bus1=nodes + " battery",
        carrier="battery charger",
        efficiency=costs.at["battery inverter", "efficiency"] ** 0.5,
        capital_cost=costs.at["battery inverter", "fixed"],
        p_nom_extendable=True,
        lifetime=costs.at["battery inverter", "lifetime"],
    )

    n.madd(
        "Link",
        nodes + " battery discharger",
        bus0=nodes + " battery",
        bus1=nodes,
        carrier="battery discharger",
        efficiency=costs.at["battery inverter", "efficiency"] ** 0.5,
        marginal_cost=options["marginal_cost_storage"],
        p_nom_extendable=True,
        lifetime=costs.at["battery inverter", "lifetime"],
    )

    if options["methanation"]:
        n.madd(
            "Link",
            spatial.nodes,
            suffix=" Sabatier",
            bus0=nodes + " H2",
            bus1=spatial.gas.nodes,
            bus2=spatial.co2.nodes,
            p_nom_extendable=True,
            carrier="Sabatier",
            p_min_pu=options.get("min_part_load_methanation", 0),
            efficiency=costs.at["methanation", "efficiency"],
            efficiency2=-costs.at["methanation", "efficiency"]
            * costs.at["gas", "CO2 intensity"],
            capital_cost=costs.at["methanation", "fixed"]
            * costs.at["methanation", "efficiency"],  # costs given per kW_gas
            lifetime=costs.at["methanation", "lifetime"],
        )

    if options.get("coal_cc"):
        n.madd(
            "Link",
            spatial.nodes,
            suffix=" coal CC",
            bus0=spatial.coal.nodes,
            bus1=spatial.nodes,
            bus2="co2 atmosphere",
            bus3=spatial.co2.nodes,
            marginal_cost=costs.at["coal", "efficiency"]
            * costs.at["coal", "VOM"],  # NB: VOM is per MWel
            capital_cost=costs.at["coal", "efficiency"] * costs.at["coal", "fixed"]
            + costs.at["biomass CHP capture", "fixed"]
            * costs.at["coal", "CO2 intensity"],  # NB: fixed cost is per MWel
            p_nom_extendable=True,
            carrier="coal",
            efficiency=costs.at["coal", "efficiency"],
            efficiency2=costs.at["coal", "CO2 intensity"]
            * (1 - costs.at["biomass CHP capture", "capture_rate"]),
            efficiency3=costs.at["coal", "CO2 intensity"]
            * costs.at["biomass CHP capture", "capture_rate"],
            lifetime=costs.at["coal", "lifetime"],
        )

    if options["SMR_cc"]:
        n.madd(
            "Link",
            spatial.nodes,
            suffix=" SMR CC",
            bus0=spatial.gas.nodes,
            bus1=nodes + " H2",
            bus2="co2 atmosphere",
            bus3=spatial.co2.nodes,
            p_nom_extendable=True,
            carrier="SMR CC",
            efficiency=costs.at["SMR CC", "efficiency"],
            efficiency2=costs.at["gas", "CO2 intensity"] * (1 - options["cc_fraction"]),
            efficiency3=costs.at["gas", "CO2 intensity"] * options["cc_fraction"],
            capital_cost=costs.at["SMR CC", "fixed"],
            lifetime=costs.at["SMR CC", "lifetime"],
        )

    if options["SMR"]:
        n.madd(
            "Link",
            nodes + " SMR",
            bus0=spatial.gas.nodes,
            bus1=nodes + " H2",
            bus2="co2 atmosphere",
            p_nom_extendable=True,
            carrier="SMR",
            efficiency=costs.at["SMR", "efficiency"],
            efficiency2=costs.at["gas", "CO2 intensity"],
            capital_cost=costs.at["SMR", "fixed"],
            lifetime=costs.at["SMR", "lifetime"],
        )


def add_land_transport(n, costs):
    # TODO options?

    logger.info("Add land transport")

    transport = pd.read_csv(
        snakemake.input.transport_demand, index_col=0, parse_dates=True
    )
    number_cars = pd.read_csv(snakemake.input.transport_data, index_col=0)[
        "number cars"
    ]
    avail_profile = pd.read_csv(
        snakemake.input.avail_profile, index_col=0, parse_dates=True
    )
    dsm_profile = pd.read_csv(
        snakemake.input.dsm_profile, index_col=0, parse_dates=True
    )

    fuel_cell_share = get(options["land_transport_fuel_cell_share"], investment_year)
    electric_share = get(options["land_transport_electric_share"], investment_year)
    ice_share = get(options["land_transport_ice_share"], investment_year)

    total_share = fuel_cell_share + electric_share + ice_share
    if total_share != 1:
        logger.warning(
            f"Total land transport shares sum up to {total_share:.2%}, corresponding to increased or decreased demand assumptions."
        )

    logger.info(f"FCEV share: {fuel_cell_share*100}%")
    logger.info(f"EV share: {electric_share*100}%")
    logger.info(f"ICEV share: {ice_share*100}%")

    nodes = pop_layout.index

    if electric_share > 0:
        n.add("Carrier", "Li ion")

        n.madd(
            "Bus",
            nodes,
            suffix=" EV battery",
            location=nodes,
            carrier="Li ion",
            unit="MWh_el",
        )

        p_set = (
            electric_share
            * (
                transport[nodes]
                + cycling_shift(transport[nodes], 1)
                + cycling_shift(transport[nodes], 2)
            )
            / 3
        )

        n.madd(
            "Load",
            nodes,
            suffix=" land transport EV",
            bus=nodes + " EV battery",
            carrier="land transport EV",
            p_set=p_set,
        )

        p_nom = number_cars * options.get("bev_charge_rate", 0.011) * electric_share

        n.madd(
            "Link",
            nodes,
            suffix=" BEV charger",
            bus0=nodes,
            bus1=nodes + " EV battery",
            p_nom=p_nom,
            carrier="BEV charger",
            p_max_pu=avail_profile[nodes],
            efficiency=options.get("bev_charge_efficiency", 0.9),
            # These were set non-zero to find LU infeasibility when availability = 0.25
            # p_nom_extendable=True,
            # p_nom_min=p_nom,
            # capital_cost=1e6,  #i.e. so high it only gets built where necessary
        )

    if electric_share > 0 and options["v2g"]:
        n.madd(
            "Link",
            nodes,
            suffix=" V2G",
            bus1=nodes,
            bus0=nodes + " EV battery",
            p_nom=p_nom,
            carrier="V2G",
            p_max_pu=avail_profile[nodes],
            efficiency=options.get("bev_charge_efficiency", 0.9),
        )

    if electric_share > 0 and options["bev_dsm"]:
        e_nom = (
            number_cars
            * options.get("bev_energy", 0.05)
            * options["bev_availability"]
            * electric_share
        )

        n.madd(
            "Store",
            nodes,
            suffix=" battery storage",
            bus=nodes + " EV battery",
            carrier="battery storage",
            e_cyclic=True,
            e_nom=e_nom,
            e_max_pu=1,
            e_min_pu=dsm_profile[nodes],
        )

    if fuel_cell_share > 0:
        n.madd(
            "Load",
            nodes,
            suffix=" land transport fuel cell",
            bus=nodes + " H2",
            carrier="land transport fuel cell",
            p_set=fuel_cell_share
            / options["transport_fuel_cell_efficiency"]
            * transport[nodes],
        )

    if ice_share > 0:
        add_carrier_buses(n, "oil")

        ice_efficiency = options["transport_internal_combustion_efficiency"]

        p_set_land_transport_oil = (
            ice_share
            / ice_efficiency
            * transport[nodes].rename(columns=lambda x: x + " land transport oil")
        )

        if not options["regional_oil_demand"]:
            p_set_land_transport_oil = p_set_land_transport_oil.sum(axis=1).to_frame(
                name="EU land transport oil"
            )

        n.madd(
            "Bus",
            spatial.oil.land_transport,
            location=spatial.oil.demand_locations,
            carrier="land transport oil",
            unit="land transport",
        )

        n.madd(
            "Load",
            spatial.oil.land_transport,
            bus=spatial.oil.land_transport,
            carrier="land transport oil",
            p_set=p_set_land_transport_oil,
        )

        n.madd(
            "Link",
            spatial.oil.land_transport,
            bus0=spatial.oil.nodes,
            bus1=spatial.oil.land_transport,
            bus2="co2 atmosphere",
            carrier="land transport oil",
            efficiency2=costs.at["oil", "CO2 intensity"],
            p_nom_extendable=True,
        )


def build_heat_demand(n):
    heat_demand_shape = (
        xr.open_dataset(snakemake.input.hourly_heat_demand_total)
        .to_dataframe()
        .unstack(level=1)
    )

    sectors = ["residential", "services"]
    uses = ["water", "space"]

    heat_demand = {}
    electric_heat_supply = {}
    for sector, use in product(sectors, uses):
        name = f"{sector} {use}"

        heat_demand[name] = (
            heat_demand_shape[name] / heat_demand_shape[name].sum()
        ).multiply(pop_weighted_energy_totals[f"total {sector} {use}"]) * 1e6
        electric_heat_supply[name] = (
            heat_demand_shape[name] / heat_demand_shape[name].sum()
        ).multiply(pop_weighted_energy_totals[f"electricity {sector} {use}"]) * 1e6

    heat_demand = pd.concat(heat_demand, axis=1)
    electric_heat_supply = pd.concat(electric_heat_supply, axis=1)

    # subtract from electricity load since heat demand already in heat_demand
    electric_nodes = n.loads.index[n.loads.carrier == "electricity"]
    n.loads_t.p_set[electric_nodes] = (
        n.loads_t.p_set[electric_nodes]
        - electric_heat_supply.T.groupby(level=1).sum().T[electric_nodes]
    )

    return heat_demand


def add_heat(n, costs):
    logger.info("Add heat sector")

    sectors = ["residential", "services"]

    heat_demand = build_heat_demand(n)

    overdim_factor = options["overdimension_individual_heating"]

    district_heat_info = pd.read_csv(snakemake.input.district_heat_share, index_col=0)
    dist_fraction = district_heat_info["district fraction of node"]
    urban_fraction = district_heat_info["urban fraction"]

    # NB: must add costs of central heating afterwards (EUR 400 / kWpeak, 50a, 1% FOM from Fraunhofer ISE)

    # exogenously reduce space heat demand
    if options["reduce_space_heat_exogenously"]:
        dE = get(options["reduce_space_heat_exogenously_factor"], investment_year)
        logger.info(f"Assumed space heat reduction of {dE:.2%}")
        for sector in sectors:
            heat_demand[sector + " space"] = (1 - dE) * heat_demand[sector + " space"]

    heat_systems = [
        "residential rural",
        "services rural",
        "residential urban decentral",
        "services urban decentral",
        "urban central",
    ]

    cop = {
        "air": xr.open_dataarray(snakemake.input.cop_air_total)
        .to_pandas()
        .reindex(index=n.snapshots),
        "ground": xr.open_dataarray(snakemake.input.cop_soil_total)
        .to_pandas()
        .reindex(index=n.snapshots),
    }

    if options["solar_thermal"]:
        solar_thermal = (
            xr.open_dataarray(snakemake.input.solar_thermal_total)
            .to_pandas()
            .reindex(index=n.snapshots)
        )
        # 1e3 converts from W/m^2 to MW/(1000m^2) = kW/m^2
        solar_thermal = options["solar_cf_correction"] * solar_thermal / 1e3

    for name in heat_systems:
        name_type = "central" if name == "urban central" else "decentral"

        if name == "urban central":
            nodes = dist_fraction.index[dist_fraction > 0]
        else:
            nodes = pop_layout.index

        n.add("Carrier", name + " heat")

        n.madd(
            "Bus",
            nodes + f" {name} heat",
            location=nodes,
            carrier=name + " heat",
            unit="MWh_th",
        )

        if name == "urban central" and options.get("central_heat_vent"):
            n.madd(
                "Generator",
                nodes + f" {name} heat vent",
                bus=nodes + f" {name} heat",
                location=nodes,
                carrier=name + " heat vent",
                p_nom_extendable=True,
                p_max_pu=0,
                p_min_pu=-1,
                unit="MWh_th",
            )

        ## Add heat load

        for sector in sectors:
            # heat demand weighting
            if "rural" in name:
                factor = 1 - urban_fraction[nodes]
            elif "urban central" in name:
                factor = dist_fraction[nodes]
            elif "urban decentral" in name:
                factor = urban_fraction[nodes] - dist_fraction[nodes]
            else:
                raise NotImplementedError(
                    f" {name} not in " f"heat systems: {heat_systems}"
                )

            if sector in name:
                heat_load = (
                    heat_demand[[sector + " water", sector + " space"]]
                    .T.groupby(level=1)
                    .sum()
                    .T[nodes]
                    .multiply(factor)
                )

        if name == "urban central":
            heat_load = (
                heat_demand.T.groupby(level=1)
                .sum()
                .T[nodes]
                .multiply(
                    factor * (1 + options["district_heating"]["district_heating_loss"])
                )
            )

        n.madd(
            "Load",
            nodes,
            suffix=f" {name} heat",
            bus=nodes + f" {name} heat",
            carrier=name + " heat",
            p_set=heat_load,
        )

        ## Add heat pumps

        heat_pump_types = ["air"] if "urban" in name else ["ground", "air"]

        for heat_pump_type in heat_pump_types:
            costs_name = f"{name_type} {heat_pump_type}-sourced heat pump"
            efficiency = (
                cop[heat_pump_type][nodes]
                if options["time_dep_hp_cop"]
                else costs.at[costs_name, "efficiency"]
            )

            n.madd(
                "Link",
                nodes,
                suffix=f" {name} {heat_pump_type} heat pump",
                bus0=nodes,
                bus1=nodes + f" {name} heat",
                carrier=f"{name} {heat_pump_type} heat pump",
                efficiency=efficiency,
                capital_cost=costs.at[costs_name, "efficiency"]
                * costs.at[costs_name, "fixed"]
                * overdim_factor,
                p_nom_extendable=True,
                lifetime=costs.at[costs_name, "lifetime"],
            )

        if options["tes"]:
            n.add("Carrier", name + " water tanks")

            n.madd(
                "Bus",
                nodes + f" {name} water tanks",
                location=nodes,
                carrier=name + " water tanks",
                unit="MWh_th",
            )

            n.madd(
                "Link",
                nodes + f" {name} water tanks charger",
                bus0=nodes + f" {name} heat",
                bus1=nodes + f" {name} water tanks",
                efficiency=costs.at["water tank charger", "efficiency"],
                carrier=name + " water tanks charger",
                p_nom_extendable=True,
            )

            n.madd(
                "Link",
                nodes + f" {name} water tanks discharger",
                bus0=nodes + f" {name} water tanks",
                bus1=nodes + f" {name} heat",
                carrier=name + " water tanks discharger",
                efficiency=costs.at["water tank discharger", "efficiency"],
                p_nom_extendable=True,
            )

            tes_time_constant_days = options["tes_tau"][name_type]

            n.madd(
                "Store",
                nodes + f" {name} water tanks",
                bus=nodes + f" {name} water tanks",
                e_cyclic=True,
                e_nom_extendable=True,
                carrier=name + " water tanks",
                standing_loss=1 - np.exp(-1 / 24 / tes_time_constant_days),
                capital_cost=costs.at[name_type + " water tank storage", "fixed"],
                lifetime=costs.at[name_type + " water tank storage", "lifetime"],
            )

        if options["resistive_heaters"]:
            key = f"{name_type} resistive heater"

            n.madd(
                "Link",
                nodes + f" {name} resistive heater",
                bus0=nodes,
                bus1=nodes + f" {name} heat",
                carrier=name + " resistive heater",
                efficiency=costs.at[key, "efficiency"],
                capital_cost=costs.at[key, "efficiency"]
                * costs.at[key, "fixed"]
                * overdim_factor,
                p_nom_extendable=True,
                lifetime=costs.at[key, "lifetime"],
            )

        if options["boilers"]:
            key = f"{name_type} gas boiler"

            n.madd(
                "Link",
                nodes + f" {name} gas boiler",
                p_nom_extendable=True,
                bus0=spatial.gas.df.loc[nodes, "nodes"].values,
                bus1=nodes + f" {name} heat",
                bus2="co2 atmosphere",
                carrier=name + " gas boiler",
                efficiency=costs.at[key, "efficiency"],
                efficiency2=costs.at["gas", "CO2 intensity"],
                capital_cost=costs.at[key, "efficiency"]
                * costs.at[key, "fixed"]
                * overdim_factor,
                lifetime=costs.at[key, "lifetime"],
            )

        if options["solar_thermal"]:
            n.add("Carrier", name + " solar thermal")

            n.madd(
                "Generator",
                nodes,
                suffix=f" {name} solar thermal collector",
                bus=nodes + f" {name} heat",
                carrier=name + " solar thermal",
                p_nom_extendable=True,
                capital_cost=costs.at[name_type + " solar thermal", "fixed"]
                * overdim_factor,
                p_max_pu=solar_thermal[nodes],
                lifetime=costs.at[name_type + " solar thermal", "lifetime"],
            )

        if options["chp"] and name == "urban central":
            # add gas CHP; biomass CHP is added in biomass section
            n.madd(
                "Link",
                nodes + " urban central gas CHP",
                bus0=spatial.gas.df.loc[nodes, "nodes"].values,
                bus1=nodes,
                bus2=nodes + " urban central heat",
                bus3="co2 atmosphere",
                carrier="urban central gas CHP",
                p_nom_extendable=True,
                capital_cost=costs.at["central gas CHP", "fixed"]
                * costs.at["central gas CHP", "efficiency"],
                marginal_cost=costs.at["central gas CHP", "VOM"],
                efficiency=costs.at["central gas CHP", "efficiency"],
                efficiency2=costs.at["central gas CHP", "efficiency"]
                / costs.at["central gas CHP", "c_b"],
                efficiency3=costs.at["gas", "CO2 intensity"],
                lifetime=costs.at["central gas CHP", "lifetime"],
            )

            n.madd(
                "Link",
                nodes + " urban central gas CHP CC",
                bus0=spatial.gas.df.loc[nodes, "nodes"].values,
                bus1=nodes,
                bus2=nodes + " urban central heat",
                bus3="co2 atmosphere",
                bus4=spatial.co2.df.loc[nodes, "nodes"].values,
                carrier="urban central gas CHP CC",
                p_nom_extendable=True,
                capital_cost=costs.at["central gas CHP", "fixed"]
                * costs.at["central gas CHP", "efficiency"]
                + costs.at["biomass CHP capture", "fixed"]
                * costs.at["gas", "CO2 intensity"],
                marginal_cost=costs.at["central gas CHP", "VOM"],
                efficiency=costs.at["central gas CHP", "efficiency"]
                - costs.at["gas", "CO2 intensity"]
                * (
                    costs.at["biomass CHP capture", "electricity-input"]
                    + costs.at["biomass CHP capture", "compression-electricity-input"]
                ),
                efficiency2=costs.at["central gas CHP", "efficiency"]
                / costs.at["central gas CHP", "c_b"]
                + costs.at["gas", "CO2 intensity"]
                * (
                    costs.at["biomass CHP capture", "heat-output"]
                    + costs.at["biomass CHP capture", "compression-heat-output"]
                    - costs.at["biomass CHP capture", "heat-input"]
                ),
                efficiency3=costs.at["gas", "CO2 intensity"]
                * (1 - costs.at["biomass CHP capture", "capture_rate"]),
                efficiency4=costs.at["gas", "CO2 intensity"]
                * costs.at["biomass CHP capture", "capture_rate"],
                lifetime=costs.at["central gas CHP", "lifetime"],
            )

        if options["chp"] and options["micro_chp"] and name != "urban central":
            n.madd(
                "Link",
                nodes + f" {name} micro gas CHP",
                p_nom_extendable=True,
                bus0=spatial.gas.df.loc[nodes, "nodes"].values,
                bus1=nodes,
                bus2=nodes + f" {name} heat",
                bus3="co2 atmosphere",
                carrier=name + " micro gas CHP",
                efficiency=costs.at["micro CHP", "efficiency"],
                efficiency2=costs.at["micro CHP", "efficiency-heat"],
                efficiency3=costs.at["gas", "CO2 intensity"],
                capital_cost=costs.at["micro CHP", "fixed"],
                lifetime=costs.at["micro CHP", "lifetime"],
            )

    if options["retrofitting"]["retro_endogen"]:
        logger.info("Add retrofitting endogenously")

        # retrofitting data 'retro_data' with 'costs' [EUR/m^2] and heat
        # demand 'dE' [per unit of original heat demand] for each country and
        # different retrofitting strengths [additional insulation thickness in m]
        retro_data = pd.read_csv(
            snakemake.input.retro_cost,
            index_col=[0, 1],
            skipinitialspace=True,
            header=[0, 1],
        )
        # heated floor area [10^6 * m^2] per country
        floor_area = pd.read_csv(snakemake.input.floor_area, index_col=[0, 1])

        n.add("Carrier", "retrofitting")

        # share of space heat demand 'w_space' of total heat demand
        w_space = {}
        for sector in sectors:
            w_space[sector] = heat_demand[sector + " space"] / (
                heat_demand[sector + " space"] + heat_demand[sector + " water"]
            )
        w_space["tot"] = (
            heat_demand["services space"] + heat_demand["residential space"]
        ) / heat_demand.T.groupby(level=[1]).sum().T

        for name in n.loads[
            n.loads.carrier.isin([x + " heat" for x in heat_systems])
        ].index:
            node = n.buses.loc[name, "location"]
            ct = pop_layout.loc[node, "ct"]

            # weighting 'f' depending on the size of the population at the node
            if "urban central" in name:
                f = dist_fraction[node]
            elif "urban decentral" in name:
                f = urban_fraction[node] - dist_fraction[node]
            else:
                f = 1 - urban_fraction[node]
            if f == 0:
                continue
            # get sector name ("residential"/"services"/or both "tot" for urban central)
            if "urban central" in name:
                sec = "tot"
            if "residential" in name:
                sec = "residential"
            if "services" in name:
                sec = "services"

            # get floor aread at node and region (urban/rural) in m^2
            floor_area_node = (
                pop_layout.loc[node].fraction * floor_area.loc[ct, "value"] * 10**6
            ).loc[sec] * f
            # total heat demand at node [MWh]
            demand = n.loads_t.p_set[name]

            # space heat demand at node [MWh]
            space_heat_demand = demand * w_space[sec][node]
            # normed time profile of space heat demand 'space_pu' (values between 0-1),
            # p_max_pu/p_min_pu of retrofitting generators
            space_pu = (
                (space_heat_demand / space_heat_demand.max())
                .to_frame(name=node)
                .fillna(0)
            )

            # minimum heat demand 'dE' after retrofitting in units of original heat demand (values between 0-1)
            dE = retro_data.loc[(ct, sec), ("dE")]
            # get additional energy savings 'dE_diff' between the different retrofitting strengths/generators at one node
            dE_diff = abs(dE.diff()).fillna(1 - dE.iloc[0])
            # convert costs Euro/m^2 -> Euro/MWh
            capital_cost = (
                retro_data.loc[(ct, sec), ("cost")]
                * floor_area_node
                / ((1 - dE) * space_heat_demand.max())
            )
            if space_heat_demand.max() == 0:
                capital_cost = capital_cost.apply(lambda b: 0 if b == np.inf else b)

            # number of possible retrofitting measures 'strengths' (set in list at config.yaml 'l_strength')
            # given in additional insulation thickness [m]
            # for each measure, a retrofitting generator is added at the node
            strengths = retro_data.columns.levels[1]

            # check that ambitious retrofitting has higher costs per MWh than moderate retrofitting
            if (capital_cost.diff() < 0).sum():
                logger.warning(f"Costs are not linear for {ct} {sec}")
                s = capital_cost[(capital_cost.diff() < 0)].index
                strengths = strengths.drop(s)

            # reindex normed time profile of space heat demand back to hourly resolution
            space_pu = space_pu.reindex(index=heat_demand.index).ffill()

            # add for each retrofitting strength a generator with heat generation profile following the profile of the heat demand
            for strength in strengths:
                node_name = " ".join(name.split(" ")[2::])
                n.madd(
                    "Generator",
                    [node],
                    suffix=" retrofitting " + strength + " " + node_name,
                    bus=name,
                    carrier="retrofitting",
                    p_nom_extendable=True,
                    p_nom_max=dE_diff[strength]
                    * space_heat_demand.max(),  # maximum energy savings for this renovation strength
                    p_max_pu=space_pu,
                    p_min_pu=space_pu,
                    country=ct,
                    capital_cost=capital_cost[strength]
                    * options["retrofitting"]["cost_factor"],
                )


def add_biomass(n, costs):
    logger.info("Add biomass")

    biomass_potentials = pd.read_csv(snakemake.input.biomass_potentials, index_col=0)

    # need to aggregate potentials if gas not nodally resolved
    if options["gas_network"]:
        biogas_potentials_spatial = biomass_potentials["biogas"].rename(
            index=lambda x: x + " biogas"
        )
    else:
        biogas_potentials_spatial = biomass_potentials["biogas"].sum()

    if options.get("biomass_spatial", options["biomass_transport"]):
        solid_biomass_potentials_spatial = biomass_potentials["solid biomass"].rename(
            index=lambda x: x + " solid biomass"
        )
    else:
        solid_biomass_potentials_spatial = biomass_potentials["solid biomass"].sum()

    n.add("Carrier", "biogas")
    n.add("Carrier", "solid biomass")

    n.madd(
        "Bus",
        spatial.gas.biogas,
        location=spatial.gas.locations,
        carrier="biogas",
        unit="MWh_LHV",
    )

    n.madd(
        "Bus",
        spatial.biomass.nodes,
        location=spatial.biomass.locations,
        carrier="solid biomass",
        unit="MWh_LHV",
    )

    n.madd(
        "Store",
        spatial.gas.biogas,
        bus=spatial.gas.biogas,
        carrier="biogas",
        e_nom=biogas_potentials_spatial,
        marginal_cost=costs.at["biogas", "fuel"],
        e_initial=biogas_potentials_spatial,
    )

    n.madd(
        "Store",
        spatial.biomass.nodes,
        bus=spatial.biomass.nodes,
        carrier="solid biomass",
        e_nom=solid_biomass_potentials_spatial,
        marginal_cost=costs.at["solid biomass", "fuel"],
        e_initial=solid_biomass_potentials_spatial,
    )

    n.madd(
        "Link",
        spatial.gas.biogas_to_gas,
        bus0=spatial.gas.biogas,
        bus1=spatial.gas.nodes,
        bus2="co2 atmosphere",
        carrier="biogas to gas",
        capital_cost=costs.at["biogas", "fixed"]
        + costs.at["biogas upgrading", "fixed"],
        marginal_cost=costs.at["biogas upgrading", "VOM"],
<<<<<<< HEAD
        efficiency=1.0,
=======
        efficiency=costs.at["biogas", "efficiency"],
>>>>>>> a18edcc6
        efficiency2=-costs.at["gas", "CO2 intensity"],
        p_nom_extendable=True,
    )

<<<<<<< HEAD
    if options.get("biomass_upgrading_cc"):
        # Assuming for costs that the CO2 from upgrading is pure, such as in amine scrubbing. I.e., with and without CC is
        # equivalent. Adding biomass CHP capture because biogas is often small-scale and decentral so further
        # from e.g. CO2 grid or buyers. This is a proxy for the added cost for e.g. a raw biogas pipeline to a central upgrading facility

=======
    if options.get("biogas_upgrading_cc"):
        # Assuming for costs that the CO2 from upgrading is pure, such as in amine scrubbing. I.e., with and without CC is
        # equivalent. Adding biomass CHP capture because biogas is often small-scale and decentral so further
        # from e.g. CO2 grid or buyers. This is a proxy for the added cost for e.g. a raw biogas pipeline to a central upgrading facility
>>>>>>> a18edcc6
        n.madd(
            "Link",
            spatial.gas.biogas_to_gas_cc,
            bus0=spatial.gas.biogas,
            bus1=spatial.gas.nodes,
<<<<<<< HEAD
            bus2="co2 stored",
=======
            bus2=spatial.co2.nodes,
>>>>>>> a18edcc6
            bus3="co2 atmosphere",
            carrier="biogas to gas CC",
            capital_cost=costs.at["biogas CC", "fixed"]
            + costs.at["biogas upgrading", "fixed"]
            + costs.at["biomass CHP capture", "fixed"]
            * costs.at["biogas CC", "CO2 stored"],
            marginal_cost=costs.at["biogas CC", "VOM"]
            + costs.at["biogas upgrading", "VOM"],
<<<<<<< HEAD
            efficiency=1.0,
=======
            efficiency=costs.at["biogas CC", "efficiency"],
>>>>>>> a18edcc6
            efficiency2=costs.at["biogas CC", "CO2 stored"]
            * costs.at["biogas CC", "capture rate"],
            efficiency3=-costs.at["gas", "CO2 intensity"]
            - costs.at["biogas CC", "CO2 stored"]
            * costs.at["biogas CC", "capture rate"],
            p_nom_extendable=True,
        )

<<<<<<< HEAD
    if options.get("electrobiofuels"):
        add_carrier_buses(n, "oil")
        n.madd(
            "Link",
            spatial.nodes,
            suffix=" electrobiofuels",
            bus0=spatial.biomass.nodes,
            bus1=spatial.oil.nodes,
            bus2=spatial.h2.nodes,
            bus3="co2 atmosphere",
            carrier="electrobiofuels",
            p_nom_extendable=True,
            lifetime=costs.at["electrobiofuels", "lifetime"],
            efficiency=costs.at["electrobiofuels", "efficiency-biomass"],
            efficiency2=-costs.at["electrobiofuels", "efficiency-hydrogen"],
            efficiency3=-costs.at["solid biomass", "CO2 intensity"]
            + costs.at["BtL", "CO2 stored"]
            * (1 - costs.at["Fischer-Tropsch", "capture rate"]),
            capital_cost=costs.at["BtL", "fixed"]
            * costs.at["electrobiofuels", "efficiency-biomass"]
            + costs.at["BtL", "C stored"]
            * costs.at["Fischer-Tropsch", "fixed"]
            * costs.at["electrobiofuels", "efficiency-hydrogen"],
            marginal_cost=costs.at["BtL", "VOM"]
            * costs.at["electrobiofuels", "efficiency-biomass"]
            + costs.at["BtL", "C stored"]
            * costs.at["Fischer-Tropsch", "VOM"]
            * costs.at["electrobiofuels", "efficiency-hydrogen"],
        )

=======
>>>>>>> a18edcc6
    if options["biomass_transport"]:
        # add biomass transport
        transport_costs = pd.read_csv(
            snakemake.input.biomass_transport_costs, index_col=0
        )
        transport_costs = transport_costs.squeeze()
        biomass_transport = create_network_topology(
            n, "biomass transport ", bidirectional=False
        )

        # costs
        bus0_costs = biomass_transport.bus0.apply(lambda x: transport_costs[x[:2]])
        bus1_costs = biomass_transport.bus1.apply(lambda x: transport_costs[x[:2]])
        biomass_transport["costs"] = pd.concat([bus0_costs, bus1_costs], axis=1).mean(
            axis=1
        )

        n.madd(
            "Link",
            biomass_transport.index,
            bus0=biomass_transport.bus0 + " solid biomass",
            bus1=biomass_transport.bus1 + " solid biomass",
            p_nom_extendable=False,
            p_nom=5e4,
            length=biomass_transport.length.values,
            marginal_cost=biomass_transport.costs * biomass_transport.length.values,
            carrier="solid biomass transport",
        )

    elif options["biomass_spatial"]:
        # add artificial biomass generators at nodes which include transport costs
        transport_costs = pd.read_csv(
            snakemake.input.biomass_transport_costs, index_col=0
        )
        transport_costs = transport_costs.squeeze()
        bus_transport_costs = spatial.biomass.nodes.to_series().apply(
            lambda x: transport_costs[x[:2]]
        )
        average_distance = 200  # km #TODO: validate this assumption

        n.madd(
            "Generator",
            spatial.biomass.nodes,
            bus=spatial.biomass.nodes,
            carrier="solid biomass",
            p_nom=10000,
            marginal_cost=costs.at["solid biomass", "fuel"]
            + bus_transport_costs * average_distance,
        )
        n.add(
            "GlobalConstraint",
            "biomass limit",
            carrier_attribute="solid biomass",
            sense="<=",
            constant=biomass_potentials["solid biomass"].sum(),
            type="operational_limit",
        )

    # AC buses with district heating
    urban_central = n.buses.index[n.buses.carrier == "urban central heat"]
    if not urban_central.empty and options["chp"]:
        urban_central = urban_central.str[: -len(" urban central heat")]

        key = "central solid biomass CHP"

        n.madd(
            "Link",
            urban_central + " urban central solid biomass CHP",
            bus0=spatial.biomass.df.loc[urban_central, "nodes"].values,
            bus1=urban_central,
            bus2=urban_central + " urban central heat",
            carrier="urban central solid biomass CHP",
            p_nom_extendable=True,
            capital_cost=costs.at[key, "fixed"] * costs.at[key, "efficiency"],
            marginal_cost=costs.at[key, "VOM"],
            efficiency=costs.at[key, "efficiency"],
            efficiency2=costs.at[key, "efficiency-heat"],
            lifetime=costs.at[key, "lifetime"],
        )

        n.madd(
            "Link",
            urban_central + " urban central solid biomass CHP CC",
            bus0=spatial.biomass.df.loc[urban_central, "nodes"].values,
            bus1=urban_central,
            bus2=urban_central + " urban central heat",
            bus3="co2 atmosphere",
            bus4=spatial.co2.df.loc[urban_central, "nodes"].values,
            carrier="urban central solid biomass CHP CC",
            p_nom_extendable=True,
            capital_cost=costs.at[key, "fixed"] * costs.at[key, "efficiency"]
            + costs.at["biomass CHP capture", "fixed"]
            * costs.at["solid biomass", "CO2 intensity"],
            marginal_cost=costs.at[key, "VOM"],
            efficiency=costs.at[key, "efficiency"]
            - costs.at["solid biomass", "CO2 intensity"]
            * (
                costs.at["biomass CHP capture", "electricity-input"]
                + costs.at["biomass CHP capture", "compression-electricity-input"]
            ),
            efficiency2=costs.at[key, "efficiency-heat"]
            + costs.at["solid biomass", "CO2 intensity"]
            * (
                costs.at["biomass CHP capture", "heat-output"]
                + costs.at["biomass CHP capture", "compression-heat-output"]
                - costs.at["biomass CHP capture", "heat-input"]
            ),
            efficiency3=-costs.at["solid biomass", "CO2 intensity"]
            * costs.at["biomass CHP capture", "capture_rate"],
            efficiency4=costs.at["solid biomass", "CO2 intensity"]
            * costs.at["biomass CHP capture", "capture_rate"],
            lifetime=costs.at[key, "lifetime"],
        )

    if options["biomass_boiler"]:
        # TODO: Add surcharge for pellets
        nodes = pop_layout.index
        for name in [
            "residential rural",
            "services rural",
            "residential urban decentral",
            "services urban decentral",
        ]:
            n.madd(
                "Link",
                nodes + f" {name} biomass boiler",
                p_nom_extendable=True,
                bus0=spatial.biomass.df.loc[nodes, "nodes"].values,
                bus1=nodes + f" {name} heat",
                carrier=name + " biomass boiler",
                efficiency=costs.at["biomass boiler", "efficiency"],
                capital_cost=costs.at["biomass boiler", "efficiency"]
<<<<<<< HEAD
                * costs.at["biomass boiler", "fixed"],
=======
                * costs.at["biomass boiler", "fixed"]
                * options["overdimension_individual_heating"],
>>>>>>> a18edcc6
                marginal_cost=costs.at["biomass boiler", "pelletizing cost"],
                lifetime=costs.at["biomass boiler", "lifetime"],
            )

    # Solid biomass to liquid fuel
    if options["biomass_to_liquid"]:
        add_carrier_buses(n, "oil")

        n.madd(
            "Link",
            spatial.biomass.nodes,
            suffix=" biomass to liquid",
            bus0=spatial.biomass.nodes,
            bus1=spatial.oil.nodes,
            bus2="co2 atmosphere",
            carrier="biomass to liquid",
            lifetime=costs.at["BtL", "lifetime"],
            efficiency=costs.at["BtL", "efficiency"],
            efficiency2=-costs.at["solid biomass", "CO2 intensity"]
            + costs.at["BtL", "CO2 stored"],
            p_nom_extendable=True,
            capital_cost=costs.at["BtL", "fixed"],
<<<<<<< HEAD
            marginal_cost=costs.loc["BtL", "VOM"] / costs.at["BtL", "efficiency"],
=======
            marginal_cost=costs.at["BtL", "efficiency"] * costs.at["BtL", "VOM"],
>>>>>>> a18edcc6
        )

    if options.get("biomass_to_liquid_cc"):
        n.madd(
            "Link",
            spatial.biomass.nodes,
            suffix=" biomass to liquid CC",
            bus0=spatial.biomass.nodes,
            bus1=spatial.oil.nodes,
            bus2="co2 atmosphere",
            bus3=spatial.co2.nodes,
            carrier="biomass to liquid CC",
            lifetime=costs.at["BtL", "lifetime"],
            efficiency=costs.at["BtL", "efficiency"],
            efficiency2=-costs.at["solid biomass", "CO2 intensity"]
            + costs.at["BtL", "CO2 stored"] * (1 - costs.at["BtL", "capture rate"]),
            efficiency3=costs.at["BtL", "CO2 stored"] * costs.at["BtL", "capture rate"],
            p_nom_extendable=True,
            capital_cost=costs.at["BtL", "fixed"]
            + costs.at["biomass CHP capture", "fixed"] * costs.at["BtL", "CO2 stored"],
<<<<<<< HEAD
            marginal_cost=costs.loc["BtL", "VOM"] / costs.at["BtL", "efficiency"],
        )

    # biomethanol

    if options.get("biomass_to_methanol"):
        add_carrier_buses(n, "methanol")

        n.madd(
            "Link",
            spatial.biomass.nodes,
            suffix=" biomass to methanol",
            bus0=spatial.biomass.nodes,
            bus1=spatial.methanol.nodes,
            bus2="co2 atmosphere",
            carrier="biomass to methanol",
            lifetime=costs.at["biomass-to-methanol", "lifetime"],
            efficiency=costs.at["biomass-to-methanol", "efficiency"],
            efficiency2=-costs.at["solid biomass", "CO2 intensity"]
            + costs.at["biomass-to-methanol", "CO2 stored"],
            p_nom_extendable=True,
            capital_cost=costs.at["biomass-to-methanol", "fixed"]
            / costs.at["biomass-to-methanol", "efficiency"],
            marginal_cost=costs.loc["biomass-to-methanol", "VOM"]
            / costs.at["biomass-to-methanol", "efficiency"],
        )

    if options.get("biomass_to_methanol_cc"):
        n.madd(
            "Link",
            spatial.biomass.nodes,
            suffix=" biomass to methanol CC",
            bus0=spatial.biomass.nodes,
            bus1=spatial.methanol.nodes,
            bus2="co2 atmosphere",
            bus3=spatial.co2.nodes,
            carrier="biomass to methanol CC",
            lifetime=costs.at["biomass-to-methanol", "lifetime"],
            efficiency=costs.at["biomass-to-methanol", "efficiency"],
            efficiency2=-costs.at["solid biomass", "CO2 intensity"]
            + costs.at["biomass-to-methanol", "CO2 stored"]
            * (1 - costs.at["biomass-to-methanol", "capture rate"]),
            efficiency3=costs.at["biomass-to-methanol", "CO2 stored"]
            * costs.at["biomass-to-methanol", "capture rate"],
            p_nom_extendable=True,
            capital_cost=costs.at["biomass-to-methanol", "fixed"]
            / costs.at["biomass-to-methanol", "efficiency"]
            + costs.at["biomass CHP capture", "fixed"]
            * costs.at["biomass-to-methanol", "CO2 stored"],
            marginal_cost=costs.loc["biomass-to-methanol", "VOM"]
            / costs.at["biomass-to-methanol", "efficiency"],
=======
            marginal_cost=costs.at["BtL", "efficiency"] * costs.at["BtL", "VOM"],
>>>>>>> a18edcc6
        )

    # BioSNG from solid biomass
    if options["biosng"]:
        n.madd(
            "Link",
            spatial.gas.locations,  # first carrier to be spatially resolved
            suffix=" solid biomass to gas",
            bus0=spatial.biomass.nodes,
            bus1=spatial.gas.nodes,
            bus3="co2 atmosphere",
            carrier="BioSNG",
            lifetime=costs.at["BioSNG", "lifetime"],
            efficiency=costs.at["BioSNG", "efficiency"],
            efficiency3=-costs.at["solid biomass", "CO2 intensity"]
            + costs.at["BioSNG", "CO2 stored"],
            p_nom_extendable=True,
            capital_cost=costs.at["BioSNG", "fixed"],
            marginal_cost=costs.at["BioSNG", "efficiency"] * costs.at["BioSNG", "VOM"],
        )

    if options.get("biosng_cc"):
        n.madd(
            "Link",
            spatial.gas.locations,  # first carrier to be spatially resolved
            suffix=" solid biomass to gas CC",
            bus0=spatial.biomass.nodes,
            bus1=spatial.gas.nodes,
            bus2=spatial.co2.nodes,
            bus3="co2 atmosphere",
            carrier="BioSNG CC",
            lifetime=costs.at["BioSNG", "lifetime"],
            efficiency=costs.at["BioSNG", "efficiency"],
            efficiency2=costs.at["BioSNG", "CO2 stored"]
            * costs.at["BioSNG", "capture rate"],
            efficiency3=-costs.at["solid biomass", "CO2 intensity"]
            + costs.at["BioSNG", "CO2 stored"]
            * (1 - costs.at["BioSNG", "capture rate"]),
            p_nom_extendable=True,
            capital_cost=costs.at["BioSNG", "fixed"]
            + costs.at["biomass CHP capture", "fixed"]
            * costs.at["BioSNG", "CO2 stored"],
            marginal_cost=costs.at["BioSNG", "efficiency"] * costs.at["BioSNG", "VOM"],
        )


def add_industry(n, costs):
    logger.info("Add industrial demand")

    nodes = pop_layout.index
    nhours = n.snapshot_weightings.generators.sum()
    nyears = nhours / 8760

    add_carrier_buses(n, "oil")
    add_carrier_buses(n, "methanol")

    # 1e6 to convert TWh to MWh
    industrial_demand = (
        pd.read_csv(snakemake.input.industrial_demand, index_col=[0, 1]) * 1e6 * nyears
    )
    industrial_demand_today = (
        pd.read_csv(snakemake.input.industrial_demand_today, index_col=0) * 1e6 * nyears
    )

    industrial_production = (
        pd.read_csv(snakemake.input.industrial_production, index_col=0)
        * 1e3
        * nyears  # kt/a -> t/a
    )

    endogenous_sectors = []
    if options["endogenous_steel"]:
        endogenous_sectors += ["DRI + Electric arc"]
    if options["endogenous_hvc"]:
        endogenous_sectors += ["HVC"]
    sectors_b = ~industrial_demand.index.get_level_values("sector").isin(
        endogenous_sectors
    )

    if options["endogenous_steel"]:
        logger.info("Adding endogenous primary steel demand in tonnes.")

        sector = "DRI + Electric arc"

        no_relocation = not options.get("relocation_steel", False)
        no_flexibility = not options.get("flexibility_steel", False)

        s = " not" if no_relocation else " "
        logger.info(f"Steel industry relocation{s} activated.")

        s = " not" if no_flexibility else " "
        logger.info(f"Steel industry flexibility{s} activated.")

        n.add(
            "Bus",
            "EU steel",
            location="EU",
            carrier="steel",
            unit="t",
        )

        n.add(
            "Load",
            "EU steel",
            bus="EU steel",
            carrier="steel",
            p_set=industrial_production[sector].sum() / nhours,
        )

        if not no_flexibility:
            n.add(
                "Store",
                "EU steel Store",
                bus="EU steel",
                e_nom_extendable=True,
                e_cyclic=True,
                carrier="steel",
            )

        electricity_input = (
            costs.at["direct iron reduction furnace", "electricity-input"]
            * costs.at["electric arc furnace", "hbi-input"]
            + costs.at["electric arc furnace", "electricity-input"]
        )

        hydrogen_input = (
            costs.at["direct iron reduction furnace", "hydrogen-input"]
            * costs.at["electric arc furnace", "hbi-input"]
        )

        # so that for each region supply matches consumption
        p_nom = industrial_production[sector] * electricity_input / nhours

        marginal_cost = (
            costs.at["iron ore DRI-ready", "commodity"]
            * costs.at["direct iron reduction furnace", "ore-input"]
            * costs.at["electric arc furnace", "hbi-input"]
            / electricity_input
        )

        capital_cost = (
            costs.at["direct iron reduction furnace", "fixed"]
            * costs.at["electric arc furnace", "hbi-input"]
            + costs.at["electric arc furnace", "fixed"]
        ) / electricity_input

        n.madd(
            "Link",
            nodes,
            suffix=f" {sector}",
            carrier=sector,
            capital_cost=capital_cost,
            marginal_cost=marginal_cost,
            p_nom_max=p_nom if no_relocation else np.inf,
            p_nom_extendable=True,
            p_min_pu=1 if no_flexibility else 0,
            bus0=nodes,
            bus1="EU steel",
            bus2=nodes + " H2",
            efficiency=1 / electricity_input,
            efficiency2=-hydrogen_input / electricity_input,
        )

    n.madd(
        "Bus",
        spatial.biomass.industry,
        location=spatial.biomass.locations,
        carrier="solid biomass for industry",
        unit="MWh_LHV",
    )

    if options.get("biomass_spatial", options["biomass_transport"]):
        p_set = (
            industrial_demand.loc[
                (spatial.biomass.locations, sectors_b), "solid biomass"
            ]
            .groupby(level="nodes")
            .sum()
            .rename(index=lambda x: x + " solid biomass for industry")
            / nhours
        )
    else:
        p_set = industrial_demand.loc[sectors_b, "solid biomass"].sum() / nhours

    n.madd(
        "Load",
        spatial.biomass.industry,
        bus=spatial.biomass.industry,
        carrier="solid biomass for industry",
        p_set=p_set,
    )

    n.madd(
        "Link",
        spatial.biomass.industry,
        bus0=spatial.biomass.nodes,
        bus1=spatial.biomass.industry,
        carrier="solid biomass for industry",
        p_nom_extendable=True,
        efficiency=1.0,
    )

    if len(spatial.biomass.industry_cc) <= 1 and len(spatial.co2.nodes) > 1:
        link_names = nodes + " " + spatial.biomass.industry_cc
    else:
        link_names = spatial.biomass.industry_cc

    n.madd(
        "Link",
        link_names,
        bus0=spatial.biomass.nodes,
        bus1=spatial.biomass.industry,
        bus2="co2 atmosphere",
        bus3=spatial.co2.nodes,
        carrier="solid biomass for industry CC",
        p_nom_extendable=True,
        capital_cost=costs.at["cement capture", "fixed"]
        * costs.at["solid biomass", "CO2 intensity"],
        efficiency=0.9,  # TODO: make config option
        efficiency2=-costs.at["solid biomass", "CO2 intensity"]
        * costs.at["cement capture", "capture_rate"],
        efficiency3=costs.at["solid biomass", "CO2 intensity"]
        * costs.at["cement capture", "capture_rate"],
        lifetime=costs.at["cement capture", "lifetime"],
    )

    n.madd(
        "Bus",
        spatial.gas.industry,
        location=spatial.gas.locations,
        carrier="gas for industry",
        unit="MWh_LHV",
    )

    gas_demand = (
        industrial_demand.loc[(nodes, sectors_b), "methane"].groupby(level="node").sum()
        / nhours
    )

    if options["gas_network"]:
        spatial_gas_demand = gas_demand.rename(index=lambda x: x + " gas for industry")
    else:
        spatial_gas_demand = gas_demand.sum()

    n.madd(
        "Load",
        spatial.gas.industry,
        bus=spatial.gas.industry,
        carrier="gas for industry",
        p_set=spatial_gas_demand,
    )

    n.madd(
        "Link",
        spatial.gas.industry,
        bus0=spatial.gas.nodes,
        bus1=spatial.gas.industry,
        bus2="co2 atmosphere",
        carrier="gas for industry",
        p_nom_extendable=True,
        efficiency=1.0,
        efficiency2=costs.at["gas", "CO2 intensity"],
    )

    n.madd(
        "Link",
        spatial.gas.industry_cc,
        bus0=spatial.gas.nodes,
        bus1=spatial.gas.industry,
        bus2="co2 atmosphere",
        bus3=spatial.co2.nodes,
        carrier="gas for industry CC",
        p_nom_extendable=True,
        capital_cost=costs.at["cement capture", "fixed"]
        * costs.at["gas", "CO2 intensity"],
        efficiency=0.9,
        efficiency2=costs.at["gas", "CO2 intensity"]
        * (1 - costs.at["cement capture", "capture_rate"]),
        efficiency3=costs.at["gas", "CO2 intensity"]
        * costs.at["cement capture", "capture_rate"],
        lifetime=costs.at["cement capture", "lifetime"],
    )

    n.madd(
        "Load",
        nodes,
        suffix=" H2 for industry",
        bus=nodes + " H2",
        carrier="H2 for industry",
        p_set=industrial_demand.loc[(nodes, sectors_b), "hydrogen"]
        .groupby(level="node")
        .sum()
        / nhours,
    )

    if options["oil_boilers"]:
        nodes_heat = create_nodes_for_heat_sector()[0]

        for name in [
            "residential rural",
            "services rural",
            "residential urban decentral",
            "services urban decentral",
        ]:
            n.madd(
                "Link",
<<<<<<< HEAD
                nodes_heat[name] + f" {name} oil boiler",
=======
                nodes + " H2 liquefaction",
                bus0=nodes + " H2",
                bus1=nodes + " H2 liquid",
                carrier="H2 liquefaction",
                efficiency=costs.at["H2 liquefaction", "efficiency"],
                capital_cost=costs.at["H2 liquefaction", "fixed"],
                p_nom_extendable=True,
                lifetime=costs.at["H2 liquefaction", "lifetime"],
            )

            shipping_bus = nodes + " H2 liquid"
        else:
            shipping_bus = nodes + " H2"

        efficiency = (
            options["shipping_oil_efficiency"] / costs.at["fuel cell", "efficiency"]
        )
        p_set_hydrogen = shipping_hydrogen_share * p_set * efficiency

        n.madd(
            "Load",
            nodes,
            suffix=" H2 for shipping",
            bus=shipping_bus,
            carrier="H2 for shipping",
            p_set=p_set_hydrogen,
        )

    if shipping_methanol_share:
        n.madd(
            "Bus",
            spatial.methanol.nodes,
            carrier="methanol",
            location=spatial.methanol.locations,
            unit="MWh_LHV",
        )

        n.madd(
            "Store",
            spatial.methanol.nodes,
            suffix=" Store",
            bus=spatial.methanol.nodes,
            e_nom_extendable=True,
            e_cyclic=True,
            carrier="methanol",
        )

        n.madd(
            "Link",
            spatial.h2.locations + " methanolisation",
            bus0=spatial.h2.nodes,
            bus1=spatial.methanol.nodes,
            bus2=nodes,
            bus3=spatial.co2.nodes,
            carrier="methanolisation",
            p_nom_extendable=True,
            p_min_pu=options.get("min_part_load_methanolisation", 0),
            capital_cost=costs.at["methanolisation", "fixed"]
            * options["MWh_MeOH_per_MWh_H2"],  # EUR/MW_H2/a
            marginal_cost=options["MWh_MeOH_per_MWh_H2"]
            * costs.at["methanolisation", "VOM"],
            lifetime=costs.at["methanolisation", "lifetime"],
            efficiency=options["MWh_MeOH_per_MWh_H2"],
            efficiency2=-options["MWh_MeOH_per_MWh_H2"] / options["MWh_MeOH_per_MWh_e"],
            efficiency3=-options["MWh_MeOH_per_MWh_H2"] / options["MWh_MeOH_per_tCO2"],
        )

        efficiency = (
            options["shipping_oil_efficiency"] / options["shipping_methanol_efficiency"]
        )

        p_set_methanol = (
            shipping_methanol_share
            * p_set.rename(lambda x: x + " shipping methanol")
            * efficiency
        )

        if not options["regional_methanol_demand"]:
            p_set_methanol = p_set_methanol.sum()

        n.madd(
            "Bus",
            spatial.methanol.shipping,
            location=spatial.methanol.demand_locations,
            carrier="shipping methanol",
            unit="MWh_LHV",
        )

        n.madd(
            "Load",
            spatial.methanol.shipping,
            bus=spatial.methanol.shipping,
            carrier="shipping methanol",
            p_set=p_set_methanol,
        )

        n.madd(
            "Link",
            spatial.methanol.shipping,
            bus0=spatial.methanol.nodes,
            bus1=spatial.methanol.shipping,
            bus2="co2 atmosphere",
            carrier="shipping methanol",
            p_nom_extendable=True,
            efficiency2=1
            / options[
                "MWh_MeOH_per_tCO2"
            ],  # CO2 intensity methanol based on stoichiometric calculation with 22.7 GJ/t methanol (32 g/mol), CO2 (44 g/mol), 277.78 MWh/TJ = 0.218 t/MWh
        )

    if "oil" not in n.buses.carrier.unique():
        n.madd(
            "Bus",
            spatial.oil.nodes,
            location=spatial.oil.locations,
            carrier="oil",
            unit="MWh_LHV",
        )

    if "oil" not in n.stores.carrier.unique():
        # could correct to e.g. 0.001 EUR/kWh * annuity and O&M
        n.madd(
            "Store",
            spatial.oil.nodes,
            suffix=" Store",
            bus=spatial.oil.nodes,
            e_nom_extendable=True,
            e_cyclic=True,
            carrier="oil",
        )

    if "oil" not in n.generators.carrier.unique():
        n.madd(
            "Generator",
            spatial.oil.nodes,
            bus=spatial.oil.nodes,
            p_nom_extendable=True,
            carrier="oil",
            marginal_cost=costs.at["oil", "fuel"],
        )

    if shipping_oil_share:
        p_set_oil = shipping_oil_share * p_set.rename(lambda x: x + " shipping oil")

        if not options["regional_oil_demand"]:
            p_set_oil = p_set_oil.sum()

        n.madd(
            "Bus",
            spatial.oil.shipping,
            location=spatial.oil.demand_locations,
            carrier="shipping oil",
            unit="MWh_LHV",
        )

        n.madd(
            "Load",
            spatial.oil.shipping,
            bus=spatial.oil.shipping,
            carrier="shipping oil",
            p_set=p_set_oil,
        )

        n.madd(
            "Link",
            spatial.oil.shipping,
            bus0=spatial.oil.nodes,
            bus1=spatial.oil.shipping,
            bus2="co2 atmosphere",
            carrier="shipping oil",
            p_nom_extendable=True,
            efficiency2=costs.at["oil", "CO2 intensity"],
        )

    if options["oil_boilers"]:
        nodes = pop_layout.index

        for name in [
            "residential rural",
            "services rural",
            "residential urban decentral",
            "services urban decentral",
        ]:
            n.madd(
                "Link",
                nodes + f" {name} oil boiler",
>>>>>>> a18edcc6
                p_nom_extendable=True,
                bus0=spatial.oil.nodes,
                bus1=nodes + f" {name} heat",
                bus2="co2 atmosphere",
                carrier=f"{name} oil boiler",
                efficiency=costs.at["decentral oil boiler", "efficiency"],
                efficiency2=costs.at["oil", "CO2 intensity"],
                capital_cost=costs.at["decentral oil boiler", "efficiency"]
                * costs.at["decentral oil boiler", "fixed"]
                * options["overdimension_individual_heating"],
                lifetime=costs.at["decentral oil boiler", "lifetime"],
            )

    n.madd(
        "Link",
        nodes + " Fischer-Tropsch",
        bus0=nodes + " H2",
        bus1=spatial.oil.nodes,
        bus2=spatial.co2.nodes,
        carrier="Fischer-Tropsch",
        efficiency=costs.at["Fischer-Tropsch", "efficiency"],
        capital_cost=costs.at["Fischer-Tropsch", "fixed"]
        * costs.at["Fischer-Tropsch", "efficiency"],  # EUR/MW_H2/a
        marginal_cost=costs.at["Fischer-Tropsch", "efficiency"]
        * costs.at["Fischer-Tropsch", "VOM"],
        efficiency2=-costs.at["oil", "CO2 intensity"]
        * costs.at["Fischer-Tropsch", "efficiency"],
        p_nom_extendable=True,
        p_min_pu=options.get("min_part_load_fischer_tropsch", 0),
        lifetime=costs.at["Fischer-Tropsch", "lifetime"],
    )

    # naphtha
    demand_factor = options.get("HVC_demand_factor", 1)
    if demand_factor != 1:
        logger.warning(f"Changing HVC demand by {demand_factor*100-100:+.2f}%.")

<<<<<<< HEAD
    if options["endogenous_hvc"]:
        logger.info("Adding endogenous primary high-value chemicals demand in tonnes.")

        n.add(
            "Bus",
            "EU HVC",
            location="EU",
            carrier="HVC",
            unit="t",
        )

        p_set = demand_factor * industrial_production["HVC"].sum() / nhours

        n.add(
            "Load",
            "EU HVC",
            bus="EU HVC",
            carrier="HVC",
            p_set=p_set,
        )

        # n.add(
        #     "Store",
        #     "EU HVC Store",
        #     bus="EU HVC",
        #     e_nom_extendable=True,
        #     e_cyclic=True,
        #     carrier="HVC",
        # )

        tech = "methanol-to-olefins/aromatics"

        logger.info(f"Adding {tech}.")

        p_nom_max = (
            demand_factor
            * industrial_production.loc[nodes, "HVC"]
            / nhours
            * costs.at[tech, "methanol-input"]
        )

        co2_release = (
            costs.at[tech, "carbondioxide-output"] / costs.at[tech, "methanol-input"]
            + costs.at["methanolisation", "carbondioxide-input"]
        )

        n.madd(
            "Link",
            nodes,
            suffix=f" {tech}",
            carrier=tech,
            capital_cost=costs.at[tech, "fixed"] / costs.at[tech, "methanol-input"],
            marginal_cost=costs.at[tech, "VOM"] / costs.at[tech, "methanol-input"],
            p_nom_extendable=True,
            bus0=spatial.methanol.nodes,
            bus1="EU HVC",
            bus2=nodes,
            bus3="co2 atmosphere",
            p_min_pu=1,
            p_nom_max=p_nom_max.values,
            efficiency=1 / costs.at[tech, "methanol-input"],
            efficiency2=-costs.at[tech, "electricity-input"]
            / costs.at[tech, "methanol-input"],
            efficiency3=co2_release,
        )

        tech = "electric steam cracker"

        logger.info(f"Adding {tech}.")

        p_nom_max = (
            demand_factor
            * industrial_production.loc[nodes, "HVC"]
            / nhours
            * costs.at[tech, "naphtha-input"]
        )

        co2_release = (
            costs.at[tech, "carbondioxide-output"] / costs.at[tech, "naphtha-input"]
            + costs.at["oil", "CO2 intensity"]
        )

        n.madd(
            "Link",
            nodes,
            suffix=f" {tech}",
            carrier=tech,
            capital_cost=costs.at[tech, "fixed"] / costs.at[tech, "naphtha-input"],
            marginal_cost=costs.at[tech, "VOM"] / costs.at[tech, "naphtha-input"],
            p_nom_extendable=True,
            bus0=spatial.oil.nodes,
            bus1="EU HVC",
            bus2=nodes,
            bus3="co2 atmosphere",
            p_min_pu=1,
            p_nom_max=p_nom_max.values,
            efficiency=1 / costs.at[tech, "naphtha-input"],
            efficiency2=-costs.at[tech, "electricity-input"]
            / costs.at[tech, "naphtha-input"],
            efficiency3=co2_release,
        )

    p_set = (
        demand_factor
        * industrial_demand.loc[(nodes, sectors_b), "naphtha"].sum()
        / nhours
=======
    p_set_plastics = (
        demand_factor
        * industrial_demand.loc[nodes, "naphtha"].rename(
            lambda x: x + " naphtha for industry"
        )
        / nhours
    )

    if not options["regional_oil_demand"]:
        p_set_plastics = p_set_plastics.sum()

    n.madd(
        "Bus",
        spatial.oil.naphtha,
        location=spatial.oil.demand_locations,
        carrier="naphtha for industry",
        unit="MWh_LHV",
>>>>>>> a18edcc6
    )

    n.madd(
        "Load",
        spatial.oil.naphtha,
        bus=spatial.oil.naphtha,
        carrier="naphtha for industry",
        p_set=p_set_plastics,
    )

    # some CO2 from naphtha are process emissions from steam cracker
    # rest of CO2 released to atmosphere either in waste-to-energy or decay
    process_co2_per_naphtha = (
        industrial_demand.loc[nodes, "process emission from feedstock"].sum()
        / industrial_demand.loc[nodes, "naphtha"].sum()
    )
    emitted_co2_per_naphtha = costs.at["oil", "CO2 intensity"] - process_co2_per_naphtha

    n.madd(
        "Link",
        spatial.oil.naphtha,
        bus0=spatial.oil.nodes,
        bus1=spatial.oil.naphtha,
        bus2="co2 atmosphere",
        bus3=spatial.co2.process_emissions,
        carrier="naphtha for industry",
        p_nom_extendable=True,
        efficiency2=emitted_co2_per_naphtha,
        efficiency3=process_co2_per_naphtha,
    )

    # aviation
    demand_factor = options.get("aviation_demand_factor", 1)
    if demand_factor != 1:
        logger.warning(f"Changing aviation demand by {demand_factor*100-100:+.2f}%.")

    all_aviation = ["total international aviation", "total domestic aviation"]

    p_set = (
        demand_factor
        * pop_weighted_energy_totals.loc[nodes, all_aviation].sum(axis=1)
        * 1e6
        / nhours
    ).rename(lambda x: x + " kerosene for aviation")

    if not options["regional_oil_demand"]:
        p_set = p_set.sum()

    n.madd(
        "Bus",
        spatial.oil.kerosene,
        location=spatial.oil.demand_locations,
        carrier="kerosene for aviation",
        unit="MWh_LHV",
    )

    n.madd(
        "Load",
        spatial.oil.kerosene,
        bus=spatial.oil.kerosene,
        carrier="kerosene for aviation",
        p_set=p_set,
    )

<<<<<<< HEAD
    # NB: CO2 gets released again to atmosphere when plastics decay or kerosene is burned
    # except for the process emissions when naphtha is used for petrochemicals, which can be captured with other industry process emissions
    # tco2 per hour
    co2_release = ["naphtha for industry", "kerosene for aviation"]
    co2 = (
        n.loads.loc[co2_release, "p_set"].sum() * costs.at["oil", "CO2 intensity"]
        - industrial_demand.loc[
            (nodes, sectors_b), "process emission from feedstock"
        ].sum()
        / nhours
    )

    n.add(
        "Load",
        "oil emissions",
        bus="co2 atmosphere",
        carrier="oil emissions",
        p_set=-co2,
=======
    n.madd(
        "Link",
        spatial.oil.kerosene,
        bus0=spatial.oil.nodes,
        bus1=spatial.oil.kerosene,
        bus2="co2 atmosphere",
        carrier="kerosene for aviation",
        p_nom_extendable=True,
        efficiency2=costs.at["oil", "CO2 intensity"],
>>>>>>> a18edcc6
    )

    # industry methanol demand

    p_set_methanol = (
        industrial_demand.loc[(nodes, sectors_b), "methanol"].sum() / nhours
    )

    n.madd(
        "Load",
        spatial.methanol.locations,
        suffix=" industry methanol",
        bus=spatial.methanol.nodes,
        carrier="industry methanol",
        p_set=p_set_methanol,
    )

    co2 = p_set_methanol * costs.at["methanolisation", "carbondioxide-input"]

    n.add(
        "Load",
        "industry methanol emissions",
        bus="co2 atmosphere",
        carrier="industry methanol emissions",
        p_set=-co2,
    )

    # methanolisation

    n.madd(
        "Link",
        spatial.h2.locations + " methanolisation",
        bus0=spatial.h2.nodes,
        bus1=spatial.methanol.nodes,
        bus2=nodes,
        bus3=spatial.co2.nodes,
        carrier="methanolisation",
        p_nom_extendable=True,
        p_min_pu=options.get("min_part_load_methanolisation", 0),
        capital_cost=costs.at["methanolisation", "fixed"]
        / costs.at["methanolisation", "hydrogen-input"],  # EUR/MW_H2/a
        lifetime=costs.at["methanolisation", "lifetime"],
        efficiency=1 / costs.at["methanolisation", "hydrogen-input"],
        efficiency2=-costs.at["methanolisation", "electricity-input"]
        / costs.at["methanolisation", "hydrogen-input"],
        efficiency3=-costs.at["methanolisation", "carbondioxide-input"]
        / costs.at["methanolisation", "hydrogen-input"],
    )

    # TODO simplify bus expression
    n.madd(
        "Load",
        nodes,
        suffix=" low-temperature heat for industry",
        bus=[
            (
                node + " urban central heat"
                if node + " urban central heat" in n.buses.index
                else node + " services urban decentral heat"
            )
            for node in nodes
        ],
        carrier="low-temperature heat for industry",
        p_set=industrial_demand.loc[(nodes, sectors_b), "low-temperature heat"]
        .groupby(level="node")
        .sum()
        / nhours,
    )

    # remove today's industrial electricity demand by scaling down total electricity demand
    for ct in n.buses.country.dropna().unique():
        # TODO map onto n.bus.country

        loads_i = n.loads.index[
            (n.loads.index.str[:2] == ct) & (n.loads.carrier == "electricity")
        ]
        if n.loads_t.p_set[loads_i].empty:
            continue
        factor = (
            1
            - industrial_demand_today.loc[loads_i, "electricity"].sum()
            / n.loads_t.p_set[loads_i].sum().sum()
        )
        n.loads_t.p_set[loads_i] *= factor

    n.madd(
        "Load",
        nodes,
        suffix=" industry electricity",
        bus=nodes,
        carrier="industry electricity",
        p_set=industrial_demand.loc[(nodes, sectors_b), "electricity"]
        .groupby(level="node")
        .sum()
        / nhours,
    )

    n.madd(
        "Bus",
        spatial.co2.process_emissions,
        location=spatial.co2.locations,
        carrier="process emissions",
        unit="t_co2",
    )

    if options["co2_spatial"] or options["co2network"]:
        p_set = (
<<<<<<< HEAD
            -industrial_demand.loc[(nodes, sectors_b), sel]
            .groupby(level="node")
            .sum()
            .sum(axis=1)
            .rename(index=lambda x: x + " process emissions")
            / nhours
        )
    else:
        p_set = (
            -industrial_demand.loc[(nodes, sectors_b), sel].sum(axis=1).sum() / nhours
        )
=======
            -industrial_demand.loc[nodes, "process emission"].rename(
                index=lambda x: x + " process emissions"
            )
            / nhours
        )
    else:
        p_set = -industrial_demand.loc[nodes, "process emission"].sum() / nhours
>>>>>>> a18edcc6

    n.madd(
        "Load",
        spatial.co2.process_emissions,
        bus=spatial.co2.process_emissions,
        carrier="process emissions",
        p_set=p_set,
    )

    n.madd(
        "Link",
        spatial.co2.process_emissions,
        bus0=spatial.co2.process_emissions,
        bus1="co2 atmosphere",
        carrier="process emissions",
        p_nom_extendable=True,
        efficiency=1.0,
    )

    # assume enough local waste heat for CC
    n.madd(
        "Link",
        spatial.co2.locations,
        suffix=" process emissions CC",
        bus0=spatial.co2.process_emissions,
        bus1="co2 atmosphere",
        bus2=spatial.co2.nodes,
        carrier="process emissions CC",
        p_nom_extendable=True,
        capital_cost=costs.at["cement capture", "fixed"],
        efficiency=1 - costs.at["cement capture", "capture_rate"],
        efficiency2=costs.at["cement capture", "capture_rate"],
        lifetime=costs.at["cement capture", "lifetime"],
    )

    if options.get("ammonia"):
        if options["ammonia"] == "regional":
            p_set = (
                industrial_demand.loc[(spatial.ammonia.locations, sectors_b), "ammonia"]
                .groupby(level="node")
                .sum()
                .rename(index=lambda x: x + " NH3")
                / nhours
            )
        else:
            p_set = industrial_demand.loc[sectors_b, "ammonia"].sum() / nhours

        n.madd(
            "Load",
            spatial.ammonia.nodes,
            bus=spatial.ammonia.nodes,
            carrier="NH3",
            p_set=p_set,
        )


def add_shipping(n, costs):
    logger.info("Add shipping demand")

    nodes = pop_layout.index

    shipping_hydrogen_share = get(options["shipping_hydrogen_share"], investment_year)
    shipping_methanol_share = get(options["shipping_methanol_share"], investment_year)
    shipping_oil_share = get(options["shipping_oil_share"], investment_year)

    total_share = shipping_hydrogen_share + shipping_methanol_share + shipping_oil_share
    if total_share != 1:
        logger.warning(
            f"Total shipping shares sum up to {total_share:.2%}, corresponding to increased or decreased demand assumptions."
        )

    domestic_navigation = pop_weighted_energy_totals.loc[
        nodes, "total domestic navigation"
    ].squeeze()
    international_navigation = (
        pd.read_csv(snakemake.input.shipping_demand, index_col=0).squeeze() * nyears
    )
    all_navigation = domestic_navigation + international_navigation
    p_set = all_navigation * 1e6 / nhours

    if shipping_hydrogen_share:
        oil_efficiency = options.get(
            "shipping_oil_efficiency", options.get("shipping_average_efficiency", 0.4)
        )
        efficiency = oil_efficiency / options.get("shipping_lh2_efficiency", 0.44)
        shipping_hydrogen_share = get(
            options["shipping_hydrogen_share"], investment_year
        )

        if options["shipping_hydrogen_liquefaction"]:
            n.madd(
                "Bus",
                nodes,
                suffix=" H2 liquid",
                carrier="H2 liquid",
                location=nodes,
                unit="MWh_LHV",
            )

            n.madd(
                "Link",
                nodes + " H2 liquefaction",
                bus0=nodes + " H2",
                bus1=nodes + " H2 liquid",
                carrier="H2 liquefaction",
                efficiency=costs.at["H2 liquefaction", "efficiency"],
                capital_cost=costs.at["H2 liquefaction", "fixed"],
                p_nom_extendable=True,
                lifetime=costs.at["H2 liquefaction", "lifetime"],
            )

            shipping_bus = nodes + " H2 liquid"
        else:
            shipping_bus = nodes + " H2"

        efficiency = options["shipping_oil_efficiency"] / options.get(
            "shipping_lh2_efficiency", 0.44
        )
        p_set_hydrogen = shipping_hydrogen_share * p_set * efficiency

        n.madd(
            "Load",
            nodes,
            suffix=" H2 for shipping",
            bus=shipping_bus,
            carrier="H2 for shipping",
            p_set=p_set_hydrogen,
        )

    if shipping_methanol_share:
        add_carrier_buses(n, "methanol")

        efficiency = (
            options["shipping_oil_efficiency"] / options["shipping_methanol_efficiency"]
        )
        p_set_methanol = shipping_methanol_share * p_set.sum() * efficiency

        n.madd(
            "Load",
            spatial.methanol.nodes,
            suffix=" shipping methanol",
            bus=spatial.methanol.nodes,
            carrier="shipping methanol",
            p_set=p_set_methanol,
        )

        # CO2 intensity methanol based on stoichiometric calculation with 22.7 GJ/t methanol (32 g/mol), CO2 (44 g/mol), 277.78 MWh/TJ = 0.218 t/MWh
        co2 = p_set_methanol * costs.at["methanolisation", "carbondioxide-input"]

        n.add(
            "Load",
            "shipping methanol emissions",
            bus="co2 atmosphere",
            carrier="shipping methanol emissions",
            p_set=-co2,
        )

    if shipping_oil_share:
        add_carrier_buses(n, "oil")

        p_set_oil = shipping_oil_share * p_set.sum()

        n.madd(
            "Load",
            spatial.oil.nodes,
            suffix=" shipping oil",
            bus=spatial.oil.nodes,
            carrier="shipping oil",
            p_set=p_set_oil,
        )

        co2 = p_set_oil * costs.at["oil", "CO2 intensity"]

        n.add(
            "Load",
            "shipping oil emissions",
            bus="co2 atmosphere",
            carrier="shipping oil emissions",
            p_set=-co2,
        )


def add_shipping_endogenous(n, costs):
    fuels = options["shipping_endogenous"]["fuels"]

    logger.info(f"Add shipping demand endogenously with options {fuels}")

    nodes = pop_layout.index

    domestic_navigation = pop_weighted_energy_totals.loc[
        nodes, "total domestic navigation"
    ].squeeze()
    international_navigation = (
        pd.read_csv(snakemake.input.shipping_demand, index_col=0).squeeze() * nyears
    )
    all_navigation = domestic_navigation + international_navigation

    # determine demand in MW propulsion
    oil_efficiency = options["shipping_oil_efficiency"]
    p_set = oil_efficiency * all_navigation * 1e6 / nhours

    n.madd(
        "Bus",
        nodes,
        suffix=" shipping",
        unit="MWh propulsion",
        location=nodes,
        carrier="shipping",
    )

    n.madd(
        "Load",
        nodes,
        suffix=" shipping",
        bus=nodes + " shipping",
        carrier="shipping",
        p_set=p_set,
    )

    if "oil" in fuels:
        add_carrier_buses(n, "oil")

        n.madd(
            "Link",
            nodes,
            suffix=" shipping oil",
            carrier="shipping oil",
            bus0=spatial.oil.nodes,
            bus1=nodes + " shipping",
            bus2="co2 atmosphere",
            efficiency=options["shipping_oil_efficiency"],
            efficiency2=costs.at["oil", "CO2 intensity"],
            p_min_pu=1,
            p_nom_extendable=True,
        )

    if "methanol" in fuels:
        add_carrier_buses(n, "methanol")

        n.madd(
            "Link",
            nodes,
            suffix=" shipping methanol",
            carrier="shipping methanol",
            bus0=spatial.methanol.nodes,
            bus1=nodes + " shipping",
            bus2="co2 atmosphere",
            efficiency=options["shipping_methanol_efficiency"],
            efficiency2=costs.at["methanolisation", "carbondioxide-input"],
            p_min_pu=1,
            p_nom_extendable=True,
        )

    if "LH2" in fuels:
        n.madd(
            "Link",
            nodes,
            suffix=" shipping LH2",
            bus0=nodes + " H2",
            bus1=nodes + " shipping",
            carrier="shipping LH2",
            efficiency=options["shipping_lh2_efficiency"]
            * costs.at["H2 liquefaction", "efficiency"],
            capital_cost=costs.at["H2 liquefaction", "fixed"],
            lifetime=costs.at["H2 liquefaction", "lifetime"],
            p_min_pu=1,
            p_nom_extendable=True,
        )

    if "ammonia" in fuels:
        if not options["ammonia"]:
            logger.warning(
                "Ammonia not represented as carrier. Skipping it as shipping fuel option."
            )

        n.madd(
            "Link",
            nodes,
            suffix=" shipping ammonia",
            bus0=spatial.ammonia.nodes,
            bus1=nodes + " shipping",
            carrier="shipping ammonia",
            efficiency=options["shipping_ammonia_efficiency"],
            p_min_pu=1,
            p_nom_extendable=True,
        )

    if "LNG" in fuels:
        n.madd(
            "Link",
            nodes,
            suffix=" shipping LNG",
            bus0=spatial.gas.nodes,
            bus1=nodes + " shipping",
            bus2="co2 atmosphere",
            carrier="shipping LNG",
            efficiency=options["shipping_lng_efficiency"],
            efficiency2=costs.at["gas", "CO2 intensity"],
            capital_cost=costs.at["CH4 liquefaction", "fixed"],
            lifetime=costs.at["CH4 liquefaction", "lifetime"],
            p_min_pu=1,
            p_nom_extendable=True,
        )

    primary_steel = get(
        snakemake.config["industry"]["St_primary_fraction"], investment_year
    )
    dri_steel = get(snakemake.config["industry"]["DRI_fraction"], investment_year)
    bof_steel = primary_steel - dri_steel

    if bof_steel > 0:
        add_carrier_buses(n, "coal")

        mwh_coal_per_mwh_coke = 1.366  # from eurostat energy balance
        p_set = (
            industrial_demand["coal"]
            + mwh_coal_per_mwh_coke * industrial_demand["coke"]
        ) / nhours

        p_set.rename(lambda x: x + " coal for industry", inplace=True)

        if not options["regional_coal_demand"]:
            p_set = p_set.sum()

        n.madd(
            "Bus",
            spatial.coal.industry,
            location=spatial.coal.demand_locations,
            carrier="coal for industry",
            unit="MWh_LHV",
        )

        n.madd(
            "Load",
            spatial.coal.industry,
            bus=spatial.coal.industry,
            carrier="coal for industry",
            p_set=p_set,
        )

        n.madd(
            "Link",
            spatial.coal.industry,
            bus0=spatial.coal.nodes,
            bus1=spatial.coal.industry,
            bus2="co2 atmosphere",
            carrier="coal for industry",
            p_nom_extendable=True,
            efficiency2=costs.at["coal", "CO2 intensity"],
        )


def add_waste_heat(n):
    # TODO options?

    logger.info("Add possibility to use industrial waste heat in district heating")
    cf_industry = snakemake.params.industry

    cf_industry = snakemake.params.industry

    # AC buses with district heating
    urban_central = n.buses.index[n.buses.carrier == "urban central heat"]
    if not urban_central.empty:
        urban_central = urban_central.str[: -len(" urban central heat")]

        link_carriers = n.links.carrier.unique()

        # TODO what is the 0.95 and should it be a config option?
        if (
            options["use_fischer_tropsch_waste_heat"]
            and "Fischer-Tropsch" in link_carriers
        ):
            n.links.loc[urban_central + " Fischer-Tropsch", "bus3"] = (
                urban_central + " urban central heat"
            )
            n.links.loc[urban_central + " Fischer-Tropsch", "efficiency3"] = (
                0.95 - n.links.loc[urban_central + " Fischer-Tropsch", "efficiency"]
            )

<<<<<<< HEAD
        if options["use_methanation_waste_heat"]:
=======
        if options["use_methanation_waste_heat"] and "Sabatier" in link_carriers:
>>>>>>> a18edcc6
            n.links.loc[urban_central + " Sabatier", "bus3"] = (
                urban_central + " urban central heat"
            )
            n.links.loc[urban_central + " Sabatier", "efficiency3"] = (
                0.95 - n.links.loc[urban_central + " Sabatier", "efficiency"]
            )

        # DEA quotes 15% of total input (11% of which are high-value heat)
<<<<<<< HEAD
        if options["use_haber_bosch_waste_heat"]:
            n.links.loc[urban_central + " Haber-Bosch", "bus3"] = (
                urban_central + " urban central heat"
            )
            total_energy_input = (cf_industry["MWh_H2_per_tNH3_electrolysis"] + cf_industry["MWh_elec_per_tNH3_electrolysis"]) /  cf_industry["MWh_NH3_per_tNH3"]
            electricity_input = cf_industry["MWh_elec_per_tNH3_electrolysis"] /  cf_industry["MWh_NH3_per_tNH3"]
=======
        if options["use_haber_bosch_waste_heat"] and "Haber-Bosch" in link_carriers:
            n.links.loc[urban_central + " Haber-Bosch", "bus3"] = (
                urban_central + " urban central heat"
            )
            total_energy_input = (
                cf_industry["MWh_H2_per_tNH3_electrolysis"]
                + cf_industry["MWh_elec_per_tNH3_electrolysis"]
            ) / cf_industry["MWh_NH3_per_tNH3"]
            electricity_input = (
                cf_industry["MWh_elec_per_tNH3_electrolysis"]
                / cf_industry["MWh_NH3_per_tNH3"]
            )
>>>>>>> a18edcc6
            n.links.loc[urban_central + " Haber-Bosch", "efficiency3"] = (
                0.15 * total_energy_input / electricity_input
            )

<<<<<<< HEAD
        if options["use_methanolisation_waste_heat"]:
=======
        if (
            options["use_methanolisation_waste_heat"]
            and "methanolisation" in link_carriers
        ):
>>>>>>> a18edcc6
            n.links.loc[urban_central + " methanolisation", "bus4"] = (
                urban_central + " urban central heat"
            )
            n.links.loc[urban_central + " methanolisation", "efficiency4"] = (
                costs.at["methanolisation", "heat-output"]
                / costs.at["methanolisation", "hydrogen-input"]
            )

        # TODO integrate usable waste heat efficiency into technology-data from DEA
        if (
            options.get("use_electrolysis_waste_heat", False)
            and "H2 Electrolysis" in link_carriers
        ):
            n.links.loc[urban_central + " H2 Electrolysis", "bus2"] = (
                urban_central + " urban central heat"
            )
            n.links.loc[urban_central + " H2 Electrolysis", "efficiency2"] = (
                0.84 - n.links.loc[urban_central + " H2 Electrolysis", "efficiency"]
            )

        if options["use_fuel_cell_waste_heat"] and "H2 Fuel Cell" in link_carriers:
            n.links.loc[urban_central + " H2 Fuel Cell", "bus2"] = (
                urban_central + " urban central heat"
            )
            n.links.loc[urban_central + " H2 Fuel Cell", "efficiency2"] = (
                0.95 - n.links.loc[urban_central + " H2 Fuel Cell", "efficiency"]
            )


def add_agriculture(n, costs):
    logger.info("Add agriculture, forestry and fishing sector.")

    nodes = pop_layout.index
    nhours = n.snapshot_weightings.generators.sum()

    # electricity

    n.madd(
        "Load",
        nodes,
        suffix=" agriculture electricity",
        bus=nodes,
        carrier="agriculture electricity",
        p_set=pop_weighted_energy_totals.loc[nodes, "total agriculture electricity"]
        * 1e6
        / nhours,
    )

    # heat

    n.madd(
        "Load",
        nodes,
        suffix=" agriculture heat",
        bus=nodes + " services rural heat",
        carrier="agriculture heat",
        p_set=pop_weighted_energy_totals.loc[nodes, "total agriculture heat"]
        * 1e6
        / nhours,
    )

    # machinery

    electric_share = get(
        options["agriculture_machinery_electric_share"], investment_year
    )
    oil_share = get(options["agriculture_machinery_oil_share"], investment_year)

    total_share = electric_share + oil_share
    if total_share != 1:
        logger.warning(
            f"Total agriculture machinery shares sum up to {total_share:.2%}, corresponding to increased or decreased demand assumptions."
        )

    machinery_nodal_energy = (
        pop_weighted_energy_totals.loc[nodes, "total agriculture machinery"] * 1e6
    )

    if electric_share > 0:
        efficiency_gain = (
            options["agriculture_machinery_fuel_efficiency"]
            / options["agriculture_machinery_electric_efficiency"]
        )

        n.madd(
            "Load",
            nodes,
            suffix=" agriculture machinery electric",
            bus=nodes,
            carrier="agriculture machinery electric",
            p_set=electric_share / efficiency_gain * machinery_nodal_energy / nhours,
        )

    if oil_share > 0:
<<<<<<< HEAD
        add_carrier_buses(n, "oil")
=======
        p_set = (
            oil_share
            * machinery_nodal_energy.rename(lambda x: x + " agriculture machinery oil")
            / nhours
        )

        if not options["regional_oil_demand"]:
            p_set = p_set.sum()
>>>>>>> a18edcc6

        n.madd(
            "Bus",
            spatial.oil.agriculture_machinery,
            location=spatial.oil.demand_locations,
            carrier="agriculture machinery oil",
            unit="MWh_LHV",
        )

        n.madd(
            "Load",
            spatial.oil.agriculture_machinery,
            bus=spatial.oil.agriculture_machinery,
            carrier="agriculture machinery oil",
            p_set=p_set,
        )

        n.madd(
            "Link",
            spatial.oil.agriculture_machinery,
            bus0=spatial.oil.nodes,
            bus1=spatial.oil.agriculture_machinery,
            bus2="co2 atmosphere",
            carrier="agriculture machinery oil",
            p_nom_extendable=True,
            efficiency2=costs.at["oil", "CO2 intensity"],
        )


def decentral(n):
    """
    Removes the electricity transmission system.
    """
    n.lines.drop(n.lines.index, inplace=True)
    n.links.drop(n.links.index[n.links.carrier.isin(["DC", "B2B"])], inplace=True)


def remove_h2_network(n):
    n.links.drop(
        n.links.index[n.links.carrier.str.contains("H2 pipeline")], inplace=True
    )

    if "EU H2 Store" in n.stores.index:
        n.stores.drop("EU H2 Store", inplace=True)


<<<<<<< HEAD
def add_endogenous_hvdc_import_options(n, cost_factor=1.0):
    logger.info("Add import options: endogenous hvdc-to-elec")
    cf = snakemake.config["sector"]["import"].get("endogenous_hvdc_import", {})
    if not cf["enable"]:
        return

    regions = gpd.read_file(snakemake.input.regions_onshore).set_index("name")

    p_max_pu = xr.open_dataset(snakemake.input.import_p_max_pu).p_max_pu.sel(
        importer="EUE"
    )

    p_nom_max = (
        xr.open_dataset(snakemake.input.import_p_max_pu)
        .p_nom_max.sel(importer="EUE")
        .to_pandas()
    )

    def _coordinates(ct):
        iso2 = ct.split("-")[0]
        if iso2 in country_centroids.index:
            return country_centroids.loc[iso2, ["longitude", "latitude"]].values
        else:
            query = cc.convert(iso2, to="name")
            loc = geocode(dict(country=query), language="en")
            return [loc.longitude, loc.latitude]

    exporters = pd.DataFrame(
        {ct: _coordinates(ct) for ct in cf["exporters"]}, index=["x", "y"]
    ).T
    geometry = gpd.points_from_xy(exporters.x, exporters.y)
    exporters = gpd.GeoDataFrame(exporters, geometry=geometry, crs=4326)

    import_links = {}
    a = regions.representative_point().to_crs(DISTANCE_CRS)

    # Prohibit routes through Russia or Belarus
    forbidden_hvdc_importers = ["FI", "LV", "LT", "EE"]
    a = a.loc[~a.index.str[:2].isin(forbidden_hvdc_importers)]

    for ct in exporters.index:
        b = exporters.to_crs(DISTANCE_CRS).loc[ct].geometry
        d = a.distance(b)
        import_links[ct] = (
            d.where(d < d.quantile(cf["distance_threshold"])).div(1e3).dropna()
        )  # km
    import_links = pd.concat(import_links)
    import_links.loc[
        import_links.index.get_level_values(0).str.contains("KZ|CN")
    ] *= 1.2  # proxy for detour through Caucasus

    # xlinks
    xlinks = {}
    for bus0, links in cf["xlinks"].items():
        for link in links:
            landing_point = gpd.GeoSeries(
                [Point(link["x"], link["y"])], crs=4326
            ).to_crs(DISTANCE_CRS)
            bus1 = (
                regions.to_crs(DISTANCE_CRS)
                .geometry.distance(landing_point[0])
                .idxmin()
            )
            xlinks[(bus0, bus1)] = link["length"]

    import_links = pd.concat([import_links, pd.Series(xlinks)], axis=0)
    import_links = import_links.drop_duplicates(keep="first")
    duplicated = import_links.index.duplicated(keep='first')
    import_links = import_links.loc[~duplicated]

    hvdc_cost = (
        import_links.values * cf["length_factor"] * costs.at["HVDC submarine", "fixed"]
        + costs.at["HVDC inverter pair", "fixed"]
    )

    buses_i = exporters.index

    n.madd("Bus", buses_i, **exporters.drop("geometry", axis=1))

    efficiency = cf["efficiency_static"] * cf["efficiency_per_1000km"] ** (
        import_links.values / 1e3
    )

    n.madd(
        "Link",
        ["import hvdc-to-elec " + " ".join(idx).strip() for idx in import_links.index],
        bus0=import_links.index.get_level_values(0),
        bus1=import_links.index.get_level_values(1),
        carrier="import hvdc-to-elec",
        p_min_pu=0,
        p_nom_extendable=True,
        length=import_links.values,
        capital_cost=hvdc_cost * cost_factor,
        efficiency=efficiency,
        p_nom_max=cf["p_nom_max"],
    )

    for tech in ["solar-utility", "onwind"]:
        p_max_pu_tech = p_max_pu.sel(technology=tech).to_pandas().dropna().T

        exporters_tech_i = exporters.index.intersection(p_max_pu_tech.columns)

        grid_connection = costs.at["electricity grid connection", "fixed"]

        n.madd(
            "Generator",
            exporters_tech_i,
            suffix=" " + tech,
            bus=exporters_tech_i,
            carrier=f"external {tech}",
            p_nom_extendable=True,
            capital_cost=(costs.at[tech, "fixed"] + grid_connection) * cost_factor,
            lifetime=costs.at[tech, "lifetime"],
            p_max_pu=p_max_pu_tech.reindex(columns=exporters_tech_i),
            p_nom_max=p_nom_max[tech].reindex(index=exporters_tech_i)
            * cf["share_of_p_nom_max_available"],
        )

    # hydrogen storage

    h2_buses_i = n.madd(
        "Bus", buses_i, suffix=" H2", carrier="external H2", location=buses_i
    )

    n.madd(
        "Store",
        h2_buses_i,
        bus=h2_buses_i,
        carrier="external H2",
        e_nom_extendable=True,
        e_cyclic=True,
        capital_cost=costs.at[
            "hydrogen storage tank type 1 including compressor", "fixed"
        ]
        * cost_factor,
    )

    n.madd(
        "Link",
        h2_buses_i + " Electrolysis",
        bus0=buses_i,
        bus1=h2_buses_i,
        carrier="external H2 Electrolysis",
        p_nom_extendable=True,
        efficiency=costs.at["electrolysis", "efficiency"],
        capital_cost=costs.at["electrolysis", "fixed"] * cost_factor,
        lifetime=costs.at["electrolysis", "lifetime"],
    )

    n.madd(
        "Link",
        h2_buses_i + " H2 Turbine",
        bus0=h2_buses_i,
        bus1=buses_i,
        carrier="external H2 Turbine",
        p_nom_extendable=True,
        efficiency=costs.at["OCGT", "efficiency"],
        capital_cost=costs.at["OCGT", "fixed"]
        * costs.at["OCGT", "efficiency"]
        * cost_factor,
        lifetime=costs.at["OCGT", "lifetime"],
    )

    # battery storage

    b_buses_i = n.madd(
        "Bus", buses_i, suffix=" battery", carrier="external battery", location=buses_i
    )

    n.madd(
        "Store",
        b_buses_i,
        bus=b_buses_i,
        carrier="external battery",
        e_cyclic=True,
        e_nom_extendable=True,
        capital_cost=costs.at["battery storage", "fixed"] * cost_factor,
        lifetime=costs.at["battery storage", "lifetime"],
    )

    n.madd(
        "Link",
        b_buses_i + " charger",
        bus0=buses_i,
        bus1=b_buses_i,
        carrier="external battery charger",
        efficiency=costs.at["battery inverter", "efficiency"] ** 0.5,
        capital_cost=costs.at["battery inverter", "fixed"] * cost_factor,
        p_nom_extendable=True,
        lifetime=costs.at["battery inverter", "lifetime"],
    )

    n.madd(
        "Link",
        b_buses_i + " discharger",
        bus0=b_buses_i,
        bus1=buses_i,
        carrier="external battery discharger",
        efficiency=costs.at["battery inverter", "efficiency"] ** 0.5,
        p_nom_extendable=True,
        lifetime=costs.at["battery inverter", "lifetime"],
    )

    # add extra HVDC connections between MENA countries

    for bus0_bus1 in cf.get("extra_connections", []):
        bus0, bus1 = bus0_bus1.split("-")

        a = exporters.to_crs(DISTANCE_CRS).at[bus0, "geometry"]
        b = exporters.to_crs(DISTANCE_CRS).at[bus1, "geometry"]
        d = a.distance(b) / 1e3  # km

        capital_cost = (
            d * cf["length_factor"] * costs.at["HVDC overhead", "fixed"]
            + costs.at["HVDC inverter pair", "fixed"]
        )

        n.add(
            "Link",
            f"external HVDC {bus0_bus1}",
            bus0=bus0,
            bus1=bus1,
            carrier="external HVDC",
            p_min_pu=-1,
            p_nom_extendable=True,
            capital_cost=capital_cost * cost_factor,
            length=d,
        )


def add_import_options(
    n,
    capacity_boost=3.0,
    import_options=[
        "hvdc-to-elec",
        "pipeline-h2",
        "shipping-lh2",
        "shipping-lch4",
        "shipping-meoh",
        "shipping-ftfuel",
        "shipping-lnh3",
        "shipping-steel",
    ],
    endogenous_hvdc=False,
):
    if not isinstance(import_options, dict):
        import_options = {k: 1.0 for k in import_options}

    logger.info("Add import options: " + " ".join(import_options.keys()))
    fn = snakemake.input.gas_input_nodes_simplified
    import_nodes = pd.read_csv(fn, index_col=0)
    import_nodes["hvdc-to-elec"] = 15000

    import_config = snakemake.config["sector"]["import"]

    ports = pd.read_csv(snakemake.input.ports, index_col=0)

    translate = {
        "pipeline-h2": "pipeline",
        "hvdc-to-elec": "hvdc-to-elec",
        "shipping-lh2": "lng",
        "shipping-lch4": "lng",
        "shipping-lnh3": "lng",
    }

    bus_suffix = {
        "pipeline-h2": " H2",
        "hvdc-to-elec": "",
        "shipping-lh2": " H2",
        "shipping-lch4": " gas",
        "shipping-lnh3": " NH3",
        "shipping-ftfuel": " oil",
        "shipping-meoh": " methanol",
        "shipping-steel": " steel",
    }

    co2_intensity = {
        "shipping-lch4": ("gas", "CO2 intensity"),
        "shipping-ftfuel": ("oil", "CO2 intensity"),
        "shipping-meoh": ("methanolisation", "carbondioxide-input"),
    }

    import_costs = pd.read_csv(snakemake.input.import_costs, delimiter=";", keep_default_na=False)

    # temporary bugfix for Namibia
    import_costs["exporter"] = import_costs.exporter.replace("", "NA")

    cols = ["esc", "exporter", "importer", "value"]
    fields = ["Cost per MWh delivered", "Cost per t delivered"]
    import_costs = import_costs.query("subcategory in @fields")[cols]
    import_costs.rename(columns={"value": "marginal_cost"}, inplace=True)

    for k, v in translate.items():
        import_nodes[k] = import_nodes[v]
        ports[k] = ports.get(v)

    if endogenous_hvdc and "hvdc-to-elec" in import_options:
        add_endogenous_hvdc_import_options(n, import_options.pop("hvdc-to-elec"))

    regionalised_options = {
        "hvdc-to-elec",
        "pipeline-h2",
        "shipping-lh2",
        "shipping-lch4",
    }

    for tech in set(import_options).intersection(regionalised_options):
        import_costs_tech = (
            import_costs.query("esc == @tech").groupby("importer").marginal_cost.min()
        ) * import_options[tech]

        sel = ~import_nodes[tech].isna()
        if tech == "pipeline-h2":
            entrypoints_internal = ["DE", "BE", "FR", "GB"]
            entrypoints_via_RU_BY = ["EE", "LT", "LV", "FI"]  # maybe PL Yamal
            forbidden_pipelines = entrypoints_internal + entrypoints_via_RU_BY
            sel &= ~import_nodes.index.str[:2].isin(forbidden_pipelines)
        import_nodes_tech = import_nodes.loc[sel, [tech]]

        import_nodes_tech = import_nodes_tech.rename(columns={tech: "p_nom"})

        marginal_costs = ports[tech].dropna().map(import_costs_tech)
        import_nodes_tech["marginal_cost"] = marginal_costs

        import_nodes_tech.dropna(inplace=True)

        upper_p_nom_max = import_config["p_nom_max"].get(tech, np.inf)

        suffix = bus_suffix[tech]

        if tech in co2_intensity.keys():
            buses = import_nodes_tech.index + f"{suffix} import {tech}"
            capital_cost = 7018.0 if tech == "shipping-lch4" else 0.0  # €/MW/a

            n.madd("Bus", buses + " bus", carrier=f"import {tech}")

            n.madd(
                "Store",
                buses + " store",
                bus=buses + " bus",
                e_nom_extendable=True,
                e_nom_min=-np.inf,
                e_nom_max=0,
                e_min_pu=1,
                e_max_pu=0,
            )

            n.madd(
                "Link",
                buses,
                bus0=buses + " bus",
                bus1=import_nodes_tech.index + suffix,
                bus2="co2 atmosphere",
                carrier=f"import {tech}",
                efficiency2=-costs.at[co2_intensity[tech][0], co2_intensity[tech][1]],
                marginal_cost=import_nodes_tech.marginal_cost.values,
                p_nom_extendable=True,
                capital_cost=capital_cost,
                p_nom_min=import_nodes_tech.p_nom.clip(upper=upper_p_nom_max).values,
                p_nom_max=import_nodes_tech.p_nom.mul(capacity_boost)
                .clip(upper=upper_p_nom_max)
                .values,
            )

        else:
            location = import_nodes_tech.index
            buses = location if tech == "hvdc-to-elec" else location + suffix

            capital_cost = (
                1.2 * 7018.0 if tech == "shipping-lh2" else 0.0
            )  # €/MW/a, +20% compared to LNG

            n.madd(
                "Generator",
                import_nodes_tech.index + f"{suffix} import {tech}",
                bus=buses,
                carrier=f"import {tech}",
                marginal_cost=import_nodes_tech.marginal_cost.values,
                p_nom_extendable=True,
                capital_cost=capital_cost,
                p_nom_max=import_nodes_tech.p_nom.mul(capacity_boost)
                .clip(upper=upper_p_nom_max)
                .values,
            )

    # need special handling for copperplated imports
    copperplated_carbonaceous_options = {
        "shipping-ftfuel",
        "shipping-meoh",
    }

    for tech in set(import_options).intersection(copperplated_carbonaceous_options):
        marginal_costs = (
            import_costs.query("esc == @tech").marginal_cost.min()
            * import_options[tech]
        )

        suffix = bus_suffix[tech]

        n.add("Bus", f"EU import {tech} bus", carrier=f"import {tech}")

        n.add(
            "Store",
            f"EU import {tech} store",
            bus=f"EU import {tech} bus",
            e_nom_extendable=True,
            e_nom_min=-np.inf,
            e_nom_max=0,
            e_min_pu=1,
            e_max_pu=0,
        )

        n.add(
            "Link",
            f"EU import {tech}",
            bus0=f"EU import {tech} bus",
            bus1="EU" + suffix,
            bus2="co2 atmosphere",
            carrier=f"import {tech}",
            efficiency2=-costs.at[co2_intensity[tech][0], co2_intensity[tech][1]],
            marginal_cost=marginal_costs,
            p_nom=1e7,
        )

    copperplated_carbonfree_options = {
        "shipping-steel",
        "shipping-lnh3",
    }

    for tech in set(import_options).intersection(copperplated_carbonfree_options):
        suffix = bus_suffix[tech]

        marginal_costs = (
            import_costs.query("esc == @tech").marginal_cost.min()
            * import_options[tech]
        )

        n.add(
            "Generator",
            f"EU import {tech}",
            bus="EU" + suffix,
            carrier=f"import {tech}",
            marginal_cost=marginal_costs,
            p_nom=1e7,
        )


def maybe_adjust_costs_and_potentials(n, opts):
    for o in opts:
        flags = ["+e", "+p", "+m"]
        if all(flag not in o for flag in flags):
            continue
        oo = o.split("+")
        carrier_list = np.hstack(
            (
                n.generators.carrier.unique(),
                n.links.carrier.unique(),
                n.stores.carrier.unique(),
                n.storage_units.carrier.unique(),
            )
        )
        suptechs = map(lambda c: c.split("-", 2)[0], carrier_list)
        if oo[0].startswith(tuple(suptechs)):
            carrier = oo[0]
            attr_lookup = {"p": "p_nom_max", "e": "e_nom_max", "c": "capital_cost"}
            attr = attr_lookup[oo[1][0]]
            factor = float(oo[1][1:])
            # beware if factor is 0 and p_nom_max is np.inf, 0*np.inf is nan
            if carrier == "AC":  # lines do not have carrier
                n.lines[attr] *= factor
            else:
                if attr == "p_nom_max":
                    comps = {"Generator", "Link", "StorageUnit"}
                elif attr == "e_nom_max":
                    comps = {"Store"}
                else:
                    comps = {"Generator", "Link", "StorageUnit", "Store"}
                for c in n.iterate_components(comps):
                    if carrier == "solar":
                        sel = c.df.carrier.str.contains(
                            carrier
                        ) & ~c.df.carrier.str.contains("solar rooftop")
                    else:
                        sel = c.df.carrier.str.contains(carrier)
                    c.df.loc[sel, attr] *= factor
            logger.info(f"changing {attr} for {carrier} by factor {factor}")


=======
>>>>>>> a18edcc6
def limit_individual_line_extension(n, maxext):
    logger.info(f"Limiting new HVAC and HVDC extensions to {maxext} MW")
    n.lines["s_nom_max"] = n.lines["s_nom"] + maxext
    hvdc = n.links.index[n.links.carrier == "DC"]
    n.links.loc[hvdc, "p_nom_max"] = n.links.loc[hvdc, "p_nom"] + maxext


aggregate_dict = {
    "p_nom": pd.Series.sum,
    "s_nom": pd.Series.sum,
    "v_nom": "max",
    "v_mag_pu_max": "min",
    "v_mag_pu_min": "max",
    "p_nom_max": pd.Series.sum,
    "s_nom_max": pd.Series.sum,
    "p_nom_min": pd.Series.sum,
    "s_nom_min": pd.Series.sum,
    "v_ang_min": "max",
    "v_ang_max": "min",
    "terrain_factor": "mean",
    "num_parallel": "sum",
    "p_set": "sum",
    "e_initial": "sum",
    "e_nom": pd.Series.sum,
    "e_nom_max": pd.Series.sum,
    "e_nom_min": pd.Series.sum,
    "state_of_charge_initial": "sum",
    "state_of_charge_set": "sum",
    "inflow": "sum",
    "p_max_pu": "first",
    "x": "mean",
    "y": "mean",
}


def cluster_heat_buses(n):
    """
    Cluster residential and service heat buses to one representative bus.

    This can be done to save memory and speed up optimisation
    """

    def define_clustering(attributes, aggregate_dict):
        """Define how attributes should be clustered.
        Input:
            attributes    : pd.Index()
            aggregate_dict: dictionary (key: name of attribute, value
                                        clustering method)

        Returns:
            agg           : clustering dictionary
        """
        keys = attributes.intersection(aggregate_dict.keys())
        agg = dict(
            zip(
                attributes.difference(keys),
                ["first"] * len(df.columns.difference(keys)),
            )
        )
        for key in keys:
            agg[key] = aggregate_dict[key]
        return agg

    logger.info("Cluster residential and service heat buses.")
    components = ["Bus", "Carrier", "Generator", "Link", "Load", "Store"]

    for c in n.iterate_components(components):
        df = c.df
        cols = df.columns[df.columns.str.contains("bus") | (df.columns == "carrier")]

        # rename columns and index
        df[cols] = df[cols].apply(
            lambda x: x.str.replace("residential ", "").str.replace("services ", ""),
            axis=1,
        )
        df = df.rename(
            index=lambda x: x.replace("residential ", "").replace("services ", "")
        )

        # cluster heat nodes
        # static dataframe
        agg = define_clustering(df.columns, aggregate_dict)
        df = df.groupby(level=0).agg(agg, numeric_only=False)
        # time-varying data
        pnl = c.pnl
        agg = define_clustering(pd.Index(pnl.keys()), aggregate_dict)
        for k in pnl.keys():

            def renamer(s):
                return s.replace("residential ", "").replace("services ", "")

<<<<<<< HEAD
            pnl[k] = pnl[k].groupby(renamer, axis=1).agg(agg[k], **agg_group_kwargs)
=======
            pnl[k] = pnl[k].T.groupby(renamer).agg(agg[k], numeric_only=False).T
>>>>>>> a18edcc6

        # remove unclustered assets of service/residential
        to_drop = c.df.index.difference(df.index)
        n.mremove(c.name, to_drop)
        # add clustered assets
        to_add = df.index.difference(c.df.index)
        import_components_from_dataframe(n, df.loc[to_add], c.name)


def apply_time_segmentation(
    n, segments, solver_name="cbc", overwrite_time_dependent=True
):
    """
    Aggregating time series to segments with different lengths.

    Input:
        n: pypsa Network
        segments: (int) number of segments in which the typical period should be
                  subdivided
        solver_name: (str) name of solver
        overwrite_time_dependent: (bool) overwrite time dependent data of pypsa network
        with typical time series created by tsam
    """
    try:
        import tsam.timeseriesaggregation as tsam
    except ImportError:
        raise ModuleNotFoundError(
            "Optional dependency 'tsam' not found." "Install via 'pip install tsam'"
        )

    # get all time-dependent data
    columns = pd.MultiIndex.from_tuples([], names=["component", "key", "asset"])
    raw = pd.DataFrame(index=n.snapshots, columns=columns)
    for c in n.iterate_components():
        for attr, pnl in c.pnl.items():
            # exclude e_min_pu which is used for SOC of EVs in the morning
            if not pnl.empty and attr != "e_min_pu":
                df = pnl.copy()
                df.columns = pd.MultiIndex.from_product([[c.name], [attr], df.columns])
                raw = pd.concat([raw, df], axis=1)

    # normalise all time-dependent data
    annual_max = raw.max().replace(0, 1)
    raw = raw.div(annual_max, level=0)

    # get representative segments
    agg = tsam.TimeSeriesAggregation(
        raw,
        hoursPerPeriod=len(raw),
        noTypicalPeriods=1,
        noSegments=int(segments),
        segmentation=True,
        solver=solver_name,
    )
    segmented = agg.createTypicalPeriods()

    weightings = segmented.index.get_level_values("Segment Duration")
    offsets = np.insert(np.cumsum(weightings[:-1]), 0, 0)
    timesteps = [raw.index[0] + pd.Timedelta(f"{offset}h") for offset in offsets]
    snapshots = pd.DatetimeIndex(timesteps)
    sn_weightings = pd.Series(
        weightings, index=snapshots, name="weightings", dtype="float64"
    )
<<<<<<< HEAD
    logger.info("Distribution of snapshot durations: ", weightings.value_counts())
=======
    logger.info(f"Distribution of snapshot durations:\n{weightings.value_counts()}")
>>>>>>> a18edcc6

    n.set_snapshots(sn_weightings.index)
    n.snapshot_weightings = n.snapshot_weightings.mul(sn_weightings, axis=0)

    # overwrite time-dependent data with timeseries created by tsam
    if overwrite_time_dependent:
        values_t = segmented.mul(annual_max).set_index(snapshots)
        for component, key in values_t.columns.droplevel(2).unique():
            n.pnl(component)[key] = values_t[component, key]

    return n


def set_temporal_aggregation(n, resolution, solver_name):
    """
    Aggregate network temporally.
    """
    if not resolution:
        return n

    # representative snapshots
    if "sn" in resolution.lower():
        sn = int(resolution[:-2])
        logger.info("Use every %s snapshot as representative", sn)
        n.set_snapshots(n.snapshots[::sn])
        n.snapshot_weightings *= sn

    # segments with package tsam
    elif "seg" in resolution.lower():
        segments = int(resolution[:-3])
        logger.info("Use temporal segmentation with %s segments", segments)
        n = apply_time_segmentation(n, segments, solver_name=solver_name)

    # temporal averaging
    elif "h" in resolution.lower():
        logger.info("Aggregate to frequency %s", resolution)
        n = average_every_nhours(n, resolution)

    return n


def lossy_bidirectional_links(n, carrier, efficiencies={}):
    "Split bidirectional links into two unidirectional links to include transmission losses."

    carrier_i = n.links.query("carrier == @carrier").index

    if (
        not any((v != 1.0) or (v >= 0) for v in efficiencies.values())
        or carrier_i.empty
    ):
        return

    efficiency_static = efficiencies.get("efficiency_static", 1)
    efficiency_per_1000km = efficiencies.get("efficiency_per_1000km", 1)
    compression_per_1000km = efficiencies.get("compression_per_1000km", 0)

    logger.info(
        f"Specified losses for {carrier} transmission "
        f"(static: {efficiency_static}, per 1000km: {efficiency_per_1000km}, compression per 1000km: {compression_per_1000km}). "
        "Splitting bidirectional links."
    )

    n.links.loc[carrier_i, "p_min_pu"] = 0
<<<<<<< HEAD
    n.links.loc[
        carrier_i, "efficiency"
    ] = efficiency_static * efficiency_per_1000km ** (
        n.links.loc[carrier_i, "length"] / 1e3
    )
    rev_links = (
        n.links.loc[carrier_i].copy().rename({"bus0": "bus1", "bus1": "bus0", "length": "length_original"}, axis=1)
    )
=======
    n.links.loc[carrier_i, "efficiency"] = (
        efficiency_static
        * efficiency_per_1000km ** (n.links.loc[carrier_i, "length"] / 1e3)
    )
    rev_links = (
        n.links.loc[carrier_i].copy().rename({"bus0": "bus1", "bus1": "bus0"}, axis=1)
    )
    rev_links["length_original"] = rev_links["length"]
>>>>>>> a18edcc6
    rev_links["capital_cost"] = 0
    rev_links["length"] = 0
    rev_links["reversed"] = True
    rev_links.index = rev_links.index.map(lambda x: x + "-reversed")

    n.links = pd.concat([n.links, rev_links], sort=False)
    n.links["reversed"] = n.links["reversed"].fillna(False)
    n.links["length_original"] = n.links["length_original"].fillna(n.links.length)

    # do compression losses after concatenation to take electricity consumption at bus0 in either direction
    carrier_i = n.links.query("carrier == @carrier").index
    if compression_per_1000km > 0:
        n.links.loc[carrier_i, "bus2"] = n.links.loc[carrier_i, "bus0"].map(
            n.buses.location
        )  # electricity
        n.links.loc[carrier_i, "efficiency2"] = (
            -compression_per_1000km * n.links.loc[carrier_i, "length_original"] / 1e3
        )


if __name__ == "__main__":
    if "snakemake" not in globals():
        from _helpers import mock_snakemake

        snakemake = mock_snakemake(
            "prepare_sector_network",
            configfiles="../../config/config.20231025-zecm.yaml",
            simpl="",
            opts="",
<<<<<<< HEAD
            clusters="110",
            ll="vopt",
            sector_opts="Co2L0-2190SEG-T-H-B-I-S-A-imp",
            planning_horizons="2050",
=======
            clusters="37",
            ll="v1.0",
            sector_opts="CO2L0-24H-T-H-B-I-A-dist1",
            planning_horizons="2030",
>>>>>>> a18edcc6
        )

    configure_logging(snakemake)
    set_scenario_config(snakemake)
    update_config_from_wildcards(snakemake.config, snakemake.wildcards)

    options = snakemake.params.sector

    investment_year = int(snakemake.wildcards.planning_horizons[-4:])

    n = pypsa.Network(snakemake.input.network)

    pop_layout = pd.read_csv(snakemake.input.clustered_pop_layout, index_col=0)
    nhours = n.snapshot_weightings.generators.sum()
    nyears = nhours / 8760

    costs = prepare_costs(
        snakemake.input.costs,
        snakemake.params.costs,
        nyears,
    )

    pop_weighted_energy_totals = (
        pd.read_csv(snakemake.input.pop_weighted_energy_totals, index_col=0) * nyears
    )
    pop_weighted_heat_totals = (
        pd.read_csv(snakemake.input.pop_weighted_heat_totals, index_col=0) * nyears
    )
    pop_weighted_energy_totals.update(pop_weighted_heat_totals)

    country_centroids = pd.read_csv(
        snakemake.input.country_centroids[0], index_col="ISO"
    )

    patch_electricity_network(n)

    spatial = define_spatial(pop_layout.index, options)

    if snakemake.params.foresight in ["myopic", "perfect"]:
        add_lifetime_wind_solar(n, costs)

        conventional = snakemake.params.conventional_carriers
        for carrier in conventional:
            add_carrier_buses(n, carrier)

    add_eu_bus(n)

    add_co2_tracking(n, costs, options)

    add_generation(n, costs)

    add_storage_and_grids(n, costs)

<<<<<<< HEAD
    # TODO merge with opts cost adjustment below
    for o in opts:
        if o[:4] == "wave":
            wave_cost_factor = float(o[4:].replace("p", ".").replace("m", "-"))
            logger.info(
                f"Including wave generators with cost factor of {wave_cost_factor}"
            )
            add_wave(n, wave_cost_factor)
        if o[:4] == "dist":
            options["electricity_distribution_grid"] = True
            options["electricity_distribution_grid_cost_factor"] = float(
                o[4:].replace("p", ".").replace("m", "-")
            )
        if o == "biomasstransport":
            options["biomass_transport"] = True

    if "nodistrict" in opts:
        options["district_heating"]["progress"] = 0.0

    if "nowasteheat" in opts:
        logger.info("Disabling waste heat.")
        options["use_fischer_tropsch_waste_heat"] = False
        options["use_methanolisation_waste_heat"] = False
        options["use_haber_bosch_waste_heat"] = False
        options["use_methanation_waste_heat"] = False
        options["use_fuel_cell_waste_heat"] = False
        options["use_electrolysis_waste_heat"] = False

    if "nosteelrelocation" in opts:
        logger.info("Disabling steel industry relocation and flexibility.")
        options["relocation_steel"] = False
        options["flexibility_steel"] = False

    if "nobiogascc" in opts:
        options["biomass_upgrading_cc"] = False

    if "T" in opts:
=======
    if options["transport"]:
>>>>>>> a18edcc6
        add_land_transport(n, costs)

    if options["heating"]:
        add_heat(n, costs)

    if options["biomass"]:
        add_biomass(n, costs)

    if options["ammonia"]:
        add_ammonia(n, costs)

    if options["industry"]:
        add_industry(n, costs)

<<<<<<< HEAD
    if "S" in opts and not options["shipping_endogenous"]["enable"]:
        add_shipping(n, costs)

    if "S" in opts and options["shipping_endogenous"]["enable"]:
        add_shipping_endogenous(n, costs)

    if "I" in opts and "H" in opts:
=======
    if options["heating"]:
>>>>>>> a18edcc6
        add_waste_heat(n)

    if options["agriculture"]:  # requires H and I
        add_agriculture(n, costs)

    if options["dac"]:
        add_dac(n, costs)

    if not options["electricity_transmission_grid"]:
        decentral(n)

    if not options["H2_network"]:
        remove_h2_network(n)

    if options["co2network"]:
        add_co2_network(n, costs)

    translate = dict(
        H2=["pipeline-h2", "shipping-lh2"],
        AC=["hvdc-to-elec"],
        CH4=["shipping-lch4"],
        NH3=["shipping-lnh3"],
        FT=["shipping-ftfuel"],
        MeOH=["shipping-meoh"],
        St=["shipping-steel"],
    )
    for o in opts:
        if not o.startswith("imp"):
            continue
        subsets = o.split("+")[1:]
        if len(subsets):

            def parse_carriers(s):
                prefixes = sorted(translate.keys(), key=lambda k: len(k), reverse=True)
                pattern = rf'({"|".join(prefixes)})(\d+(\.\d+)?)?'
                match = re.search(pattern, s)
                prefix = match.group(1) if match else None
                number = float(match.group(2)) if match and match.group(2) else 1.0
                return {prefix: number}

            carriers = {
                tk: v
                for s in subsets
                for k, v in parse_carriers(s).items()
                for tk in translate.get(k, [])
            }
        else:
            carriers = options["import"]["options"]
        add_import_options(
            n,
            capacity_boost=options["import"]["capacity_boost"],
            import_options=carriers,
            endogenous_hvdc=options["import"]["endogenous_hvdc_import"]["enable"],
        )
        break

    if options["allam_cycle_gas"]:
        add_allam_cycle_gas(n, costs)

    add_methanol_to_power(n, costs, types=options["methanol_to_power"])

    if options["methanol_to_kerosene"]:
        add_methanol_to_kerosene(n, costs)

    if options["methanol_reforming"]:
        add_methanol_reforming(n, costs)

    if options["methanol_reforming_cc"]:
        add_methanol_reforming_cc(n, costs)

    solver_name = snakemake.config["solving"]["solver"]["name"]
    resolution = snakemake.params.time_resolution
    n = set_temporal_aggregation(n, resolution, solver_name)

    co2_budget = snakemake.params.co2_budget
    if isinstance(co2_budget, str) and co2_budget.startswith("cb"):
        fn = "results/" + snakemake.params.RDIR + "/csvs/carbon_budget_distribution.csv"
        if not os.path.exists(fn):
            emissions_scope = snakemake.params.emissions_scope
            input_co2 = snakemake.input.co2
            build_carbon_budget(
                co2_budget,
                snakemake.input.eurostat,
                fn,
                emissions_scope,
                input_co2,
                options,
            )
        co2_cap = pd.read_csv(fn, index_col=0).squeeze()
        limit = co2_cap.loc[investment_year]
    else:
        limit = get(co2_budget, investment_year)
    add_co2limit(n, options, nyears, limit)

    maxext = snakemake.params["lines"]["max_extension"]
    if maxext is not None:
        limit_individual_line_extension(n, maxext)

    if options["electricity_distribution_grid"]:
        insert_electricity_distribution_grid(n, costs)

    maybe_adjust_costs_and_potentials(n, snakemake.params["adjustments"])

    if options["gas_distribution_grid"]:
        insert_gas_distribution_costs(n, costs)

    if options["electricity_grid_connection"]:
        add_electricity_grid_connection(n, costs)

    for k, v in options["transmission_efficiency"].items():
        lossy_bidirectional_links(n, k, v)

    # Workaround: Remove lines with conflicting (and unrealistic) properties
    # cf. https://github.com/PyPSA/pypsa-eur/issues/444
    if snakemake.config["solving"]["options"]["transmission_losses"]:
        idx = n.lines.query("num_parallel == 0").index
        logger.info(
            f"Removing {len(idx)} line(s) with properties conflicting with transmission losses functionality."
        )
        n.mremove("Line", idx)

<<<<<<< HEAD
    first_year_myopic = (snakemake.params.foresight == "myopic") and (
=======
    first_year_myopic = (snakemake.params.foresight in ["myopic", "perfect"]) and (
>>>>>>> a18edcc6
        snakemake.params.planning_horizons[0] == investment_year
    )

    if options.get("cluster_heat_buses", False) and not first_year_myopic:
        cluster_heat_buses(n)

    n.meta = dict(snakemake.config, **dict(wildcards=dict(snakemake.wildcards)))

    sanitize_carriers(n, snakemake.config)
    sanitize_locations(n)

    n.export_to_netcdf(snakemake.output[0])<|MERGE_RESOLUTION|>--- conflicted
+++ resolved
@@ -9,11 +9,8 @@
 
 import logging
 import os
-<<<<<<< HEAD
 import re
 import uuid
-=======
->>>>>>> a18edcc6
 from itertools import product
 from types import SimpleNamespace
 
@@ -24,26 +21,11 @@
 import pandas as pd
 import pypsa
 import xarray as xr
-<<<<<<< HEAD
-from _helpers import generate_periodic_profiles, update_config_with_sector_opts
-from add_electricity import calculate_annuity, sanitize_carriers
-from build_energy_totals import build_co2_totals, build_eea_co2, build_eurostat_co2
+from _helpers import generate_periodic_profiles, configure_logging, set_scenario_config, update_config_from_wildcards
+from add_electricity import calculate_annuity, sanitize_carriers, sanitize_locations
+from build_energy_totals import build_co2_totals, build_eea_co2, build_eurostat, build_eurostat_co2
 from geopy.extra.rate_limiter import RateLimiter
 from geopy.geocoders import Nominatim
-=======
-from _helpers import (
-    configure_logging,
-    set_scenario_config,
-    update_config_from_wildcards,
-)
-from add_electricity import calculate_annuity, sanitize_carriers, sanitize_locations
-from build_energy_totals import (
-    build_co2_totals,
-    build_eea_co2,
-    build_eurostat,
-    build_eurostat_co2,
-)
->>>>>>> a18edcc6
 from networkx.algorithms import complement
 from networkx.algorithms.connectivity.edge_augmentation import k_edge_augmentation
 from prepare_network import maybe_adjust_costs_and_potentials
@@ -120,25 +102,17 @@
         spatial.gas.industry = nodes + " gas for industry"
         spatial.gas.industry_cc = nodes + " gas for industry CC"
         spatial.gas.biogas_to_gas = nodes + " biogas to gas"
-<<<<<<< HEAD
         spatial.gas.biogas_to_gas_cc = nodes + " biogas to gas CC"
-=======
-        spatial.gas.biogas_to_gas_cc = nodes + "biogas to gas CC"
->>>>>>> a18edcc6
     else:
         spatial.gas.nodes = ["EU gas"]
         spatial.gas.locations = ["EU"]
         spatial.gas.biogas = ["EU biogas"]
         spatial.gas.industry = ["gas for industry"]
         spatial.gas.biogas_to_gas = ["EU biogas to gas"]
-<<<<<<< HEAD
-        spatial.gas.biogas_to_gas_cc = ["EU biogas to gas CC"]
-=======
         if options.get("biomass_spatial", options["biomass_transport"]):
             spatial.gas.biogas_to_gas_cc = nodes + " biogas to gas CC"
         else:
             spatial.gas.biogas_to_gas_cc = ["EU biogas to gas CC"]
->>>>>>> a18edcc6
         if options.get("co2_spatial", options["co2network"]):
             spatial.gas.industry_cc = nodes + " gas for industry CC"
         else:
@@ -2446,37 +2420,21 @@
         capital_cost=costs.at["biogas", "fixed"]
         + costs.at["biogas upgrading", "fixed"],
         marginal_cost=costs.at["biogas upgrading", "VOM"],
-<<<<<<< HEAD
-        efficiency=1.0,
-=======
         efficiency=costs.at["biogas", "efficiency"],
->>>>>>> a18edcc6
         efficiency2=-costs.at["gas", "CO2 intensity"],
         p_nom_extendable=True,
     )
 
-<<<<<<< HEAD
-    if options.get("biomass_upgrading_cc"):
-        # Assuming for costs that the CO2 from upgrading is pure, such as in amine scrubbing. I.e., with and without CC is
-        # equivalent. Adding biomass CHP capture because biogas is often small-scale and decentral so further
-        # from e.g. CO2 grid or buyers. This is a proxy for the added cost for e.g. a raw biogas pipeline to a central upgrading facility
-
-=======
     if options.get("biogas_upgrading_cc"):
         # Assuming for costs that the CO2 from upgrading is pure, such as in amine scrubbing. I.e., with and without CC is
         # equivalent. Adding biomass CHP capture because biogas is often small-scale and decentral so further
         # from e.g. CO2 grid or buyers. This is a proxy for the added cost for e.g. a raw biogas pipeline to a central upgrading facility
->>>>>>> a18edcc6
         n.madd(
             "Link",
             spatial.gas.biogas_to_gas_cc,
             bus0=spatial.gas.biogas,
             bus1=spatial.gas.nodes,
-<<<<<<< HEAD
-            bus2="co2 stored",
-=======
             bus2=spatial.co2.nodes,
->>>>>>> a18edcc6
             bus3="co2 atmosphere",
             carrier="biogas to gas CC",
             capital_cost=costs.at["biogas CC", "fixed"]
@@ -2485,11 +2443,7 @@
             * costs.at["biogas CC", "CO2 stored"],
             marginal_cost=costs.at["biogas CC", "VOM"]
             + costs.at["biogas upgrading", "VOM"],
-<<<<<<< HEAD
-            efficiency=1.0,
-=======
             efficiency=costs.at["biogas CC", "efficiency"],
->>>>>>> a18edcc6
             efficiency2=costs.at["biogas CC", "CO2 stored"]
             * costs.at["biogas CC", "capture rate"],
             efficiency3=-costs.at["gas", "CO2 intensity"]
@@ -2498,7 +2452,6 @@
             p_nom_extendable=True,
         )
 
-<<<<<<< HEAD
     if options.get("electrobiofuels"):
         add_carrier_buses(n, "oil")
         n.madd(
@@ -2529,8 +2482,6 @@
             * costs.at["electrobiofuels", "efficiency-hydrogen"],
         )
 
-=======
->>>>>>> a18edcc6
     if options["biomass_transport"]:
         # add biomass transport
         transport_costs = pd.read_csv(
@@ -2663,12 +2614,8 @@
                 carrier=name + " biomass boiler",
                 efficiency=costs.at["biomass boiler", "efficiency"],
                 capital_cost=costs.at["biomass boiler", "efficiency"]
-<<<<<<< HEAD
-                * costs.at["biomass boiler", "fixed"],
-=======
                 * costs.at["biomass boiler", "fixed"]
                 * options["overdimension_individual_heating"],
->>>>>>> a18edcc6
                 marginal_cost=costs.at["biomass boiler", "pelletizing cost"],
                 lifetime=costs.at["biomass boiler", "lifetime"],
             )
@@ -2691,11 +2638,7 @@
             + costs.at["BtL", "CO2 stored"],
             p_nom_extendable=True,
             capital_cost=costs.at["BtL", "fixed"],
-<<<<<<< HEAD
-            marginal_cost=costs.loc["BtL", "VOM"] / costs.at["BtL", "efficiency"],
-=======
             marginal_cost=costs.at["BtL", "efficiency"] * costs.at["BtL", "VOM"],
->>>>>>> a18edcc6
         )
 
     if options.get("biomass_to_liquid_cc"):
@@ -2716,8 +2659,7 @@
             p_nom_extendable=True,
             capital_cost=costs.at["BtL", "fixed"]
             + costs.at["biomass CHP capture", "fixed"] * costs.at["BtL", "CO2 stored"],
-<<<<<<< HEAD
-            marginal_cost=costs.loc["BtL", "VOM"] / costs.at["BtL", "efficiency"],
+            marginal_cost=costs.at["BtL", "efficiency"] * costs.at["BtL", "VOM"],
         )
 
     # biomethanol
@@ -2768,9 +2710,6 @@
             * costs.at["biomass-to-methanol", "CO2 stored"],
             marginal_cost=costs.loc["biomass-to-methanol", "VOM"]
             / costs.at["biomass-to-methanol", "efficiency"],
-=======
-            marginal_cost=costs.at["BtL", "efficiency"] * costs.at["BtL", "VOM"],
->>>>>>> a18edcc6
         )
 
     # BioSNG from solid biomass
@@ -3066,20 +3005,46 @@
         / nhours,
     )
 
-    if options["oil_boilers"]:
-        nodes_heat = create_nodes_for_heat_sector()[0]
-
-        for name in [
-            "residential rural",
-            "services rural",
-            "residential urban decentral",
-            "services urban decentral",
-        ]:
+    shipping_hydrogen_share = get(options["shipping_hydrogen_share"], investment_year)
+    shipping_methanol_share = get(options["shipping_methanol_share"], investment_year)
+    shipping_oil_share = get(options["shipping_oil_share"], investment_year)
+
+    total_share = shipping_hydrogen_share + shipping_methanol_share + shipping_oil_share
+    if total_share != 1:
+        logger.warning(
+            f"Total shipping shares sum up to {total_share:.2%}, corresponding to increased or decreased demand assumptions."
+        )
+
+    domestic_navigation = pop_weighted_energy_totals.loc[
+        nodes, "total domestic navigation"
+    ].squeeze()
+    international_navigation = (
+        pd.read_csv(snakemake.input.shipping_demand, index_col=0).squeeze() * nyears
+    )
+    all_navigation = domestic_navigation + international_navigation
+    p_set = all_navigation * 1e6 / nhours
+
+    if shipping_hydrogen_share:
+        oil_efficiency = options.get(
+            "shipping_oil_efficiency", options.get("shipping_average_efficiency", 0.4)
+        )
+        efficiency = oil_efficiency / costs.at["fuel cell", "efficiency"]
+        shipping_hydrogen_share = get(
+            options["shipping_hydrogen_share"], investment_year
+        )
+
+        if options["shipping_hydrogen_liquefaction"]:
+            n.madd(
+                "Bus",
+                nodes,
+                suffix=" H2 liquid",
+                carrier="H2 liquid",
+                location=nodes,
+                unit="MWh_LHV",
+            )
+
             n.madd(
                 "Link",
-<<<<<<< HEAD
-                nodes_heat[name] + f" {name} oil boiler",
-=======
                 nodes + " H2 liquefaction",
                 bus0=nodes + " H2",
                 bus1=nodes + " H2 liquid",
@@ -3266,7 +3231,6 @@
             n.madd(
                 "Link",
                 nodes + f" {name} oil boiler",
->>>>>>> a18edcc6
                 p_nom_extendable=True,
                 bus0=spatial.oil.nodes,
                 bus1=nodes + f" {name} heat",
@@ -3304,7 +3268,6 @@
     if demand_factor != 1:
         logger.warning(f"Changing HVC demand by {demand_factor*100-100:+.2f}%.")
 
-<<<<<<< HEAD
     if options["endogenous_hvc"]:
         logger.info("Adding endogenous primary high-value chemicals demand in tonnes.")
 
@@ -3411,10 +3374,21 @@
         demand_factor
         * industrial_demand.loc[(nodes, sectors_b), "naphtha"].sum()
         / nhours
-=======
+    )
+
+    n.madd(
+        "Load",
+        ["naphtha for industry"],
+        bus=spatial.oil.nodes,
+        carrier="naphtha for industry",
+        p_set=p_set,
+    )
+
+    demand_factor = options.get("aviation_demand_factor", 1)
+    all_aviation = ["total international aviation", "total domestic aviation"]
     p_set_plastics = (
         demand_factor
-        * industrial_demand.loc[nodes, "naphtha"].rename(
+        * industrial_demand.loc[(nodes, sectors_b), "naphtha"].rename(
             lambda x: x + " naphtha for industry"
         )
         / nhours
@@ -3429,7 +3403,6 @@
         location=spatial.oil.demand_locations,
         carrier="naphtha for industry",
         unit="MWh_LHV",
->>>>>>> a18edcc6
     )
 
     n.madd(
@@ -3443,8 +3416,8 @@
     # some CO2 from naphtha are process emissions from steam cracker
     # rest of CO2 released to atmosphere either in waste-to-energy or decay
     process_co2_per_naphtha = (
-        industrial_demand.loc[nodes, "process emission from feedstock"].sum()
-        / industrial_demand.loc[nodes, "naphtha"].sum()
+        industrial_demand.loc[(nodes, sectors_b), "process emission from feedstock"].sum()
+        / industrial_demand.loc[(nodes, sectors_b), "naphtha"].sum()
     )
     emitted_co2_per_naphtha = costs.at["oil", "CO2 intensity"] - process_co2_per_naphtha
 
@@ -3494,26 +3467,6 @@
         p_set=p_set,
     )
 
-<<<<<<< HEAD
-    # NB: CO2 gets released again to atmosphere when plastics decay or kerosene is burned
-    # except for the process emissions when naphtha is used for petrochemicals, which can be captured with other industry process emissions
-    # tco2 per hour
-    co2_release = ["naphtha for industry", "kerosene for aviation"]
-    co2 = (
-        n.loads.loc[co2_release, "p_set"].sum() * costs.at["oil", "CO2 intensity"]
-        - industrial_demand.loc[
-            (nodes, sectors_b), "process emission from feedstock"
-        ].sum()
-        / nhours
-    )
-
-    n.add(
-        "Load",
-        "oil emissions",
-        bus="co2 atmosphere",
-        carrier="oil emissions",
-        p_set=-co2,
-=======
     n.madd(
         "Link",
         spatial.oil.kerosene,
@@ -3523,7 +3476,6 @@
         carrier="kerosene for aviation",
         p_nom_extendable=True,
         efficiency2=costs.at["oil", "CO2 intensity"],
->>>>>>> a18edcc6
     )
 
     # industry methanol demand
@@ -3631,27 +3583,13 @@
 
     if options["co2_spatial"] or options["co2network"]:
         p_set = (
-<<<<<<< HEAD
-            -industrial_demand.loc[(nodes, sectors_b), sel]
-            .groupby(level="node")
-            .sum()
-            .sum(axis=1)
-            .rename(index=lambda x: x + " process emissions")
+            -industrial_demand.loc[(nodes, sectors_b), "process emission"].rename(
+                index=lambda x: x + " process emissions"
+            )
             / nhours
         )
     else:
-        p_set = (
-            -industrial_demand.loc[(nodes, sectors_b), sel].sum(axis=1).sum() / nhours
-        )
-=======
-            -industrial_demand.loc[nodes, "process emission"].rename(
-                index=lambda x: x + " process emissions"
-            )
-            / nhours
-        )
-    else:
-        p_set = -industrial_demand.loc[nodes, "process emission"].sum() / nhours
->>>>>>> a18edcc6
+        p_set = -industrial_demand.loc[(nodes, sectors_b), "process emission"].sum() / nhours
 
     n.madd(
         "Load",
@@ -3705,6 +3643,53 @@
             bus=spatial.ammonia.nodes,
             carrier="NH3",
             p_set=p_set,
+        )
+
+    primary_steel = get(
+        snakemake.config["industry"]["St_primary_fraction"], investment_year
+    )
+    dri_steel = get(snakemake.config["industry"]["DRI_fraction"], investment_year)
+    bof_steel = primary_steel - dri_steel
+
+    if bof_steel > 0:
+        add_carrier_buses(n, "coal")
+
+        mwh_coal_per_mwh_coke = 1.366  # from eurostat energy balance
+        p_set = (
+            industrial_demand["coal"]
+            + mwh_coal_per_mwh_coke * industrial_demand["coke"]
+        ) / nhours
+
+        p_set.rename(lambda x: x + " coal for industry", inplace=True)
+
+        if not options["regional_coal_demand"]:
+            p_set = p_set.sum()
+
+        n.madd(
+            "Bus",
+            spatial.coal.industry,
+            location=spatial.coal.demand_locations,
+            carrier="coal for industry",
+            unit="MWh_LHV",
+        )
+
+        n.madd(
+            "Load",
+            spatial.coal.industry,
+            bus=spatial.coal.industry,
+            carrier="coal for industry",
+            p_set=p_set,
+        )
+
+        n.madd(
+            "Link",
+            spatial.coal.industry,
+            bus0=spatial.coal.nodes,
+            bus1=spatial.coal.industry,
+            bus2="co2 atmosphere",
+            carrier="coal for industry",
+            p_nom_extendable=True,
+            efficiency2=costs.at["coal", "CO2 intensity"],
         )
 
 
@@ -3956,53 +3941,6 @@
             p_nom_extendable=True,
         )
 
-    primary_steel = get(
-        snakemake.config["industry"]["St_primary_fraction"], investment_year
-    )
-    dri_steel = get(snakemake.config["industry"]["DRI_fraction"], investment_year)
-    bof_steel = primary_steel - dri_steel
-
-    if bof_steel > 0:
-        add_carrier_buses(n, "coal")
-
-        mwh_coal_per_mwh_coke = 1.366  # from eurostat energy balance
-        p_set = (
-            industrial_demand["coal"]
-            + mwh_coal_per_mwh_coke * industrial_demand["coke"]
-        ) / nhours
-
-        p_set.rename(lambda x: x + " coal for industry", inplace=True)
-
-        if not options["regional_coal_demand"]:
-            p_set = p_set.sum()
-
-        n.madd(
-            "Bus",
-            spatial.coal.industry,
-            location=spatial.coal.demand_locations,
-            carrier="coal for industry",
-            unit="MWh_LHV",
-        )
-
-        n.madd(
-            "Load",
-            spatial.coal.industry,
-            bus=spatial.coal.industry,
-            carrier="coal for industry",
-            p_set=p_set,
-        )
-
-        n.madd(
-            "Link",
-            spatial.coal.industry,
-            bus0=spatial.coal.nodes,
-            bus1=spatial.coal.industry,
-            bus2="co2 atmosphere",
-            carrier="coal for industry",
-            p_nom_extendable=True,
-            efficiency2=costs.at["coal", "CO2 intensity"],
-        )
-
 
 def add_waste_heat(n):
     # TODO options?
@@ -4031,11 +3969,7 @@
                 0.95 - n.links.loc[urban_central + " Fischer-Tropsch", "efficiency"]
             )
 
-<<<<<<< HEAD
-        if options["use_methanation_waste_heat"]:
-=======
         if options["use_methanation_waste_heat"] and "Sabatier" in link_carriers:
->>>>>>> a18edcc6
             n.links.loc[urban_central + " Sabatier", "bus3"] = (
                 urban_central + " urban central heat"
             )
@@ -4044,14 +3978,6 @@
             )
 
         # DEA quotes 15% of total input (11% of which are high-value heat)
-<<<<<<< HEAD
-        if options["use_haber_bosch_waste_heat"]:
-            n.links.loc[urban_central + " Haber-Bosch", "bus3"] = (
-                urban_central + " urban central heat"
-            )
-            total_energy_input = (cf_industry["MWh_H2_per_tNH3_electrolysis"] + cf_industry["MWh_elec_per_tNH3_electrolysis"]) /  cf_industry["MWh_NH3_per_tNH3"]
-            electricity_input = cf_industry["MWh_elec_per_tNH3_electrolysis"] /  cf_industry["MWh_NH3_per_tNH3"]
-=======
         if options["use_haber_bosch_waste_heat"] and "Haber-Bosch" in link_carriers:
             n.links.loc[urban_central + " Haber-Bosch", "bus3"] = (
                 urban_central + " urban central heat"
@@ -4064,19 +3990,14 @@
                 cf_industry["MWh_elec_per_tNH3_electrolysis"]
                 / cf_industry["MWh_NH3_per_tNH3"]
             )
->>>>>>> a18edcc6
             n.links.loc[urban_central + " Haber-Bosch", "efficiency3"] = (
                 0.15 * total_energy_input / electricity_input
             )
 
-<<<<<<< HEAD
-        if options["use_methanolisation_waste_heat"]:
-=======
         if (
             options["use_methanolisation_waste_heat"]
             and "methanolisation" in link_carriers
         ):
->>>>>>> a18edcc6
             n.links.loc[urban_central + " methanolisation", "bus4"] = (
                 urban_central + " urban central heat"
             )
@@ -4171,9 +4092,6 @@
         )
 
     if oil_share > 0:
-<<<<<<< HEAD
-        add_carrier_buses(n, "oil")
-=======
         p_set = (
             oil_share
             * machinery_nodal_energy.rename(lambda x: x + " agriculture machinery oil")
@@ -4182,7 +4100,6 @@
 
         if not options["regional_oil_demand"]:
             p_set = p_set.sum()
->>>>>>> a18edcc6
 
         n.madd(
             "Bus",
@@ -4229,7 +4146,6 @@
         n.stores.drop("EU H2 Store", inplace=True)
 
 
-<<<<<<< HEAD
 def add_endogenous_hvdc_import_options(n, cost_factor=1.0):
     logger.info("Add import options: endogenous hvdc-to-elec")
     cf = snakemake.config["sector"]["import"].get("endogenous_hvdc_import", {})
@@ -4718,8 +4634,6 @@
             logger.info(f"changing {attr} for {carrier} by factor {factor}")
 
 
-=======
->>>>>>> a18edcc6
 def limit_individual_line_extension(n, maxext):
     logger.info(f"Limiting new HVAC and HVDC extensions to {maxext} MW")
     n.lines["s_nom_max"] = n.lines["s_nom"] + maxext
@@ -4811,11 +4725,7 @@
             def renamer(s):
                 return s.replace("residential ", "").replace("services ", "")
 
-<<<<<<< HEAD
-            pnl[k] = pnl[k].groupby(renamer, axis=1).agg(agg[k], **agg_group_kwargs)
-=======
             pnl[k] = pnl[k].T.groupby(renamer).agg(agg[k], numeric_only=False).T
->>>>>>> a18edcc6
 
         # remove unclustered assets of service/residential
         to_drop = c.df.index.difference(df.index)
@@ -4879,11 +4789,7 @@
     sn_weightings = pd.Series(
         weightings, index=snapshots, name="weightings", dtype="float64"
     )
-<<<<<<< HEAD
-    logger.info("Distribution of snapshot durations: ", weightings.value_counts())
-=======
     logger.info(f"Distribution of snapshot durations:\n{weightings.value_counts()}")
->>>>>>> a18edcc6
 
     n.set_snapshots(sn_weightings.index)
     n.snapshot_weightings = n.snapshot_weightings.mul(sn_weightings, axis=0)
@@ -4947,16 +4853,6 @@
     )
 
     n.links.loc[carrier_i, "p_min_pu"] = 0
-<<<<<<< HEAD
-    n.links.loc[
-        carrier_i, "efficiency"
-    ] = efficiency_static * efficiency_per_1000km ** (
-        n.links.loc[carrier_i, "length"] / 1e3
-    )
-    rev_links = (
-        n.links.loc[carrier_i].copy().rename({"bus0": "bus1", "bus1": "bus0", "length": "length_original"}, axis=1)
-    )
-=======
     n.links.loc[carrier_i, "efficiency"] = (
         efficiency_static
         * efficiency_per_1000km ** (n.links.loc[carrier_i, "length"] / 1e3)
@@ -4965,7 +4861,6 @@
         n.links.loc[carrier_i].copy().rename({"bus0": "bus1", "bus1": "bus0"}, axis=1)
     )
     rev_links["length_original"] = rev_links["length"]
->>>>>>> a18edcc6
     rev_links["capital_cost"] = 0
     rev_links["length"] = 0
     rev_links["reversed"] = True
@@ -4995,17 +4890,10 @@
             configfiles="../../config/config.20231025-zecm.yaml",
             simpl="",
             opts="",
-<<<<<<< HEAD
-            clusters="110",
-            ll="vopt",
-            sector_opts="Co2L0-2190SEG-T-H-B-I-S-A-imp",
-            planning_horizons="2050",
-=======
             clusters="37",
             ll="v1.0",
             sector_opts="CO2L0-24H-T-H-B-I-A-dist1",
             planning_horizons="2030",
->>>>>>> a18edcc6
         )
 
     configure_logging(snakemake)
@@ -5059,47 +4947,7 @@
 
     add_storage_and_grids(n, costs)
 
-<<<<<<< HEAD
-    # TODO merge with opts cost adjustment below
-    for o in opts:
-        if o[:4] == "wave":
-            wave_cost_factor = float(o[4:].replace("p", ".").replace("m", "-"))
-            logger.info(
-                f"Including wave generators with cost factor of {wave_cost_factor}"
-            )
-            add_wave(n, wave_cost_factor)
-        if o[:4] == "dist":
-            options["electricity_distribution_grid"] = True
-            options["electricity_distribution_grid_cost_factor"] = float(
-                o[4:].replace("p", ".").replace("m", "-")
-            )
-        if o == "biomasstransport":
-            options["biomass_transport"] = True
-
-    if "nodistrict" in opts:
-        options["district_heating"]["progress"] = 0.0
-
-    if "nowasteheat" in opts:
-        logger.info("Disabling waste heat.")
-        options["use_fischer_tropsch_waste_heat"] = False
-        options["use_methanolisation_waste_heat"] = False
-        options["use_haber_bosch_waste_heat"] = False
-        options["use_methanation_waste_heat"] = False
-        options["use_fuel_cell_waste_heat"] = False
-        options["use_electrolysis_waste_heat"] = False
-
-    if "nosteelrelocation" in opts:
-        logger.info("Disabling steel industry relocation and flexibility.")
-        options["relocation_steel"] = False
-        options["flexibility_steel"] = False
-
-    if "nobiogascc" in opts:
-        options["biomass_upgrading_cc"] = False
-
-    if "T" in opts:
-=======
     if options["transport"]:
->>>>>>> a18edcc6
         add_land_transport(n, costs)
 
     if options["heating"]:
@@ -5114,17 +4962,13 @@
     if options["industry"]:
         add_industry(n, costs)
 
-<<<<<<< HEAD
     if "S" in opts and not options["shipping_endogenous"]["enable"]:
         add_shipping(n, costs)
 
     if "S" in opts and options["shipping_endogenous"]["enable"]:
         add_shipping_endogenous(n, costs)
 
-    if "I" in opts and "H" in opts:
-=======
     if options["heating"]:
->>>>>>> a18edcc6
         add_waste_heat(n)
 
     if options["agriculture"]:  # requires H and I
@@ -5246,11 +5090,7 @@
         )
         n.mremove("Line", idx)
 
-<<<<<<< HEAD
-    first_year_myopic = (snakemake.params.foresight == "myopic") and (
-=======
     first_year_myopic = (snakemake.params.foresight in ["myopic", "perfect"]) and (
->>>>>>> a18edcc6
         snakemake.params.planning_horizons[0] == investment_year
     )
 
