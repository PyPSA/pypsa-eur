--- conflicted
+++ resolved
@@ -6002,12 +6002,7 @@
         snakemake = mock_snakemake(
             "prepare_sector_network",
             opts="",
-<<<<<<< HEAD
-            clusters="39",
-            ll="",
-=======
             clusters="10",
->>>>>>> b5e7ada7
             sector_opts="",
             planning_horizons="2050",
         )
