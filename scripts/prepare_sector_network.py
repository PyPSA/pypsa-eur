--- conflicted
+++ resolved
@@ -2540,15 +2540,6 @@
         unsustainable_solid_biomass_potentials_spatial = biomass_potentials[
             "unsustainable solid biomass"
         ].sum()
-<<<<<<< HEAD
-=======
-
-    if options["regional_oil_demand"]:
-        unsustainable_liquid_biofuel_potentials_spatial = biomass_potentials[
-            "unsustainable bioliquids"
-        ].rename(index=lambda x: x + " unsustainable bioliquids")
-    else:
->>>>>>> acf089fd
         unsustainable_liquid_biofuel_potentials_spatial = biomass_potentials[
             "unsustainable bioliquids"
         ].sum()
