--- conflicted
+++ resolved
@@ -5966,19 +5966,8 @@
         limit = co2_cap.loc[investment_year]
     else:
         limit = get(co2_budget, investment_year)
-<<<<<<< HEAD
     if snakemake.params.co2_budget_apply:
         add_co2limit(n, options, nyears, limit)
-=======
-    add_co2limit(
-        n,
-        options,
-        snakemake.input.co2_totals_name,
-        snakemake.params.countries,
-        nyears,
-        limit,
-    )
->>>>>>> 9717cb07
 
     maxext = snakemake.params["lines"]["max_extension"]
     if maxext is not None:
