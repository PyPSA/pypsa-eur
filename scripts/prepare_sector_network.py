--- conflicted
+++ resolved
@@ -3019,8 +3019,6 @@
             e_max_pu=e_max_pu,
         )
 
-<<<<<<< HEAD
-=======
         e_max_pu = pd.DataFrame(
             1, index=n.snapshots, columns=spatial.biomass.nodes_unsustainable
         )
@@ -3098,7 +3096,6 @@
             e_max_pu=e_max_pu,
         )
 
->>>>>>> 749c88c8
         e_max_pu = pd.DataFrame(
             1, index=n.snapshots, columns=spatial.biomass.nodes_unsustainable
         )
