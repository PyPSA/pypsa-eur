# -*- coding: utf-8 -*-
# SPDX-FileCopyrightText: : 2020-2024 The PyPSA-Eur Authors
#
# SPDX-License-Identifier: MIT
"""
Adds all sector-coupling components to the network, including demand and supply
technologies for the buildings, transport and industry sectors.
"""

import logging
import os
from itertools import product
from types import SimpleNamespace

import networkx as nx
import numpy as np
import pandas as pd
import pypsa
import xarray as xr
from _helpers import (
    configure_logging,
    set_scenario_config,
    update_config_from_wildcards,
)
from add_electricity import calculate_annuity, sanitize_carriers, sanitize_locations
from build_energy_totals import (
    build_co2_totals,
    build_eea_co2,
    build_eurostat,
    build_eurostat_co2,
)
from build_transport_demand import transport_degree_factor
from networkx.algorithms import complement
from networkx.algorithms.connectivity.edge_augmentation import k_edge_augmentation
from prepare_network import maybe_adjust_costs_and_potentials
from pypsa.geo import haversine_pts
from pypsa.io import import_components_from_dataframe
from scipy.stats import beta

spatial = SimpleNamespace()
logger = logging.getLogger(__name__)


def define_spatial(nodes, options):
    """
    Namespace for spatial.

    Parameters
    ----------
    nodes : list-like
    """
    global spatial

    spatial.nodes = nodes

    # biomass

    spatial.biomass = SimpleNamespace()

    if options.get("biomass_spatial", options["biomass_transport"]):
        spatial.biomass.nodes = nodes + " solid biomass"
        spatial.biomass.locations = nodes
        spatial.biomass.industry = nodes + " solid biomass for industry"
        spatial.biomass.industry_cc = nodes + " solid biomass for industry CC"
    else:
        spatial.biomass.nodes = ["EU solid biomass"]
        spatial.biomass.locations = ["EU"]
        spatial.biomass.industry = ["solid biomass for industry"]
        spatial.biomass.industry_cc = ["solid biomass for industry CC"]

    spatial.biomass.df = pd.DataFrame(vars(spatial.biomass), index=nodes)

    # co2

    spatial.co2 = SimpleNamespace()

    if options["co2_spatial"]:
        spatial.co2.nodes = nodes + " co2 stored"
        spatial.co2.locations = nodes
        spatial.co2.vents = nodes + " co2 vent"
        spatial.co2.process_emissions = nodes + " process emissions"
    else:
        spatial.co2.nodes = ["co2 stored"]
        spatial.co2.locations = ["EU"]
        spatial.co2.vents = ["co2 vent"]
        spatial.co2.process_emissions = ["process emissions"]

    spatial.co2.df = pd.DataFrame(vars(spatial.co2), index=nodes)

    # gas

    spatial.gas = SimpleNamespace()

    if options["gas_network"]:
        spatial.gas.nodes = nodes + " gas"
        spatial.gas.locations = nodes
        spatial.gas.biogas = nodes + " biogas"
        spatial.gas.industry = nodes + " gas for industry"
        spatial.gas.industry_cc = nodes + " gas for industry CC"
        spatial.gas.biogas_to_gas = nodes + " biogas to gas"
        spatial.gas.biogas_to_gas_cc = nodes + " biogas to gas CC"
    else:
        spatial.gas.nodes = ["EU gas"]
        spatial.gas.locations = ["EU"]
        spatial.gas.biogas = ["EU biogas"]
        spatial.gas.industry = ["gas for industry"]
        spatial.gas.biogas_to_gas = ["EU biogas to gas"]
        if options.get("biomass_spatial", options["biomass_transport"]):
            spatial.gas.biogas_to_gas_cc = nodes + " biogas to gas CC"
        else:
            spatial.gas.biogas_to_gas_cc = ["EU biogas to gas CC"]
        if options.get("co2_spatial", options["co2network"]):
            spatial.gas.industry_cc = nodes + " gas for industry CC"
        else:
            spatial.gas.industry_cc = ["gas for industry CC"]

    spatial.gas.df = pd.DataFrame(vars(spatial.gas), index=nodes)

    # ammonia

    if options.get("ammonia"):
        spatial.ammonia = SimpleNamespace()
        if options.get("ammonia") == "regional":
            spatial.ammonia.nodes = nodes + " NH3"
            spatial.ammonia.locations = nodes
        else:
            spatial.ammonia.nodes = ["EU NH3"]
            spatial.ammonia.locations = ["EU"]

        spatial.ammonia.df = pd.DataFrame(vars(spatial.ammonia), index=nodes)

    # hydrogen
    spatial.h2 = SimpleNamespace()
    spatial.h2.nodes = nodes + " H2"
    spatial.h2.locations = nodes

    # methanol

    # beware: unlike other carriers, uses locations rather than locations+carriername
    # this allows to avoid separation between nodes and locations

    spatial.methanol = SimpleNamespace()

    spatial.methanol.nodes = ["EU methanol"]
    spatial.methanol.locations = ["EU"]

    if options["regional_methanol_demand"]:
        spatial.methanol.demand_locations = nodes
        spatial.methanol.industry = nodes + " industry methanol"
        spatial.methanol.shipping = nodes + " shipping methanol"
    else:
        spatial.methanol.demand_locations = ["EU"]
        spatial.methanol.shipping = ["EU shipping methanol"]
        spatial.methanol.industry = ["EU industry methanol"]

    # oil
    spatial.oil = SimpleNamespace()

    spatial.oil.nodes = ["EU oil"]
    spatial.oil.locations = ["EU"]

    if options["regional_oil_demand"]:
        spatial.oil.demand_locations = nodes
        spatial.oil.naphtha = nodes + " naphtha for industry"
        spatial.oil.kerosene = nodes + " kerosene for aviation"
        spatial.oil.shipping = nodes + " shipping oil"
        spatial.oil.agriculture_machinery = nodes + " agriculture machinery oil"
        spatial.oil.land_transport = nodes + " land transport oil"
    else:
        spatial.oil.demand_locations = ["EU"]
        spatial.oil.naphtha = ["EU naphtha for industry"]
        spatial.oil.kerosene = ["EU kerosene for aviation"]
        spatial.oil.shipping = ["EU shipping oil"]
        spatial.oil.agriculture_machinery = ["EU agriculture machinery oil"]
        spatial.oil.land_transport = ["EU land transport oil"]

    # uranium
    spatial.uranium = SimpleNamespace()
    spatial.uranium.nodes = ["EU uranium"]
    spatial.uranium.locations = ["EU"]

    # coal
    spatial.coal = SimpleNamespace()
    spatial.coal.nodes = ["EU coal"]
    spatial.coal.locations = ["EU"]

    if options["regional_coal_demand"]:
        spatial.coal.demand_locations = nodes
        spatial.coal.industry = nodes + " coal for industry"
    else:
        spatial.coal.demand_locations = ["EU"]
        spatial.coal.industry = ["EU coal for industry"]

    # lignite
    spatial.lignite = SimpleNamespace()
    spatial.lignite.nodes = ["EU lignite"]
    spatial.lignite.locations = ["EU"]

    # deep geothermal
    spatial.geothermal_heat = SimpleNamespace()
    spatial.geothermal_heat.nodes = ["EU enhanced geothermal systems"]
    spatial.geothermal_heat.locations = ["EU"]

    return spatial


spatial = SimpleNamespace()


def determine_emission_sectors(options):
    sectors = ["electricity"]
    if options["transport"]:
        sectors += ["rail non-elec", "road non-elec"]
    if options["heating"]:
        sectors += ["residential non-elec", "services non-elec"]
    if options["industry"]:
        sectors += [
            "industrial non-elec",
            "industrial processes",
            "domestic aviation",
            "international aviation",
            "domestic navigation",
            "international navigation",
        ]
    if options["agriculture"]:
        sectors += ["agriculture"]

    return sectors


def get(item, investment_year=None):
    """
    Check whether item depends on investment year.
    """
    if not isinstance(item, dict):
        return item
    elif investment_year in item.keys():
        return item[investment_year]
    else:
        logger.warning(
            f"Investment key {investment_year} not found in dictionary {item}."
        )
        keys = sorted(item.keys())
        if investment_year < keys[0]:
            logger.warning(f"Lower than minimum key. Taking minimum key {keys[0]}")
            return item[keys[0]]
        elif investment_year > keys[-1]:
            logger.warning(f"Higher than maximum key. Taking maximum key {keys[0]}")
            return item[keys[-1]]
        else:
            logger.warning(
                "Interpolate linearly between the next lower and next higher year."
            )
            lower_key = max(k for k in keys if k < investment_year)
            higher_key = min(k for k in keys if k > investment_year)
            lower = item[lower_key]
            higher = item[higher_key]
            return lower + (higher - lower) * (investment_year - lower_key) / (
                higher_key - lower_key
            )


def co2_emissions_year(
    countries, input_eurostat, options, emissions_scope, input_co2, year
):
    """
    Calculate CO2 emissions in one specific year (e.g. 1990 or 2018).
    """
    eea_co2 = build_eea_co2(input_co2, year, emissions_scope)

    eurostat = build_eurostat(input_eurostat, countries)

    # this only affects the estimation of CO2 emissions for BA, RS, AL, ME, MK
    eurostat_co2 = build_eurostat_co2(eurostat, year)

    co2_totals = build_co2_totals(countries, eea_co2, eurostat_co2)

    sectors = determine_emission_sectors(options)

    co2_emissions = co2_totals.loc[countries, sectors].sum().sum()

    # convert MtCO2 to GtCO2
    co2_emissions *= 0.001

    return co2_emissions


# TODO: move to own rule with sector-opts wildcard?
def build_carbon_budget(o, input_eurostat, fn, emissions_scope, input_co2, options):
    """
    Distribute carbon budget following beta or exponential transition path.
    """

    if "be" in o:
        # beta decay
        carbon_budget = float(o[o.find("cb") + 2 : o.find("be")])
        be = float(o[o.find("be") + 2 :])
    if "ex" in o:
        # exponential decay
        carbon_budget = float(o[o.find("cb") + 2 : o.find("ex")])
        r = float(o[o.find("ex") + 2 :])

    countries = snakemake.params.countries

    e_1990 = co2_emissions_year(
        countries,
        input_eurostat,
        options,
        emissions_scope,
        input_co2,
        year=1990,
    )

    # emissions at the beginning of the path (last year available 2018)
    e_0 = co2_emissions_year(
        countries,
        input_eurostat,
        options,
        emissions_scope,
        input_co2,
        year=2018,
    )

    planning_horizons = snakemake.params.planning_horizons
    if not isinstance(planning_horizons, list):
        planning_horizons = [planning_horizons]
    t_0 = planning_horizons[0]

    if "be" in o:
        # final year in the path
        t_f = t_0 + (2 * carbon_budget / e_0).round(0)

        def beta_decay(t):
            cdf_term = (t - t_0) / (t_f - t_0)
            return (e_0 / e_1990) * (1 - beta.cdf(cdf_term, be, be))

        # emissions (relative to 1990)
        co2_cap = pd.Series({t: beta_decay(t) for t in planning_horizons}, name=o)

    if "ex" in o:
        T = carbon_budget / e_0
        m = (1 + np.sqrt(1 + r * T)) / T

        def exponential_decay(t):
            return (e_0 / e_1990) * (1 + (m + r) * (t - t_0)) * np.exp(-m * (t - t_0))

        co2_cap = pd.Series(
            {t: exponential_decay(t) for t in planning_horizons}, name=o
        )

    # TODO log in Snakefile
    csvs_folder = fn.rsplit("/", 1)[0]
    if not os.path.exists(csvs_folder):
        os.makedirs(csvs_folder)
    co2_cap.to_csv(fn, float_format="%.3f")


def add_lifetime_wind_solar(n, costs):
    """
    Add lifetime for solar and wind generators.
    """
    for carrier in ["solar", "onwind", "offwind"]:
        gen_i = n.generators.index.str.contains(carrier)
        n.generators.loc[gen_i, "lifetime"] = costs.at[carrier, "lifetime"]


def haversine(p):
    coord0 = n.buses.loc[p.bus0, ["x", "y"]].values
    coord1 = n.buses.loc[p.bus1, ["x", "y"]].values
    return 1.5 * haversine_pts(coord0, coord1)


def create_network_topology(
    n, prefix, carriers=["DC"], connector=" -> ", bidirectional=True
):
    """
    Create a network topology from transmission lines and link carrier
    selection.

    Parameters
    ----------
    n : pypsa.Network
    prefix : str
    carriers : list-like
    connector : str
    bidirectional : bool, default True
        True: one link for each connection
        False: one link for each connection and direction (back and forth)

    Returns
    -------
    pd.DataFrame with columns bus0, bus1, length, underwater_fraction
    """

    ln_attrs = ["bus0", "bus1", "length"]
    lk_attrs = ["bus0", "bus1", "length", "underwater_fraction"]
    lk_attrs = n.links.columns.intersection(lk_attrs)

    candidates = pd.concat(
        [n.lines[ln_attrs], n.links.loc[n.links.carrier.isin(carriers), lk_attrs]]
    ).fillna(0)

    # base network topology purely on location not carrier
    candidates["bus0"] = candidates.bus0.map(n.buses.location)
    candidates["bus1"] = candidates.bus1.map(n.buses.location)

    positive_order = candidates.bus0 < candidates.bus1
    candidates_p = candidates[positive_order]
    swap_buses = {"bus0": "bus1", "bus1": "bus0"}
    candidates_n = candidates[~positive_order].rename(columns=swap_buses)
    candidates = pd.concat([candidates_p, candidates_n])

    def make_index(c):
        return prefix + c.bus0 + connector + c.bus1

    topo = candidates.groupby(["bus0", "bus1"], as_index=False).mean()
    topo.index = topo.apply(make_index, axis=1)

    if not bidirectional:
        topo_reverse = topo.copy()
        topo_reverse.rename(columns=swap_buses, inplace=True)
        topo_reverse.index = topo_reverse.apply(make_index, axis=1)
        topo = pd.concat([topo, topo_reverse])

    return topo


# TODO merge issue with PyPSA-Eur
def update_wind_solar_costs(n, costs):
    """
    Update costs for wind and solar generators added with pypsa-eur to those
    cost in the planning year.
    """
    # NB: solar costs are also manipulated for rooftop
    # when distribution grid is inserted
    n.generators.loc[n.generators.carrier == "solar", "capital_cost"] = costs.at[
        "solar-utility", "fixed"
    ]
    n.generators.loc[n.generators.carrier == "solar", "investment"] = costs.at[
        "solar-utility", "investment"
    ]
    n.generators.loc[n.generators.carrier == "solar", "investment"] = costs.at[
        "solar-utility", "investment"
    ]

    n.generators.loc[n.generators.carrier == "onwind", "capital_cost"] = costs.at[
        "onwind", "fixed"
    ]
    n.generators.loc[n.generators.carrier == "onwind", "investment"] = costs.at[
        "onwind", "investment"
    ]
    # for offshore wind, need to calculated connection costs

    # assign clustered bus
    # map initial network -> simplified network
    busmap_s = pd.read_csv(snakemake.input.busmap_s, index_col=0).squeeze()
    busmap_s.index = busmap_s.index.astype(str)
    busmap_s = busmap_s.astype(str)
    # map simplified network -> clustered network
    busmap = pd.read_csv(snakemake.input.busmap, index_col=0).squeeze()
    busmap.index = busmap.index.astype(str)
    busmap = busmap.astype(str)
    # map initial network -> clustered network
    clustermaps = busmap_s.map(busmap)

    # code adapted from pypsa-eur/scripts/add_electricity.py
    for connection in ["dc", "ac", "float"]:
        tech = "offwind-" + connection
        if tech not in n.generators.carrier.values:
            continue
        profile = snakemake.input["profile_offwind-" + connection]
        with xr.open_dataset(profile) as ds:

            # if-statement for compatibility with old profiles
            if "year" in ds.indexes:
                ds = ds.sel(year=ds.year.min(), drop=True)

            underwater_fraction = ds["underwater_fraction"].to_pandas()
            connection_cost = (
                snakemake.params.length_factor
                * ds["average_distance"].to_pandas()
                * (
                    underwater_fraction
                    * costs.at[tech + "-connection-submarine", "fixed"]
                    + (1.0 - underwater_fraction)
                    * costs.at[tech + "-connection-underground", "fixed"]
                )
            )
            connection_investment = (
                snakemake.params.length_factor
                * ds["average_distance"].to_pandas()
                * (
                    underwater_fraction
                    * costs.at[tech + "-connection-submarine", "investment"]
                    + (1.0 - underwater_fraction)
                    * costs.at[tech + "-connection-underground", "investment"]
                )
            )

            # convert to aggregated clusters with weighting
            weight = ds["weight"].to_pandas()

            # e.g. clusters == 37m means that VRE generators are left
            # at clustering of simplified network, but that they are
            # connected to 37-node network
            genmap = (
                busmap_s if snakemake.wildcards.clusters[-1:] == "m" else clustermaps
            )
            connection_cost = (connection_cost * weight).groupby(
                genmap
            ).sum() / weight.groupby(genmap).sum()
            connection_investment = (connection_investment * weight).groupby(
                genmap
            ).sum() / weight.groupby(genmap).sum()

            capital_cost = (
                costs.at["offwind", "fixed"]
                + costs.at[tech + "-station", "fixed"]
                + connection_cost
            )
            investment = costs.at["offwind", "investment"]
            connection_investment += costs.at[
                tech + "-station", "investment"
            ]  # Assuming the station belongs to the connection cost

            logger.info(
                "Added connection cost of {:0.0f}-{:0.0f} Eur/MW/a to {}".format(
                    connection_cost.min(), connection_cost.max(), tech
                )
            )

            n.generators.loc[n.generators.carrier == tech, "capital_cost"] = (
                capital_cost.rename(index=lambda node: node + " " + tech)
            )
            n.generators.loc[n.generators.carrier == tech, "investment"] = investment
            n.generators.loc[n.generators.carrier == tech, "connection_investment"] = (
                connection_investment.rename(index=lambda node: node + " " + tech)
            )


def add_carrier_buses(n, carrier, nodes=None):
    """
    Add buses to connect e.g. coal, nuclear and oil plants.
    """
    if nodes is None:
        nodes = vars(spatial)[carrier].nodes
    location = vars(spatial)[carrier].locations

    # skip if carrier already exists
    if carrier in n.carriers.index:
        return

    if not isinstance(nodes, pd.Index):
        nodes = pd.Index(nodes)

    n.add("Carrier", carrier)

    unit = "MWh_LHV" if carrier == "gas" else "MWh_th"
    # preliminary value for non-gas carriers to avoid zeros
    capital_cost = costs.at["gas storage", "fixed"] if carrier == "gas" else 0.02
    investment = (
        costs.at["gas storage", "investment"] if carrier == "gas" else 0.02
    )  # Just filling in some value here

    n.madd("Bus", nodes, location=location, carrier=carrier, unit=unit)

    n.madd(
        "Store",
        nodes + " Store",
        bus=nodes,
        e_nom_extendable=True,
        e_cyclic=True,
        carrier=carrier,
        capital_cost=capital_cost,
        investment=investment,
    )

    n.madd(
        "Generator",
        nodes,
        bus=nodes,
        p_nom_extendable=True,
        carrier=carrier,
        marginal_cost=costs.at[carrier, "fuel"],
    )


# TODO: PyPSA-Eur merge issue
def remove_elec_base_techs(n):
    """
    Remove conventional generators (e.g. OCGT) and storage units (e.g.
    batteries and H2) from base electricity-only network, since they're added
    here differently using links.
    """
    for c in n.iterate_components(snakemake.params.pypsa_eur):
        to_keep = snakemake.params.pypsa_eur[c.name]
        to_remove = pd.Index(c.df.carrier.unique()).symmetric_difference(to_keep)
        if to_remove.empty:
            continue
        logger.info(f"Removing {c.list_name} with carrier {list(to_remove)}")
        names = c.df.index[c.df.carrier.isin(to_remove)]
        n.mremove(c.name, names)
        n.carriers.drop(to_remove, inplace=True, errors="ignore")


# TODO: PyPSA-Eur merge issue
def remove_non_electric_buses(n):
    """
    Remove buses from pypsa-eur with carriers which are not AC buses.
    """
    if to_drop := list(n.buses.query("carrier not in ['AC', 'DC']").carrier.unique()):
        logger.info(f"Drop buses from PyPSA-Eur with carrier: {to_drop}")
        n.buses = n.buses[n.buses.carrier.isin(["AC", "DC"])]


def patch_electricity_network(n):
    remove_elec_base_techs(n)
    remove_non_electric_buses(n)
    update_wind_solar_costs(n, costs)
    n.loads["carrier"] = "electricity"
    n.buses["location"] = n.buses.index
    n.buses["unit"] = "MWh_el"
    # remove trailing white space of load index until new PyPSA version after v0.18.
    n.loads.rename(lambda x: x.strip(), inplace=True)
    n.loads_t.p_set.rename(lambda x: x.strip(), axis=1, inplace=True)


def add_eu_bus(n, x=-5.5, y=46):
    """
    Add EU bus to the network.

    This cosmetic bus serves as a reference point for the location of
    the EU buses in the plots and summaries.
    """
    n.add("Bus", "EU", location="EU", x=x, y=y, carrier="none")
    n.add("Carrier", "none")


def add_co2_tracking(n, costs, options):
    # minus sign because opposite to how fossil fuels used:
    # CH4 burning puts CH4 down, atmosphere up
    n.add("Carrier", "co2", co2_emissions=-1.0)

    # this tracks CO2 in the atmosphere
    n.add("Bus", "co2 atmosphere", location="EU", carrier="co2", unit="t_co2")

    # can also be negative
    n.add(
        "Store",
        "co2 atmosphere",
        e_nom_extendable=True,
        e_min_pu=-1,
        carrier="co2",
        bus="co2 atmosphere",
    )

    # add CO2 tanks
    n.madd(
        "Bus",
        spatial.co2.nodes,
        location=spatial.co2.locations,
        carrier="co2 stored",
        unit="t_co2",
    )

    n.madd(
        "Store",
        spatial.co2.nodes,
        e_nom_extendable=True,
        capital_cost=costs.at["CO2 storage tank", "fixed"],
        investment=costs.at["CO2 storage tank", "investment"],
        carrier="co2 stored",
        e_cyclic=True,
        bus=spatial.co2.nodes,
    )
    n.add("Carrier", "co2 stored")

    # this tracks CO2 sequestered, e.g. underground
    sequestration_buses = pd.Index(spatial.co2.nodes).str.replace(
        " stored", " sequestered"
    )
    n.madd(
        "Bus",
        sequestration_buses,
        location=spatial.co2.locations,
        carrier="co2 sequestered",
        unit="t_co2",
    )

    n.madd(
        "Link",
        sequestration_buses,
        bus0=spatial.co2.nodes,
        bus1=sequestration_buses,
        carrier="co2 sequestered",
        efficiency=1.0,
        p_nom_extendable=True,
    )

    if options["regional_co2_sequestration_potential"]["enable"]:
        upper_limit = (
            options["regional_co2_sequestration_potential"]["max_size"] * 1e3
        )  # Mt
        annualiser = options["regional_co2_sequestration_potential"]["years_of_storage"]
        e_nom_max = pd.read_csv(
            snakemake.input.sequestration_potential, index_col=0
        ).squeeze()
        e_nom_max = (
            e_nom_max.reindex(spatial.co2.locations)
            .fillna(0.0)
            .clip(upper=upper_limit)
            .mul(1e6)
            / annualiser
        )  # t
        e_nom_max = e_nom_max.rename(index=lambda x: x + " co2 sequestered")
    else:
        e_nom_max = np.inf

    n.madd(
        "Store",
        sequestration_buses,
        e_nom_extendable=True,
        e_nom_max=e_nom_max,
        capital_cost=options["co2_sequestration_cost"],
<<<<<<< HEAD
        investment=options[
            "co2_sequestration_cost"
        ],  # Just filling in capital_cost here
=======
        marginal_cost=-0.1,
>>>>>>> b482efb9
        bus=sequestration_buses,
        lifetime=options["co2_sequestration_lifetime"],
        carrier="co2 sequestered",
    )

    n.add("Carrier", "co2 sequestered")

    if options["co2_vent"]:
        n.madd(
            "Link",
            spatial.co2.vents,
            bus0=spatial.co2.nodes,
            bus1="co2 atmosphere",
            carrier="co2 vent",
            efficiency=1.0,
            p_nom_extendable=True,
        )


def add_co2_network(n, costs):
    logger.info("Adding CO2 network.")
    co2_links = create_network_topology(n, "CO2 pipeline ")

    cost_onshore = (
        (1 - co2_links.underwater_fraction)
        * costs.at["CO2 pipeline", "fixed"]
        * co2_links.length
    )
    investment_onshore = (
        (1 - co2_links.underwater_fraction)
        * costs.at["CO2 pipeline", "investment"]
        * co2_links.length
    )
    cost_submarine = (
        co2_links.underwater_fraction
        * costs.at["CO2 submarine pipeline", "fixed"]
        * co2_links.length
    )
    investment_submarine = (
        co2_links.underwater_fraction
        * costs.at["CO2 submarine pipeline", "investment"]
        * co2_links.length
    )
    capital_cost = cost_onshore + cost_submarine
    investment = investment_onshore + investment_submarine
    cost_factor = snakemake.config["sector"]["co2_network_cost_factor"]
    capital_cost *= cost_factor
    investment *= cost_factor

    n.madd(
        "Link",
        co2_links.index,
        bus0=co2_links.bus0.values + " co2 stored",
        bus1=co2_links.bus1.values + " co2 stored",
        p_min_pu=-1,
        p_nom_extendable=True,
        length=co2_links.length.values,
        capital_cost=capital_cost.values,
        investment=investment.values,
        carrier="CO2 pipeline",
        lifetime=costs.at["CO2 pipeline", "lifetime"],
    )


def add_allam(n, costs):
    logger.info("Adding Allam cycle gas power plants.")

    nodes = pop_layout.index

    n.madd(
        "Link",
        nodes,
        suffix=" allam",
        bus0=spatial.gas.df.loc[nodes, "nodes"].values,
        bus1=nodes,
        bus2=spatial.co2.df.loc[nodes, "nodes"].values,
        carrier="allam",
        p_nom_extendable=True,
        # TODO: add costs to technology-data
        capital_cost=0.6 * 1.5e6 * 0.1,  # efficiency * EUR/MW * annuity
        # TODO: add investment
        # investment=0.6 * 1.5e6,  # efficiency * EUR/MW
        marginal_cost=2,
        efficiency=0.6,
        efficiency2=costs.at["gas", "CO2 intensity"],
        lifetime=30.0,
    )


def add_dac(n, costs):
    heat_carriers = ["urban central heat", "services urban decentral heat"]
    heat_buses = n.buses.index[n.buses.carrier.isin(heat_carriers)]
    locations = n.buses.location[heat_buses]

    electricity_input = (
        costs.at["direct air capture", "electricity-input"]
        + costs.at["direct air capture", "compression-electricity-input"]
    )  # MWh_el / tCO2
    heat_input = (
        costs.at["direct air capture", "heat-input"]
        - costs.at["direct air capture", "compression-heat-output"]
    )  # MWh_th / tCO2

    n.madd(
        "Link",
        heat_buses.str.replace(" heat", " DAC"),
        bus0=locations.values,
        bus1=heat_buses,
        bus2="co2 atmosphere",
        bus3=spatial.co2.df.loc[locations, "nodes"].values,
        carrier="DAC",
        capital_cost=costs.at["direct air capture", "fixed"] / electricity_input,
        investment=costs.at["direct air capture", "investment"] / electricity_input,
        efficiency=-heat_input / electricity_input,
        efficiency2=-1 / electricity_input,
        efficiency3=1 / electricity_input,
        p_nom_extendable=True,
        lifetime=costs.at["direct air capture", "lifetime"],
    )


def add_co2limit(n, options, nyears=1.0, limit=0.0):
    logger.info(f"Adding CO2 budget limit as per unit of 1990 levels of {limit}")

    countries = snakemake.params.countries

    sectors = determine_emission_sectors(options)

    # convert Mt to tCO2
    co2_totals = 1e6 * pd.read_csv(snakemake.input.co2_totals_name, index_col=0)

    co2_limit = co2_totals.loc[countries, sectors].sum().sum()

    co2_limit *= limit * nyears

    n.add(
        "GlobalConstraint",
        "CO2Limit",
        carrier_attribute="co2_emissions",
        sense="<=",
        type="co2_atmosphere",
        constant=co2_limit,
    )


def cycling_shift(df, steps=1):
    """
    Cyclic shift on index of pd.Series|pd.DataFrame by number of steps.
    """
    df = df.copy()
    new_index = np.roll(df.index, steps)
    df.values[:] = df.reindex(index=new_index).values
    return df


def prepare_costs(cost_file, params, nyears):
    # set all asset costs and other parameters
    costs = pd.read_csv(cost_file, index_col=[0, 1]).sort_index()

    # correct units to MW and EUR
    costs.loc[costs.unit.str.contains("/kW"), "value"] *= 1e3

    # min_count=1 is important to generate NaNs which are then filled by fillna
    costs = (
        costs.loc[:, "value"].unstack(level=1).groupby("technology").sum(min_count=1)
    )

    costs = costs.fillna(params["fill_values"])

    def annuity_factor(v):
        return calculate_annuity(v["lifetime"], v["discount rate"]) + v["FOM"] / 100

    costs["fixed"] = [
        annuity_factor(v) * v["investment"] * nyears for i, v in costs.iterrows()
    ]

    return costs


def add_generation(n, costs):
    logger.info("Adding electricity generation")

    nodes = pop_layout.index

    fallback = {"OCGT": "gas"}
    conventionals = options.get("conventional_generation", fallback)

    for generator, carrier in conventionals.items():
        carrier_nodes = vars(spatial)[carrier].nodes

        add_carrier_buses(n, carrier, carrier_nodes)

        n.madd(
            "Link",
            nodes + " " + generator,
            bus0=carrier_nodes,
            bus1=nodes,
            bus2="co2 atmosphere",
            marginal_cost=costs.at[generator, "efficiency"]
            * costs.at[generator, "VOM"],  # NB: VOM is per MWel
            capital_cost=costs.at[generator, "efficiency"]
            * costs.at[generator, "fixed"],  # NB: fixed cost is per MWel
            investment=costs.at[generator, "efficiency"]
            * costs.at[generator, "investment"],
            p_nom_extendable=True,
            carrier=generator,
            efficiency=costs.at[generator, "efficiency"],
            efficiency2=costs.at[carrier, "CO2 intensity"],
            lifetime=costs.at[generator, "lifetime"],
        )


def add_ammonia(n, costs):
    logger.info("Adding ammonia carrier with synthesis, cracking and storage")

    nodes = pop_layout.index

    n.add("Carrier", "NH3")

    n.madd(
        "Bus", spatial.ammonia.nodes, location=spatial.ammonia.locations, carrier="NH3"
    )

    n.madd(
        "Link",
        nodes,
        suffix=" Haber-Bosch",
        bus0=nodes,
        bus1=spatial.ammonia.nodes,
        bus2=nodes + " H2",
        p_nom_extendable=True,
        carrier="Haber-Bosch",
        efficiency=1 / costs.at["Haber-Bosch", "electricity-input"],
        efficiency2=-costs.at["Haber-Bosch", "hydrogen-input"]
        / costs.at["Haber-Bosch", "electricity-input"],
        capital_cost=costs.at["Haber-Bosch", "fixed"]
        / costs.at["Haber-Bosch", "electricity-input"],
        investment=costs.at["Haber-Bosch", "investment"]
        / costs.at["Haber-Bosch", "electricity-input"],
        marginal_cost=costs.at["Haber-Bosch", "VOM"]
        / costs.at["Haber-Bosch", "electricity-input"],
        lifetime=costs.at["Haber-Bosch", "lifetime"],
    )

    n.madd(
        "Link",
        nodes,
        suffix=" ammonia cracker",
        bus0=spatial.ammonia.nodes,
        bus1=nodes + " H2",
        p_nom_extendable=True,
        carrier="ammonia cracker",
        efficiency=1 / cf_industry["MWh_NH3_per_MWh_H2_cracker"],
        capital_cost=costs.at["Ammonia cracker", "fixed"]
        / cf_industry["MWh_NH3_per_MWh_H2_cracker"],  # given per MW_H2
        investment=costs.at["Ammonia cracker", "investment"]
        / cf_industry["MWh_NH3_per_MWh_H2_cracker"],  # given per MW_H2
        lifetime=costs.at["Ammonia cracker", "lifetime"],
    )

    # Ammonia Storage
    n.madd(
        "Store",
        spatial.ammonia.nodes,
        suffix=" ammonia store",
        bus=spatial.ammonia.nodes,
        e_nom_extendable=True,
        e_cyclic=True,
        carrier="ammonia store",
        capital_cost=costs.at["NH3 (l) storage tank incl. liquefaction", "fixed"],
        investment=costs.at["NH3 (l) storage tank incl. liquefaction", "investment"],
        lifetime=costs.at["NH3 (l) storage tank incl. liquefaction", "lifetime"],
    )


def insert_electricity_distribution_grid(n, costs):
    # TODO pop_layout?
    # TODO options?

    cost_factor = options["electricity_distribution_grid_cost_factor"]

    logger.info(
        f"Inserting electricity distribution grid with investment cost factor of {cost_factor:.2f}"
    )

    nodes = pop_layout.index

    n.madd(
        "Bus",
        nodes + " low voltage",
        location=nodes,
        carrier="low voltage",
        unit="MWh_el",
    )

    n.madd(
        "Link",
        nodes + " electricity distribution grid",
        bus0=nodes,
        bus1=nodes + " low voltage",
        p_nom_extendable=True,
        p_min_pu=-1,
        carrier="electricity distribution grid",
        efficiency=1,
        lifetime=costs.at["electricity distribution grid", "lifetime"],
        capital_cost=costs.at["electricity distribution grid", "fixed"] * cost_factor,
        investment=costs.at["electricity distribution grid", "investment"]
        * cost_factor,
    )

    # deduct distribution losses from electricity demand as these are included in total load
    # https://nbviewer.org/github/Open-Power-System-Data/datapackage_timeseries/blob/2020-10-06/main.ipynb
    if (
        efficiency := options["transmission_efficiency"]
        .get("electricity distribution grid", {})
        .get("efficiency_static")
    ):
        logger.info(
            f"Deducting distribution losses from electricity demand: {np.around(100*(1-efficiency), decimals=2)}%"
        )
        n.loads_t.p_set.loc[:, n.loads.carrier == "electricity"] *= efficiency

    # this catches regular electricity load and "industry electricity" and
    # "agriculture machinery electric" and "agriculture electricity"
    loads = n.loads.index[n.loads.carrier.str.contains("electric")]
    n.loads.loc[loads, "bus"] += " low voltage"

    bevs = n.links.index[n.links.carrier == "BEV charger"]
    n.links.loc[bevs, "bus0"] += " low voltage"

    v2gs = n.links.index[n.links.carrier == "V2G"]
    n.links.loc[v2gs, "bus1"] += " low voltage"

    hps = n.links.index[n.links.carrier.str.contains("heat pump")]
    n.links.loc[hps, "bus0"] += " low voltage"

    rh = n.links.index[n.links.carrier.str.contains("resistive heater")]
    n.links.loc[rh, "bus0"] += " low voltage"

    mchp = n.links.index[n.links.carrier.str.contains("micro gas")]
    n.links.loc[mchp, "bus1"] += " low voltage"

    # set existing solar to cost of utility cost rather the 50-50 rooftop-utility
    solar = n.generators.index[n.generators.carrier == "solar"]
    n.generators.loc[solar, "capital_cost"] = costs.at["solar-utility", "fixed"]
    n.generators.loc[solar, "investment"] = costs.at["solar-utility", "investment"]
    if snakemake.wildcards.clusters[-1:] == "m":
        simplified_pop_layout = pd.read_csv(
            snakemake.input.simplified_pop_layout, index_col=0
        )
        pop_solar = simplified_pop_layout.total.rename(index=lambda x: x + " solar")
    else:
        pop_solar = pop_layout.total.rename(index=lambda x: x + " solar")

    # add max solar rooftop potential assuming 0.1 kW/m2 and 20 m2/person,
    # i.e. 2 kW/person (population data is in thousands of people) so we get MW
    potential = 0.1 * 20 * pop_solar

    n.madd(
        "Generator",
        solar,
        suffix=" rooftop",
        bus=n.generators.loc[solar, "bus"] + " low voltage",
        carrier="solar rooftop",
        p_nom_extendable=True,
        p_nom_max=potential,
        marginal_cost=n.generators.loc[solar, "marginal_cost"],
        capital_cost=costs.at["solar-rooftop", "fixed"],
        investment=costs.at["solar-rooftop", "investment"],
        efficiency=n.generators.loc[solar, "efficiency"],
        p_max_pu=n.generators_t.p_max_pu[solar],
        lifetime=costs.at["solar-rooftop", "lifetime"],
    )

    n.add("Carrier", "home battery")

    n.madd(
        "Bus",
        nodes + " home battery",
        location=nodes,
        carrier="home battery",
        unit="MWh_el",
    )

    n.madd(
        "Store",
        nodes + " home battery",
        bus=nodes + " home battery",
        location=nodes,
        e_cyclic=True,
        e_nom_extendable=True,
        carrier="home battery",
        capital_cost=costs.at["home battery storage", "fixed"],
        investment=costs.at["home battery storage", "investment"],
        lifetime=costs.at["battery storage", "lifetime"],
    )

    n.madd(
        "Link",
        nodes + " home battery charger",
        bus0=nodes + " low voltage",
        bus1=nodes + " home battery",
        carrier="home battery charger",
        efficiency=costs.at["battery inverter", "efficiency"] ** 0.5,
        capital_cost=costs.at["home battery inverter", "fixed"],
        investment=costs.at["home battery inverter", "investment"],
        p_nom_extendable=True,
        lifetime=costs.at["battery inverter", "lifetime"],
    )

    n.madd(
        "Link",
        nodes + " home battery discharger",
        bus0=nodes + " home battery",
        bus1=nodes + " low voltage",
        carrier="home battery discharger",
        efficiency=costs.at["battery inverter", "efficiency"] ** 0.5,
        marginal_cost=options["marginal_cost_storage"],
        p_nom_extendable=True,
        lifetime=costs.at["battery inverter", "lifetime"],
    )


def insert_gas_distribution_costs(n, costs):
    # TODO options?

    f_costs = options["gas_distribution_grid_cost_factor"]

    logger.info(
        f"Inserting gas distribution grid with investment cost factor of {f_costs}"
    )

    capital_cost = costs.at["electricity distribution grid", "fixed"] * f_costs
    investment = costs.at["electricity distribution grid", "investment"] * f_costs

    # gas boilers
    gas_b = n.links.index[
        n.links.carrier.str.contains("gas boiler")
        & (~n.links.carrier.str.contains("urban central"))
    ]
    n.links.loc[gas_b, "capital_cost"] += capital_cost
    n.links.loc[gas_b, "investment"] += investment

    # micro CHPs
    mchp = n.links.index[n.links.carrier.str.contains("micro gas")]
    n.links.loc[mchp, "capital_cost"] += capital_cost
    n.links.loc[mchp, "investment"] += investment


def add_electricity_grid_connection(n, costs):
    carriers = ["onwind", "solar", "solar-hsat"]

    gens = n.generators.index[n.generators.carrier.isin(carriers)]

    n.generators.loc[gens, "capital_cost"] += costs.at[
        "electricity grid connection", "fixed"
    ]
    n.generators.loc[gens, "investment"] += costs.at[
        "electricity grid connection", "investment"
    ]


def add_storage_and_grids(n, costs):
    logger.info("Add hydrogen storage")

    nodes = pop_layout.index

    n.add("Carrier", "H2")

    n.madd("Bus", nodes + " H2", location=nodes, carrier="H2", unit="MWh_LHV")

    n.madd(
        "Link",
        nodes + " H2 Electrolysis",
        bus1=nodes + " H2",
        bus0=nodes,
        p_nom_extendable=True,
        carrier="H2 Electrolysis",
        efficiency=costs.at["electrolysis", "efficiency"],
        capital_cost=costs.at["electrolysis", "fixed"],
        investment=costs.at["electrolysis", "investment"],
        lifetime=costs.at["electrolysis", "lifetime"],
    )

    if options["hydrogen_fuel_cell"]:
        logger.info("Adding hydrogen fuel cell for re-electrification.")

        n.madd(
            "Link",
            nodes + " H2 Fuel Cell",
            bus0=nodes + " H2",
            bus1=nodes,
            p_nom_extendable=True,
            carrier="H2 Fuel Cell",
            efficiency=costs.at["fuel cell", "efficiency"],
            capital_cost=costs.at["fuel cell", "fixed"]
            * costs.at["fuel cell", "efficiency"],  # NB: fixed cost is per MWel
            investment=costs.at["fuel cell", "investment"]
            * costs.at["fuel cell", "efficiency"],  # NB: fixed cost is per MWel
            lifetime=costs.at["fuel cell", "lifetime"],
        )

    if options["hydrogen_turbine"]:
        logger.info(
            "Adding hydrogen turbine for re-electrification. Assuming OCGT technology costs."
        )
        # TODO: perhaps replace with hydrogen-specific technology assumptions.

        n.madd(
            "Link",
            nodes + " H2 turbine",
            bus0=nodes + " H2",
            bus1=nodes,
            p_nom_extendable=True,
            carrier="H2 turbine",
            efficiency=costs.at["OCGT", "efficiency"],
            capital_cost=costs.at["OCGT", "fixed"]
            * costs.at["OCGT", "efficiency"],  # NB: fixed cost is per MWel
            investment=costs.at["OCGT", "investment"]
            * costs.at["OCGT", "efficiency"],  # NB: fixed cost is per MWel
            marginal_cost=costs.at["OCGT", "VOM"],
            lifetime=costs.at["OCGT", "lifetime"],
        )

    cavern_types = snakemake.params.sector["hydrogen_underground_storage_locations"]
    h2_caverns = pd.read_csv(snakemake.input.h2_cavern, index_col=0)

    if (
        not h2_caverns.empty
        and options["hydrogen_underground_storage"]
        and set(cavern_types).intersection(h2_caverns.columns)
    ):
        h2_caverns = h2_caverns[cavern_types].sum(axis=1)

        # only use sites with at least 2 TWh potential
        h2_caverns = h2_caverns[h2_caverns > 2]

        # convert TWh to MWh
        h2_caverns = h2_caverns * 1e6

        # clip at 1000 TWh for one location
        h2_caverns.clip(upper=1e9, inplace=True)

        logger.info("Add hydrogen underground storage")

        h2_capital_cost = costs.at["hydrogen storage underground", "fixed"]

        n.madd(
            "Store",
            h2_caverns.index + " H2 Store",
            bus=h2_caverns.index + " H2",
            e_nom_extendable=True,
            e_nom_max=h2_caverns.values,
            e_cyclic=True,
            carrier="H2 Store",
            capital_cost=h2_capital_cost,
            investment=costs.at["hydrogen storage underground", "investment"],
            lifetime=costs.at["hydrogen storage underground", "lifetime"],
        )

    # hydrogen stored overground (where not already underground)
    h2_capital_cost = costs.at[
        "hydrogen storage tank type 1 including compressor", "fixed"
    ]
    nodes_overground = h2_caverns.index.symmetric_difference(nodes)

    n.madd(
        "Store",
        nodes_overground + " H2 Store",
        bus=nodes_overground + " H2",
        e_nom_extendable=True,
        e_cyclic=True,
        carrier="H2 Store",
        capital_cost=h2_capital_cost,
        investment=costs.at[
            "hydrogen storage tank type 1 including compressor", "investment"
        ],
    )

    if options["gas_network"] or options["H2_retrofit"]:
        fn = snakemake.input.clustered_gas_network
        gas_pipes = pd.read_csv(fn, index_col=0)

    if options["gas_network"]:
        logger.info(
            "Add natural gas infrastructure, incl. LNG terminals, production, storage and entry-points."
        )

        if options["H2_retrofit"]:
            gas_pipes["p_nom_max"] = gas_pipes.p_nom
            gas_pipes["p_nom_min"] = 0.0
            # 0.1 EUR/MWkm/a to prefer decommissioning to address degeneracy
            gas_pipes["capital_cost"] = 0.1 * gas_pipes.length
<<<<<<< HEAD
            gas_pipes["investment"] = (
                np.nan
            )  # I guess with this option no investments occur??
=======
            gas_pipes["p_nom_extendable"] = True
>>>>>>> b482efb9
        else:
            gas_pipes["p_nom_max"] = np.inf
            gas_pipes["p_nom_min"] = gas_pipes.p_nom
            gas_pipes["capital_cost"] = (
                gas_pipes.length * costs.at["CH4 (g) pipeline", "fixed"]
            )
<<<<<<< HEAD
            gas_pipes["investment"] = (
                gas_pipes.length * costs.at["CH4 (g) pipeline", "investment"]
            )
=======
            gas_pipes["p_nom_extendable"] = False
>>>>>>> b482efb9

        n.madd(
            "Link",
            gas_pipes.index,
            bus0=gas_pipes.bus0 + " gas",
            bus1=gas_pipes.bus1 + " gas",
            p_min_pu=gas_pipes.p_min_pu,
            p_nom=gas_pipes.p_nom,
            p_nom_extendable=gas_pipes.p_nom_extendable,
            p_nom_max=gas_pipes.p_nom_max,
            p_nom_min=gas_pipes.p_nom_min,
            length=gas_pipes.length,
            capital_cost=gas_pipes.capital_cost,
            investment=gas_pipes.investment,
            tags=gas_pipes.name,
            carrier="gas pipeline",
            lifetime=np.inf,
        )

        # remove fossil generators where there is neither
        # production, LNG terminal, nor entry-point beyond system scope

        fn = snakemake.input.gas_input_nodes_simplified
        gas_input_nodes = pd.read_csv(fn, index_col=0)

        unique = gas_input_nodes.index.unique()
        gas_i = n.generators.carrier == "gas"
        internal_i = ~n.generators.bus.map(n.buses.location).isin(unique)

        remove_i = n.generators[gas_i & internal_i].index
        n.generators.drop(remove_i, inplace=True)

        input_types = ["lng", "pipeline", "production"]
        p_nom = gas_input_nodes[input_types].sum(axis=1).rename(lambda x: x + " gas")
        n.generators.loc[gas_i, "p_nom_extendable"] = False
        n.generators.loc[gas_i, "p_nom"] = p_nom

        # add existing gas storage capacity
        gas_i = n.stores.carrier == "gas"
        e_nom = (
            gas_input_nodes["storage"]
            .rename(lambda x: x + " gas Store")
            .reindex(n.stores.index)
            .fillna(0.0)
            * 1e3
        )  # MWh_LHV
        e_nom.clip(
            upper=e_nom.quantile(0.98), inplace=True
        )  # limit extremely large storage
        n.stores.loc[gas_i, "e_nom_min"] = e_nom

        # add candidates for new gas pipelines to achieve full connectivity

        G = nx.Graph()

        gas_buses = n.buses.loc[n.buses.carrier == "gas", "location"]
        G.add_nodes_from(np.unique(gas_buses.values))

        sel = gas_pipes.p_nom > 1500
        attrs = ["bus0", "bus1", "length"]
        G.add_weighted_edges_from(gas_pipes.loc[sel, attrs].values)

        # find all complement edges
        complement_edges = pd.DataFrame(complement(G).edges, columns=["bus0", "bus1"])
        complement_edges["length"] = complement_edges.apply(haversine, axis=1)

        # apply k_edge_augmentation weighted by length of complement edges
        k_edge = options.get("gas_network_connectivity_upgrade", 3)
        if augmentation := list(
            k_edge_augmentation(G, k_edge, avail=complement_edges.values)
        ):
            new_gas_pipes = pd.DataFrame(augmentation, columns=["bus0", "bus1"])
            new_gas_pipes["length"] = new_gas_pipes.apply(haversine, axis=1)

            new_gas_pipes.index = new_gas_pipes.apply(
                lambda x: f"gas pipeline new {x.bus0} <-> {x.bus1}", axis=1
            )

            n.madd(
                "Link",
                new_gas_pipes.index,
                bus0=new_gas_pipes.bus0 + " gas",
                bus1=new_gas_pipes.bus1 + " gas",
                p_min_pu=-1,  # new gas pipes are bidirectional
                p_nom_extendable=True,
                length=new_gas_pipes.length,
                capital_cost=new_gas_pipes.length
                * costs.at["CH4 (g) pipeline", "fixed"],
                investment=new_gas_pipes.length
                * costs.at["CH4 (g) pipeline", "investment"],
                carrier="gas pipeline new",
                lifetime=costs.at["CH4 (g) pipeline", "lifetime"],
            )

    if options["H2_retrofit"]:
        logger.info("Add retrofitting options of existing CH4 pipes to H2 pipes.")

        fr = "gas pipeline"
        to = "H2 pipeline retrofitted"
        h2_pipes = gas_pipes.rename(index=lambda x: x.replace(fr, to))

        n.madd(
            "Link",
            h2_pipes.index,
            bus0=h2_pipes.bus0 + " H2",
            bus1=h2_pipes.bus1 + " H2",
            p_min_pu=-1.0,  # allow that all H2 retrofit pipelines can be used in both directions
            p_nom_max=h2_pipes.p_nom * options["H2_retrofit_capacity_per_CH4"],
            p_nom_extendable=True,
            length=h2_pipes.length,
            capital_cost=costs.at["H2 (g) pipeline repurposed", "fixed"]
            * h2_pipes.length,
            investment=costs.at["H2 (g) pipeline repurposed", "investment"]
            * h2_pipes.length,
            tags=h2_pipes.name,
            carrier="H2 pipeline retrofitted",
            lifetime=costs.at["H2 (g) pipeline repurposed", "lifetime"],
        )

    if options.get("H2_network", True):
        logger.info("Add options for new hydrogen pipelines.")

        h2_pipes = create_network_topology(
            n, "H2 pipeline ", carriers=["DC", "gas pipeline"]
        )

        # TODO Add efficiency losses
        n.madd(
            "Link",
            h2_pipes.index,
            bus0=h2_pipes.bus0.values + " H2",
            bus1=h2_pipes.bus1.values + " H2",
            p_min_pu=-1,
            p_nom_extendable=True,
            length=h2_pipes.length.values,
            capital_cost=costs.at["H2 (g) pipeline", "fixed"] * h2_pipes.length.values,
            investment=costs.at["H2 (g) pipeline", "investment"]
            * h2_pipes.length.values,
            carrier="H2 pipeline",
            lifetime=costs.at["H2 (g) pipeline", "lifetime"],
        )

    n.add("Carrier", "battery")

    n.madd("Bus", nodes + " battery", location=nodes, carrier="battery", unit="MWh_el")

    n.madd(
        "Store",
        nodes + " battery",
        bus=nodes + " battery",
        e_cyclic=True,
        e_nom_extendable=True,
        carrier="battery",
        capital_cost=costs.at["battery storage", "fixed"],
        investment=costs.at["battery storage", "investment"],
        lifetime=costs.at["battery storage", "lifetime"],
    )

    n.madd(
        "Link",
        nodes + " battery charger",
        bus0=nodes,
        bus1=nodes + " battery",
        carrier="battery charger",
        efficiency=costs.at["battery inverter", "efficiency"] ** 0.5,
        capital_cost=costs.at["battery inverter", "fixed"],
        investment=costs.at["battery inverter", "investment"],
        p_nom_extendable=True,
        lifetime=costs.at["battery inverter", "lifetime"],
    )

    n.madd(
        "Link",
        nodes + " battery discharger",
        bus0=nodes + " battery",
        bus1=nodes,
        carrier="battery discharger",
        efficiency=costs.at["battery inverter", "efficiency"] ** 0.5,
        marginal_cost=options["marginal_cost_storage"],
        p_nom_extendable=True,
        lifetime=costs.at["battery inverter", "lifetime"],
    )

    if options["methanation"]:
        n.madd(
            "Link",
            spatial.nodes,
            suffix=" Sabatier",
            bus0=nodes + " H2",
            bus1=spatial.gas.nodes,
            bus2=spatial.co2.nodes,
            p_nom_extendable=True,
            carrier="Sabatier",
            p_min_pu=options.get("min_part_load_methanation", 0),
            efficiency=costs.at["methanation", "efficiency"],
            efficiency2=-costs.at["methanation", "efficiency"]
            * costs.at["gas", "CO2 intensity"],
            capital_cost=costs.at["methanation", "fixed"]
            * costs.at["methanation", "efficiency"],  # costs given per kW_gas
            investment=costs.at["methanation", "investment"]
            * costs.at["methanation", "efficiency"],
            lifetime=costs.at["methanation", "lifetime"],
        )

    if options.get("coal_cc"):
        n.madd(
            "Link",
            spatial.nodes,
            suffix=" coal CC",
            bus0=spatial.coal.nodes,
            bus1=spatial.nodes,
            bus2="co2 atmosphere",
            bus3=spatial.co2.nodes,
            marginal_cost=costs.at["coal", "efficiency"]
            * costs.at["coal", "VOM"],  # NB: VOM is per MWel
            capital_cost=costs.at["coal", "efficiency"] * costs.at["coal", "fixed"]
            + costs.at["biomass CHP capture", "fixed"]
            * costs.at["coal", "CO2 intensity"],  # NB: fixed cost is per MWel
            investment=costs.at["coal", "efficiency"] * costs.at["coal", "investment"]
            + costs.at["biomass CHP capture", "investment"]
            * costs.at["coal", "CO2 intensity"],
            p_nom_extendable=True,
            carrier="coal",
            efficiency=costs.at["coal", "efficiency"],
            efficiency2=costs.at["coal", "CO2 intensity"]
            * (1 - costs.at["biomass CHP capture", "capture_rate"]),
            efficiency3=costs.at["coal", "CO2 intensity"]
            * costs.at["biomass CHP capture", "capture_rate"],
            lifetime=costs.at["coal", "lifetime"],
        )

    if options["SMR_cc"]:
        n.madd(
            "Link",
            spatial.nodes,
            suffix=" SMR CC",
            bus0=spatial.gas.nodes,
            bus1=nodes + " H2",
            bus2="co2 atmosphere",
            bus3=spatial.co2.nodes,
            p_nom_extendable=True,
            carrier="SMR CC",
            efficiency=costs.at["SMR CC", "efficiency"],
            efficiency2=costs.at["gas", "CO2 intensity"] * (1 - options["cc_fraction"]),
            efficiency3=costs.at["gas", "CO2 intensity"] * options["cc_fraction"],
            capital_cost=costs.at["SMR CC", "fixed"],
            investment=costs.at["SMR CC", "investment"],
            lifetime=costs.at["SMR CC", "lifetime"],
        )

    if options["SMR"]:
        n.madd(
            "Link",
            nodes + " SMR",
            bus0=spatial.gas.nodes,
            bus1=nodes + " H2",
            bus2="co2 atmosphere",
            p_nom_extendable=True,
            carrier="SMR",
            efficiency=costs.at["SMR", "efficiency"],
            efficiency2=costs.at["gas", "CO2 intensity"],
            capital_cost=costs.at["SMR", "fixed"],
            investment=costs.at["SMR", "investment"],
            lifetime=costs.at["SMR", "lifetime"],
        )


def check_land_transport_shares(shares):
    # Sums up the shares, ignoring None values
    total_share = sum(filter(None, shares))
    if total_share != 1:
        logger.warning(
            f"Total land transport shares sum up to {total_share:.2%},"
            "corresponding to increased or decreased demand assumptions."
        )


def get_temp_efficency(
    car_efficiency,
    temperature,
    deadband_lw,
    deadband_up,
    degree_factor_lw,
    degree_factor_up,
):
    """
    Correct temperature depending on heating and cooling for respective car
    type.
    """
    # temperature correction for EVs
    dd = transport_degree_factor(
        temperature,
        deadband_lw,
        deadband_up,
        degree_factor_lw,
        degree_factor_up,
    )

    temp_eff = 1 / (1 + dd)

    return car_efficiency * temp_eff


def add_EVs(
    n,
    avail_profile,
    dsm_profile,
    p_set,
    electric_share,
    number_cars,
    temperature,
):

    n.add("Carrier", "EV battery")

    n.madd(
        "Bus",
        spatial.nodes,
        suffix=" EV battery",
        location=spatial.nodes,
        carrier="EV battery",
        unit="MWh_el",
    )

    car_efficiency = options["transport_electric_efficiency"]

    # temperature corrected efficiency
    efficiency = get_temp_efficency(
        car_efficiency,
        temperature,
        options["transport_heating_deadband_lower"],
        options["transport_heating_deadband_upper"],
        options["EV_lower_degree_factor"],
        options["EV_upper_degree_factor"],
    )

    p_shifted = (p_set + cycling_shift(p_set, 1) + cycling_shift(p_set, 2)) / 3

    cyclic_eff = p_set.div(p_shifted)

    efficiency *= cyclic_eff

    profile = electric_share * p_set.div(efficiency)

    n.madd(
        "Load",
        spatial.nodes,
        suffix=" land transport EV",
        bus=spatial.nodes + " EV battery",
        carrier="land transport EV",
        p_set=profile,
    )

    p_nom = number_cars * options.get("bev_charge_rate", 0.011) * electric_share

    n.madd(
        "Link",
        spatial.nodes,
        suffix=" BEV charger",
        bus0=spatial.nodes,
        bus1=spatial.nodes + " EV battery",
        p_nom=p_nom,
        carrier="BEV charger",
        p_max_pu=avail_profile[spatial.nodes],
        lifetime=1,
        efficiency=options.get("bev_charge_efficiency", 0.9),
    )

    if options["v2g"]:
        n.madd(
            "Link",
            spatial.nodes,
            suffix=" V2G",
            bus1=spatial.nodes,
            bus0=spatial.nodes + " EV battery",
            p_nom=p_nom,
            carrier="V2G",
            p_max_pu=avail_profile[spatial.nodes],
            lifetime=1,
            efficiency=options.get("bev_charge_efficiency", 0.9),
        )

    if options["bev_dsm"]:
        e_nom = (
            number_cars
            * options.get("bev_energy", 0.05)
            * options["bev_availability"]
            * electric_share
        )

        n.madd(
            "Store",
            spatial.nodes,
            suffix=" EV battery",
            bus=spatial.nodes + " EV battery",
            carrier="EV battery",
            e_cyclic=True,
            e_nom=e_nom,
            e_max_pu=1,
            e_min_pu=dsm_profile[spatial.nodes],
        )


def add_fuel_cell_cars(n, p_set, fuel_cell_share, temperature):

    car_efficiency = options["transport_fuel_cell_efficiency"]

    # temperature corrected efficiency
    efficiency = get_temp_efficency(
        car_efficiency,
        temperature,
        options["transport_heating_deadband_lower"],
        options["transport_heating_deadband_upper"],
        options["ICE_lower_degree_factor"],
        options["ICE_upper_degree_factor"],
    )

    profile = fuel_cell_share * p_set.div(efficiency)

    n.madd(
        "Load",
        spatial.nodes,
        suffix=" land transport fuel cell",
        bus=spatial.h2.nodes,
        carrier="land transport fuel cell",
        p_set=profile,
    )


def add_ice_cars(n, p_set, ice_share, temperature):

    add_carrier_buses(n, "oil")

    car_efficiency = options["transport_ice_efficiency"]

    # temperature corrected efficiency
    efficiency = get_temp_efficency(
        car_efficiency,
        temperature,
        options["transport_heating_deadband_lower"],
        options["transport_heating_deadband_upper"],
        options["ICE_lower_degree_factor"],
        options["ICE_upper_degree_factor"],
    )

    profile = ice_share * p_set.div(efficiency).rename(
        columns=lambda x: x + " land transport oil"
    )

    if not options["regional_oil_demand"]:
        profile = profile.sum(axis=1).to_frame(name="EU land transport oil")

    n.madd(
        "Bus",
        spatial.oil.land_transport,
        location=spatial.oil.demand_locations,
        carrier="land transport oil",
        unit="land transport",
    )

    n.madd(
        "Load",
        spatial.oil.land_transport,
        bus=spatial.oil.land_transport,
        carrier="land transport oil",
        p_set=profile,
    )

    n.madd(
        "Link",
        spatial.oil.land_transport,
        bus0=spatial.oil.nodes,
        bus1=spatial.oil.land_transport,
        bus2="co2 atmosphere",
        carrier="land transport oil",
        efficiency2=costs.at["oil", "CO2 intensity"],
        p_nom_extendable=True,
    )


def add_land_transport(n, costs):

    logger.info("Add land transport")

    # read in transport demand in units driven km [100 km]
    transport = pd.read_csv(
        snakemake.input.transport_demand, index_col=0, parse_dates=True
    )
    # transport growth factor
    demand_factor = get(options["land_transport_demand_factor"], investment_year)
    if demand_factor != 1:
        logger.warning(
            f"Changing land transport demand by {demand_factor*100-100:+.2f}%."
        )

    transport = demand_factor * transport

    number_cars = pd.read_csv(snakemake.input.transport_data, index_col=0)[
        "number cars"
    ]
    number_cars = demand_factor * number_cars
    avail_profile = pd.read_csv(
        snakemake.input.avail_profile, index_col=0, parse_dates=True
    )
    dsm_profile = pd.read_csv(
        snakemake.input.dsm_profile, index_col=0, parse_dates=True
    )

    # exogenous share of passenger car type
    engine_types = ["fuel_cell", "electric", "ice"]
    shares = pd.Series()
    for engine in engine_types:
        shares[engine] = get(options[f"land_transport_{engine}_share"], investment_year)
        logger.info(f"{engine} share: {shares[engine]*100}%")

    check_land_transport_shares(shares)

    p_set = transport[spatial.nodes]

    # temperature for correction factor for heating/cooling
    temperature = xr.open_dataarray(snakemake.input.temp_air_total).to_pandas()

    if shares["electric"] > 0:
        add_EVs(
            n,
            avail_profile,
            dsm_profile,
            p_set,
            shares["electric"],
            number_cars,
            temperature,
        )

    if shares["fuel_cell"] > 0:
        add_fuel_cell_cars(n, p_set, shares["fuel_cell"], temperature)

    if shares["ice"] > 0:
        add_ice_cars(n, p_set, shares["ice"], temperature)


def build_heat_demand(n):
    heat_demand_shape = (
        xr.open_dataset(snakemake.input.hourly_heat_demand_total)
        .to_dataframe()
        .unstack(level=1)
    )

    sectors = ["residential", "services"]
    uses = ["water", "space"]

    heat_demand = {}
    electric_heat_supply = {}
    for sector, use in product(sectors, uses):
        name = f"{sector} {use}"

        heat_demand[name] = (
            heat_demand_shape[name] / heat_demand_shape[name].sum()
        ).multiply(pop_weighted_energy_totals[f"total {sector} {use}"]) * 1e6
        electric_heat_supply[name] = (
            heat_demand_shape[name] / heat_demand_shape[name].sum()
        ).multiply(pop_weighted_energy_totals[f"electricity {sector} {use}"]) * 1e6

    heat_demand = pd.concat(heat_demand, axis=1)
    electric_heat_supply = pd.concat(electric_heat_supply, axis=1)

    # subtract from electricity load since heat demand already in heat_demand
    electric_nodes = n.loads.index[n.loads.carrier == "electricity"]
    n.loads_t.p_set[electric_nodes] = (
        n.loads_t.p_set[electric_nodes]
        - electric_heat_supply.T.groupby(level=1).sum().T[electric_nodes]
    )

    return heat_demand


def add_heat(n, costs):
    logger.info("Add heat sector")

    sectors = ["residential", "services"]

    heat_demand = build_heat_demand(n)

    overdim_factor = options["overdimension_individual_heating"]

    district_heat_info = pd.read_csv(snakemake.input.district_heat_share, index_col=0)
    dist_fraction = district_heat_info["district fraction of node"]
    urban_fraction = district_heat_info["urban fraction"]

    # NB: must add costs of central heating afterwards (EUR 400 / kWpeak, 50a, 1% FOM from Fraunhofer ISE)

    # exogenously reduce space heat demand
    if options["reduce_space_heat_exogenously"]:
        dE = get(options["reduce_space_heat_exogenously_factor"], investment_year)
        logger.info(f"Assumed space heat reduction of {dE:.2%}")
        for sector in sectors:
            heat_demand[sector + " space"] = (1 - dE) * heat_demand[sector + " space"]

    heat_systems = [
        "residential rural",
        "services rural",
        "residential urban decentral",
        "services urban decentral",
        "urban central",
    ]

    cop = {
        "air": xr.open_dataarray(snakemake.input.cop_air_total)
        .to_pandas()
        .reindex(index=n.snapshots),
        "ground": xr.open_dataarray(snakemake.input.cop_soil_total)
        .to_pandas()
        .reindex(index=n.snapshots),
    }

    if options["solar_thermal"]:
        solar_thermal = (
            xr.open_dataarray(snakemake.input.solar_thermal_total)
            .to_pandas()
            .reindex(index=n.snapshots)
        )
        # 1e3 converts from W/m^2 to MW/(1000m^2) = kW/m^2
        solar_thermal = options["solar_cf_correction"] * solar_thermal / 1e3

    for name in heat_systems:
        name_type = "central" if name == "urban central" else "decentral"

        if name == "urban central":
            nodes = dist_fraction.index[dist_fraction > 0]
        else:
            nodes = pop_layout.index

        n.add("Carrier", name + " heat")

        n.madd(
            "Bus",
            nodes + f" {name} heat",
            location=nodes,
            carrier=name + " heat",
            unit="MWh_th",
        )

        if name == "urban central" and options.get("central_heat_vent"):
            n.madd(
                "Generator",
                nodes + f" {name} heat vent",
                bus=nodes + f" {name} heat",
                location=nodes,
                carrier=name + " heat vent",
                p_nom_extendable=True,
                p_max_pu=0,
                p_min_pu=-1,
                unit="MWh_th",
            )

        ## Add heat load

        for sector in sectors:
            # heat demand weighting
            if "rural" in name:
                factor = 1 - urban_fraction[nodes]
            elif "urban central" in name:
                factor = dist_fraction[nodes]
            elif "urban decentral" in name:
                factor = urban_fraction[nodes] - dist_fraction[nodes]
            else:
                raise NotImplementedError(
                    f" {name} not in " f"heat systems: {heat_systems}"
                )

            if sector in name:
                heat_load = (
                    heat_demand[[sector + " water", sector + " space"]]
                    .T.groupby(level=1)
                    .sum()
                    .T[nodes]
                    .multiply(factor)
                )

        if name == "urban central":
            heat_load = (
                heat_demand.T.groupby(level=1)
                .sum()
                .T[nodes]
                .multiply(
                    factor * (1 + options["district_heating"]["district_heating_loss"])
                )
            )

        n.madd(
            "Load",
            nodes,
            suffix=f" {name} heat",
            bus=nodes + f" {name} heat",
            carrier=name + " heat",
            p_set=heat_load,
        )

        ## Add heat pumps

        heat_pump_types = ["air"] if "urban" in name else ["ground", "air"]

        for heat_pump_type in heat_pump_types:
            costs_name = f"{name_type} {heat_pump_type}-sourced heat pump"
            efficiency = (
                cop[heat_pump_type][nodes]
                if options["time_dep_hp_cop"]
                else costs.at[costs_name, "efficiency"]
            )

            n.madd(
                "Link",
                nodes,
                suffix=f" {name} {heat_pump_type} heat pump",
                bus0=nodes,
                bus1=nodes + f" {name} heat",
                carrier=f"{name} {heat_pump_type} heat pump",
                efficiency=efficiency,
                capital_cost=costs.at[costs_name, "efficiency"]
                * costs.at[costs_name, "fixed"]
                * overdim_factor,
                investment=costs.at[costs_name, "efficiency"]
                * costs.at[costs_name, "investment"]
                * overdim_factor,
                p_nom_extendable=True,
                lifetime=costs.at[costs_name, "lifetime"],
            )

        if options["tes"]:
            n.add("Carrier", name + " water tanks")

            n.madd(
                "Bus",
                nodes + f" {name} water tanks",
                location=nodes,
                carrier=name + " water tanks",
                unit="MWh_th",
            )

            n.madd(
                "Link",
                nodes + f" {name} water tanks charger",
                bus0=nodes + f" {name} heat",
                bus1=nodes + f" {name} water tanks",
                efficiency=costs.at["water tank charger", "efficiency"],
                carrier=name + " water tanks charger",
                p_nom_extendable=True,
            )

            n.madd(
                "Link",
                nodes + f" {name} water tanks discharger",
                bus0=nodes + f" {name} water tanks",
                bus1=nodes + f" {name} heat",
                carrier=name + " water tanks discharger",
                efficiency=costs.at["water tank discharger", "efficiency"],
                p_nom_extendable=True,
            )

            tes_time_constant_days = options["tes_tau"][name_type]

            n.madd(
                "Store",
                nodes + f" {name} water tanks",
                bus=nodes + f" {name} water tanks",
                e_cyclic=True,
                e_nom_extendable=True,
                carrier=name + " water tanks",
                standing_loss=1 - np.exp(-1 / 24 / tes_time_constant_days),
                capital_cost=costs.at[name_type + " water tank storage", "fixed"],
                investment=costs.at[name_type + " water tank storage", "investment"],
                lifetime=costs.at[name_type + " water tank storage", "lifetime"],
            )

        if options["resistive_heaters"]:
            key = f"{name_type} resistive heater"

            n.madd(
                "Link",
                nodes + f" {name} resistive heater",
                bus0=nodes,
                bus1=nodes + f" {name} heat",
                carrier=name + " resistive heater",
                efficiency=costs.at[key, "efficiency"],
                capital_cost=costs.at[key, "efficiency"]
                * costs.at[key, "fixed"]
                * overdim_factor,
                investment=costs.at[key, "efficiency"]
                * costs.at[key, "investment"]
                * overdim_factor,
                p_nom_extendable=True,
                lifetime=costs.at[key, "lifetime"],
            )

        if options["boilers"]:
            key = f"{name_type} gas boiler"

            n.madd(
                "Link",
                nodes + f" {name} gas boiler",
                p_nom_extendable=True,
                bus0=spatial.gas.df.loc[nodes, "nodes"].values,
                bus1=nodes + f" {name} heat",
                bus2="co2 atmosphere",
                carrier=name + " gas boiler",
                efficiency=costs.at[key, "efficiency"],
                efficiency2=costs.at["gas", "CO2 intensity"],
                capital_cost=costs.at[key, "efficiency"]
                * costs.at[key, "fixed"]
                * overdim_factor,
                investment=costs.at[key, "efficiency"]
                * costs.at[key, "investment"]
                * overdim_factor,
                lifetime=costs.at[key, "lifetime"],
            )

        if options["solar_thermal"]:
            n.add("Carrier", name + " solar thermal")

            n.madd(
                "Generator",
                nodes,
                suffix=f" {name} solar thermal collector",
                bus=nodes + f" {name} heat",
                carrier=name + " solar thermal",
                p_nom_extendable=True,
                capital_cost=costs.at[name_type + " solar thermal", "fixed"]
                * overdim_factor,
                investment=costs.at[name_type + " solar thermal", "investment"]
                * overdim_factor,
                p_max_pu=solar_thermal[nodes],
                lifetime=costs.at[name_type + " solar thermal", "lifetime"],
            )

        if options["chp"] and name == "urban central":
            # add gas CHP; biomass CHP is added in biomass section
            n.madd(
                "Link",
                nodes + " urban central gas CHP",
                bus0=spatial.gas.df.loc[nodes, "nodes"].values,
                bus1=nodes,
                bus2=nodes + " urban central heat",
                bus3="co2 atmosphere",
                carrier="urban central gas CHP",
                p_nom_extendable=True,
                capital_cost=costs.at["central gas CHP", "fixed"]
                * costs.at["central gas CHP", "efficiency"],
                investment=costs.at["central gas CHP", "investment"]
                * costs.at["central gas CHP", "efficiency"],
                marginal_cost=costs.at["central gas CHP", "VOM"],
                efficiency=costs.at["central gas CHP", "efficiency"],
                efficiency2=costs.at["central gas CHP", "efficiency"]
                / costs.at["central gas CHP", "c_b"],
                efficiency3=costs.at["gas", "CO2 intensity"],
                lifetime=costs.at["central gas CHP", "lifetime"],
            )

            n.madd(
                "Link",
                nodes + " urban central gas CHP CC",
                bus0=spatial.gas.df.loc[nodes, "nodes"].values,
                bus1=nodes,
                bus2=nodes + " urban central heat",
                bus3="co2 atmosphere",
                bus4=spatial.co2.df.loc[nodes, "nodes"].values,
                carrier="urban central gas CHP CC",
                p_nom_extendable=True,
                capital_cost=costs.at["central gas CHP", "fixed"]
                * costs.at["central gas CHP", "efficiency"]
                + costs.at["biomass CHP capture", "fixed"]
                * costs.at["gas", "CO2 intensity"],
                investment=costs.at["central gas CHP", "investment"]
                * costs.at["central gas CHP", "efficiency"]
                + costs.at["biomass CHP capture", "investment"]
                * costs.at["gas", "CO2 intensity"],
                marginal_cost=costs.at["central gas CHP", "VOM"],
                efficiency=costs.at["central gas CHP", "efficiency"]
                - costs.at["gas", "CO2 intensity"]
                * (
                    costs.at["biomass CHP capture", "electricity-input"]
                    + costs.at["biomass CHP capture", "compression-electricity-input"]
                ),
                efficiency2=costs.at["central gas CHP", "efficiency"]
                / costs.at["central gas CHP", "c_b"]
                + costs.at["gas", "CO2 intensity"]
                * (
                    costs.at["biomass CHP capture", "heat-output"]
                    + costs.at["biomass CHP capture", "compression-heat-output"]
                    - costs.at["biomass CHP capture", "heat-input"]
                ),
                efficiency3=costs.at["gas", "CO2 intensity"]
                * (1 - costs.at["biomass CHP capture", "capture_rate"]),
                efficiency4=costs.at["gas", "CO2 intensity"]
                * costs.at["biomass CHP capture", "capture_rate"],
                lifetime=costs.at["central gas CHP", "lifetime"],
            )

        if options["chp"] and options["micro_chp"] and name != "urban central":
            n.madd(
                "Link",
                nodes + f" {name} micro gas CHP",
                p_nom_extendable=True,
                bus0=spatial.gas.df.loc[nodes, "nodes"].values,
                bus1=nodes,
                bus2=nodes + f" {name} heat",
                bus3="co2 atmosphere",
                carrier=name + " micro gas CHP",
                efficiency=costs.at["micro CHP", "efficiency"],
                efficiency2=costs.at["micro CHP", "efficiency-heat"],
                efficiency3=costs.at["gas", "CO2 intensity"],
                capital_cost=costs.at["micro CHP", "fixed"],
                investment=costs.at["micro CHP", "investment"],
                lifetime=costs.at["micro CHP", "lifetime"],
            )

    if options["retrofitting"]["retro_endogen"]:
        logger.info("Add retrofitting endogenously")

        # retrofitting data 'retro_data' with 'costs' [EUR/m^2] and heat
        # demand 'dE' [per unit of original heat demand] for each country and
        # different retrofitting strengths [additional insulation thickness in m]
        retro_data = pd.read_csv(
            snakemake.input.retro_cost,
            index_col=[0, 1],
            skipinitialspace=True,
            header=[0, 1],
        )
        # heated floor area [10^6 * m^2] per country
        floor_area = pd.read_csv(snakemake.input.floor_area, index_col=[0, 1])

        n.add("Carrier", "retrofitting")

        # share of space heat demand 'w_space' of total heat demand
        w_space = {}
        for sector in sectors:
            w_space[sector] = heat_demand[sector + " space"] / (
                heat_demand[sector + " space"] + heat_demand[sector + " water"]
            )
        w_space["tot"] = (
            heat_demand["services space"] + heat_demand["residential space"]
        ) / heat_demand.T.groupby(level=[1]).sum().T

        for name in n.loads[
            n.loads.carrier.isin([x + " heat" for x in heat_systems])
        ].index:
            node = n.buses.loc[name, "location"]
            ct = pop_layout.loc[node, "ct"]

            # weighting 'f' depending on the size of the population at the node
            if "urban central" in name:
                f = dist_fraction[node]
            elif "urban decentral" in name:
                f = urban_fraction[node] - dist_fraction[node]
            else:
                f = 1 - urban_fraction[node]
            if f == 0:
                continue
            # get sector name ("residential"/"services"/or both "tot" for urban central)
            if "urban central" in name:
                sec = "tot"
            if "residential" in name:
                sec = "residential"
            if "services" in name:
                sec = "services"

            # get floor aread at node and region (urban/rural) in m^2
            floor_area_node = (
                pop_layout.loc[node].fraction * floor_area.loc[ct, "value"] * 10**6
            ).loc[sec] * f
            # total heat demand at node [MWh]
            demand = n.loads_t.p_set[name]

            # space heat demand at node [MWh]
            space_heat_demand = demand * w_space[sec][node]
            # normed time profile of space heat demand 'space_pu' (values between 0-1),
            # p_max_pu/p_min_pu of retrofitting generators
            space_pu = (
                (space_heat_demand / space_heat_demand.max())
                .to_frame(name=node)
                .fillna(0)
            )

            # minimum heat demand 'dE' after retrofitting in units of original heat demand (values between 0-1)
            dE = retro_data.loc[(ct, sec), ("dE")]
            # get additional energy savings 'dE_diff' between the different retrofitting strengths/generators at one node
            dE_diff = abs(dE.diff()).fillna(1 - dE.iloc[0])
            # convert costs Euro/m^2 -> Euro/MWh
            capital_cost = (
                retro_data.loc[(ct, sec), ("cost")]
                * floor_area_node
                / ((1 - dE) * space_heat_demand.max())
            )
            if space_heat_demand.max() == 0:
                capital_cost = capital_cost.apply(lambda b: 0 if b == np.inf else b)

            # number of possible retrofitting measures 'strengths' (set in list at config.yaml 'l_strength')
            # given in additional insulation thickness [m]
            # for each measure, a retrofitting generator is added at the node
            strengths = retro_data.columns.levels[1]

            # check that ambitious retrofitting has higher costs per MWh than moderate retrofitting
            if (capital_cost.diff() < 0).sum():
                logger.warning(f"Costs are not linear for {ct} {sec}")
                s = capital_cost[(capital_cost.diff() < 0)].index
                strengths = strengths.drop(s)

            # reindex normed time profile of space heat demand back to hourly resolution
            space_pu = space_pu.reindex(index=heat_demand.index).ffill()

            # add for each retrofitting strength a generator with heat generation profile following the profile of the heat demand
            for strength in strengths:
                node_name = " ".join(name.split(" ")[2::])
                n.madd(
                    "Generator",
                    [node],
                    suffix=" retrofitting " + strength + " " + node_name,
                    bus=name,
                    carrier="retrofitting",
                    p_nom_extendable=True,
                    p_nom_max=dE_diff[strength]
                    * space_heat_demand.max(),  # maximum energy savings for this renovation strength
                    p_max_pu=space_pu,
                    p_min_pu=space_pu,
                    country=ct,
                    capital_cost=capital_cost[strength]
                    * options["retrofitting"]["cost_factor"],
                    # TODO add investment
                )


def add_biomass(n, costs):
    logger.info("Add biomass")

    biomass_potentials = pd.read_csv(snakemake.input.biomass_potentials, index_col=0)

    # need to aggregate potentials if gas not nodally resolved
    if options["gas_network"]:
        biogas_potentials_spatial = biomass_potentials["biogas"].rename(
            index=lambda x: x + " biogas"
        )
    else:
        biogas_potentials_spatial = biomass_potentials["biogas"].sum()

    if options.get("biomass_spatial", options["biomass_transport"]):
        solid_biomass_potentials_spatial = biomass_potentials["solid biomass"].rename(
            index=lambda x: x + " solid biomass"
        )
    else:
        solid_biomass_potentials_spatial = biomass_potentials["solid biomass"].sum()

    n.add("Carrier", "biogas")
    n.add("Carrier", "solid biomass")

    n.madd(
        "Bus",
        spatial.gas.biogas,
        location=spatial.gas.locations,
        carrier="biogas",
        unit="MWh_LHV",
    )

    n.madd(
        "Bus",
        spatial.biomass.nodes,
        location=spatial.biomass.locations,
        carrier="solid biomass",
        unit="MWh_LHV",
    )

    n.madd(
        "Store",
        spatial.gas.biogas,
        bus=spatial.gas.biogas,
        carrier="biogas",
        e_nom=biogas_potentials_spatial,
        marginal_cost=costs.at["biogas", "fuel"],
        e_initial=biogas_potentials_spatial,
    )

    n.madd(
        "Store",
        spatial.biomass.nodes,
        bus=spatial.biomass.nodes,
        carrier="solid biomass",
        e_nom=solid_biomass_potentials_spatial,
        marginal_cost=costs.at["solid biomass", "fuel"],
        e_initial=solid_biomass_potentials_spatial,
    )

    n.madd(
        "Link",
        spatial.gas.biogas_to_gas,
        bus0=spatial.gas.biogas,
        bus1=spatial.gas.nodes,
        bus2="co2 atmosphere",
        carrier="biogas to gas",
        capital_cost=costs.at["biogas", "fixed"]
        + costs.at["biogas upgrading", "fixed"],
        investment=costs.at["biogas", "investment"]
        + costs.at["biogas upgrading", "investment"],
        marginal_cost=costs.at["biogas upgrading", "VOM"],
        efficiency=costs.at["biogas", "efficiency"],
        efficiency2=-costs.at["gas", "CO2 intensity"],
        p_nom_extendable=True,
    )

    if options.get("biogas_upgrading_cc"):
        # Assuming for costs that the CO2 from upgrading is pure, such as in amine scrubbing. I.e., with and without CC is
        # equivalent. Adding biomass CHP capture because biogas is often small-scale and decentral so further
        # from e.g. CO2 grid or buyers. This is a proxy for the added cost for e.g. a raw biogas pipeline to a central upgrading facility
        n.madd(
            "Link",
            spatial.gas.biogas_to_gas_cc,
            bus0=spatial.gas.biogas,
            bus1=spatial.gas.nodes,
            bus2=spatial.co2.nodes,
            bus3="co2 atmosphere",
            carrier="biogas to gas CC",
            capital_cost=costs.at["biogas CC", "fixed"]
            + costs.at["biogas upgrading", "fixed"]
            + costs.at["biomass CHP capture", "fixed"]
            * costs.at["biogas CC", "CO2 stored"],
            investment=costs.at["biogas CC", "investment"]
            + costs.at["biogas upgrading", "investment"]
            + costs.at["biomass CHP capture", "investment"]
            * costs.at["biogas CC", "CO2 stored"],
            marginal_cost=costs.at["biogas CC", "VOM"]
            + costs.at["biogas upgrading", "VOM"],
            efficiency=costs.at["biogas CC", "efficiency"],
            efficiency2=costs.at["biogas CC", "CO2 stored"]
            * costs.at["biogas CC", "capture rate"],
            efficiency3=-costs.at["gas", "CO2 intensity"]
            - costs.at["biogas CC", "CO2 stored"]
            * costs.at["biogas CC", "capture rate"],
            p_nom_extendable=True,
        )

    if options["biomass_transport"]:
        # add biomass transport
        transport_costs = pd.read_csv(
            snakemake.input.biomass_transport_costs, index_col=0
        )
        transport_costs = transport_costs.squeeze()
        biomass_transport = create_network_topology(
            n, "biomass transport ", bidirectional=False
        )

        # costs
        bus0_costs = biomass_transport.bus0.apply(lambda x: transport_costs[x[:2]])
        bus1_costs = biomass_transport.bus1.apply(lambda x: transport_costs[x[:2]])
        biomass_transport["costs"] = pd.concat([bus0_costs, bus1_costs], axis=1).mean(
            axis=1
        )

        n.madd(
            "Link",
            biomass_transport.index,
            bus0=biomass_transport.bus0 + " solid biomass",
            bus1=biomass_transport.bus1 + " solid biomass",
            p_nom_extendable=False,
            p_nom=5e4,
            length=biomass_transport.length.values,
            marginal_cost=biomass_transport.costs * biomass_transport.length.values,
            carrier="solid biomass transport",
        )

    elif options["biomass_spatial"]:
        # add artificial biomass generators at nodes which include transport costs
        transport_costs = pd.read_csv(
            snakemake.input.biomass_transport_costs, index_col=0
        )
        transport_costs = transport_costs.squeeze()
        bus_transport_costs = spatial.biomass.nodes.to_series().apply(
            lambda x: transport_costs[x[:2]]
        )
        average_distance = 200  # km #TODO: validate this assumption

        n.madd(
            "Generator",
            spatial.biomass.nodes,
            bus=spatial.biomass.nodes,
            carrier="solid biomass",
            p_nom=10000,
            marginal_cost=costs.at["solid biomass", "fuel"]
            + bus_transport_costs * average_distance,
        )
        n.add(
            "GlobalConstraint",
            "biomass limit",
            carrier_attribute="solid biomass",
            sense="<=",
            constant=biomass_potentials["solid biomass"].sum(),
            type="operational_limit",
        )

    # AC buses with district heating
    urban_central = n.buses.index[n.buses.carrier == "urban central heat"]
    if not urban_central.empty and options["chp"]:
        urban_central = urban_central.str[: -len(" urban central heat")]

        key = "central solid biomass CHP"

        n.madd(
            "Link",
            urban_central + " urban central solid biomass CHP",
            bus0=spatial.biomass.df.loc[urban_central, "nodes"].values,
            bus1=urban_central,
            bus2=urban_central + " urban central heat",
            carrier="urban central solid biomass CHP",
            p_nom_extendable=True,
            capital_cost=costs.at[key, "fixed"] * costs.at[key, "efficiency"],
            investment=costs.at[key, "investment"] * costs.at[key, "efficiency"],
            marginal_cost=costs.at[key, "VOM"],
            efficiency=costs.at[key, "efficiency"],
            efficiency2=costs.at[key, "efficiency-heat"],
            lifetime=costs.at[key, "lifetime"],
        )

        n.madd(
            "Link",
            urban_central + " urban central solid biomass CHP CC",
            bus0=spatial.biomass.df.loc[urban_central, "nodes"].values,
            bus1=urban_central,
            bus2=urban_central + " urban central heat",
            bus3="co2 atmosphere",
            bus4=spatial.co2.df.loc[urban_central, "nodes"].values,
            carrier="urban central solid biomass CHP CC",
            p_nom_extendable=True,
            capital_cost=costs.at[key, "fixed"] * costs.at[key, "efficiency"]
            + costs.at["biomass CHP capture", "fixed"]
            * costs.at["solid biomass", "CO2 intensity"],
            investment=costs.at[key, "investment"] * costs.at[key, "efficiency"]
            + costs.at["biomass CHP capture", "investment"]
            * costs.at["solid biomass", "CO2 intensity"],
            marginal_cost=costs.at[key, "VOM"],
            efficiency=costs.at[key, "efficiency"]
            - costs.at["solid biomass", "CO2 intensity"]
            * (
                costs.at["biomass CHP capture", "electricity-input"]
                + costs.at["biomass CHP capture", "compression-electricity-input"]
            ),
            efficiency2=costs.at[key, "efficiency-heat"]
            + costs.at["solid biomass", "CO2 intensity"]
            * (
                costs.at["biomass CHP capture", "heat-output"]
                + costs.at["biomass CHP capture", "compression-heat-output"]
                - costs.at["biomass CHP capture", "heat-input"]
            ),
            efficiency3=-costs.at["solid biomass", "CO2 intensity"]
            * costs.at["biomass CHP capture", "capture_rate"],
            efficiency4=costs.at["solid biomass", "CO2 intensity"]
            * costs.at["biomass CHP capture", "capture_rate"],
            lifetime=costs.at[key, "lifetime"],
        )

    if options["biomass_boiler"]:
        # TODO: Add surcharge for pellets
        nodes = pop_layout.index
        for name in [
            "residential rural",
            "services rural",
            "residential urban decentral",
            "services urban decentral",
        ]:
            n.madd(
                "Link",
                nodes + f" {name} biomass boiler",
                p_nom_extendable=True,
                bus0=spatial.biomass.df.loc[nodes, "nodes"].values,
                bus1=nodes + f" {name} heat",
                carrier=name + " biomass boiler",
                efficiency=costs.at["biomass boiler", "efficiency"],
                capital_cost=costs.at["biomass boiler", "efficiency"]
                * costs.at["biomass boiler", "fixed"]
                * options["overdimension_individual_heating"],
                investment=costs.at["biomass boiler", "efficiency"]
                * costs.at["biomass boiler", "investment"]
                * options["overdimension_individual_heating"],
                marginal_cost=costs.at["biomass boiler", "pelletizing cost"],
                lifetime=costs.at["biomass boiler", "lifetime"],
            )

    # Solid biomass to liquid fuel
    if options["biomass_to_liquid"]:
        n.madd(
            "Link",
            spatial.biomass.nodes,
            suffix=" biomass to liquid",
            bus0=spatial.biomass.nodes,
            bus1=spatial.oil.nodes,
            bus2="co2 atmosphere",
            carrier="biomass to liquid",
            lifetime=costs.at["BtL", "lifetime"],
            efficiency=costs.at["BtL", "efficiency"],
            efficiency2=-costs.at["solid biomass", "CO2 intensity"]
            + costs.at["BtL", "CO2 stored"],
            p_nom_extendable=True,
            capital_cost=costs.at["BtL", "fixed"],
            investment=costs.at["BtL", "investment"],
            marginal_cost=costs.at["BtL", "efficiency"] * costs.at["BtL", "VOM"],
        )

        # TODO: Update with energy penalty
        n.madd(
            "Link",
            spatial.biomass.nodes,
            suffix=" biomass to liquid CC",
            bus0=spatial.biomass.nodes,
            bus1=spatial.oil.nodes,
            bus2="co2 atmosphere",
            bus3=spatial.co2.nodes,
            carrier="biomass to liquid",
            lifetime=costs.at["BtL", "lifetime"],
            efficiency=costs.at["BtL", "efficiency"],
            efficiency2=-costs.at["solid biomass", "CO2 intensity"]
            + costs.at["BtL", "CO2 stored"] * (1 - costs.at["BtL", "capture rate"]),
            efficiency3=costs.at["BtL", "CO2 stored"] * costs.at["BtL", "capture rate"],
            p_nom_extendable=True,
            capital_cost=costs.at["BtL", "fixed"]
            + costs.at["biomass CHP capture", "fixed"] * costs.at["BtL", "CO2 stored"],
            investment=costs.at["BtL", "investment"]
            + costs.at["biomass CHP capture", "investment"]
            * costs.at["BtL", "CO2 stored"],
            marginal_cost=costs.at["BtL", "efficiency"] * costs.at["BtL", "VOM"],
        )

    # BioSNG from solid biomass
    if options["biosng"]:
        n.madd(
            "Link",
            spatial.biomass.nodes,
            suffix=" solid biomass to gas",
            bus0=spatial.biomass.nodes,
            bus1=spatial.gas.nodes,
            bus3="co2 atmosphere",
            carrier="BioSNG",
            lifetime=costs.at["BioSNG", "lifetime"],
            efficiency=costs.at["BioSNG", "efficiency"],
            efficiency3=-costs.at["solid biomass", "CO2 intensity"]
            + costs.at["BioSNG", "CO2 stored"],
            p_nom_extendable=True,
            capital_cost=costs.at["BioSNG", "fixed"],
            investment=costs.at["BioSNG", "investment"],
            marginal_cost=costs.at["BioSNG", "efficiency"] * costs.at["BioSNG", "VOM"],
        )

        # TODO: Update with energy penalty for CC
        n.madd(
            "Link",
            spatial.biomass.nodes,
            suffix=" solid biomass to gas CC",
            bus0=spatial.biomass.nodes,
            bus1=spatial.gas.nodes,
            bus2=spatial.co2.nodes,
            bus3="co2 atmosphere",
            carrier="BioSNG",
            lifetime=costs.at["BioSNG", "lifetime"],
            efficiency=costs.at["BioSNG", "efficiency"],
            efficiency2=costs.at["BioSNG", "CO2 stored"]
            * costs.at["BioSNG", "capture rate"],
            efficiency3=-costs.at["solid biomass", "CO2 intensity"]
            + costs.at["BioSNG", "CO2 stored"]
            * (1 - costs.at["BioSNG", "capture rate"]),
            p_nom_extendable=True,
            capital_cost=costs.at["BioSNG", "fixed"]
            + costs.at["biomass CHP capture", "fixed"]
            * costs.at["BioSNG", "CO2 stored"],
            investment=costs.at["BioSNG", "investment"]
            + costs.at["biomass CHP capture", "investment"]
            * costs.at["BioSNG", "CO2 stored"],
            marginal_cost=costs.at["BioSNG", "efficiency"] * costs.at["BioSNG", "VOM"],
        )


def add_industry(n, costs):
    logger.info("Add industrial demand")

    nodes = pop_layout.index
    nhours = n.snapshot_weightings.generators.sum()
    nyears = nhours / 8760

    # 1e6 to convert TWh to MWh
    industrial_demand = (
        pd.read_csv(snakemake.input.industrial_demand, index_col=0) * 1e6
    ) * nyears

    n.madd(
        "Bus",
        spatial.biomass.industry,
        location=spatial.biomass.locations,
        carrier="solid biomass for industry",
        unit="MWh_LHV",
    )

    if options.get("biomass_spatial", options["biomass_transport"]):
        p_set = (
            industrial_demand.loc[spatial.biomass.locations, "solid biomass"].rename(
                index=lambda x: x + " solid biomass for industry"
            )
            / nhours
        )
    else:
        p_set = industrial_demand["solid biomass"].sum() / nhours

    n.madd(
        "Load",
        spatial.biomass.industry,
        bus=spatial.biomass.industry,
        carrier="solid biomass for industry",
        p_set=p_set,
    )

    n.madd(
        "Link",
        spatial.biomass.industry,
        bus0=spatial.biomass.nodes,
        bus1=spatial.biomass.industry,
        carrier="solid biomass for industry",
        p_nom_extendable=True,
        efficiency=1.0,
    )

    if len(spatial.biomass.industry_cc) <= 1 and len(spatial.co2.nodes) > 1:
        link_names = nodes + " " + spatial.biomass.industry_cc
    else:
        link_names = spatial.biomass.industry_cc

    n.madd(
        "Link",
        link_names,
        bus0=spatial.biomass.nodes,
        bus1=spatial.biomass.industry,
        bus2="co2 atmosphere",
        bus3=spatial.co2.nodes,
        carrier="solid biomass for industry CC",
        p_nom_extendable=True,
        capital_cost=costs.at["cement capture", "fixed"]
        * costs.at["solid biomass", "CO2 intensity"],
        investment=costs.at["cement capture", "investment"]
        * costs.at["solid biomass", "CO2 intensity"],
        efficiency=0.9,  # TODO: make config option
        efficiency2=-costs.at["solid biomass", "CO2 intensity"]
        * costs.at["cement capture", "capture_rate"],
        efficiency3=costs.at["solid biomass", "CO2 intensity"]
        * costs.at["cement capture", "capture_rate"],
        lifetime=costs.at["cement capture", "lifetime"],
    )

    n.madd(
        "Bus",
        spatial.gas.industry,
        location=spatial.gas.locations,
        carrier="gas for industry",
        unit="MWh_LHV",
    )

    gas_demand = industrial_demand.loc[nodes, "methane"] / nhours

    if options["gas_network"]:
        spatial_gas_demand = gas_demand.rename(index=lambda x: x + " gas for industry")
    else:
        spatial_gas_demand = gas_demand.sum()

    n.madd(
        "Load",
        spatial.gas.industry,
        bus=spatial.gas.industry,
        carrier="gas for industry",
        p_set=spatial_gas_demand,
    )

    n.madd(
        "Link",
        spatial.gas.industry,
        bus0=spatial.gas.nodes,
        bus1=spatial.gas.industry,
        bus2="co2 atmosphere",
        carrier="gas for industry",
        p_nom_extendable=True,
        efficiency=1.0,
        efficiency2=costs.at["gas", "CO2 intensity"],
    )

    n.madd(
        "Link",
        spatial.gas.industry_cc,
        bus0=spatial.gas.nodes,
        bus1=spatial.gas.industry,
        bus2="co2 atmosphere",
        bus3=spatial.co2.nodes,
        carrier="gas for industry CC",
        p_nom_extendable=True,
        capital_cost=costs.at["cement capture", "fixed"]
        * costs.at["gas", "CO2 intensity"],
        investment=costs.at["cement capture", "investment"]
        * costs.at["gas", "CO2 intensity"],
        efficiency=0.9,
        efficiency2=costs.at["gas", "CO2 intensity"]
        * (1 - costs.at["cement capture", "capture_rate"]),
        efficiency3=costs.at["gas", "CO2 intensity"]
        * costs.at["cement capture", "capture_rate"],
        lifetime=costs.at["cement capture", "lifetime"],
    )

    n.madd(
        "Load",
        nodes,
        suffix=" H2 for industry",
        bus=nodes + " H2",
        carrier="H2 for industry",
        p_set=industrial_demand.loc[nodes, "hydrogen"] / nhours,
    )

    # methanol for industry

    n.madd(
        "Bus",
        spatial.methanol.nodes,
        carrier="methanol",
        location=spatial.methanol.locations,
        unit="MWh_LHV",
    )

    n.madd(
        "Store",
        spatial.methanol.nodes,
        suffix=" Store",
        bus=spatial.methanol.nodes,
        e_nom_extendable=True,
        e_cyclic=True,
        carrier="methanol",
        capital_cost=0.02,
        investment=0.02,
    )

    n.madd(
        "Bus",
        spatial.methanol.industry,
        carrier="industry methanol",
        location=spatial.methanol.demand_locations,
        unit="MWh_LHV",
    )

    p_set_methanol = (
        industrial_demand["methanol"].rename(lambda x: x + " industry methanol")
        / nhours
    )

    if not options["regional_methanol_demand"]:
        p_set_methanol = p_set_methanol.sum()

    n.madd(
        "Load",
        spatial.methanol.industry,
        bus=spatial.methanol.industry,
        carrier="industry methanol",
        p_set=p_set_methanol,
    )

    n.madd(
        "Link",
        spatial.methanol.industry,
        bus0=spatial.methanol.nodes,
        bus1=spatial.methanol.industry,
        bus2="co2 atmosphere",
        carrier="industry methanol",
        p_nom_extendable=True,
        efficiency2=1 / options["MWh_MeOH_per_tCO2"],
        # CO2 intensity methanol based on stoichiometric calculation with 22.7 GJ/t methanol (32 g/mol), CO2 (44 g/mol), 277.78 MWh/TJ = 0.218 t/MWh
    )

    n.madd(
        "Link",
        spatial.h2.locations + " methanolisation",
        bus0=spatial.h2.nodes,
        bus1=spatial.methanol.nodes,
        bus2=nodes,
        bus3=spatial.co2.nodes,
        carrier="methanolisation",
        p_nom_extendable=True,
        p_min_pu=options.get("min_part_load_methanolisation", 0),
        capital_cost=costs.at["methanolisation", "fixed"]
        * options["MWh_MeOH_per_MWh_H2"],  # EUR/MW_H2/a
        investment=costs.at["methanolisation", "investment"]
        * options["MWh_MeOH_per_MWh_H2"],
        marginal_cost=options["MWh_MeOH_per_MWh_H2"]
        * costs.at["methanolisation", "VOM"],
        lifetime=costs.at["methanolisation", "lifetime"],
        efficiency=options["MWh_MeOH_per_MWh_H2"],
        efficiency2=-options["MWh_MeOH_per_MWh_H2"] / options["MWh_MeOH_per_MWh_e"],
        efficiency3=-options["MWh_MeOH_per_MWh_H2"] / options["MWh_MeOH_per_tCO2"],
    )

    shipping_hydrogen_share = get(options["shipping_hydrogen_share"], investment_year)
    shipping_methanol_share = get(options["shipping_methanol_share"], investment_year)
    shipping_oil_share = get(options["shipping_oil_share"], investment_year)

    total_share = shipping_hydrogen_share + shipping_methanol_share + shipping_oil_share
    if total_share != 1:
        logger.warning(
            f"Total shipping shares sum up to {total_share:.2%}, corresponding to increased or decreased demand assumptions."
        )

    domestic_navigation = pop_weighted_energy_totals.loc[
        nodes, "total domestic navigation"
    ].squeeze()
    international_navigation = (
        pd.read_csv(snakemake.input.shipping_demand, index_col=0).squeeze() * nyears
    )
    all_navigation = domestic_navigation + international_navigation
    p_set = all_navigation * 1e6 / nhours

    if shipping_hydrogen_share:
        oil_efficiency = options.get(
            "shipping_oil_efficiency", options.get("shipping_average_efficiency", 0.4)
        )
        efficiency = oil_efficiency / costs.at["fuel cell", "efficiency"]
        shipping_hydrogen_share = get(
            options["shipping_hydrogen_share"], investment_year
        )

        if options["shipping_hydrogen_liquefaction"]:
            n.madd(
                "Bus",
                nodes,
                suffix=" H2 liquid",
                carrier="H2 liquid",
                location=nodes,
                unit="MWh_LHV",
            )

            n.madd(
                "Link",
                nodes + " H2 liquefaction",
                bus0=nodes + " H2",
                bus1=nodes + " H2 liquid",
                carrier="H2 liquefaction",
                efficiency=costs.at["H2 liquefaction", "efficiency"],
                capital_cost=costs.at["H2 liquefaction", "fixed"],
                investment=costs.at["H2 liquefaction", "investment"],
                p_nom_extendable=True,
                lifetime=costs.at["H2 liquefaction", "lifetime"],
            )

            shipping_bus = nodes + " H2 liquid"
        else:
            shipping_bus = nodes + " H2"

        efficiency = (
            options["shipping_oil_efficiency"] / costs.at["fuel cell", "efficiency"]
        )
        p_set_hydrogen = shipping_hydrogen_share * p_set * efficiency

        n.madd(
            "Load",
            nodes,
            suffix=" H2 for shipping",
            bus=shipping_bus,
            carrier="H2 for shipping",
            p_set=p_set_hydrogen,
        )

    if shipping_methanol_share:
        efficiency = (
            options["shipping_oil_efficiency"] / options["shipping_methanol_efficiency"]
        )

        p_set_methanol_shipping = (
            shipping_methanol_share
            * p_set.rename(lambda x: x + " shipping methanol")
            * efficiency
        )

        if not options["regional_methanol_demand"]:
            p_set_methanol_shipping = p_set_methanol_shipping.sum()

        n.madd(
            "Bus",
            spatial.methanol.shipping,
            location=spatial.methanol.demand_locations,
            carrier="shipping methanol",
            unit="MWh_LHV",
        )

        n.madd(
            "Load",
            spatial.methanol.shipping,
            bus=spatial.methanol.shipping,
            carrier="shipping methanol",
            p_set=p_set_methanol_shipping,
        )

        n.madd(
            "Link",
            spatial.methanol.shipping,
            bus0=spatial.methanol.nodes,
            bus1=spatial.methanol.shipping,
            bus2="co2 atmosphere",
            carrier="shipping methanol",
            p_nom_extendable=True,
            efficiency2=1
            / options[
                "MWh_MeOH_per_tCO2"
            ],  # CO2 intensity methanol based on stoichiometric calculation with 22.7 GJ/t methanol (32 g/mol), CO2 (44 g/mol), 277.78 MWh/TJ = 0.218 t/MWh
        )

    if "oil" not in n.buses.carrier.unique():
        n.madd(
            "Bus",
            spatial.oil.nodes,
            location=spatial.oil.locations,
            carrier="oil",
            unit="MWh_LHV",
        )

    if "oil" not in n.stores.carrier.unique():
        # could correct to e.g. 0.001 EUR/kWh * annuity and O&M
        n.madd(
            "Store",
            spatial.oil.nodes,
            suffix=" Store",
            bus=spatial.oil.nodes,
            e_nom_extendable=True,
            e_cyclic=True,
            carrier="oil",
        )

    if "oil" not in n.generators.carrier.unique():
        n.madd(
            "Generator",
            spatial.oil.nodes,
            bus=spatial.oil.nodes,
            p_nom_extendable=True,
            carrier="oil",
            marginal_cost=costs.at["oil", "fuel"],
        )

    if shipping_oil_share:
        p_set_oil = shipping_oil_share * p_set.rename(lambda x: x + " shipping oil")

        if not options["regional_oil_demand"]:
            p_set_oil = p_set_oil.sum()

        n.madd(
            "Bus",
            spatial.oil.shipping,
            location=spatial.oil.demand_locations,
            carrier="shipping oil",
            unit="MWh_LHV",
        )

        n.madd(
            "Load",
            spatial.oil.shipping,
            bus=spatial.oil.shipping,
            carrier="shipping oil",
            p_set=p_set_oil,
        )

        n.madd(
            "Link",
            spatial.oil.shipping,
            bus0=spatial.oil.nodes,
            bus1=spatial.oil.shipping,
            bus2="co2 atmosphere",
            carrier="shipping oil",
            p_nom_extendable=True,
            efficiency2=costs.at["oil", "CO2 intensity"],
        )

    if options["oil_boilers"]:
        nodes = pop_layout.index

        for name in [
            "residential rural",
            "services rural",
            "residential urban decentral",
            "services urban decentral",
        ]:
            n.madd(
                "Link",
                nodes + f" {name} oil boiler",
                p_nom_extendable=True,
                bus0=spatial.oil.nodes,
                bus1=nodes + f" {name} heat",
                bus2="co2 atmosphere",
                carrier=f"{name} oil boiler",
                efficiency=costs.at["decentral oil boiler", "efficiency"],
                efficiency2=costs.at["oil", "CO2 intensity"],
                capital_cost=costs.at["decentral oil boiler", "efficiency"]
                * costs.at["decentral oil boiler", "fixed"]
                * options["overdimension_individual_heating"],
                investment=costs.at["decentral oil boiler", "efficiency"]
                * costs.at["decentral oil boiler", "investment"]
                * options["overdimension_individual_heating"],
                lifetime=costs.at["decentral oil boiler", "lifetime"],
            )

    n.madd(
        "Link",
        nodes + " Fischer-Tropsch",
        bus0=nodes + " H2",
        bus1=spatial.oil.nodes,
        bus2=spatial.co2.nodes,
        carrier="Fischer-Tropsch",
        efficiency=costs.at["Fischer-Tropsch", "efficiency"],
        capital_cost=costs.at["Fischer-Tropsch", "fixed"]
        * costs.at["Fischer-Tropsch", "efficiency"],  # EUR/MW_H2/a
        investment=costs.at["Fischer-Tropsch", "investment"]
        * costs.at["Fischer-Tropsch", "efficiency"],
        marginal_cost=costs.at["Fischer-Tropsch", "efficiency"]
        * costs.at["Fischer-Tropsch", "VOM"],
        efficiency2=-costs.at["oil", "CO2 intensity"]
        * costs.at["Fischer-Tropsch", "efficiency"],
        p_nom_extendable=True,
        p_min_pu=options.get("min_part_load_fischer_tropsch", 0),
        lifetime=costs.at["Fischer-Tropsch", "lifetime"],
    )

    # naphtha
    demand_factor = options.get("HVC_demand_factor", 1)
    if demand_factor != 1:
        logger.warning(f"Changing HVC demand by {demand_factor*100-100:+.2f}%.")

    p_set_naphtha = (
        demand_factor
        * industrial_demand.loc[nodes, "naphtha"].rename(
            lambda x: x + " naphtha for industry"
        )
        / nhours
    )

    if not options["regional_oil_demand"]:
        p_set_naphtha = p_set_naphtha.sum()

    n.madd(
        "Bus",
        spatial.oil.naphtha,
        location=spatial.oil.demand_locations,
        carrier="naphtha for industry",
        unit="MWh_LHV",
    )

    n.madd(
        "Load",
        spatial.oil.naphtha,
        bus=spatial.oil.naphtha,
        carrier="naphtha for industry",
        p_set=p_set_naphtha,
    )

    # some CO2 from naphtha are process emissions from steam cracker
    # rest of CO2 released to atmosphere either in waste-to-energy or decay
    process_co2_per_naphtha = (
        industrial_demand.loc[nodes, "process emission from feedstock"].sum()
        / industrial_demand.loc[nodes, "naphtha"].sum()
    )
    emitted_co2_per_naphtha = costs.at["oil", "CO2 intensity"] - process_co2_per_naphtha

    non_sequestered = 1 - get(
        cf_industry["HVC_environment_sequestration_fraction"],
        investment_year,
    )

    if cf_industry["waste_to_energy"] or cf_industry["waste_to_energy_cc"]:

        non_sequestered_hvc_locations = (
            pd.Index(spatial.oil.demand_locations) + " non-sequestered HVC"
        )

        n.madd(
            "Bus",
            non_sequestered_hvc_locations,
            location=spatial.oil.demand_locations,
            carrier="non-sequestered HVC",
            unit="MWh_LHV",
        )

        n.madd(
            "Link",
            spatial.oil.naphtha,
            bus0=spatial.oil.nodes,
            bus1=spatial.oil.naphtha,
            bus2=non_sequestered_hvc_locations,
            bus3=spatial.co2.process_emissions,
            carrier="naphtha for industry",
            p_nom_extendable=True,
            efficiency2=non_sequestered
            * emitted_co2_per_naphtha
            / costs.at["oil", "CO2 intensity"],
            efficiency3=process_co2_per_naphtha,
        )

        n.madd(
            "Link",
            spatial.oil.demand_locations,
            suffix=" HVC to air",
            bus0=non_sequestered_hvc_locations,
            bus1="co2 atmosphere",
            carrier="HVC to air",
            p_nom_extendable=True,
            efficiency=costs.at["oil", "CO2 intensity"],
        )

        if len(non_sequestered_hvc_locations) == 1:
            waste_source = non_sequestered_hvc_locations[0]
        else:
            waste_source = non_sequestered_hvc_locations

        if cf_industry["waste_to_energy"]:

            n.madd(
                "Link",
                spatial.nodes + " waste CHP",
                bus0=waste_source,
                bus1=spatial.nodes,
                bus2=spatial.nodes + " urban central heat",
                bus3="co2 atmosphere",
                carrier="waste CHP",
                p_nom_extendable=True,
                capital_cost=costs.at["waste CHP", "fixed"]
                * costs.at["waste CHP", "efficiency"],
                investment=costs.at["waste CHP", "investment"]
                * costs.at["waste CHP", "efficiency"],
                marginal_cost=costs.at["waste CHP", "VOM"],
                efficiency=costs.at["waste CHP", "efficiency"],
                efficiency2=costs.at["waste CHP", "efficiency-heat"],
                efficiency3=costs.at["oil", "CO2 intensity"],
                lifetime=costs.at["waste CHP", "lifetime"],
            )

        if cf_industry["waste_to_energy_cc"]:

            n.madd(
                "Link",
                spatial.nodes + " waste CHP CC",
                bus0=waste_source,
                bus1=spatial.nodes,
                bus2=spatial.nodes + " urban central heat",
                bus3="co2 atmosphere",
                bus4=spatial.co2.nodes,
                carrier="waste CHP CC",
                p_nom_extendable=True,
                capital_cost=costs.at["waste CHP CC", "fixed"]
                * costs.at["waste CHP CC", "efficiency"],
                investment=costs.at["waste CHP CC", "investment"]
                * costs.at["waste CHP CC", "efficiency"],
                marginal_cost=costs.at["waste CHP CC", "VOM"],
                efficiency=costs.at["waste CHP CC", "efficiency"],
                efficiency2=costs.at["waste CHP CC", "efficiency-heat"],
                efficiency3=costs.at["oil", "CO2 intensity"]
                * (1 - options["cc_fraction"]),
                efficiency4=costs.at["oil", "CO2 intensity"] * options["cc_fraction"],
                lifetime=costs.at["waste CHP CC", "lifetime"],
            )

    else:

        n.madd(
            "Link",
            spatial.oil.naphtha,
            bus0=spatial.oil.nodes,
            bus1=spatial.oil.naphtha,
            bus2="co2 atmosphere",
            bus3=spatial.co2.process_emissions,
            carrier="naphtha for industry",
            p_nom_extendable=True,
            efficiency2=emitted_co2_per_naphtha * non_sequestered,
            efficiency3=process_co2_per_naphtha,
        )

    # aviation
    demand_factor = get(options["aviation_demand_factor"], investment_year)
    if demand_factor != 1:
        logger.warning(f"Changing aviation demand by {demand_factor*100-100:+.2f}%.")

    all_aviation = ["total international aviation", "total domestic aviation"]

    p_set = (
        demand_factor
        * pop_weighted_energy_totals.loc[nodes, all_aviation].sum(axis=1)
        * 1e6
        / nhours
    ).rename(lambda x: x + " kerosene for aviation")

    if not options["regional_oil_demand"]:
        p_set = p_set.sum()

    n.madd(
        "Bus",
        spatial.oil.kerosene,
        location=spatial.oil.demand_locations,
        carrier="kerosene for aviation",
        unit="MWh_LHV",
    )

    n.madd(
        "Load",
        spatial.oil.kerosene,
        bus=spatial.oil.kerosene,
        carrier="kerosene for aviation",
        p_set=p_set,
    )

    n.madd(
        "Link",
        spatial.oil.kerosene,
        bus0=spatial.oil.nodes,
        bus1=spatial.oil.kerosene,
        bus2="co2 atmosphere",
        carrier="kerosene for aviation",
        p_nom_extendable=True,
        efficiency2=costs.at["oil", "CO2 intensity"],
    )

    # TODO simplify bus expression
    n.madd(
        "Load",
        nodes,
        suffix=" low-temperature heat for industry",
        bus=[
            (
                node + " urban central heat"
                if node + " urban central heat" in n.buses.index
                else node + " services urban decentral heat"
            )
            for node in nodes
        ],
        carrier="low-temperature heat for industry",
        p_set=industrial_demand.loc[nodes, "low-temperature heat"] / nhours,
    )

    # remove today's industrial electricity demand by scaling down total electricity demand
    for ct in n.buses.country.dropna().unique():
        # TODO map onto n.bus.country

        loads_i = n.loads.index[
            (n.loads.index.str[:2] == ct) & (n.loads.carrier == "electricity")
        ]
        if n.loads_t.p_set[loads_i].empty:
            continue
        factor = (
            1
            - industrial_demand.loc[loads_i, "current electricity"].sum()
            / n.loads_t.p_set[loads_i].sum().sum()
        )
        n.loads_t.p_set[loads_i] *= factor

    n.madd(
        "Load",
        nodes,
        suffix=" industry electricity",
        bus=nodes,
        carrier="industry electricity",
        p_set=industrial_demand.loc[nodes, "electricity"] / nhours,
    )

    n.madd(
        "Bus",
        spatial.co2.process_emissions,
        location=spatial.co2.locations,
        carrier="process emissions",
        unit="t_co2",
    )

    if options["co2_spatial"] or options["co2network"]:
        p_set = (
            -industrial_demand.loc[nodes, "process emission"].rename(
                index=lambda x: x + " process emissions"
            )
            / nhours
        )
    else:
        p_set = -industrial_demand.loc[nodes, "process emission"].sum() / nhours

    n.madd(
        "Load",
        spatial.co2.process_emissions,
        bus=spatial.co2.process_emissions,
        carrier="process emissions",
        p_set=p_set,
    )

    n.madd(
        "Link",
        spatial.co2.process_emissions,
        bus0=spatial.co2.process_emissions,
        bus1="co2 atmosphere",
        carrier="process emissions",
        p_nom_extendable=True,
        efficiency=1.0,
    )

    # assume enough local waste heat for CC
    n.madd(
        "Link",
        spatial.co2.locations,
        suffix=" process emissions CC",
        bus0=spatial.co2.process_emissions,
        bus1="co2 atmosphere",
        bus2=spatial.co2.nodes,
        carrier="process emissions CC",
        p_nom_extendable=True,
        capital_cost=costs.at["cement capture", "fixed"],
        investment=costs.at["cement capture", "investment"],
        efficiency=1 - costs.at["cement capture", "capture_rate"],
        efficiency2=costs.at["cement capture", "capture_rate"],
        lifetime=costs.at["cement capture", "lifetime"],
    )

    if options.get("ammonia"):
        if options["ammonia"] == "regional":
            p_set = (
                industrial_demand.loc[spatial.ammonia.locations, "ammonia"].rename(
                    index=lambda x: x + " NH3"
                )
                / nhours
            )
        else:
            p_set = industrial_demand["ammonia"].sum() / nhours

        n.madd(
            "Load",
            spatial.ammonia.nodes,
            bus=spatial.ammonia.nodes,
            carrier="NH3",
            p_set=p_set,
        )

    if industrial_demand[["coke", "coal"]].sum().sum() > 0:
        add_carrier_buses(n, "coal")

        mwh_coal_per_mwh_coke = 1.366  # from eurostat energy balance
        p_set = (
            industrial_demand["coal"]
            + mwh_coal_per_mwh_coke * industrial_demand["coke"]
        ) / nhours

        p_set.rename(lambda x: x + " coal for industry", inplace=True)

        if not options["regional_coal_demand"]:
            p_set = p_set.sum()

        n.madd(
            "Bus",
            spatial.coal.industry,
            location=spatial.coal.demand_locations,
            carrier="coal for industry",
            unit="MWh_LHV",
        )

        n.madd(
            "Load",
            spatial.coal.industry,
            bus=spatial.coal.industry,
            carrier="coal for industry",
            p_set=p_set,
        )

        n.madd(
            "Link",
            spatial.coal.industry,
            bus0=spatial.coal.nodes,
            bus1=spatial.coal.industry,
            bus2="co2 atmosphere",
            carrier="coal for industry",
            p_nom_extendable=True,
            efficiency2=costs.at["coal", "CO2 intensity"],
        )


def add_waste_heat(n):
    # TODO options?

    logger.info("Add possibility to use industrial waste heat in district heating")

    # AC buses with district heating
    urban_central = n.buses.index[n.buses.carrier == "urban central heat"]
    if not urban_central.empty:
        urban_central = urban_central.str[: -len(" urban central heat")]

        link_carriers = n.links.carrier.unique()

        # TODO what is the 0.95 and should it be a config option?
        if (
            options["use_fischer_tropsch_waste_heat"]
            and "Fischer-Tropsch" in link_carriers
        ):
            n.links.loc[urban_central + " Fischer-Tropsch", "bus3"] = (
                urban_central + " urban central heat"
            )
            n.links.loc[urban_central + " Fischer-Tropsch", "efficiency3"] = (
                0.95 - n.links.loc[urban_central + " Fischer-Tropsch", "efficiency"]
            ) * options["use_fischer_tropsch_waste_heat"]

        if options["use_methanation_waste_heat"] and "Sabatier" in link_carriers:
            n.links.loc[urban_central + " Sabatier", "bus3"] = (
                urban_central + " urban central heat"
            )
            n.links.loc[urban_central + " Sabatier", "efficiency3"] = (
                0.95 - n.links.loc[urban_central + " Sabatier", "efficiency"]
            ) * options["use_methanation_waste_heat"]

        # DEA quotes 15% of total input (11% of which are high-value heat)
        if options["use_haber_bosch_waste_heat"] and "Haber-Bosch" in link_carriers:
            n.links.loc[urban_central + " Haber-Bosch", "bus3"] = (
                urban_central + " urban central heat"
            )
            total_energy_input = (
                cf_industry["MWh_H2_per_tNH3_electrolysis"]
                + cf_industry["MWh_elec_per_tNH3_electrolysis"]
            ) / cf_industry["MWh_NH3_per_tNH3"]
            electricity_input = (
                cf_industry["MWh_elec_per_tNH3_electrolysis"]
                / cf_industry["MWh_NH3_per_tNH3"]
            )
            n.links.loc[urban_central + " Haber-Bosch", "efficiency3"] = (
                0.15 * total_energy_input / electricity_input
            ) * options["use_haber_bosch_waste_heat"]

        if (
            options["use_methanolisation_waste_heat"]
            and "methanolisation" in link_carriers
        ):
            n.links.loc[urban_central + " methanolisation", "bus4"] = (
                urban_central + " urban central heat"
            )
            n.links.loc[urban_central + " methanolisation", "efficiency4"] = (
                costs.at["methanolisation", "heat-output"]
                / costs.at["methanolisation", "hydrogen-input"]
            ) * options["use_methanolisation_waste_heat"]

        # TODO integrate usable waste heat efficiency into technology-data from DEA
        if (
            options["use_electrolysis_waste_heat"]
            and "H2 Electrolysis" in link_carriers
        ):
            n.links.loc[urban_central + " H2 Electrolysis", "bus2"] = (
                urban_central + " urban central heat"
            )
            n.links.loc[urban_central + " H2 Electrolysis", "efficiency2"] = (
                0.84 - n.links.loc[urban_central + " H2 Electrolysis", "efficiency"]
            ) * options["use_electrolysis_waste_heat"]

        if options["use_fuel_cell_waste_heat"] and "H2 Fuel Cell" in link_carriers:
            n.links.loc[urban_central + " H2 Fuel Cell", "bus2"] = (
                urban_central + " urban central heat"
            )
            n.links.loc[urban_central + " H2 Fuel Cell", "efficiency2"] = (
                0.95 - n.links.loc[urban_central + " H2 Fuel Cell", "efficiency"]
            ) * options["use_fuel_cell_waste_heat"]


def add_agriculture(n, costs):
    logger.info("Add agriculture, forestry and fishing sector.")

    nodes = pop_layout.index
    nhours = n.snapshot_weightings.generators.sum()

    # electricity

    n.madd(
        "Load",
        nodes,
        suffix=" agriculture electricity",
        bus=nodes,
        carrier="agriculture electricity",
        p_set=pop_weighted_energy_totals.loc[nodes, "total agriculture electricity"]
        * 1e6
        / nhours,
    )

    # heat

    n.madd(
        "Load",
        nodes,
        suffix=" agriculture heat",
        bus=nodes + " services rural heat",
        carrier="agriculture heat",
        p_set=pop_weighted_energy_totals.loc[nodes, "total agriculture heat"]
        * 1e6
        / nhours,
    )

    # machinery

    electric_share = get(
        options["agriculture_machinery_electric_share"], investment_year
    )
    oil_share = get(options["agriculture_machinery_oil_share"], investment_year)

    total_share = electric_share + oil_share
    if total_share != 1:
        logger.warning(
            f"Total agriculture machinery shares sum up to {total_share:.2%}, corresponding to increased or decreased demand assumptions."
        )

    machinery_nodal_energy = (
        pop_weighted_energy_totals.loc[nodes, "total agriculture machinery"] * 1e6
    )

    if electric_share > 0:
        efficiency_gain = (
            options["agriculture_machinery_fuel_efficiency"]
            / options["agriculture_machinery_electric_efficiency"]
        )

        n.madd(
            "Load",
            nodes,
            suffix=" agriculture machinery electric",
            bus=nodes,
            carrier="agriculture machinery electric",
            p_set=electric_share / efficiency_gain * machinery_nodal_energy / nhours,
        )

    if oil_share > 0:
        p_set = (
            oil_share
            * machinery_nodal_energy.rename(lambda x: x + " agriculture machinery oil")
            / nhours
        )

        if not options["regional_oil_demand"]:
            p_set = p_set.sum()

        n.madd(
            "Bus",
            spatial.oil.agriculture_machinery,
            location=spatial.oil.demand_locations,
            carrier="agriculture machinery oil",
            unit="MWh_LHV",
        )

        n.madd(
            "Load",
            spatial.oil.agriculture_machinery,
            bus=spatial.oil.agriculture_machinery,
            carrier="agriculture machinery oil",
            p_set=p_set,
        )

        n.madd(
            "Link",
            spatial.oil.agriculture_machinery,
            bus0=spatial.oil.nodes,
            bus1=spatial.oil.agriculture_machinery,
            bus2="co2 atmosphere",
            carrier="agriculture machinery oil",
            p_nom_extendable=True,
            efficiency2=costs.at["oil", "CO2 intensity"],
        )


def decentral(n):
    """
    Removes the electricity transmission system.
    """
    n.lines.drop(n.lines.index, inplace=True)
    n.links.drop(n.links.index[n.links.carrier.isin(["DC", "B2B"])], inplace=True)


def remove_h2_network(n):
    n.links.drop(
        n.links.index[n.links.carrier.str.contains("H2 pipeline")], inplace=True
    )

    if "EU H2 Store" in n.stores.index:
        n.stores.drop("EU H2 Store", inplace=True)


def limit_individual_line_extension(n, maxext):
    logger.info(f"Limiting new HVAC and HVDC extensions to {maxext} MW")
    n.lines["s_nom_max"] = n.lines["s_nom"] + maxext
    hvdc = n.links.index[n.links.carrier == "DC"]
    n.links.loc[hvdc, "p_nom_max"] = n.links.loc[hvdc, "p_nom"] + maxext


aggregate_dict = {
    "p_nom": pd.Series.sum,
    "s_nom": pd.Series.sum,
    "v_nom": "max",
    "v_mag_pu_max": "min",
    "v_mag_pu_min": "max",
    "p_nom_max": pd.Series.sum,
    "s_nom_max": pd.Series.sum,
    "p_nom_min": pd.Series.sum,
    "s_nom_min": pd.Series.sum,
    "v_ang_min": "max",
    "v_ang_max": "min",
    "terrain_factor": "mean",
    "num_parallel": "sum",
    "p_set": "sum",
    "e_initial": "sum",
    "e_nom": pd.Series.sum,
    "e_nom_max": pd.Series.sum,
    "e_nom_min": pd.Series.sum,
    "state_of_charge_initial": "sum",
    "state_of_charge_set": "sum",
    "inflow": "sum",
    "p_max_pu": "first",
    "x": "mean",
    "y": "mean",
}


def cluster_heat_buses(n):
    """
    Cluster residential and service heat buses to one representative bus.

    This can be done to save memory and speed up optimisation
    """

    def define_clustering(attributes, aggregate_dict):
        """Define how attributes should be clustered.
        Input:
            attributes    : pd.Index()
            aggregate_dict: dictionary (key: name of attribute, value
                                        clustering method)

        Returns:
            agg           : clustering dictionary
        """
        keys = attributes.intersection(aggregate_dict.keys())
        agg = dict(
            zip(
                attributes.difference(keys),
                ["first"] * len(df.columns.difference(keys)),
            )
        )
        for key in keys:
            agg[key] = aggregate_dict[key]
        return agg

    logger.info("Cluster residential and service heat buses.")
    components = ["Bus", "Carrier", "Generator", "Link", "Load", "Store"]

    for c in n.iterate_components(components):
        df = c.df
        cols = df.columns[
            df.columns.str.contains("bus")
            | (df.columns == "carrier")
            | (df.columns == "nice_name")
        ]

        # rename columns and index
        df[cols] = df[cols].apply(
            lambda x: x.str.replace("residential ", "").str.replace("services ", ""),
            axis=1,
        )
        df = df.rename(
            index=lambda x: x.replace("residential ", "").replace("services ", "")
        )

        # cluster heat nodes
        # static dataframe
        agg = define_clustering(df.columns, aggregate_dict)
        df = df.groupby(level=0).agg(agg, numeric_only=False)
        # time-varying data
        pnl = c.pnl
        agg = define_clustering(pd.Index(pnl.keys()), aggregate_dict)
        for k in pnl.keys():

            def renamer(s):
                return s.replace("residential ", "").replace("services ", "")

            pnl[k] = pnl[k].T.groupby(renamer).agg(agg[k], numeric_only=False).T

        # remove unclustered assets of service/residential
        to_drop = c.df.index.difference(df.index)
        n.mremove(c.name, to_drop)
        # add clustered assets
        to_add = df.index.difference(c.df.index)
        import_components_from_dataframe(n, df.loc[to_add], c.name)


def set_temporal_aggregation(n, resolution, snapshot_weightings):
    """
    Aggregate time-varying data to the given snapshots.
    """
    if not resolution:
        logger.info("No temporal aggregation. Using native resolution.")
        return n
    elif "sn" in resolution.lower():
        # Representative snapshots are dealt with directly
        sn = int(resolution[:-2])
        logger.info("Use every %s snapshot as representative", sn)
        n.set_snapshots(n.snapshots[::sn])
        n.snapshot_weightings *= sn
        return n
    else:
        # Otherwise, use the provided snapshots
        snapshot_weightings = pd.read_csv(
            snapshot_weightings, index_col=0, parse_dates=True
        )

        # Define a series used for aggregation, mapping each hour in
        # n.snapshots to the closest previous timestep in
        # snapshot_weightings.index
        aggregation_map = (
            pd.Series(
                snapshot_weightings.index.get_indexer(n.snapshots), index=n.snapshots
            )
            .replace(-1, np.nan)
            .ffill()
            .astype(int)
            .map(lambda i: snapshot_weightings.index[i])
        )

        m = n.copy(with_time=False)
        m.set_snapshots(snapshot_weightings.index)
        m.snapshot_weightings = snapshot_weightings

        # Aggregation all time-varying data.
        for c in n.iterate_components():
            pnl = getattr(m, c.list_name + "_t")
            for k, df in c.pnl.items():
                if not df.empty:
                    if c.list_name == "stores" and k == "e_max_pu":
                        pnl[k] = df.groupby(aggregation_map).min()
                    elif c.list_name == "stores" and k == "e_min_pu":
                        pnl[k] = df.groupby(aggregation_map).max()
                    else:
                        pnl[k] = df.groupby(aggregation_map).mean()

        return m


def lossy_bidirectional_links(n, carrier, efficiencies={}, subset=None):
    "Split bidirectional links into two unidirectional links to include transmission losses."

    if subset is None:
        subset = n.links.index
    carrier_i = n.links.query("carrier == @carrier").index.intersection(subset)

    if (
        not any((v != 1.0) or (v >= 0) for v in efficiencies.values())
        or carrier_i.empty
    ):
        return

    efficiency_static = efficiencies.get("efficiency_static", 1)
    efficiency_per_1000km = efficiencies.get("efficiency_per_1000km", 1)
    compression_per_1000km = efficiencies.get("compression_per_1000km", 0)

    logger.info(
        f"Specified losses for {carrier} transmission "
        f"(static: {efficiency_static}, per 1000km: {efficiency_per_1000km}, compression per 1000km: {compression_per_1000km}). "
        "Splitting bidirectional links."
    )

    n.links.loc[carrier_i, "p_min_pu"] = 0
    n.links.loc[carrier_i, "efficiency"] = (
        efficiency_static
        * efficiency_per_1000km ** (n.links.loc[carrier_i, "length"] / 1e3)
    )
    rev_links = (
        n.links.loc[carrier_i].copy().rename({"bus0": "bus1", "bus1": "bus0"}, axis=1)
    )
    rev_links["length_original"] = rev_links["length"]
    rev_links["capital_cost"] = 0
    rev_links["investment"] = 0
    rev_links["length"] = 0
    rev_links["reversed"] = True
    rev_links.index = rev_links.index.map(lambda x: x + "-reversed")

    n.links = pd.concat([n.links, rev_links], sort=False)
    n.links["reversed"] = n.links["reversed"].fillna(False).infer_objects(copy=False)
    n.links["length_original"] = n.links["length_original"].fillna(n.links.length)

    # do compression losses after concatenation to take electricity consumption at bus0 in either direction
    carrier_i = n.links.query("carrier == @carrier").index
    if compression_per_1000km > 0:
        n.links.loc[carrier_i, "bus2"] = n.links.loc[carrier_i, "bus0"].map(
            n.buses.location
        )  # electricity
        n.links.loc[carrier_i, "efficiency2"] = (
            -compression_per_1000km * n.links.loc[carrier_i, "length_original"] / 1e3
        )


def add_enhanced_geothermal(n, egs_potentials, egs_overlap, costs):
    """
    Adds EGS potential to model.

    Built in scripts/build_egs_potentials.py
    """

    if len(spatial.geothermal_heat.nodes) > 1:
        logger.warning(
            "'add_enhanced_geothermal' not implemented for multiple geothermal nodes."
        )
    logger.info(
        "[EGS] implemented with 2020 CAPEX from Aghahosseini et al 2021: 'From hot rock to...'."
    )
    logger.info(
        "[EGS] Recommended usage scales CAPEX to future cost expectations using config 'adjustments'."
    )
    logger.info("[EGS] During this the relevant carriers are:")
    logger.info("[EGS] drilling part -> 'geothermal heat'")
    logger.info(
        "[EGS] electricity generation part -> 'geothermal organic rankine cycle'"
    )
    logger.info("[EGS] district heat distribution part -> 'geothermal district heat'")

    egs_config = snakemake.params["sector"]["enhanced_geothermal"]
    costs_config = snakemake.config["costs"]

    # matrix defining the overlap between gridded geothermal potential estimation, and bus regions
    overlap = pd.read_csv(egs_overlap, index_col=0)
    overlap.columns = overlap.columns.astype(int)
    egs_potentials = pd.read_csv(egs_potentials, index_col=0)

    Nyears = n.snapshot_weightings.generators.sum() / 8760
    dr = costs_config["fill_values"]["discount rate"]
    lt = costs.at["geothermal", "lifetime"]
    FOM = costs.at["geothermal", "FOM"]

    egs_annuity = calculate_annuity(lt, dr)

    # under egs optimism, the expected cost reductions also cover costs for ORC
    # hence, the ORC costs are no longer taken from technology-data
    orc_capex = costs.at["organic rankine cycle", "investment"]

    # cost for ORC is subtracted, as it is already included in the geothermal cost.
    # The orc cost are attributed to a separate link representing the ORC.
    # also capital_cost conversion Euro/kW -> Euro/MW

    egs_potentials["capital_cost"] = (
        (egs_annuity + FOM / (1.0 + FOM))
        * (egs_potentials["CAPEX"] * 1e3 - orc_capex)
        * Nyears
    )

    assert (
        egs_potentials["capital_cost"] > 0
    ).all(), "Error in EGS cost, negative values found."

    orc_annuity = calculate_annuity(costs.at["organic rankine cycle", "lifetime"], dr)
    orc_capital_cost = (orc_annuity + FOM / (1 + FOM)) * orc_capex * Nyears

    efficiency_orc = costs.at["organic rankine cycle", "efficiency"]
    efficiency_dh = costs.at["geothermal", "district heat-input"]

    # p_nom_max conversion GW -> MW
    egs_potentials["p_nom_max"] = egs_potentials["p_nom_max"] * 1000.0

    # not using add_carrier_buses, as we are not interested in a Store
    n.add("Carrier", "geothermal heat")

    n.madd(
        "Bus",
        spatial.geothermal_heat.nodes,
        carrier="geothermal heat",
        unit="MWh_th",
    )

    n.madd(
        "Generator",
        spatial.geothermal_heat.nodes,
        bus=spatial.geothermal_heat.nodes,
        carrier="geothermal heat",
        p_nom_extendable=True,
    )

    if egs_config["var_cf"]:
        efficiency = pd.read_csv(
            snakemake.input.egs_capacity_factors, parse_dates=True, index_col=0
        )
        logger.info("Adding Enhanced Geothermal with time-varying capacity factors.")
    else:
        efficiency = 1.0

    # if urban central heat exists, adds geothermal as CHP
    as_chp = "urban central heat" in n.loads.carrier.unique()

    if as_chp:
        logger.info("Adding EGS as Combined Heat and Power.")

    else:
        logger.info("Adding EGS for Electricity Only.")

    for bus, bus_overlap in overlap.iterrows():
        if not bus_overlap.sum():
            continue

        overlap = bus_overlap.loc[bus_overlap > 0.0]
        bus_egs = egs_potentials.loc[overlap.index]

        if not len(bus_egs):
            continue

        bus_egs["p_nom_max"] = bus_egs["p_nom_max"].multiply(bus_overlap)
        bus_egs = bus_egs.loc[bus_egs.p_nom_max > 0.0]

        appendix = " " + pd.Index(np.arange(len(bus_egs)).astype(str))

        # add surface bus
        n.madd(
            "Bus",
            pd.Index([f"{bus} geothermal heat surface"]),
            location=bus,
            unit="MWh_th",
            carrier="geothermal heat",
        )

        bus_egs.index = np.arange(len(bus_egs)).astype(str)
        well_name = f"{bus} enhanced geothermal" + appendix

        if egs_config["var_cf"]:
            bus_eta = pd.concat(
                (efficiency[bus].rename(idx) for idx in well_name),
                axis=1,
            )
        else:
            bus_eta = efficiency

        p_nom_max = bus_egs["p_nom_max"]
        capital_cost = bus_egs["capital_cost"]
        bus1 = pd.Series(f"{bus} geothermal heat surface", well_name)

        # adding geothermal wells as multiple generators to represent supply curve
        n.madd(
            "Link",
            well_name,
            bus0=spatial.geothermal_heat.nodes,
            bus1=bus1,
            carrier="geothermal heat",
            p_nom_extendable=True,
            p_nom_max=p_nom_max.set_axis(well_name) / efficiency_orc,
            capital_cost=capital_cost.set_axis(well_name) * efficiency_orc,
            efficiency=bus_eta,
        )

        # adding Organic Rankine Cycle as a single link
        n.add(
            "Link",
            bus + " geothermal organic rankine cycle",
            bus0=f"{bus} geothermal heat surface",
            bus1=bus,
            p_nom_extendable=True,
            carrier="geothermal organic rankine cycle",
            capital_cost=orc_capital_cost * efficiency_orc,
            efficiency=efficiency_orc,
        )

        if as_chp and bus + " urban central heat" in n.buses.index:
            n.add(
                "Link",
                bus + " geothermal heat district heat",
                bus0=f"{bus} geothermal heat surface",
                bus1=bus + " urban central heat",
                carrier="geothermal district heat",
                capital_cost=orc_capital_cost
                * efficiency_orc
                * costs.at["geothermal", "district heat surcharge"]
                / 100.0,
                efficiency=efficiency_dh,
                p_nom_extendable=True,
            )
        elif as_chp and not bus + " urban central heat" in n.buses.index:
            n.links.at[bus + " geothermal organic rankine cycle", "efficiency"] = (
                efficiency_orc
            )

        if egs_config["flexible"]:
            # this StorageUnit represents flexible operation using the geothermal reservoir.
            # Hence, it is counter-intuitive to install it at the surface bus,
            # this is however the more lean and computationally efficient solution.

            max_hours = egs_config["max_hours"]
            boost = egs_config["max_boost"]

            n.add(
                "StorageUnit",
                bus + " geothermal reservoir",
                bus=f"{bus} geothermal heat surface",
                carrier="geothermal heat",
                p_nom_extendable=True,
                p_min_pu=-boost,
                max_hours=max_hours,
                cyclic_state_of_charge=True,
            )


# %%
if __name__ == "__main__":
    if "snakemake" not in globals():
        from _helpers import mock_snakemake

        snakemake = mock_snakemake(
            "prepare_sector_network",
            # configfiles="test/config.overnight.yaml",
            simpl="",
            opts="",
            clusters="37",
            ll="v1.0",
            sector_opts="730H-T-H-B-I-A-dist1",
            planning_horizons="2050",
        )

    configure_logging(snakemake)
    set_scenario_config(snakemake)
    update_config_from_wildcards(snakemake.config, snakemake.wildcards)

    options = snakemake.params.sector
    cf_industry = snakemake.params.industry

    investment_year = int(snakemake.wildcards.planning_horizons[-4:])

    n = pypsa.Network(snakemake.input.network)

    pop_layout = pd.read_csv(snakemake.input.clustered_pop_layout, index_col=0)
    nhours = n.snapshot_weightings.generators.sum()
    nyears = nhours / 8760

    costs = prepare_costs(
        snakemake.input.costs,
        snakemake.params.costs,
        nyears,
    )

    pop_weighted_energy_totals = (
        pd.read_csv(snakemake.input.pop_weighted_energy_totals, index_col=0) * nyears
    )
    pop_weighted_heat_totals = (
        pd.read_csv(snakemake.input.pop_weighted_heat_totals, index_col=0) * nyears
    )
    pop_weighted_energy_totals.update(pop_weighted_heat_totals)

    patch_electricity_network(n)

    spatial = define_spatial(pop_layout.index, options)

    if snakemake.params.foresight in ["myopic", "perfect"]:
        add_lifetime_wind_solar(n, costs)

        conventional = snakemake.params.conventional_carriers
        for carrier in conventional:
            add_carrier_buses(n, carrier)

    add_eu_bus(n)

    add_co2_tracking(n, costs, options)

    add_generation(n, costs)

    add_storage_and_grids(n, costs)

    if options["transport"]:
        add_land_transport(n, costs)

    if options["heating"]:
        add_heat(n, costs)

    if options["biomass"]:
        add_biomass(n, costs)

    if options["ammonia"]:
        add_ammonia(n, costs)

    if options["industry"]:
        add_industry(n, costs)

    if options["heating"]:
        add_waste_heat(n)

    if options["agriculture"]:  # requires H and I
        add_agriculture(n, costs)

    if options["dac"]:
        add_dac(n, costs)

    if not options["electricity_transmission_grid"]:
        decentral(n)

    if not options["H2_network"]:
        remove_h2_network(n)

    if options["co2network"]:
        add_co2_network(n, costs)

    if options["allam_cycle"]:
        add_allam(n, costs)

    n = set_temporal_aggregation(
        n, snakemake.params.time_resolution, snakemake.input.snapshot_weightings
    )

    co2_budget = snakemake.params.co2_budget
    if isinstance(co2_budget, str) and co2_budget.startswith("cb"):
        fn = "results/" + snakemake.params.RDIR + "/csvs/carbon_budget_distribution.csv"
        if not os.path.exists(fn):
            emissions_scope = snakemake.params.emissions_scope
            input_co2 = snakemake.input.co2
            build_carbon_budget(
                co2_budget,
                snakemake.input.eurostat,
                fn,
                emissions_scope,
                input_co2,
                options,
            )
        co2_cap = pd.read_csv(fn, index_col=0).squeeze()
        limit = co2_cap.loc[investment_year]
    else:
        limit = get(co2_budget, investment_year)
    add_co2limit(n, options, nyears, limit)

    maxext = snakemake.params["lines"]["max_extension"]
    if maxext is not None:
        limit_individual_line_extension(n, maxext)

    if options["electricity_distribution_grid"]:
        insert_electricity_distribution_grid(n, costs)

    if options["enhanced_geothermal"].get("enable", False):
        logger.info("Adding Enhanced Geothermal Systems (EGS).")
        add_enhanced_geothermal(
            n, snakemake.input["egs_potentials"], snakemake.input["egs_overlap"], costs
        )

    maybe_adjust_costs_and_potentials(n, snakemake.params["adjustments"])

    if options["gas_distribution_grid"]:
        insert_gas_distribution_costs(n, costs)

    if options["electricity_grid_connection"]:
        add_electricity_grid_connection(n, costs)

    for k, v in options["transmission_efficiency"].items():
        lossy_bidirectional_links(n, k, v)

    # Workaround: Remove lines with conflicting (and unrealistic) properties
    # cf. https://github.com/PyPSA/pypsa-eur/issues/444
    if snakemake.config["solving"]["options"]["transmission_losses"]:
        idx = n.lines.query("num_parallel == 0").index
        logger.info(
            f"Removing {len(idx)} line(s) with properties conflicting with transmission losses functionality."
        )
        n.mremove("Line", idx)

    first_year_myopic = (snakemake.params.foresight in ["myopic", "perfect"]) and (
        snakemake.params.planning_horizons[0] == investment_year
    )

    if options.get("cluster_heat_buses", False) and not first_year_myopic:
        cluster_heat_buses(n)

    n.meta = dict(snakemake.config, **dict(wildcards=dict(snakemake.wildcards)))

    sanitize_carriers(n, snakemake.config)
    sanitize_locations(n)

    n.export_to_netcdf(snakemake.output[0])<|MERGE_RESOLUTION|>--- conflicted
+++ resolved
@@ -722,13 +722,10 @@
         e_nom_extendable=True,
         e_nom_max=e_nom_max,
         capital_cost=options["co2_sequestration_cost"],
-<<<<<<< HEAD
         investment=options[
             "co2_sequestration_cost"
         ],  # Just filling in capital_cost here
-=======
         marginal_cost=-0.1,
->>>>>>> b482efb9
         bus=sequestration_buses,
         lifetime=options["co2_sequestration_lifetime"],
         carrier="co2 sequestered",
@@ -1322,26 +1319,20 @@
             gas_pipes["p_nom_min"] = 0.0
             # 0.1 EUR/MWkm/a to prefer decommissioning to address degeneracy
             gas_pipes["capital_cost"] = 0.1 * gas_pipes.length
-<<<<<<< HEAD
             gas_pipes["investment"] = (
                 np.nan
             )  # I guess with this option no investments occur??
-=======
             gas_pipes["p_nom_extendable"] = True
->>>>>>> b482efb9
         else:
             gas_pipes["p_nom_max"] = np.inf
             gas_pipes["p_nom_min"] = gas_pipes.p_nom
             gas_pipes["capital_cost"] = (
                 gas_pipes.length * costs.at["CH4 (g) pipeline", "fixed"]
             )
-<<<<<<< HEAD
             gas_pipes["investment"] = (
                 gas_pipes.length * costs.at["CH4 (g) pipeline", "investment"]
             )
-=======
             gas_pipes["p_nom_extendable"] = False
->>>>>>> b482efb9
 
         n.madd(
             "Link",
