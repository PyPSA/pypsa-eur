--- conflicted
+++ resolved
@@ -23,11 +23,8 @@
 import xarray as xr
 from _helpers import generate_periodic_profiles, configure_logging, set_scenario_config, update_config_from_wildcards
 from add_electricity import calculate_annuity, sanitize_carriers, sanitize_locations
-<<<<<<< HEAD
-from build_energy_totals import build_co2_totals, build_eea_co2, build_eurostat, build_eurostat_co2
 from geopy.extra.rate_limiter import RateLimiter
 from geopy.geocoders import Nominatim
-=======
 from build_energy_totals import (
     build_co2_totals,
     build_eea_co2,
@@ -35,7 +32,6 @@
     build_eurostat_co2,
 )
 from build_transport_demand import transport_degree_factor
->>>>>>> 962e5d41
 from networkx.algorithms import complement
 from networkx.algorithms.connectivity.edge_augmentation import k_edge_augmentation
 from prepare_network import maybe_adjust_costs_and_potentials
@@ -3427,7 +3423,6 @@
     if demand_factor != 1:
         logger.warning(f"Changing HVC demand by {demand_factor*100-100:+.2f}%.")
 
-<<<<<<< HEAD
     if options["endogenous_hvc"]:
         logger.info("Adding endogenous primary high-value chemicals demand in tonnes.")
 
@@ -3438,22 +3433,9 @@
             carrier="HVC",
             unit="t",
         )
-=======
-    p_set_naphtha = (
-        demand_factor
-        * industrial_demand.loc[nodes, "naphtha"].rename(
-            lambda x: x + " naphtha for industry"
-        )
-        / nhours
-    )
-
-    if not options["regional_oil_demand"]:
-        p_set_naphtha = p_set_naphtha.sum()
->>>>>>> 962e5d41
 
         p_set = demand_factor * industrial_production["HVC"].sum() / nhours
 
-<<<<<<< HEAD
         n.add(
             "Load",
             "EU HVC",
@@ -3461,15 +3443,6 @@
             carrier="HVC",
             p_set=p_set,
         )
-=======
-    n.madd(
-        "Load",
-        spatial.oil.naphtha,
-        bus=spatial.oil.naphtha,
-        carrier="naphtha for industry",
-        p_set=p_set_naphtha,
-    )
->>>>>>> 962e5d41
 
         # n.add(
         #     "Store",
@@ -3480,7 +3453,6 @@
         #     carrier="HVC",
         # )
 
-<<<<<<< HEAD
         tech = "methanol-to-olefins/aromatics"
 
         logger.info(f"Adding {tech}.")
@@ -3495,30 +3467,10 @@
         co2_release = (
             costs.at[tech, "carbondioxide-output"] / costs.at[tech, "methanol-input"]
             + costs.at["methanolisation", "carbondioxide-input"]
-=======
-    non_sequestered = 1 - get(
-        cf_industry["HVC_environment_sequestration_fraction"],
-        investment_year,
-    )
-
-    if cf_industry["waste_to_energy"] or cf_industry["waste_to_energy_cc"]:
-
-        non_sequestered_hvc_locations = (
-            pd.Index(spatial.oil.demand_locations) + " non-sequestered HVC"
-        )
-
-        n.madd(
-            "Bus",
-            non_sequestered_hvc_locations,
-            location=spatial.oil.demand_locations,
-            carrier="non-sequestered HVC",
-            unit="MWh_LHV",
->>>>>>> 962e5d41
         )
 
         n.madd(
             "Link",
-<<<<<<< HEAD
             nodes,
             suffix=f" {tech}",
             carrier=tech,
@@ -3551,24 +3503,10 @@
         co2_release = (
             costs.at[tech, "carbondioxide-output"] / costs.at[tech, "naphtha-input"]
             + costs.at["oil", "CO2 intensity"]
-=======
-            spatial.oil.naphtha,
-            bus0=spatial.oil.nodes,
-            bus1=spatial.oil.naphtha,
-            bus2=non_sequestered_hvc_locations,
-            bus3=spatial.co2.process_emissions,
-            carrier="naphtha for industry",
-            p_nom_extendable=True,
-            efficiency2=non_sequestered
-            * emitted_co2_per_naphtha
-            / costs.at["oil", "CO2 intensity"],
-            efficiency3=process_co2_per_naphtha,
->>>>>>> 962e5d41
         )
 
         n.madd(
             "Link",
-<<<<<<< HEAD
             nodes,
             suffix=f" {tech}",
             carrier=tech,
@@ -3603,7 +3541,7 @@
 
     demand_factor =  get(options["aviation_demand_factor"], investment_year)
     all_aviation = ["total international aviation", "total domestic aviation"]
-    p_set_plastics = (
+    p_set_naphtha = (
         demand_factor
         * industrial_demand.loc[(nodes, sectors_b), "naphtha"].rename(
             lambda x: x + " naphtha for industry"
@@ -3612,7 +3550,7 @@
     )
 
     if not options["regional_oil_demand"]:
-        p_set_plastics = p_set_plastics.sum()
+        p_set_naphtha = p_set_naphtha.sum()
 
     n.madd(
         "Bus",
@@ -3627,7 +3565,7 @@
         spatial.oil.naphtha,
         bus=spatial.oil.naphtha,
         carrier="naphtha for industry",
-        p_set=p_set_plastics,
+        p_set=p_set_naphtha,
     )
 
     # some CO2 from naphtha are process emissions from steam cracker
@@ -3638,19 +3576,42 @@
     )
     emitted_co2_per_naphtha = costs.at["oil", "CO2 intensity"] - process_co2_per_naphtha
 
-    n.madd(
-        "Link",
-        spatial.oil.naphtha,
-        bus0=spatial.oil.nodes,
-        bus1=spatial.oil.naphtha,
-        bus2="co2 atmosphere",
-        bus3=spatial.co2.process_emissions,
-        carrier="naphtha for industry",
-        p_nom_extendable=True,
-        efficiency2=emitted_co2_per_naphtha,
-        efficiency3=process_co2_per_naphtha,
-    )
-=======
+    non_sequestered = 1 - get(
+        cf_industry["HVC_environment_sequestration_fraction"],
+        investment_year,
+    )
+
+    if cf_industry["waste_to_energy"] or cf_industry["waste_to_energy_cc"]:
+
+        non_sequestered_hvc_locations = (
+            pd.Index(spatial.oil.demand_locations) + " non-sequestered HVC"
+        )
+
+        n.madd(
+            "Bus",
+            non_sequestered_hvc_locations,
+            location=spatial.oil.demand_locations,
+            carrier="non-sequestered HVC",
+            unit="MWh_LHV",
+        )
+
+        n.madd(
+            "Link",
+            spatial.oil.naphtha,
+            bus0=spatial.oil.nodes,
+            bus1=spatial.oil.naphtha,
+            bus2=non_sequestered_hvc_locations,
+            bus3=spatial.co2.process_emissions,
+            carrier="naphtha for industry",
+            p_nom_extendable=True,
+            efficiency2=non_sequestered
+            * emitted_co2_per_naphtha
+            / costs.at["oil", "CO2 intensity"],
+            efficiency3=process_co2_per_naphtha,
+        )
+
+        n.madd(
+            "Link",
             spatial.oil.demand_locations,
             suffix=" HVC to air",
             bus0=non_sequestered_hvc_locations,
@@ -3722,7 +3683,6 @@
             efficiency2=emitted_co2_per_naphtha * non_sequestered,
             efficiency3=process_co2_per_naphtha,
         )
->>>>>>> 962e5d41
 
     # aviation
     demand_factor = get(options["aviation_demand_factor"], investment_year)
@@ -5098,16 +5058,6 @@
 
         snakemake = mock_snakemake(
             "prepare_sector_network",
-<<<<<<< HEAD
-            configfiles="/home/toni-seibold/Documents/02_repos/pypsa-de-import/config/config.yaml",
-            simpl="",
-            opts="",
-            clusters="22",
-            ll="vopt",
-            sector_opts="",
-            planning_horizons="2030",
-            run="KN2045_Bal_v4",
-=======
             # configfiles="test/config.overnight.yaml",
             simpl="",
             opts="",
@@ -5115,7 +5065,6 @@
             ll="v1.0",
             sector_opts="730H-T-H-B-I-A-dist1",
             planning_horizons="2050",
->>>>>>> 962e5d41
         )
 
     configure_logging(snakemake)
@@ -5123,12 +5072,8 @@
     update_config_from_wildcards(snakemake.config, snakemake.wildcards)
 
     options = snakemake.params.sector
-<<<<<<< HEAD
-    options["gas_network"] = True
-=======
     cf_industry = snakemake.params.industry
 
->>>>>>> 962e5d41
     investment_year = int(snakemake.wildcards.planning_horizons[-4:])
 
     n = pypsa.Network(snakemake.input.network)
