--- conflicted
+++ resolved
@@ -1982,33 +1982,11 @@
         efficiency=options.get("bev_charge_efficiency", 0.9),
     )
 
-<<<<<<< HEAD
-    if options["v2g"]:
-        n.add(
-            "Link",
-            spatial.nodes,
-            suffix=" V2G",
-            bus1=spatial.nodes,
-            bus0=spatial.nodes + " EV battery",
-            p_nom=p_nom,
-            carrier="V2G",
-            p_max_pu=avail_profile.loc[n.snapshots, spatial.nodes],
-            lifetime=1,
-            efficiency=options.get("bev_charge_efficiency", 0.9),
-        )
-
-    if options["bev_dsm"]:
-        e_nom = (
-            number_cars
-            * options.get("bev_energy", 0.05)
-            * options["bev_availability"]
-=======
     if options["bev_dsm"]:
         e_nom = (
             number_cars
             * options["bev_energy"]
             * options["bev_dsm_availability"]
->>>>>>> 98d387c0
             * electric_share
         )
 
