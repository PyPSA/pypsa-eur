--- conflicted
+++ resolved
@@ -1424,7 +1424,6 @@
         lifetime=costs.at["Haber-Bosch", "lifetime"],
     )
 
-<<<<<<< HEAD
     if not endo_ammonia:
         n.add(
             "Link",
@@ -1452,36 +1451,6 @@
             capital_cost=costs.at["NH3 (l) storage tank incl. liquefaction", "fixed"],
             lifetime=costs.at["NH3 (l) storage tank incl. liquefaction", "lifetime"],
         )
-=======
-    n.add(
-        "Link",
-        nodes,
-        suffix=" ammonia cracker",
-        bus0=spatial.ammonia.nodes,
-        bus1=nodes + " H2",
-        p_nom_extendable=True,
-        carrier="ammonia cracker",
-        efficiency=1 / cf_industry["MWh_NH3_per_MWh_H2_cracker"],
-        capital_cost=costs.at["Ammonia cracker", "capital_cost"]
-        / cf_industry["MWh_NH3_per_MWh_H2_cracker"],  # given per MW_H2
-        lifetime=costs.at["Ammonia cracker", "lifetime"],
-    )
-
-    # Ammonia Storage
-    n.add(
-        "Store",
-        spatial.ammonia.nodes,
-        suffix=" ammonia store",
-        bus=spatial.ammonia.nodes,
-        e_nom_extendable=True,
-        e_cyclic=True,
-        carrier="ammonia store",
-        capital_cost=costs.at[
-            "NH3 (l) storage tank incl. liquefaction", "capital_cost"
-        ],
-        lifetime=costs.at["NH3 (l) storage tank incl. liquefaction", "lifetime"],
-    )
->>>>>>> 5e782352
 
 
 def insert_electricity_distribution_grid(n, costs):
