# SPDX-FileCopyrightText: Contributors to PyPSA-Eur <https://github.com/pypsa/pypsa-eur>
#
# SPDX-License-Identifier: MIT
"""
Adds all sector-coupling components to the network, including demand and supply
technologies for the buildings, transport and industry sectors.
"""

import logging
import os
from itertools import product
from types import SimpleNamespace

import networkx as nx
import numpy as np
import pandas as pd
import pypsa
import xarray as xr
from _helpers import (
    configure_logging,
    get,
    set_scenario_config,
    update_config_from_wildcards,
)
from add_electricity import (
    calculate_annuity,
    load_costs,
    sanitize_carriers,
    sanitize_locations,
)
from build_energy_totals import (
    build_co2_totals,
    build_eea_co2,
    build_eurostat,
    build_eurostat_co2,
)
from build_transport_demand import transport_degree_factor
from definitions.heat_sector import HeatSector
from definitions.heat_system import HeatSystem
from networkx.algorithms import complement
from networkx.algorithms.connectivity.edge_augmentation import k_edge_augmentation
from prepare_network import maybe_adjust_costs_and_potentials
from pypsa.geo import haversine_pts
from scipy.stats import beta

spatial = SimpleNamespace()
logger = logging.getLogger(__name__)


def define_spatial(nodes, options):
    """
    Namespace for spatial.

    Parameters
    ----------
    nodes : list-like
    """

    spatial.nodes = nodes

    # biomass

    spatial.biomass = SimpleNamespace()
    spatial.msw = SimpleNamespace()

    if options.get("biomass_spatial", options["biomass_transport"]):
        spatial.biomass.nodes = nodes + " solid biomass"
        spatial.biomass.nodes_unsustainable = nodes + " unsustainable solid biomass"
        spatial.biomass.bioliquids = nodes + " unsustainable bioliquids"
        spatial.biomass.locations = nodes
        spatial.biomass.industry = nodes + " solid biomass for industry"
        spatial.biomass.industry_cc = nodes + " solid biomass for industry CC"
        spatial.msw.nodes = nodes + " municipal solid waste"
        spatial.msw.locations = nodes
    else:
        spatial.biomass.nodes = ["EU solid biomass"]
        spatial.biomass.nodes_unsustainable = ["EU unsustainable solid biomass"]
        spatial.biomass.bioliquids = ["EU unsustainable bioliquids"]
        spatial.biomass.locations = ["EU"]
        spatial.biomass.industry = ["solid biomass for industry"]
        spatial.biomass.industry_cc = ["solid biomass for industry CC"]
        spatial.msw.nodes = ["EU municipal solid waste"]
        spatial.msw.locations = ["EU"]

    spatial.biomass.df = pd.DataFrame(vars(spatial.biomass), index=nodes)
    spatial.msw.df = pd.DataFrame(vars(spatial.msw), index=nodes)

    # co2

    spatial.co2 = SimpleNamespace()

    if options["co2_spatial"]:
        spatial.co2.nodes = nodes + " co2 stored"
        spatial.co2.locations = nodes
        spatial.co2.vents = nodes + " co2 vent"
        spatial.co2.process_emissions = nodes + " process emissions"
    else:
        spatial.co2.nodes = ["co2 stored"]
        spatial.co2.locations = ["EU"]
        spatial.co2.vents = ["co2 vent"]
        spatial.co2.process_emissions = ["process emissions"]

    spatial.co2.df = pd.DataFrame(vars(spatial.co2), index=nodes)

    # gas

    spatial.gas = SimpleNamespace()

    if options["gas_network"]:
        spatial.gas.nodes = nodes + " gas"
        spatial.gas.locations = nodes
        spatial.gas.biogas = nodes + " biogas"
        spatial.gas.industry = nodes + " gas for industry"
        spatial.gas.industry_cc = nodes + " gas for industry CC"
        spatial.gas.biogas_to_gas = nodes + " biogas to gas"
        spatial.gas.biogas_to_gas_cc = nodes + " biogas to gas CC"
    else:
        spatial.gas.nodes = ["EU gas"]
        spatial.gas.locations = ["EU"]
        spatial.gas.biogas = ["EU biogas"]
        spatial.gas.industry = ["gas for industry"]
        spatial.gas.biogas_to_gas = ["EU biogas to gas"]
        if options.get("biomass_spatial", options["biomass_transport"]):
            spatial.gas.biogas_to_gas_cc = nodes + " biogas to gas CC"
        else:
            spatial.gas.biogas_to_gas_cc = ["EU biogas to gas CC"]
        if options.get("co2_spatial", options["co2_network"]):
            spatial.gas.industry_cc = nodes + " gas for industry CC"
        else:
            spatial.gas.industry_cc = ["gas for industry CC"]

    spatial.gas.df = pd.DataFrame(vars(spatial.gas), index=nodes)

    # ammonia

    if options["ammonia"]:
        spatial.ammonia = SimpleNamespace()
        if options["ammonia"] == "regional":
            spatial.ammonia.nodes = nodes + " NH3"
            spatial.ammonia.locations = nodes
        else:
            spatial.ammonia.nodes = ["EU NH3"]
            spatial.ammonia.locations = ["EU"]

        spatial.ammonia.df = pd.DataFrame(vars(spatial.ammonia), index=nodes)

    # hydrogen
    spatial.h2 = SimpleNamespace()
    spatial.h2.nodes = nodes + " H2"
    spatial.h2.locations = nodes

    # methanol

    # beware: unlike other carriers, uses locations rather than locations+carriername
    # this allows to avoid separation between nodes and locations

    spatial.methanol = SimpleNamespace()

    spatial.methanol.nodes = ["EU methanol"]
    spatial.methanol.locations = ["EU"]

    if options["methanol"]["regional_methanol_demand"]:
        spatial.methanol.demand_locations = nodes
        spatial.methanol.industry = nodes + " industry methanol"
        spatial.methanol.shipping = nodes + " shipping methanol"
    else:
        spatial.methanol.demand_locations = ["EU"]
        spatial.methanol.shipping = ["EU shipping methanol"]
        spatial.methanol.industry = ["EU industry methanol"]

    # oil
    spatial.oil = SimpleNamespace()

    spatial.oil.nodes = ["EU oil"]
    spatial.oil.locations = ["EU"]

    if options["regional_oil_demand"]:
        spatial.oil.demand_locations = nodes
        spatial.oil.naphtha = nodes + " naphtha for industry"
        spatial.oil.kerosene = nodes + " kerosene for aviation"
        spatial.oil.shipping = nodes + " shipping oil"
        spatial.oil.agriculture_machinery = nodes + " agriculture machinery oil"
        spatial.oil.land_transport = nodes + " land transport oil"
    else:
        spatial.oil.demand_locations = ["EU"]
        spatial.oil.naphtha = ["EU naphtha for industry"]
        spatial.oil.kerosene = ["EU kerosene for aviation"]
        spatial.oil.shipping = ["EU shipping oil"]
        spatial.oil.agriculture_machinery = ["EU agriculture machinery oil"]
        spatial.oil.land_transport = ["EU land transport oil"]

    # uranium
    spatial.uranium = SimpleNamespace()
    spatial.uranium.nodes = ["EU uranium"]
    spatial.uranium.locations = ["EU"]

    # coal
    spatial.coal = SimpleNamespace()
    spatial.coal.nodes = ["EU coal"]
    spatial.coal.locations = ["EU"]

    if options["regional_coal_demand"]:
        spatial.coal.demand_locations = nodes
        spatial.coal.industry = nodes + " coal for industry"
    else:
        spatial.coal.demand_locations = ["EU"]
        spatial.coal.industry = ["EU coal for industry"]

    # lignite
    spatial.lignite = SimpleNamespace()
    spatial.lignite.nodes = ["EU lignite"]
    spatial.lignite.locations = ["EU"]

    # deep geothermal
    spatial.geothermal_heat = SimpleNamespace()
    spatial.geothermal_heat.nodes = ["EU enhanced geothermal systems"]
    spatial.geothermal_heat.locations = ["EU"]

    return spatial


spatial = SimpleNamespace()


def determine_emission_sectors(options):
    sectors = ["electricity"]
    if options["transport"]:
        sectors += ["rail non-elec", "road non-elec"]
    if options["heating"]:
        sectors += ["residential non-elec", "services non-elec"]
    if options["industry"]:
        sectors += [
            "industrial non-elec",
            "industrial processes",
            "domestic aviation",
            "international aviation",
            "domestic navigation",
            "international navigation",
        ]
    if options["agriculture"]:
        sectors += ["agriculture"]

    return sectors


def co2_emissions_year(
    countries, input_eurostat, options, emissions_scope, input_co2, year
):
    """
    Calculate CO2 emissions in one specific year (e.g. 1990 or 2018).
    """
    eea_co2 = build_eea_co2(input_co2, year, emissions_scope)

    eurostat = build_eurostat(input_eurostat, countries)

    # this only affects the estimation of CO2 emissions for BA, RS, AL, ME, MK, XK
    eurostat_co2 = build_eurostat_co2(eurostat, year)

    co2_totals = build_co2_totals(countries, eea_co2, eurostat_co2)

    sectors = determine_emission_sectors(options)

    co2_emissions = co2_totals.loc[countries, sectors].sum().sum()

    # convert MtCO2 to GtCO2
    co2_emissions *= 0.001

    return co2_emissions


# TODO: move to own rule with sector-opts wildcard?
def build_carbon_budget(
    o,
    input_eurostat,
    fn,
    emissions_scope,
    input_co2,
    options,
    countries,
    planning_horizons,
):
    """
    Distribute carbon budget following beta or exponential transition path.
    """

    if "be" in o:
        # beta decay
        carbon_budget = float(o[o.find("cb") + 2 : o.find("be")])
        be = float(o[o.find("be") + 2 :])
    if "ex" in o:
        # exponential decay
        carbon_budget = float(o[o.find("cb") + 2 : o.find("ex")])
        r = float(o[o.find("ex") + 2 :])

    e_1990 = co2_emissions_year(
        countries,
        input_eurostat,
        options,
        emissions_scope,
        input_co2,
        year=1990,
    )

    # emissions at the beginning of the path (last year available 2018)
    e_0 = co2_emissions_year(
        countries,
        input_eurostat,
        options,
        emissions_scope,
        input_co2,
        year=2018,
    )

    if not isinstance(planning_horizons, list):
        planning_horizons = [planning_horizons]
    t_0 = planning_horizons[0]

    if "be" in o:
        # final year in the path
        t_f = t_0 + (2 * carbon_budget / e_0).round(0)

        def beta_decay(t):
            cdf_term = (t - t_0) / (t_f - t_0)
            return (e_0 / e_1990) * (1 - beta.cdf(cdf_term, be, be))

        # emissions (relative to 1990)
        co2_cap = pd.Series({t: beta_decay(t) for t in planning_horizons}, name=o)

    elif "ex" in o:
        T = carbon_budget / e_0
        m = (1 + np.sqrt(1 + r * T)) / T

        def exponential_decay(t):
            return (e_0 / e_1990) * (1 + (m + r) * (t - t_0)) * np.exp(-m * (t - t_0))

        co2_cap = pd.Series(
            {t: exponential_decay(t) for t in planning_horizons}, name=o
        )
    else:
        raise ValueError("Transition path must be either beta or exponential decay")

    # TODO log in Snakefile
    csvs_folder = fn.rsplit("/", 1)[0]
    if not os.path.exists(csvs_folder):
        os.makedirs(csvs_folder)
    co2_cap.to_csv(fn, float_format="%.3f")


def add_lifetime_wind_solar(n, costs):
    """
    Add lifetime for solar and wind generators.
    """
    for carrier in ["solar", "onwind", "offwind"]:
        gen_i = n.generators.index.str.contains(carrier)
        n.generators.loc[gen_i, "lifetime"] = costs.at[carrier, "lifetime"]


def haversine(p, n):
    coord0 = n.buses.loc[p.bus0, ["x", "y"]].values
    coord1 = n.buses.loc[p.bus1, ["x", "y"]].values
    return 1.5 * haversine_pts(coord0, coord1)


def create_network_topology(
    n, prefix, carriers=["DC"], connector=" -> ", bidirectional=True
):
    """
    Create a network topology from transmission lines and link carrier
    selection.

    Parameters
    ----------
    n : pypsa.Network
    prefix : str
    carriers : list-like
    connector : str
    bidirectional : bool, default True
        True: one link for each connection
        False: one link for each connection and direction (back and forth)

    Returns
    -------
    pd.DataFrame with columns bus0, bus1, length, underwater_fraction
    """

    ln_attrs = ["bus0", "bus1", "length"]
    lk_attrs = ["bus0", "bus1", "length", "underwater_fraction"]
    lk_attrs = n.links.columns.intersection(lk_attrs)

    candidates = pd.concat(
        [n.lines[ln_attrs], n.links.loc[n.links.carrier.isin(carriers), lk_attrs]]
    ).fillna(0)

    # base network topology purely on location not carrier
    candidates["bus0"] = candidates.bus0.map(n.buses.location)
    candidates["bus1"] = candidates.bus1.map(n.buses.location)

    positive_order = candidates.bus0 < candidates.bus1
    candidates_p = candidates[positive_order]
    swap_buses = {"bus0": "bus1", "bus1": "bus0"}
    candidates_n = candidates[~positive_order].rename(columns=swap_buses)
    candidates = pd.concat([candidates_p, candidates_n])

    def make_index(c):
        return prefix + c.bus0 + connector + c.bus1

    topo = candidates.groupby(["bus0", "bus1"], as_index=False).mean()
    topo.index = topo.apply(make_index, axis=1)

    if not bidirectional:
        topo_reverse = topo.copy()
        topo_reverse.rename(columns=swap_buses, inplace=True)
        topo_reverse.index = topo_reverse.apply(make_index, axis=1)
        topo = pd.concat([topo, topo_reverse])

    return topo


def update_wind_solar_costs(
    n: pypsa.Network,
    costs: pd.DataFrame,
    profiles: dict[str, str],
    landfall_lengths: dict = None,
    line_length_factor: int | float = 1,
) -> None:
    """
    Update costs for wind and solar generators added with pypsa-eur to those
    cost in the planning year.

    Parameters
    ----------
    n : pypsa.Network
        Network to update generator costs
    costs : pd.DataFrame
        Cost assumptions DataFrame
    line_length_factor : int | float, optional
        Factor to multiply line lengths by, by default 1
    landfall_lengths : dict, optional
        Dictionary of landfall lengths per technology, by default None
    profiles : dict[str, str]
        Dictionary mapping technology names to profile file paths
        e.g. {'offwind-dc': 'path/to/profile.nc'}
    """

    if landfall_lengths is None:
        landfall_lengths = {}

    # NB: solar costs are also manipulated for rooftop
    # when distribution grid is inserted
    n.generators.loc[n.generators.carrier == "solar", "capital_cost"] = costs.at[
        "solar-utility", "capital_cost"
    ]

    n.generators.loc[n.generators.carrier == "onwind", "capital_cost"] = costs.at[
        "onwind", "capital_cost"
    ]

    # for offshore wind, need to calculated connection costs
    for key, fn in profiles.items():
        tech = key[len("profile_") :]
        landfall_length = landfall_lengths.get(tech, 0.0)

        if tech not in n.generators.carrier.values:
            continue

        with xr.open_dataset(fn) as ds:
            # if-statement for compatibility with old profiles
            if "year" in ds.indexes:
                ds = ds.sel(year=ds.year.min(), drop=True)

            distance = ds["average_distance"].to_pandas()
            submarine_cost = costs.at[tech + "-connection-submarine", "capital_cost"]
            underground_cost = costs.at[
                tech + "-connection-underground", "capital_cost"
            ]
            connection_cost = line_length_factor * (
                distance * submarine_cost + landfall_length * underground_cost
            )

            capital_cost = (
                costs.at["offwind", "capital_cost"]
                + costs.at[tech + "-station", "capital_cost"]
                + connection_cost
            )

            logger.info(
                f"Added connection cost of {connection_cost.min():0.0f}-{connection_cost.max():0.0f} Eur/MW/a to {tech}"
            )

            n.generators.loc[n.generators.carrier == tech, "capital_cost"] = (
                capital_cost.rename(index=lambda node: node + " " + tech)
            )


def add_carrier_buses(
    n: pypsa.Network,
    carrier: str,
    costs: pd.DataFrame,
    spatial: SimpleNamespace,
    options: dict,
    cf_industry: dict | None = None,
    nodes: pd.Index | list | set | None = None,
) -> None:
    """
    Add buses and associated components for a specific carrier to the network.

    Creates a new carrier type in the network and adds corresponding buses, stores,
    and potentially generators depending on the carrier type. Special handling is
    implemented for fossil fuels, particularly oil which may include refining processes.

    Parameters
    ----------
    n : pypsa.Network
        The PyPSA network container object
    carrier : str
        Name of the energy carrier (e.g., 'gas', 'oil', 'coal', 'nuclear')
    costs : pd.DataFrame
        DataFrame containing cost assumptions for different technologies and fuels
    spatial : SimpleNamespace
        Namespace containing spatial information for different carriers, including
        nodes and locations
    options : dict
        Configuration dictionary, must contain 'fossil_fuels' boolean
    cf_industry : dict, optional
        Dictionary of industrial conversion factors, must contain 'oil_refining_emissions'
        if carrier is 'oil'
    nodes : pd.Index or list or set, optional
        Nodes where the carrier should be added. If None, nodes are taken from
        spatial data for the carrier

    Returns
    -------
    None
        Modifies the network object in-place by adding new components

    Notes
    -----
    - For gas carriers, energy is tracked in MWh_LHV (Lower Heating Value)
    - For other carriers, energy is tracked in MWh_th (thermal)
    - Special handling is implemented for oil refining emissions
    - Storage costs are technology-specific and based on volumetric capacity
    """
    if nodes is None:
        nodes = vars(spatial)[carrier].nodes
    location = vars(spatial)[carrier].locations

    # skip if carrier already exists
    if carrier in n.carriers.index:
        return

    if not isinstance(nodes, pd.Index):
        nodes = pd.Index(nodes)

    n.add("Carrier", carrier)

    unit = "MWh_LHV" if carrier == "gas" else "MWh_th"

    # Calculate carrier-specific storage costs
    if carrier == "gas":
        capital_cost = costs.at["gas storage", "capital_cost"]
    elif carrier == "oil":
        # based on https://www.engineeringtoolbox.com/fuels-higher-calorific-values-d_169.html
        mwh_per_m3 = 44.9 * 724 * 0.278 * 1e-3  # MJ/kg * kg/m3 * kWh/MJ * MWh/kWh
        capital_cost = (
            costs.at["General liquid hydrocarbon storage (product)", "capital_cost"]
            / mwh_per_m3
        )
    elif carrier == "methanol":
        # based on https://www.engineeringtoolbox.com/fossil-fuels-energy-content-d_1298.html
        mwh_per_m3 = 5.54 * 791 * 1e-3  # kWh/kg * kg/m3 * MWh/kWh
        capital_cost = (
            costs.at["General liquid hydrocarbon storage (product)", "capital_cost"]
            / mwh_per_m3
        )
    else:
        capital_cost = 0.1

    n.add("Bus", nodes, location=location, carrier=carrier, unit=unit)

    n.add(
        "Store",
        nodes + " Store",
        bus=nodes,
        e_nom_extendable=True,
        e_cyclic=True,
        carrier=carrier,
        capital_cost=capital_cost,
    )

    fossils = ["coal", "gas", "oil", "lignite"]
    if options["fossil_fuels"] and carrier in fossils:
        suffix = ""

        if carrier == "oil" and cf_industry["oil_refining_emissions"] > 0:
            n.add(
                "Bus",
                nodes + " primary",
                location=location,
                carrier=carrier + " primary",
                unit=unit,
            )

            n.add(
                "Link",
                nodes + " refining",
                bus0=nodes + " primary",
                bus1=nodes,
                bus2="co2 atmosphere",
                location=location,
                carrier=carrier + " refining",
                p_nom=1e6,
                efficiency=1
                - (
                    cf_industry["oil_refining_emissions"]
                    / costs.at[carrier, "CO2 intensity"]
                ),
                efficiency2=cf_industry["oil_refining_emissions"],
            )

            suffix = " primary"

        n.add(
            "Generator",
            nodes + suffix,
            bus=nodes + suffix,
            p_nom_extendable=True,
            carrier=carrier + suffix,
            marginal_cost=costs.at[carrier, "fuel"],
        )


# TODO: PyPSA-Eur merge issue
def remove_elec_base_techs(n: pypsa.Network, carriers_to_keep: dict) -> None:
    """
    Remove conventional generators (e.g. OCGT) and storage units (e.g.
    batteries and H2) from base electricity-only network, since they're added
    here differently using links.

    Parameters
    ----------
    n : pypsa.Network
        Network to remove components from
    carriers_to_keep : dict
        Dictionary specifying which carriers to keep for each component type
        e.g. {'Generator': ['hydro'], 'StorageUnit': ['PHS']}
    """
    for c in n.iterate_components(carriers_to_keep):
        to_keep = carriers_to_keep[c.name]
        to_remove = pd.Index(c.df.carrier.unique()).symmetric_difference(to_keep)
        if to_remove.empty:
            continue
        logger.info(f"Removing {c.list_name} with carrier {list(to_remove)}")
        names = c.df.index[c.df.carrier.isin(to_remove)]
        n.remove(c.name, names)
        n.carriers.drop(to_remove, inplace=True, errors="ignore")


# TODO: PyPSA-Eur merge issue
def remove_non_electric_buses(n):
    """
    Remove buses from pypsa-eur with carriers which are not AC buses.
    """
    if to_drop := list(n.buses.query("carrier not in ['AC', 'DC']").carrier.unique()):
        logger.info(f"Drop buses from PyPSA-Eur with carrier: {to_drop}")
        n.buses = n.buses[n.buses.carrier.isin(["AC", "DC"])]


def patch_electricity_network(n, costs, carriers_to_keep, profiles, landfall_lengths):
    remove_elec_base_techs(n, carriers_to_keep)
    remove_non_electric_buses(n)
    update_wind_solar_costs(
        n, costs, landfall_lengths=landfall_lengths, profiles=profiles
    )
    n.loads["carrier"] = "electricity"
    n.buses["location"] = n.buses.index
    n.buses["unit"] = "MWh_el"
    # remove trailing white space of load index until new PyPSA version after v0.18.
    n.loads.rename(lambda x: x.strip(), inplace=True)
    n.loads_t.p_set.rename(lambda x: x.strip(), axis=1, inplace=True)


def add_eu_bus(n, x=-5.5, y=46):
    """
    Add EU bus to the network.

    This cosmetic bus serves as a reference point for the location of
    the EU buses in the plots and summaries.
    """
    n.add("Bus", "EU", location="EU", x=x, y=y, carrier="none")
    n.add("Carrier", "none")


def add_co2_tracking(n, costs, options, sequestration_potential_file=None):
    """
    Add CO2 tracking components to the network including atmospheric CO2,
    CO2 storage, and sequestration infrastructure.

    Parameters
    ----------
    n : pypsa.Network
        The PyPSA network container object
    costs : pd.DataFrame
        Cost assumptions for different technologies, must include
        'CO2 storage tank' with 'capital_cost' column
    options : dict
        Configuration options containing at least:
        - regional_co2_sequestration_potential: dict with keys
            - enable: bool
            - max_size: float
            - years_of_storage: float
        - co2_sequestration_cost: float
        - co2_sequestration_lifetime: float
        - co2_vent: bool
    sequestration_potential_file : str, optional
        Path to CSV file containing regional CO2 sequestration potentials.
        Required if options['regional_co2_sequestration_potential']['enable'] is True.

    Returns
    -------
    None
        Modifies the network object in-place by adding CO2-related components.

    Notes
    -----
    Adds several components to track CO2:
    - Atmospheric CO2 store
    - CO2 storage tanks
    - CO2 sequestration infrastructure
    - Optional CO2 venting facilities
    """
    # minus sign because opposite to how fossil fuels used:
    # CH4 burning puts CH4 down, atmosphere up
    n.add("Carrier", "co2", co2_emissions=-1.0)

    # this tracks CO2 in the atmosphere
    n.add("Bus", "co2 atmosphere", location="EU", carrier="co2", unit="t_co2")

    # can also be negative
    n.add(
        "Store",
        "co2 atmosphere",
        e_nom_extendable=True,
        e_min_pu=-1,
        carrier="co2",
        bus="co2 atmosphere",
    )

    # add CO2 tanks
    n.add(
        "Bus",
        spatial.co2.nodes,
        location=spatial.co2.locations,
        carrier="co2 stored",
        unit="t_co2",
    )

    n.add(
        "Store",
        spatial.co2.nodes,
        e_nom_extendable=True,
        capital_cost=costs.at["CO2 storage tank", "capital_cost"],
        carrier="co2 stored",
        e_cyclic=True,
        bus=spatial.co2.nodes,
    )
    n.add("Carrier", "co2 stored")

    # this tracks CO2 sequestered, e.g. underground
    sequestration_buses = pd.Index(spatial.co2.nodes).str.replace(
        " stored", " sequestered"
    )
    n.add(
        "Bus",
        sequestration_buses,
        location=spatial.co2.locations,
        carrier="co2 sequestered",
        unit="t_co2",
    )

    n.add(
        "Link",
        sequestration_buses,
        bus0=spatial.co2.nodes,
        bus1=sequestration_buses,
        carrier="co2 sequestered",
        efficiency=1.0,
        p_nom_extendable=True,
    )

    if options["regional_co2_sequestration_potential"]["enable"]:
        if sequestration_potential_file is None:
            raise ValueError(
                "sequestration_potential_file must be provided when "
                "regional_co2_sequestration_potential is enabled"
            )
        upper_limit = (
            options["regional_co2_sequestration_potential"]["max_size"] * 1e3
        )  # Mt
        annualiser = options["regional_co2_sequestration_potential"]["years_of_storage"]
        e_nom_max = pd.read_csv(sequestration_potential_file, index_col=0).squeeze()
        e_nom_max = (
            e_nom_max.reindex(spatial.co2.locations)
            .fillna(0.0)
            .clip(upper=upper_limit)
            .mul(1e6)
            / annualiser
        )  # t
        e_nom_max = e_nom_max.rename(index=lambda x: x + " co2 sequestered")
    else:
        e_nom_max = np.inf

    n.add(
        "Store",
        sequestration_buses,
        e_nom_extendable=True,
        e_nom_max=e_nom_max,
        capital_cost=options["co2_sequestration_cost"],
        marginal_cost=-0.1,
        bus=sequestration_buses,
        lifetime=options["co2_sequestration_lifetime"],
        carrier="co2 sequestered",
    )

    n.add("Carrier", "co2 sequestered")

    if options["co2_vent"]:
        n.add(
            "Link",
            spatial.co2.vents,
            bus0=spatial.co2.nodes,
            bus1="co2 atmosphere",
            carrier="co2 vent",
            efficiency=1.0,
            p_nom_extendable=True,
        )


def add_co2_network(n, costs, co2_network_cost_factor=1.0):
    """
    Add CO2 transport network to the PyPSA network.

    Creates a CO2 pipeline network with both onshore and submarine pipeline segments,
    considering different costs for each type. The network allows bidirectional flow
    and is extendable.

    Parameters
    ----------
    n : pypsa.Network
        The PyPSA network container object
    costs : pd.DataFrame
        Cost assumptions for different technologies. Must contain entries for
        'CO2 pipeline' and 'CO2 submarine pipeline' with 'capital_cost' and 'lifetime'
        columns
    co2_network_cost_factor : float, optional
        Factor to scale the capital costs of the CO2 network, default 1.0

    Returns
    -------
    None
        Modifies the network object in-place by adding CO2 pipeline links

    Notes
    -----
    The function creates bidirectional CO2 pipeline links between nodes, with costs
    depending on the underwater fraction of the pipeline. The network topology is
    created using the create_network_topology helper function.
    """
    logger.info("Adding CO2 network.")
    co2_links = create_network_topology(n, "CO2 pipeline ")

    if "underwater_fraction" not in co2_links.columns:
        co2_links["underwater_fraction"] = 0.0

    cost_onshore = (
        (1 - co2_links.underwater_fraction)
        * costs.at["CO2 pipeline", "capital_cost"]
        * co2_links.length
    )
    cost_submarine = (
        co2_links.underwater_fraction
        * costs.at["CO2 submarine pipeline", "capital_cost"]
        * co2_links.length
    )
    capital_cost = cost_onshore + cost_submarine
    capital_cost *= co2_network_cost_factor

    n.add(
        "Link",
        co2_links.index,
        bus0=co2_links.bus0.values + " co2 stored",
        bus1=co2_links.bus1.values + " co2 stored",
        p_min_pu=-1,
        p_nom_extendable=True,
        length=co2_links.length.values,
        capital_cost=capital_cost.values,
        carrier="CO2 pipeline",
        lifetime=costs.at["CO2 pipeline", "lifetime"],
    )


def add_allam_gas(
    n: pypsa.Network,
    costs: pd.DataFrame,
    pop_layout: pd.DataFrame,
    spatial: SimpleNamespace,
) -> None:
    """
    Add Allam cycle gas power plants to the network as Link components.

    Allam cycle plants are modeled as links with four buses:
    - Input: natural gas
    - Output: electricity
    - Output: CO2 for storage/usage (98% of emissions)
    - Output: CO2 to atmosphere (2% of emissions)

    Parameters
    ----------
    n : pypsa.Network
        The PyPSA network container object
    costs : pd.DataFrame
        Costs and parameters for different technologies. Must contain 'allam' and 'gas'
        entries with columns for 'fixed', 'VOM', 'efficiency', 'lifetime', and
        'CO2 intensity' parameters
    pop_layout : pd.DataFrame
        DataFrame containing population layout data with nodes as index
    spatial : SimpleNamespace
        Container for spatial data with attributes:
        - gas.df: DataFrame with gas network nodes
        - co2.df: DataFrame with CO2 network nodes
        Both DataFrames must have a 'nodes' column

    Returns
    -------
    None
        Modifies the network object in-place by adding Allam cycle plants as Links

    Notes
    -----
    The Allam cycle is a novel natural gas power plant design with integrated
    carbon capture. It captures approximately 98% of CO2 emissions, with 2%
    going to the atmosphere.
    """
    logger.info("Adding Allam cycle gas power plants.")

    nodes = pop_layout.index

    n.add(
        "Link",
        nodes,
        suffix=" allam gas",
        bus0=spatial.gas.df.loc[nodes, "nodes"].values,
        bus1=nodes,
        bus2=spatial.co2.df.loc[nodes, "nodes"].values,
        bus3="co2 atmosphere",
        carrier="allam gas",
        p_nom_extendable=True,
        capital_cost=costs.at["allam", "capital_cost"]
        * costs.at["allam", "efficiency"],
        marginal_cost=costs.at["allam", "VOM"] * costs.at["allam", "efficiency"],
        efficiency=costs.at["allam", "efficiency"],
        efficiency2=0.98 * costs.at["gas", "CO2 intensity"],
        efficiency3=0.02 * costs.at["gas", "CO2 intensity"],
        lifetime=costs.at["allam", "lifetime"],
    )


def add_biomass_to_methanol(n, costs):
    n.add(
        "Link",
        spatial.biomass.nodes,
        suffix=" biomass-to-methanol",
        bus0=spatial.biomass.nodes,
        bus1=spatial.methanol.nodes,
        bus2="co2 atmosphere",
        carrier="biomass-to-methanol",
        lifetime=costs.at["biomass-to-methanol", "lifetime"],
        efficiency=costs.at["biomass-to-methanol", "efficiency"],
        efficiency2=-costs.at["solid biomass", "CO2 intensity"]
        + costs.at["biomass-to-methanol", "CO2 stored"],
        p_nom_extendable=True,
        capital_cost=costs.at["biomass-to-methanol", "capital_cost"]
        / costs.at["biomass-to-methanol", "efficiency"],
        marginal_cost=costs.loc["biomass-to-methanol", "VOM"]
        / costs.at["biomass-to-methanol", "efficiency"],
    )


def add_biomass_to_methanol_cc(n, costs):
    n.add(
        "Link",
        spatial.biomass.nodes,
        suffix=" biomass-to-methanol CC",
        bus0=spatial.biomass.nodes,
        bus1=spatial.methanol.nodes,
        bus2="co2 atmosphere",
        bus3=spatial.co2.nodes,
        carrier="biomass-to-methanol CC",
        lifetime=costs.at["biomass-to-methanol", "lifetime"],
        efficiency=costs.at["biomass-to-methanol", "efficiency"],
        efficiency2=-costs.at["solid biomass", "CO2 intensity"]
        + costs.at["biomass-to-methanol", "CO2 stored"]
        * (1 - costs.at["biomass-to-methanol", "capture rate"]),
        efficiency3=costs.at["biomass-to-methanol", "CO2 stored"]
        * costs.at["biomass-to-methanol", "capture rate"],
        p_nom_extendable=True,
        capital_cost=costs.at["biomass-to-methanol", "capital_cost"]
        / costs.at["biomass-to-methanol", "efficiency"]
        + costs.at["biomass CHP capture", "capital_cost"]
        * costs.at["biomass-to-methanol", "CO2 stored"],
        marginal_cost=costs.loc["biomass-to-methanol", "VOM"]
        / costs.at["biomass-to-methanol", "efficiency"],
    )


def add_methanol_to_power(n, costs, pop_layout, types=None):
    if types is None:
        types = {}

    nodes = pop_layout.index

    if types["allam"]:
        logger.info("Adding Allam cycle methanol power plants.")

        n.add(
            "Link",
            nodes,
            suffix=" allam methanol",
            bus0=spatial.methanol.nodes,
            bus1=nodes,
            bus2=spatial.co2.df.loc[nodes, "nodes"].values,
            bus3="co2 atmosphere",
            carrier="allam methanol",
            p_nom_extendable=True,
            capital_cost=costs.at["allam", "capital_cost"]
            * costs.at["allam", "efficiency"],
            marginal_cost=costs.at["allam", "VOM"] * costs.at["allam", "efficiency"],
            efficiency=costs.at["allam", "efficiency"],
            efficiency2=0.98 * costs.at["methanolisation", "carbondioxide-input"],
            efficiency3=0.02 * costs.at["methanolisation", "carbondioxide-input"],
            lifetime=25,
        )

    if types["ccgt"]:
        logger.info("Adding methanol CCGT power plants.")

        # efficiency * EUR/MW * (annuity + FOM)
        capital_cost = costs.at["CCGT", "efficiency"] * costs.at["CCGT", "capital_cost"]

        n.add(
            "Link",
            nodes,
            suffix=" CCGT methanol",
            bus0=spatial.methanol.nodes,
            bus1=nodes,
            bus2="co2 atmosphere",
            carrier="CCGT methanol",
            p_nom_extendable=True,
            capital_cost=capital_cost,
            marginal_cost=costs.at["CCGT", "VOM"],
            efficiency=costs.at["CCGT", "efficiency"],
            efficiency2=costs.at["methanolisation", "carbondioxide-input"],
            lifetime=costs.at["CCGT", "lifetime"],
        )

    if types["ccgt_cc"]:
        logger.info(
            "Adding methanol CCGT power plants with post-combustion carbon capture."
        )

        # TODO consider efficiency changes / energy inputs for CC

        # efficiency * EUR/MW * (annuity + FOM)
        capital_cost = costs.at["CCGT", "efficiency"] * costs.at["CCGT", "capital_cost"]

        capital_cost_cc = (
            capital_cost
            + costs.at["cement capture", "capital_cost"]
            * costs.at["methanolisation", "carbondioxide-input"]
        )

        n.add(
            "Link",
            nodes,
            suffix=" CCGT methanol CC",
            bus0=spatial.methanol.nodes,
            bus1=nodes,
            bus2=spatial.co2.df.loc[nodes, "nodes"].values,
            bus3="co2 atmosphere",
            carrier="CCGT methanol CC",
            p_nom_extendable=True,
            capital_cost=capital_cost_cc,
            marginal_cost=costs.at["CCGT", "VOM"],
            efficiency=costs.at["CCGT", "efficiency"],
            efficiency2=costs.at["cement capture", "capture_rate"]
            * costs.at["methanolisation", "carbondioxide-input"],
            efficiency3=(1 - costs.at["cement capture", "capture_rate"])
            * costs.at["methanolisation", "carbondioxide-input"],
            lifetime=costs.at["CCGT", "lifetime"],
        )

    if types["ocgt"]:
        logger.info("Adding methanol OCGT power plants.")

        n.add(
            "Link",
            nodes,
            suffix=" OCGT methanol",
            bus0=spatial.methanol.nodes,
            bus1=nodes,
            bus2="co2 atmosphere",
            carrier="OCGT methanol",
            p_nom_extendable=True,
            capital_cost=costs.at["OCGT", "capital_cost"]
            * costs.at["OCGT", "efficiency"],
            marginal_cost=costs.at["OCGT", "VOM"] * costs.at["OCGT", "efficiency"],
            efficiency=costs.at["OCGT", "efficiency"],
            efficiency2=costs.at["methanolisation", "carbondioxide-input"],
            lifetime=costs.at["OCGT", "lifetime"],
        )


def add_methanol_to_kerosene(n, costs):
    tech = "methanol-to-kerosene"

    logger.info(f"Adding {tech}.")

    capital_cost = costs.at[tech, "capital_cost"] / costs.at[tech, "methanol-input"]

    n.add(
        "Link",
        spatial.h2.locations,
        suffix=f" {tech}",
        carrier=tech,
        capital_cost=capital_cost,
        marginal_cost=costs.at[tech, "VOM"] / costs.at[tech, "methanol-input"],
        bus0=spatial.methanol.nodes,
        bus1=spatial.oil.kerosene,
        bus2=spatial.h2.nodes,
        bus3="co2 atmosphere",
        efficiency=1 / costs.at[tech, "methanol-input"],
        efficiency2=-costs.at[tech, "hydrogen-input"]
        / costs.at[tech, "methanol-input"],
        efficiency3=costs.at["oil", "CO2 intensity"] / costs.at[tech, "methanol-input"],
        p_nom_extendable=True,
        lifetime=costs.at[tech, "lifetime"],
    )


def add_methanol_reforming(n, costs):
    logger.info("Adding methanol steam reforming.")

    tech = "Methanol steam reforming"

    capital_cost = costs.at[tech, "capital_cost"] / costs.at[tech, "methanol-input"]

    n.add(
        "Link",
        spatial.h2.locations,
        suffix=f" {tech}",
        bus0=spatial.methanol.nodes,
        bus1=spatial.h2.nodes,
        bus2="co2 atmosphere",
        p_nom_extendable=True,
        capital_cost=capital_cost,
        efficiency=1 / costs.at[tech, "methanol-input"],
        efficiency2=costs.at["methanolisation", "carbondioxide-input"],
        carrier=tech,
        lifetime=costs.at[tech, "lifetime"],
    )


def add_methanol_reforming_cc(n, costs):
    logger.info("Adding methanol steam reforming with carbon capture.")

    tech = "Methanol steam reforming"

    # TODO: heat release and electricity demand for process and carbon capture
    # but the energy demands for carbon capture have not yet been added for other CC processes
    # 10.1016/j.rser.2020.110171: 0.129 kWh_e/kWh_H2, -0.09 kWh_heat/kWh_H2

    capital_cost = costs.at[tech, "capital_cost"] / costs.at[tech, "methanol-input"]

    capital_cost_cc = (
        capital_cost
        + costs.at["cement capture", "capital_cost"]
        * costs.at["methanolisation", "carbondioxide-input"]
    )

    n.add(
        "Link",
        spatial.h2.locations,
        suffix=f" {tech} CC",
        bus0=spatial.methanol.nodes,
        bus1=spatial.h2.nodes,
        bus2="co2 atmosphere",
        bus3=spatial.co2.nodes,
        p_nom_extendable=True,
        capital_cost=capital_cost_cc,
        efficiency=1 / costs.at[tech, "methanol-input"],
        efficiency2=(1 - costs.at["cement capture", "capture_rate"])
        * costs.at["methanolisation", "carbondioxide-input"],
        efficiency3=costs.at["cement capture", "capture_rate"]
        * costs.at["methanolisation", "carbondioxide-input"],
        carrier=f"{tech} CC",
        lifetime=costs.at[tech, "lifetime"],
    )


def add_dac(n, costs):
    heat_carriers = ["urban central heat", "services urban decentral heat"]
    heat_buses = n.buses.index[n.buses.carrier.isin(heat_carriers)]
    locations = n.buses.location[heat_buses]

    electricity_input = (
        costs.at["direct air capture", "electricity-input"]
        + costs.at["direct air capture", "compression-electricity-input"]
    )  # MWh_el / tCO2
    heat_input = (
        costs.at["direct air capture", "heat-input"]
        - costs.at["direct air capture", "compression-heat-output"]
    )  # MWh_th / tCO2

    n.add(
        "Link",
        heat_buses.str.replace(" heat", " DAC"),
        bus0=locations.values,
        bus1=heat_buses,
        bus2="co2 atmosphere",
        bus3=spatial.co2.df.loc[locations, "nodes"].values,
        carrier="DAC",
        capital_cost=costs.at["direct air capture", "capital_cost"] / electricity_input,
        efficiency=-heat_input / electricity_input,
        efficiency2=-1 / electricity_input,
        efficiency3=1 / electricity_input,
        p_nom_extendable=True,
        lifetime=costs.at["direct air capture", "lifetime"],
    )


def add_co2limit(n, options, co2_totals_file, countries, nyears, limit):
    """
    Add a global CO2 emissions constraint to the network.

    Parameters
    ----------
    n : pypsa.Network
        The PyPSA network container object
    options : dict
        Dictionary of options determining which sectors to consider for emissions
    co2_totals_file : str
        Path to CSV file containing historical CO2 emissions data in Mt
        (megatonnes) per country and sector
    countries : list
        List of country codes to consider for the CO2 limit
    nyears : float, optional
        Number of years for the CO2 budget, by default 1.0
    limit : float, optional
        CO2 limit as a fraction of 1990 levels, by default 0.0

    Returns
    -------
    None
        The function modifies the network object in-place by adding a global
        CO2 constraint.

    Notes
    -----
    The function reads historical CO2 emissions data, calculates a total limit
    based on the specified countries and sectors, and adds a global constraint
    to the network. The limit is calculated as a fraction of historical emissions
    multiplied by the number of years.
    """
    logger.info(f"Adding CO2 budget limit as per unit of 1990 levels of {limit}")

    sectors = determine_emission_sectors(options)

    # convert Mt to tCO2
    co2_totals = 1e6 * pd.read_csv(co2_totals_file, index_col=0)

    co2_limit = co2_totals.loc[countries, sectors].sum().sum()

    co2_limit *= limit * nyears

    n.add(
        "GlobalConstraint",
        "CO2Limit",
        carrier_attribute="co2_emissions",
        sense="<=",
        type="co2_atmosphere",
        constant=co2_limit,
    )


def cycling_shift(df, steps=1):
    """
    Cyclic shift on index of pd.Series|pd.DataFrame by number of steps.
    """
    df = df.copy()
    new_index = np.roll(df.index, steps)
    df.values[:] = df.reindex(index=new_index).values
    return df


<<<<<<< HEAD
def add_generation(n, costs):
=======
def prepare_costs(cost_file, params, nyears):
    for key in ("marginal_cost", "capital_cost"):
        if key in params:
            params["overwrites"][key] = params[key]

    # set all asset costs and other parameters
    costs = pd.read_csv(cost_file, index_col=[0, 1]).sort_index()

    # correct units to MW and EUR
    costs.loc[costs.unit.str.contains("/kW"), "value"] *= 1e3

    # min_count=1 is important to generate NaNs which are then filled by fillna
    costs = (
        costs.loc[:, "value"].unstack(level=1).groupby("technology").sum(min_count=1)
    )

    costs = costs.fillna(params["fill_values"])

    for attr in ("investment", "lifetime", "FOM", "VOM", "efficiency", "fuel"):
        overwrites = params["overwrites"].get(attr)
        if overwrites is not None:
            overwrites = pd.Series(overwrites)
            costs.loc[overwrites.index, attr] = overwrites
            logger.info(
                f"Overwriting {attr} of {overwrites.index} to {overwrites.values}"
            )

    def annuity_factor(v):
        return calculate_annuity(v["lifetime"], v["discount rate"]) + v["FOM"] / 100

    costs["capital_cost"] = [
        annuity_factor(v) * v["investment"] * nyears for i, v in costs.iterrows()
    ]

    for attr, key in dict(marginal_cost="marginal_cost", capital_cost="fixed").items():
        overwrites = params["overwrites"].get(attr)
        if overwrites is not None:
            overwrites = pd.Series(overwrites)
            idx = overwrites.index.intersection(costs.index)
            costs.loc[idx, key] = overwrites
            logger.info(
                f"Overwriting {attr} of {overwrites.index} to {overwrites.values}"
            )

    return costs


def add_generation(
    n: pypsa.Network,
    costs: pd.DataFrame,
    pop_layout: pd.DataFrame,
    conventionals: dict[str, str],
    spatial: SimpleNamespace,
    options: dict,
    cf_industry: dict,
) -> None:
    """
    Add conventional electricity generation to the network.

    Creates links between carrier buses and demand nodes for conventional generators,
    including their efficiency, costs, and CO2 emissions.

    Parameters
    ----------
    n : pypsa.Network
        The PyPSA network container object
    costs : pd.DataFrame
        DataFrame containing cost and technical parameters for different technologies
    pop_layout : pd.DataFrame
        DataFrame with population layout data, used for demand nodes
    conventionals : Dict[str, str]
        Dictionary mapping generator types to their energy carriers
        e.g., {'OCGT': 'gas', 'CCGT': 'gas', 'coal': 'coal'}
    spatial : SimpleNamespace
        Namespace containing spatial information for different carriers,
        including nodes and locations
    options : dict
        Configuration dictionary containing settings for the model
    cf_industry : dict
        Dictionary of industrial conversion factors, needed for carrier buses

    Returns
    -------
    None
        Modifies the network object in-place by adding generation components

    Notes
    -----
    - Costs (VOM and fixed) are given per MWel and automatically adjusted by efficiency
    - CO2 emissions are tracked through a link to the 'co2 atmosphere' bus
    - Generator lifetimes are considered in the capital cost calculation
    """
>>>>>>> 8ac05206
    logger.info("Adding electricity generation")

    nodes = pop_layout.index

    for generator, carrier in conventionals.items():
        carrier_nodes = vars(spatial)[carrier].nodes

        add_carrier_buses(
            n=n,
            carrier=carrier,
            costs=costs,
            spatial=spatial,
            options=options,
            cf_industry=cf_industry,
        )

        n.add(
            "Link",
            nodes + " " + generator,
            bus0=carrier_nodes,
            bus1=nodes,
            bus2="co2 atmosphere",
            marginal_cost=costs.at[generator, "efficiency"]
            * costs.at[generator, "VOM"],  # NB: VOM is per MWel
            capital_cost=costs.at[generator, "efficiency"]
            * costs.at[generator, "capital_cost"],  # NB: fixed cost is per MWel
            p_nom_extendable=True,
            carrier=generator,
            efficiency=costs.at[generator, "efficiency"],
            efficiency2=costs.at[carrier, "CO2 intensity"],
            lifetime=costs.at[generator, "lifetime"],
        )


def add_ammonia(
    n: pypsa.Network,
    costs: pd.DataFrame,
    pop_layout: pd.DataFrame,
    spatial: SimpleNamespace,
    cf_industry: dict,
) -> None:
    """
    Add ammonia synthesis, cracking, and storage infrastructure to the network.

    Creates the necessary components for an ammonia economy including Haber-Bosch
    synthesis plants, ammonia crackers, and storage facilities. Links are created
    between electricity, hydrogen, and ammonia buses.

    Parameters
    ----------
    n : pypsa.Network
        The PyPSA network container object
    costs : pd.DataFrame
        Technology cost assumptions with MultiIndex columns containing
        'fixed', 'VOM', 'efficiency', 'lifetime', etc.
    pop_layout : pd.DataFrame
        Population layout data with index of location nodes
    spatial : Namespace
        Configuration object containing ammonia-specific spatial information
        with attributes:
        - nodes: list of ammonia bus nodes
        - locations: list of geographical locations
    cf_industry : dict
        Industry-specific conversion factors including
        'MWh_NH3_per_MWh_H2_cracker' for ammonia cracking efficiency
    logger : logging.Logger
        Logger object for output messages

    Returns
    -------
    None
        Modifies the network object in-place by adding ammonia-related components

    Notes
    -----
    The function adds several components:
    - NH3 carrier
    - Ammonia buses at specified locations
    - Haber-Bosch synthesis plants linking electricity, hydrogen, and ammonia
    - Ammonia crackers for converting back to hydrogen
    - Ammonia storage facilities
    """
    logger.info("Adding ammonia carrier with synthesis, cracking and storage")

    nodes = pop_layout.index

    n.add("Carrier", "NH3")

    n.add(
        "Bus", spatial.ammonia.nodes, location=spatial.ammonia.locations, carrier="NH3"
    )

    n.add(
        "Link",
        nodes,
        suffix=" Haber-Bosch",
        bus0=nodes,
        bus1=spatial.ammonia.nodes,
        bus2=nodes + " H2",
        p_nom_extendable=True,
        carrier="Haber-Bosch",
        efficiency=1 / costs.at["Haber-Bosch", "electricity-input"],
        efficiency2=-costs.at["Haber-Bosch", "hydrogen-input"]
        / costs.at["Haber-Bosch", "electricity-input"],
        capital_cost=costs.at["Haber-Bosch", "capital_cost"]
        / costs.at["Haber-Bosch", "electricity-input"],
        marginal_cost=costs.at["Haber-Bosch", "VOM"]
        / costs.at["Haber-Bosch", "electricity-input"],
        lifetime=costs.at["Haber-Bosch", "lifetime"],
    )

    n.add(
        "Link",
        nodes,
        suffix=" ammonia cracker",
        bus0=spatial.ammonia.nodes,
        bus1=nodes + " H2",
        p_nom_extendable=True,
        carrier="ammonia cracker",
        efficiency=1 / cf_industry["MWh_NH3_per_MWh_H2_cracker"],
        capital_cost=costs.at["Ammonia cracker", "capital_cost"]
        / cf_industry["MWh_NH3_per_MWh_H2_cracker"],  # given per MW_H2
        lifetime=costs.at["Ammonia cracker", "lifetime"],
    )

    # Ammonia Storage
    n.add(
        "Store",
        spatial.ammonia.nodes,
        suffix=" ammonia store",
        bus=spatial.ammonia.nodes,
        e_nom_extendable=True,
        e_cyclic=True,
        carrier="ammonia store",
        capital_cost=costs.at[
            "NH3 (l) storage tank incl. liquefaction", "capital_cost"
        ],
        lifetime=costs.at["NH3 (l) storage tank incl. liquefaction", "lifetime"],
    )


def insert_electricity_distribution_grid(
    n: pypsa.Network,
    costs: pd.DataFrame,
    options: dict,
    pop_layout: pd.DataFrame,
) -> None:
    """
    Insert electricity distribution grid components into the network.

    Adds low voltage buses, distribution grid links, rooftop solar potential,
    and home battery storage systems to the network. Also adjusts the connection
    points of various loads and distributed energy resources to the low voltage grid.

    Parameters
    ----------
    n : pypsa.Network
        The PyPSA network container object to be modified
    costs : pd.DataFrame
        Technology cost assumptions with technologies as index and cost parameters
        as columns, including 'fixed' costs, 'lifetime', and component-specific
        parameters like 'efficiency'
    options : dict
        Configuration options containing at least:
        - transmission_efficiency: dict with distribution grid parameters
        - marginal_cost_storage: float for storage operation costs
    pop_layout : pd.DataFrame
        Population data per node with at least:
        - 'total' column containing population in thousands
        Index should match network nodes

    Returns
    -------
    None
        Modifies the network object in-place by adding components

    Notes
    -----
    Components added to the network:
    - Low voltage buses for each node
    - Distribution grid links connecting high to low voltage
    - Rooftop solar potential based on population density
    - Home battery storage systems with separate charger/discharger links

    The function also adjusts the connection points of loads like:
    - Regular electricity demand
    - Electric vehicles (BEV chargers and V2G)
    - Heat pumps
    - Resistive heaters
    - Micro-CHP units
    """
    nodes = pop_layout.index

    n.add(
        "Bus",
        nodes + " low voltage",
        location=nodes,
        carrier="low voltage",
        unit="MWh_el",
    )

    n.add(
        "Link",
        nodes + " electricity distribution grid",
        bus0=nodes,
        bus1=nodes + " low voltage",
        p_nom_extendable=True,
        p_min_pu=-1,
        carrier="electricity distribution grid",
        efficiency=1,
        lifetime=costs.at["electricity distribution grid", "lifetime"],
        capital_cost=costs.at["electricity distribution grid", "capital_cost"],
    )

    # deduct distribution losses from electricity demand as these are included in total load
    # https://nbviewer.org/github/Open-Power-System-Data/datapackage_timeseries/blob/2020-10-06/main.ipynb
    if (
        efficiency := options["transmission_efficiency"]
        .get("electricity distribution grid", {})
        .get("efficiency_static")
    ):
        logger.info(
            f"Deducting distribution losses from electricity demand: {np.around(100 * (1 - efficiency), decimals=2)}%"
        )
        n.loads_t.p_set.loc[:, n.loads.carrier == "electricity"] *= efficiency

    # this catches regular electricity load and "industry electricity" and
    # "agriculture machinery electric" and "agriculture electricity"
    loads = n.loads.index[n.loads.carrier.str.contains("electric")]
    n.loads.loc[loads, "bus"] += " low voltage"

    bevs = n.links.index[n.links.carrier == "BEV charger"]
    n.links.loc[bevs, "bus0"] += " low voltage"

    v2gs = n.links.index[n.links.carrier == "V2G"]
    n.links.loc[v2gs, "bus1"] += " low voltage"

    hps = n.links.index[n.links.carrier.str.contains("heat pump")]
    n.links.loc[hps, "bus0"] += " low voltage"

    rh = n.links.index[n.links.carrier.str.contains("resistive heater")]
    n.links.loc[rh, "bus0"] += " low voltage"

    mchp = n.links.index[n.links.carrier.str.contains("micro gas")]
    n.links.loc[mchp, "bus1"] += " low voltage"

    # set existing solar to cost of utility cost rather the 50-50 rooftop-utility
    solar = n.generators.index[n.generators.carrier == "solar"]
    n.generators.loc[solar, "capital_cost"] = costs.at["solar-utility", "capital_cost"]
    pop_solar = pop_layout.total.rename(index=lambda x: x + " solar")

    # add max solar rooftop potential assuming 0.1 kW/m2 and 20 m2/person,
    # i.e. 2 kW/person (population data is in thousands of people) so we get MW
    potential = 0.1 * 20 * pop_solar

    n.add(
        "Generator",
        solar,
        suffix=" rooftop",
        bus=n.generators.loc[solar, "bus"] + " low voltage",
        carrier="solar rooftop",
        p_nom_extendable=True,
        p_nom_max=potential.loc[solar],
        marginal_cost=n.generators.loc[solar, "marginal_cost"],
        capital_cost=costs.at["solar-rooftop", "capital_cost"],
        efficiency=n.generators.loc[solar, "efficiency"],
        p_max_pu=n.generators_t.p_max_pu[solar],
        lifetime=costs.at["solar-rooftop", "lifetime"],
    )

    n.add("Carrier", "home battery")

    n.add(
        "Bus",
        nodes + " home battery",
        location=nodes,
        carrier="home battery",
        unit="MWh_el",
    )

    n.add(
        "Store",
        nodes + " home battery",
        bus=nodes + " home battery",
        location=nodes,
        e_cyclic=True,
        e_nom_extendable=True,
        carrier="home battery",
        capital_cost=costs.at["home battery storage", "capital_cost"],
        lifetime=costs.at["battery storage", "lifetime"],
    )

    n.add(
        "Link",
        nodes + " home battery charger",
        bus0=nodes + " low voltage",
        bus1=nodes + " home battery",
        carrier="home battery charger",
        efficiency=costs.at["battery inverter", "efficiency"] ** 0.5,
        capital_cost=costs.at["home battery inverter", "capital_cost"],
        p_nom_extendable=True,
        lifetime=costs.at["battery inverter", "lifetime"],
    )

    n.add(
        "Link",
        nodes + " home battery discharger",
        bus0=nodes + " home battery",
        bus1=nodes + " low voltage",
        carrier="home battery discharger",
        efficiency=costs.at["battery inverter", "efficiency"] ** 0.5,
        marginal_cost=costs.at["home battery storage", "marginal_cost"],
        p_nom_extendable=True,
        lifetime=costs.at["battery inverter", "lifetime"],
    )


def insert_gas_distribution_costs(
    n: pypsa.Network,
    costs: pd.DataFrame,
    options: dict,
) -> None:
    """
    Insert gas distribution grid costs into gas-consuming components.

    Adds distribution grid costs to decentralized gas boilers and micro-CHP units
    by increasing their capital costs. The additional cost is calculated as a factor
    of electricity distribution grid costs.

    Parameters
    ----------
    n : pypsa.Network
        The PyPSA network container object to be modified
    costs : pd.DataFrame
        Technology cost assumptions with technologies as index and cost parameters
        as columns, must include 'electricity distribution grid' with 'fixed' costs
    options : dict
        Configuration options containing at least:
        - gas_distribution_grid_cost_factor: float
          Factor to multiply electricity distribution grid costs by

    Returns
    -------
    None
        Modifies the network object in-place by updating capital costs of gas
        components

    Notes
    -----
    The function adds distribution grid costs to:
    - Decentralized gas boilers (excluding urban central heating)
    - Micro-CHP units

    The additional cost is calculated by multiplying the electricity distribution
    grid fixed cost by the gas distribution grid cost factor.
    """
    f_costs = options["gas_distribution_grid_cost_factor"]

    logger.info(
        f"Inserting gas distribution grid with investment cost factor of {f_costs}"
    )

    capital_cost = costs.at["electricity distribution grid", "capital_cost"] * f_costs

    # Add costs to decentralized gas boilers
    gas_b = n.links.index[
        n.links.carrier.str.contains("gas boiler")
        & (~n.links.carrier.str.contains("urban central"))
    ]
    n.links.loc[gas_b, "capital_cost"] += capital_cost

    # Add costs to micro CHPs
    mchp = n.links.index[n.links.carrier.str.contains("micro gas")]
    n.links.loc[mchp, "capital_cost"] += capital_cost


def add_electricity_grid_connection(n, costs):
    carriers = ["onwind", "solar", "solar-hsat"]

    gens = n.generators.index[n.generators.carrier.isin(carriers)]

    n.generators.loc[gens, "capital_cost"] += costs.at[
        "electricity grid connection", "capital_cost"
    ]


def add_storage_and_grids(
    n,
    costs,
    pop_layout,
    h2_cavern_file,
    cavern_types,
    clustered_gas_network_file,
    gas_input_nodes,
    spatial,
    options,
):
    """
    Add storage and grid infrastructure to the network including hydrogen, gas, and battery systems.

    Parameters
    ----------
    n : pypsa.Network
        The PyPSA network container object
    costs : pd.DataFrame
        Technology cost assumptions
    pop_layout : pd.DataFrame
        Population layout with index of locations/nodes
    h2_cavern_file : str
        Path to CSV file containing hydrogen cavern storage potentials
    cavern_types : list
        List of underground storage types to consider
    clustered_gas_network_file : str, optional
        Path to CSV file containing gas network data
    gas_input_nodes : pd.DataFrame
        DataFrame containing gas input node information (LNG, pipeline, etc.)
    spatial : object, optional
        Object containing spatial information about nodes and their locations
    options : dict, optional
        Dictionary of configuration options. Defaults to empty dict if not provided.
        Key options include:
        - hydrogen_fuel_cell : bool
        - hydrogen_turbine : bool
        - hydrogen_underground_storage : bool
        - gas_network : bool
        - H2_retrofit : bool
        - H2_network : bool
        - methanation : bool
        - coal_cc : bool
        - SMR_cc : bool
        - SMR : bool
        - min_part_load_methanation : float
        - cc_fraction : float
    logger : logging.Logger, optional
        Logger for output messages. If None, no logging is performed.

    Returns
    -------
    None
        The function modifies the network object in-place by adding various
        storage and grid components.

    Notes
    -----
    This function adds multiple types of storage and grid infrastructure:
    - Hydrogen infrastructure (electrolysis, fuel cells, storage)
    - Gas network infrastructure
    - Battery storage systems
    - Carbon capture and conversion facilities (if enabled in options)
    """
    # Set defaults
    options = options or {}

    logger.info("Add hydrogen storage")

    nodes = pop_layout.index

    n.add("Carrier", "H2")

    n.add("Bus", nodes + " H2", location=nodes, carrier="H2", unit="MWh_LHV")

    n.add(
        "Link",
        nodes + " H2 Electrolysis",
        bus1=nodes + " H2",
        bus0=nodes,
        p_nom_extendable=True,
        carrier="H2 Electrolysis",
        efficiency=costs.at["electrolysis", "efficiency"],
        capital_cost=costs.at["electrolysis", "capital_cost"],
        lifetime=costs.at["electrolysis", "lifetime"],
    )

    if options["hydrogen_fuel_cell"]:
        logger.info("Adding hydrogen fuel cell for re-electrification.")

        n.add(
            "Link",
            nodes + " H2 Fuel Cell",
            bus0=nodes + " H2",
            bus1=nodes,
            p_nom_extendable=True,
            carrier="H2 Fuel Cell",
            efficiency=costs.at["fuel cell", "efficiency"],
            capital_cost=costs.at["fuel cell", "capital_cost"]
            * costs.at["fuel cell", "efficiency"],  # NB: fixed cost is per MWel
            lifetime=costs.at["fuel cell", "lifetime"],
        )

    if options["hydrogen_turbine"]:
        logger.info(
            "Adding hydrogen turbine for re-electrification. Assuming OCGT technology costs."
        )
        # TODO: perhaps replace with hydrogen-specific technology assumptions.

        n.add(
            "Link",
            nodes + " H2 turbine",
            bus0=nodes + " H2",
            bus1=nodes,
            p_nom_extendable=True,
            carrier="H2 turbine",
            efficiency=costs.at["OCGT", "efficiency"],
            capital_cost=costs.at["OCGT", "capital_cost"]
            * costs.at["OCGT", "efficiency"],  # NB: fixed cost is per MWel
            marginal_cost=costs.at["OCGT", "VOM"],
            lifetime=costs.at["OCGT", "lifetime"],
        )

    h2_caverns = pd.read_csv(h2_cavern_file, index_col=0)

    if (
        not h2_caverns.empty
        and options["hydrogen_underground_storage"]
        and set(cavern_types).intersection(h2_caverns.columns)
    ):
        h2_caverns = h2_caverns[cavern_types].sum(axis=1)

        # only use sites with at least 2 TWh potential
        h2_caverns = h2_caverns[h2_caverns > 2]

        # convert TWh to MWh
        h2_caverns = h2_caverns * 1e6

        # clip at 1000 TWh for one location
        h2_caverns.clip(upper=1e9, inplace=True)

        logger.info("Add hydrogen underground storage")

        h2_capital_cost = costs.at["hydrogen storage underground", "capital_cost"]

        n.add(
            "Store",
            h2_caverns.index + " H2 Store",
            bus=h2_caverns.index + " H2",
            e_nom_extendable=True,
            e_nom_max=h2_caverns.values,
            e_cyclic=True,
            carrier="H2 Store",
            capital_cost=h2_capital_cost,
            lifetime=costs.at["hydrogen storage underground", "lifetime"],
        )

    # hydrogen stored overground (where not already underground)
    tech = "hydrogen storage tank type 1 including compressor"
    nodes_overground = h2_caverns.index.symmetric_difference(nodes)

    n.add(
        "Store",
        nodes_overground + " H2 Store",
        bus=nodes_overground + " H2",
        e_nom_extendable=True,
        e_cyclic=True,
        carrier="H2 Store",
        capital_cost=costs.at[tech, "capital_cost"],
        lifetime=costs.at[tech, "lifetime"],
    )

    if options["H2_retrofit"]:
        gas_pipes = pd.read_csv(clustered_gas_network_file, index_col=0)

    if options["gas_network"]:
        logger.info(
            "Add natural gas infrastructure, incl. LNG terminals, production, storage and entry-points."
        )
        gas_pipes = pd.read_csv(clustered_gas_network_file, index_col=0)

        if options["H2_retrofit"]:
            gas_pipes["p_nom_max"] = gas_pipes.p_nom
            gas_pipes["p_nom_min"] = 0.0
            # 0.1 EUR/MWkm/a to prefer decommissioning to address degeneracy
            gas_pipes["capital_cost"] = 0.1 * gas_pipes.length
            gas_pipes["p_nom_extendable"] = True
        else:
            gas_pipes["p_nom_max"] = np.inf
            gas_pipes["p_nom_min"] = gas_pipes.p_nom
            gas_pipes["capital_cost"] = (
                gas_pipes.length * costs.at["CH4 (g) pipeline", "capital_cost"]
            )
            gas_pipes["p_nom_extendable"] = False

        n.add(
            "Link",
            gas_pipes.index,
            bus0=gas_pipes.bus0 + " gas",
            bus1=gas_pipes.bus1 + " gas",
            p_min_pu=gas_pipes.p_min_pu,
            p_nom=gas_pipes.p_nom,
            p_nom_extendable=gas_pipes.p_nom_extendable,
            p_nom_max=gas_pipes.p_nom_max,
            p_nom_min=gas_pipes.p_nom_min,
            length=gas_pipes.length,
            capital_cost=gas_pipes.capital_cost,
            tags=gas_pipes.name,
            carrier="gas pipeline",
            lifetime=np.inf,
        )

        # remove fossil generators where there is neither
        # production, LNG terminal, nor entry-point beyond system scope

        unique = gas_input_nodes.index.unique()
        gas_i = n.generators.carrier == "gas"
        internal_i = ~n.generators.bus.map(n.buses.location).isin(unique)

        remove_i = n.generators[gas_i & internal_i].index
        n.generators.drop(remove_i, inplace=True)

        input_types = ["lng", "pipeline", "production"]
        p_nom = gas_input_nodes[input_types].sum(axis=1).rename(lambda x: x + " gas")
        n.generators.loc[gas_i, "p_nom_extendable"] = False
        n.generators.loc[gas_i, "p_nom"] = p_nom

        # add existing gas storage capacity
        gas_i = n.stores.carrier == "gas"
        e_nom = (
            gas_input_nodes["storage"]
            .rename(lambda x: x + " gas Store")
            .reindex(n.stores.index)
            .fillna(0.0)
            * 1e3
        )  # MWh_LHV
        e_nom.clip(
            upper=e_nom.quantile(0.98), inplace=True
        )  # limit extremely large storage
        n.stores.loc[gas_i, "e_nom_min"] = e_nom

        # add candidates for new gas pipelines to achieve full connectivity

        G = nx.Graph()

        gas_buses = n.buses.loc[n.buses.carrier == "gas", "location"]
        G.add_nodes_from(np.unique(gas_buses.values))

        sel = gas_pipes.p_nom > 1500
        attrs = ["bus0", "bus1", "length"]
        G.add_weighted_edges_from(gas_pipes.loc[sel, attrs].values)

        # find all complement edges
        complement_edges = pd.DataFrame(complement(G).edges, columns=["bus0", "bus1"])
        complement_edges["length"] = complement_edges.apply(
            haversine, axis=1, args=(n,)
        )

        # apply k_edge_augmentation weighted by length of complement edges
        k_edge = options["gas_network_connectivity_upgrade"]
        if augmentation := list(
            k_edge_augmentation(G, k_edge, avail=complement_edges.values)
        ):
            new_gas_pipes = pd.DataFrame(augmentation, columns=["bus0", "bus1"])
            new_gas_pipes["length"] = new_gas_pipes.apply(haversine, axis=1, args=(n,))

            new_gas_pipes.index = new_gas_pipes.apply(
                lambda x: f"gas pipeline new {x.bus0} <-> {x.bus1}", axis=1
            )

            n.add(
                "Link",
                new_gas_pipes.index,
                bus0=new_gas_pipes.bus0 + " gas",
                bus1=new_gas_pipes.bus1 + " gas",
                p_min_pu=-1,  # new gas pipes are bidirectional
                p_nom_extendable=True,
                length=new_gas_pipes.length,
                capital_cost=new_gas_pipes.length
                * costs.at["CH4 (g) pipeline", "capital_cost"],
                carrier="gas pipeline new",
                lifetime=costs.at["CH4 (g) pipeline", "lifetime"],
            )

    if options["H2_retrofit"]:
        logger.info("Add retrofitting options of existing CH4 pipes to H2 pipes.")

        fr = "gas pipeline"
        to = "H2 pipeline retrofitted"
        h2_pipes = gas_pipes.rename(index=lambda x: x.replace(fr, to))

        n.add(
            "Link",
            h2_pipes.index,
            bus0=h2_pipes.bus0 + " H2",
            bus1=h2_pipes.bus1 + " H2",
            p_min_pu=-1.0,  # allow that all H2 retrofit pipelines can be used in both directions
            p_nom_max=h2_pipes.p_nom * options["H2_retrofit_capacity_per_CH4"],
            p_nom_extendable=True,
            length=h2_pipes.length,
            capital_cost=costs.at["H2 (g) pipeline repurposed", "capital_cost"]
            * h2_pipes.length,
            tags=h2_pipes.name,
            carrier="H2 pipeline retrofitted",
            lifetime=costs.at["H2 (g) pipeline repurposed", "lifetime"],
        )

    if options["H2_network"]:
        logger.info("Add options for new hydrogen pipelines.")

        h2_pipes = create_network_topology(
            n, "H2 pipeline ", carriers=["DC", "gas pipeline"]
        )

        # TODO Add efficiency losses
        n.add(
            "Link",
            h2_pipes.index,
            bus0=h2_pipes.bus0.values + " H2",
            bus1=h2_pipes.bus1.values + " H2",
            p_min_pu=-1,
            p_nom_extendable=True,
            length=h2_pipes.length.values,
            capital_cost=costs.at["H2 (g) pipeline", "capital_cost"]
            * h2_pipes.length.values,
            carrier="H2 pipeline",
            lifetime=costs.at["H2 (g) pipeline", "lifetime"],
        )

    n.add("Carrier", "battery")

    n.add("Bus", nodes + " battery", location=nodes, carrier="battery", unit="MWh_el")

    n.add(
        "Store",
        nodes + " battery",
        bus=nodes + " battery",
        e_cyclic=True,
        e_nom_extendable=True,
        carrier="battery",
        capital_cost=costs.at["battery storage", "capital_cost"],
        lifetime=costs.at["battery storage", "lifetime"],
    )

    n.add(
        "Link",
        nodes + " battery charger",
        bus0=nodes,
        bus1=nodes + " battery",
        carrier="battery charger",
        efficiency=costs.at["battery inverter", "efficiency"] ** 0.5,
        capital_cost=costs.at["battery inverter", "capital_cost"],
        p_nom_extendable=True,
        lifetime=costs.at["battery inverter", "lifetime"],
    )

    n.add(
        "Link",
        nodes + " battery discharger",
        bus0=nodes + " battery",
        bus1=nodes,
        carrier="battery discharger",
        efficiency=costs.at["battery inverter", "efficiency"] ** 0.5,
        p_nom_extendable=True,
        lifetime=costs.at["battery inverter", "lifetime"],
    )

    if options["methanation"]:
        n.add(
            "Link",
            spatial.nodes,
            suffix=" Sabatier",
            bus0=nodes + " H2",
            bus1=spatial.gas.nodes,
            bus2=spatial.co2.nodes,
            p_nom_extendable=True,
            carrier="Sabatier",
            p_min_pu=options["min_part_load_methanation"],
            efficiency=costs.at["methanation", "efficiency"],
            efficiency2=-costs.at["methanation", "efficiency"]
            * costs.at["gas", "CO2 intensity"],
            capital_cost=costs.at["methanation", "capital_cost"]
            * costs.at["methanation", "efficiency"],  # costs given per kW_gas
            lifetime=costs.at["methanation", "lifetime"],
        )

    if options["coal_cc"]:
        n.add(
            "Link",
            spatial.nodes,
            suffix=" coal CC",
            bus0=spatial.coal.nodes,
            bus1=spatial.nodes,
            bus2="co2 atmosphere",
            bus3=spatial.co2.nodes,
            marginal_cost=costs.at["coal", "efficiency"]
            * costs.at["coal", "VOM"],  # NB: VOM is per MWel
            capital_cost=costs.at["coal", "efficiency"]
            * costs.at["coal", "capital_cost"]
            + costs.at["biomass CHP capture", "capital_cost"]
            * costs.at["coal", "CO2 intensity"],  # NB: fixed cost is per MWel
            p_nom_extendable=True,
            carrier="coal",
            efficiency=costs.at["coal", "efficiency"],
            efficiency2=costs.at["coal", "CO2 intensity"]
            * (1 - costs.at["biomass CHP capture", "capture_rate"]),
            efficiency3=costs.at["coal", "CO2 intensity"]
            * costs.at["biomass CHP capture", "capture_rate"],
            lifetime=costs.at["coal", "lifetime"],
        )

    if options["SMR_cc"]:
        n.add(
            "Link",
            spatial.nodes,
            suffix=" SMR CC",
            bus0=spatial.gas.nodes,
            bus1=nodes + " H2",
            bus2="co2 atmosphere",
            bus3=spatial.co2.nodes,
            p_nom_extendable=True,
            carrier="SMR CC",
            efficiency=costs.at["SMR CC", "efficiency"],
            efficiency2=costs.at["gas", "CO2 intensity"] * (1 - options["cc_fraction"]),
            efficiency3=costs.at["gas", "CO2 intensity"] * options["cc_fraction"],
            capital_cost=costs.at["SMR CC", "capital_cost"],
            lifetime=costs.at["SMR CC", "lifetime"],
        )

    if options["SMR"]:
        n.add(
            "Link",
            nodes + " SMR",
            bus0=spatial.gas.nodes,
            bus1=nodes + " H2",
            bus2="co2 atmosphere",
            p_nom_extendable=True,
            carrier="SMR",
            efficiency=costs.at["SMR", "efficiency"],
            efficiency2=costs.at["gas", "CO2 intensity"],
            capital_cost=costs.at["SMR", "capital_cost"],
            lifetime=costs.at["SMR", "lifetime"],
        )


def check_land_transport_shares(shares):
    # Sums up the shares, ignoring None values
    total_share = sum(filter(None, shares))
    if total_share != 1:
        logger.warning(
            f"Total land transport shares sum up to {total_share:.2%},"
            "corresponding to increased or decreased demand assumptions."
        )


def get_temp_efficency(
    car_efficiency,
    temperature,
    deadband_lw,
    deadband_up,
    degree_factor_lw,
    degree_factor_up,
):
    """
    Correct temperature depending on heating and cooling for respective car
    type.
    """
    # temperature correction for EVs
    dd = transport_degree_factor(
        temperature,
        deadband_lw,
        deadband_up,
        degree_factor_lw,
        degree_factor_up,
    )

    temp_eff = 1 / (1 + dd)

    return car_efficiency * temp_eff


def add_EVs(
    n: pypsa.Network,
    avail_profile: pd.DataFrame,
    dsm_profile: pd.DataFrame,
    p_set: pd.Series,
    electric_share: pd.Series,
    number_cars: pd.Series,
    temperature: pd.DataFrame,
    spatial: SimpleNamespace,
    options: dict,
) -> None:
    """
    Add electric vehicle (EV) infrastructure to the network.

    Creates EV batteries, chargers, and optional vehicle-to-grid (V2G) components
    with temperature-dependent efficiency and demand-side management capabilities.

    Parameters
    ----------
    n : pypsa.Network
        The PyPSA network container object to be modified
    avail_profile : pd.DataFrame
        Availability profile for EV charging with snapshots as index and nodes as columns
    dsm_profile : pd.DataFrame
        Demand-side management profile defining minimum state of charge
        with snapshots as index and nodes as columns
    p_set : pd.Series
        Base power demand profile for EVs
    electric_share : pd.Series
        Share of electric vehicles per node
    number_cars : pd.Series
        Number of cars per node
    temperature : pd.DataFrame
        Ambient temperature per node and timestamp
    spatial : SimpleNamespace
        Spatial configuration containing at least:
        - nodes: list or Index of node names
    options : dict
        Configuration options containing at least:
        - transport_electric_efficiency: float
        - transport_heating_deadband_lower: float
        - transport_heating_deadband_upper: float
        - EV_lower_degree_factor: float
        - EV_upper_degree_factor: float
        - bev_charge_rate: float
        - bev_charge_efficiency: float
        - bev_dsm: bool
        - bev_energy: float
        - bev_dsm_availability: float
        - v2g: bool

    Returns
    -------
    None
        Modifies the network object in-place by adding EV components

    Notes
    -----
    Components added to the network:
    - EV battery buses for each node
    - EV loads with temperature-corrected efficiency
    - BEV chargers with availability profiles
    - Optional EV battery storage if DSM is enabled
    - Optional V2G links if V2G is enabled

    The function accounts for temperature effects on efficiency and implements
    a rolling average smoothing for the power profile.
    """
    # Add EV battery carrier and buses
    n.add("Carrier", "EV battery")

    n.add(
        "Bus",
        spatial.nodes,
        suffix=" EV battery",
        location=spatial.nodes,
        carrier="EV battery",
        unit="MWh_el",
    )

    # Calculate temperature-corrected efficiency
    car_efficiency = options["transport_electric_efficiency"]
    efficiency = get_temp_efficency(
        car_efficiency,
        temperature,
        options["transport_heating_deadband_lower"],
        options["transport_heating_deadband_upper"],
        options["EV_lower_degree_factor"],
        options["EV_upper_degree_factor"],
    )

    # Apply rolling average smoothing to power profile
    p_shifted = (p_set + cycling_shift(p_set, 1) + cycling_shift(p_set, 2)) / 3
    cyclic_eff = p_set.div(p_shifted)
    efficiency *= cyclic_eff

    # Calculate load profile
    profile = electric_share * p_set.div(efficiency)

    # Add EV load
    n.add(
        "Load",
        spatial.nodes,
        suffix=" land transport EV",
        bus=spatial.nodes + " EV battery",
        carrier="land transport EV",
        p_set=profile.loc[n.snapshots],
    )

    # Add BEV chargers
    p_nom = number_cars * options["bev_charge_rate"] * electric_share
    n.add(
        "Link",
        spatial.nodes,
        suffix=" BEV charger",
        bus0=spatial.nodes,
        bus1=spatial.nodes + " EV battery",
        p_nom=p_nom,
        carrier="BEV charger",
        p_max_pu=avail_profile.loc[n.snapshots, spatial.nodes],
        lifetime=1,
        efficiency=options["bev_charge_efficiency"],
    )

    # Add demand-side management components if enabled
    if options["bev_dsm"]:
        e_nom = (
            number_cars
            * options["bev_energy"]
            * options["bev_dsm_availability"]
            * electric_share
        )

        n.add(
            "Store",
            spatial.nodes,
            suffix=" EV battery",
            bus=spatial.nodes + " EV battery",
            carrier="EV battery",
            e_cyclic=True,
            e_nom=e_nom,
            e_max_pu=1,
            e_min_pu=dsm_profile.loc[n.snapshots, spatial.nodes],
        )

        # Add vehicle-to-grid if enabled
        if options["v2g"]:
            n.add(
                "Link",
                spatial.nodes,
                suffix=" V2G",
                bus1=spatial.nodes,
                bus0=spatial.nodes + " EV battery",
                p_nom=p_nom * options["bev_dsm_availability"],
                carrier="V2G",
                p_max_pu=avail_profile.loc[n.snapshots, spatial.nodes],
                lifetime=1,
                efficiency=options["bev_charge_efficiency"],
            )


def add_fuel_cell_cars(
    n: pypsa.Network,
    p_set: pd.Series,
    fuel_cell_share: float,
    temperature: pd.Series,
    options: dict,
    spatial: SimpleNamespace,
) -> None:
    """
    Add hydrogen fuel cell vehicles to the network as hydrogen loads.

    Creates temperature-dependent hydrogen demand profiles for fuel cell vehicles
    based on transport energy demand, fuel cell share, and temperature-dependent
    efficiency factors.

    Parameters
    ----------
    n : pypsa.Network
        The PyPSA network container object to be modified
    p_set : pd.Series
        Base transport energy demand profile
    fuel_cell_share : float
        Share of transport demand met by fuel cell vehicles (between 0 and 1)
    temperature : pd.Series
        Temperature time series used for efficiency correction
    options : dict
        Configuration options containing at least:
        - transport_fuel_cell_efficiency: float
          Base efficiency of fuel cell vehicles
        - transport_heating_deadband_lower: float
          Lower temperature threshold for efficiency correction
        - transport_heating_deadband_upper: float
          Upper temperature threshold for efficiency correction
        - ICE_lower_degree_factor: float
          Efficiency correction factor for low temperatures
        - ICE_upper_degree_factor: float
          Efficiency correction factor for high temperatures
    spatial : SimpleNamespace
        Spatial configuration containing at least:
        - nodes: list of network nodes
        - h2.nodes: list of hydrogen bus locations

    Returns
    -------
    None
        Modifies the network object in-place by adding fuel cell vehicle loads

    Notes
    -----
    The hydrogen demand is calculated by:
    1. Applying temperature-dependent efficiency corrections
    2. Converting transport energy demand to hydrogen demand
    3. Scaling by the fuel cell vehicle share
    """
    car_efficiency = options["transport_fuel_cell_efficiency"]

    # Calculate temperature-corrected efficiency
    efficiency = get_temp_efficency(
        car_efficiency,
        temperature,
        options["transport_heating_deadband_lower"],
        options["transport_heating_deadband_upper"],
        options["ICE_lower_degree_factor"],
        options["ICE_upper_degree_factor"],
    )

    # Calculate hydrogen demand profile
    profile = fuel_cell_share * p_set.div(efficiency)

    # Add hydrogen load for fuel cell vehicles
    n.add(
        "Load",
        spatial.nodes,
        suffix=" land transport fuel cell",
        bus=spatial.h2.nodes,
        carrier="land transport fuel cell",
        p_set=profile.loc[n.snapshots],
    )


def add_ice_cars(
    n: pypsa.Network,
    costs: pd.DataFrame,
    p_set: pd.DataFrame,
    ice_share: pd.DataFrame,
    temperature: pd.DataFrame,
    cf_industry: pd.DataFrame,
    spatial: SimpleNamespace,
    options: dict,
) -> None:
    """
    Add internal combustion engine (ICE) vehicles to the network.

    Creates the necessary infrastructure for representing ICE vehicles in the
    transport sector, including oil buses, temperature-dependent efficiency,
    and CO2 emissions. Can model demand either regionally or aggregated at EU level.

    Parameters
    ----------
    n : pypsa.Network
        The PyPSA network container object to be modified
    costs : pd.DataFrame
        Technology cost assumptions with technologies as index and cost parameters
        as columns, must include 'oil' with 'CO2 intensity'
    p_set : pd.DataFrame
        Transport demand time series
    ice_share : pd.DataFrame
        Share of internal combustion engines in transport demand
    temperature : pd.DataFrame
        Hourly temperature time series per node
    cf_industry : pd.DataFrame
        Industrial capacity factors for oil demand
    spatial : SimpleNamespace
        Spatial resolution configuration containing at least:
        - oil.land_transport: names for transport nodes
        - oil.demand_locations: locations of demand
        - oil.nodes: names of oil supply nodes
    options : dict
        Configuration options containing at least:
        - transport_ice_efficiency: float for baseline ICE efficiency
        - transport_heating_deadband_lower: float for lower temperature threshold
        - transport_heating_deadband_upper: float for upper temperature threshold
        - ICE_lower_degree_factor: float for low temperature efficiency impact
        - ICE_upper_degree_factor: float for high temperature efficiency impact
        - regional_oil_demand: bool for regional vs EU-wide demand modeling

    Returns
    -------
    None
        Modifies the network object in-place by adding ICE-related components

    Notes
    -----
    The function adds:
    - Oil carrier buses
    - Temperature-dependent transport oil demand
    - Links from oil supply to transport with CO2 emissions
    """
    add_carrier_buses(
        n=n,
        carrier="oil",
        costs=costs,
        spatial=spatial,
        options=options,
        cf_industry=cf_industry,
    )

    car_efficiency = options["transport_ice_efficiency"]

    # Calculate temperature-corrected efficiency
    efficiency = get_temp_efficency(
        car_efficiency,
        temperature,
        options["transport_heating_deadband_lower"],
        options["transport_heating_deadband_upper"],
        options["ICE_lower_degree_factor"],
        options["ICE_upper_degree_factor"],
    )

    # Calculate oil demand profile
    profile = ice_share * p_set.div(efficiency).rename(
        columns=lambda x: x + " land transport oil"
    )

    if not options["regional_oil_demand"]:
        profile = profile.sum(axis=1).to_frame(name="EU land transport oil")

    # Add transport oil buses
    n.add(
        "Bus",
        spatial.oil.land_transport,
        location=spatial.oil.demand_locations,
        carrier="land transport oil",
        unit="land transport",
    )

    # Add transport oil demand
    n.add(
        "Load",
        spatial.oil.land_transport,
        bus=spatial.oil.land_transport,
        carrier="land transport oil",
        p_set=profile.loc[n.snapshots],
    )

    # Add oil supply links with CO2 emissions
    n.add(
        "Link",
        spatial.oil.land_transport,
        bus0=spatial.oil.nodes,
        bus1=spatial.oil.land_transport,
        bus2="co2 atmosphere",
        carrier="land transport oil",
        efficiency2=costs.at["oil", "CO2 intensity"],
        p_nom_extendable=True,
    )


def add_land_transport(
    n,
    costs,
    transport_demand_file,
    transport_data_file,
    avail_profile_file,
    dsm_profile_file,
    temp_air_total_file,
    cf_industry,
    options,
    investment_year,
    nodes,
) -> None:
    """
    Add land transport demand and infrastructure to the network.

    Parameters
    ----------
    n : pypsa.Network
        The PyPSA network container object
    costs : pd.DataFrame
        Cost assumptions for different technologies
    transport_demand_file : str
        Path to CSV file containing transport demand in driven km [100 km]
    transport_data_file : str
        Path to CSV file containing number of cars per region
    avail_profile_file : str
        Path to CSV file containing availability profiles
    dsm_profile_file : str
        Path to CSV file containing demand-side management profiles
    temp_air_total_file : str
        Path to netCDF file containing air temperature data
    options : dict
        Dictionary containing configuration options, specifically:
        - land_transport_fuel_cell_share
        - land_transport_electric_share
        - land_transport_ice_share
    investment_year : int
        Year for which to get the transport shares
    nodes : list-like
        List of spatial nodes to consider

    Returns
    -------
    None
        Modifies the network object in-place by adding transport-related
        components and their properties.

    Notes
    -----
    The function adds different types of land transport (electric vehicles,
    fuel cell vehicles, and internal combustion engines) to the network
    based on specified shares and profiles.
    """
    if logger:
        logger.info("Add land transport")

    # read in transport demand in units driven km [100 km]
    transport = pd.read_csv(transport_demand_file, index_col=0, parse_dates=True)
    number_cars = pd.read_csv(transport_data_file, index_col=0)["number cars"]
    avail_profile = pd.read_csv(avail_profile_file, index_col=0, parse_dates=True)
    dsm_profile = pd.read_csv(dsm_profile_file, index_col=0, parse_dates=True)

    # exogenous share of passenger car type
    engine_types = ["fuel_cell", "electric", "ice"]
    shares = pd.Series()
    for engine in engine_types:
        share_key = f"land_transport_{engine}_share"
        shares[engine] = get(options[share_key], investment_year)
        if logger:
            logger.info(f"{engine} share: {shares[engine] * 100}%")

    check_land_transport_shares(shares)

    p_set = transport[nodes]

    # temperature for correction factor for heating/cooling
    temperature = xr.open_dataarray(temp_air_total_file).to_pandas()

    if shares["electric"] > 0:
        add_EVs(
            n,
            avail_profile,
            dsm_profile,
            p_set,
            shares["electric"],
            number_cars,
            temperature,
            spatial,
            options,
        )

    if shares["fuel_cell"] > 0:
        add_fuel_cell_cars(
            n=n,
            p_set=p_set,
            fuel_cell_share=shares["fuel_cell"],
            temperature=temperature,
            options=options,
            spatial=spatial,
        )
    if shares["ice"] > 0:
        add_ice_cars(
            n,
            costs,
            p_set,
            shares["ice"],
            temperature,
            cf_industry,
            spatial,
            options,
        )


def build_heat_demand(
    n, hourly_heat_demand_file, pop_weighted_energy_totals, heating_efficiencies
):
    """
    Build heat demand time series and adjust electricity load to account for electric heating.

    Parameters
    ----------
    n : pypsa.Network
        The PyPSA network container object
    hourly_heat_demand_file : str
        Path to netCDF file containing hourly heat demand data
    pop_weighted_energy_totals : pd.DataFrame
        Population-weighted energy totals containing columns for total and
        electricity consumption for different sectors and uses
    heating_efficiencies : dict
        Dictionary mapping sector and use combinations to their heating efficiencies

    Returns
    -------
    pd.DataFrame
        Heat demand time series with hierarchical columns for different sectors
        and uses (residential/services, water/space)

    Notes
    -----
    The function:
    - Constructs heat demand profiles for different sectors and uses
    - Adjusts the electricity load profiles by subtracting electric heating
    - Modifies the network object in-place by updating n.loads_t.p_set
    """
    heat_demand_shape = (
        xr.open_dataset(hourly_heat_demand_file).to_dataframe().unstack(level=1)
    )

    sectors = [sector.value for sector in HeatSector]
    uses = ["water", "space"]

    heat_demand = {}
    electric_heat_supply = {}
    for sector, use in product(sectors, uses):
        name = f"{sector} {use}"

        # efficiency for final energy to thermal energy service
        eff = pop_weighted_energy_totals.index.str[:2].map(
            heating_efficiencies[f"total {sector} {use} efficiency"]
        )

        heat_demand[name] = (
            heat_demand_shape[name] / heat_demand_shape[name].sum()
        ).multiply(pop_weighted_energy_totals[f"total {sector} {use}"] * eff) * 1e6
        electric_heat_supply[name] = (
            heat_demand_shape[name] / heat_demand_shape[name].sum()
        ).multiply(pop_weighted_energy_totals[f"electricity {sector} {use}"]) * 1e6

    heat_demand = pd.concat(heat_demand, axis=1)
    electric_heat_supply = pd.concat(electric_heat_supply, axis=1)

    # subtract from electricity load since heat demand already in heat_demand
    electric_nodes = n.loads.index[n.loads.carrier == "electricity"]
    n.loads_t.p_set[electric_nodes] = (
        n.loads_t.p_set[electric_nodes]
        - electric_heat_supply.T.groupby(level=1).sum().T[electric_nodes]
    )

    return heat_demand


def add_heat(
    n: pypsa.Network,
    costs: pd.DataFrame,
    cop_profiles_file: str,
    direct_heat_source_utilisation_profile_file: str,
    hourly_heat_demand_total_file: str,
    district_heat_share_file: str,
    solar_thermal_total_file: str,
    retro_cost_file: str,
    floor_area_file: str,
    heat_source_profile_files: dict[str, str],
    params: dict,
    pop_weighted_energy_totals: pd.DataFrame,
    heating_efficiencies: pd.DataFrame,
    pop_layout: pd.DataFrame,
    spatial: object,
    options: dict,
    investment_year: int,
):
    """
    Add heat sector to the network including heat demand, heat pumps, storage, and conversion technologies.

    Parameters
    ----------
    n : pypsa.Network
        The PyPSA network object
    costs : pd.DataFrame
        DataFrame containing cost information for different technologies
    cop_profiles_file : str
        Path to NetCDF file containing coefficient of performance (COP) values for heat pumps
    direct_heat_source_utilisation_profile_file : str
        Path to NetCDF file containing direct heat source utilisation profiles
    hourly_heat_demand_total_file : str
        Path to CSV file containing hourly heat demand data
    district_heat_share_file : str
        Path to CSV file containing district heating share information
    solar_thermal_total_file : str
        Path to NetCDF file containing solar thermal generation data
    retro_cost_file : str
        Path to CSV file containing retrofitting costs
    floor_area_file : str
        Path to CSV file containing floor area data
    heat_source_profile_files : dict[str, str]
        Dictionary mapping heat source names to their data file paths
    params : dict
        Dictionary containing parameters including:
        - heat_pump_sources
        - heat_utilisation_potentials
        - direct_utilisation_heat_sources
    pop_weighted_energy_totals : pd.DataFrame
        Population-weighted energy totals by region
    heating_efficiencies : pd.DataFrame
        Heating system efficiencies
    pop_layout : pd.DataFrame
        Population layout data with columns for fraction and country
    spatial : object
        Object containing spatial data with attributes for different carriers (gas, co2, etc.)
    options : dict
        Dictionary containing configuration options for heat sector components
    investment_year : int
        Year for which to get the heat sector components and costs

    Returns
    -------
    None
        Modifies the network object in-place by adding heat sector components

    Notes
    -----
    The function adds various heat sector components to the network including:
    - Heat demand for different sectors (residential, services)
    - Heat pumps with different heat sources
    - Thermal energy storage if enabled
    - Gas boilers if enabled
    - Solar thermal if enabled
    - Combined heat and power (CHP) plants if enabled
    - Building retrofitting options if enabled
    """
    logger.info("Add heat sector")

    sectors = [sector.value for sector in HeatSector]

    heat_demand = build_heat_demand(
        n,
        hourly_heat_demand_total_file,
        pop_weighted_energy_totals,
        heating_efficiencies,
    )

    cop = xr.open_dataarray(cop_profiles_file)
    direct_heat_profile = xr.open_dataarray(direct_heat_source_utilisation_profile_file)
    district_heat_info = pd.read_csv(district_heat_share_file, index_col=0)
    dist_fraction = district_heat_info["district fraction of node"]
    urban_fraction = district_heat_info["urban fraction"]

    # NB: must add costs of central heating afterwards (EUR 400 / kWpeak, 50a, 1% FOM from Fraunhofer ISE)

    # exogenously reduce space heat demand
    if options["reduce_space_heat_exogenously"]:
        dE = get(options["reduce_space_heat_exogenously_factor"], investment_year)
        logger.info(f"Assumed space heat reduction of {dE:.2%}")
        for sector in sectors:
            heat_demand[sector + " space"] = (1 - dE) * heat_demand[sector + " space"]

    if options["solar_thermal"]:
        solar_thermal = (
            xr.open_dataarray(solar_thermal_total_file)
            .to_pandas()
            .reindex(index=n.snapshots)
        )
        # 1e3 converts from W/m^2 to MW/(1000m^2) = kW/m^2
        solar_thermal = options["solar_cf_correction"] * solar_thermal / 1e3

    for heat_system in (
        HeatSystem
    ):  # this loops through all heat systems defined in _entities.HeatSystem
        overdim_factor = options["overdimension_heat_generators"][
            heat_system.central_or_decentral
        ]
        if heat_system == HeatSystem.URBAN_CENTRAL:
            nodes = dist_fraction.index[dist_fraction > 0]
        else:
            nodes = pop_layout.index

        n.add("Carrier", f"{heat_system} heat")

        n.add(
            "Bus",
            nodes + f" {heat_system.value} heat",
            location=nodes,
            carrier=f"{heat_system.value} heat",
            unit="MWh_th",
        )

        # if heat_system == HeatSystem.URBAN_CENTRAL and options["central_heat_vent"]:
        if options["heat_vent"][heat_system.system_type.value]:
            n.add(
                "Generator",
                nodes + f" {heat_system} heat vent",
                bus=nodes + f" {heat_system} heat",
                location=nodes,
                carrier=f"{heat_system} heat vent",
                p_nom_extendable=True,
                p_max_pu=0,
                p_min_pu=-1,
                unit="MWh_th",
                marginal_cost=-params["sector"]["marginal_cost_heat_vent"],
            )

        ## Add heat load
        factor = heat_system.heat_demand_weighting(
            urban_fraction=urban_fraction[nodes], dist_fraction=dist_fraction[nodes]
        )
        if heat_system != HeatSystem.URBAN_CENTRAL:
            heat_load = (
                heat_demand[
                    [
                        heat_system.sector.value + " water",
                        heat_system.sector.value + " space",
                    ]
                ]
                .T.groupby(level=1)
                .sum()
                .T[nodes]
                .multiply(factor)
            )

        else:
            heat_load = (
                heat_demand.T.groupby(level=1)
                .sum()
                .T[nodes]
                .multiply(
                    factor * (1 + options["district_heating"]["district_heating_loss"])
                )
            )

        n.add(
            "Load",
            nodes,
            suffix=f" {heat_system} heat",
            bus=nodes + f" {heat_system} heat",
            carrier=f"{heat_system} heat",
            p_set=heat_load.loc[n.snapshots],
        )

        ## Add heat pumps
        for heat_source in params.heat_pump_sources[heat_system.system_type.value]:
            costs_name_heat_pump = heat_system.heat_pump_costs_name(heat_source)
            cop_heat_pump = (
                cop.sel(
                    heat_system=heat_system.system_type.value,
                    heat_source=heat_source,
                    name=nodes,
                )
                .to_pandas()
                .reindex(index=n.snapshots)
                if options["time_dep_hp_cop"]
                else costs.at[costs_name_heat_pump, "efficiency"]
            )

            if heat_source in params.limited_heat_sources:
                # get potential
                p_max_source = pd.read_csv(
                    heat_source_profile_files[heat_source],
                    index_col=0,
                ).squeeze()[nodes]

                # add resource
                heat_carrier = f"{heat_system} {heat_source} heat"
                n.add("Carrier", heat_carrier)
                n.add(
                    "Bus",
                    nodes,
                    suffix=f" {heat_carrier}",
                    carrier=heat_carrier,
                )

                if heat_source in params.direct_utilisation_heat_sources:
                    capital_cost = (
                        costs.at[
                            heat_system.heat_source_costs_name(heat_source),
                            "capital_cost",
                        ]
                        * overdim_factor
                    )
                    lifetime = costs.at[
                        heat_system.heat_source_costs_name(heat_source), "lifetime"
                    ]
                else:
                    capital_cost = 0.0
                    lifetime = np.inf
                n.add(
                    "Generator",
                    nodes,
                    suffix=f" {heat_carrier}",
                    bus=nodes + f" {heat_carrier}",
                    carrier=heat_carrier,
                    p_nom_extendable=True,
                    capital_cost=capital_cost,
                    lifetime=lifetime,
                    p_nom_max=p_max_source,
                )

                # add heat pump converting source heat + electricity to urban central heat
                n.add(
                    "Link",
                    nodes,
                    suffix=f" {heat_system} {heat_source} heat pump",
                    bus0=nodes,
                    bus1=nodes + f" {heat_carrier}",
                    bus2=nodes + f" {heat_system} heat",
                    carrier=f"{heat_system} {heat_source} heat pump",
                    efficiency=-(cop_heat_pump - 1),
                    efficiency2=cop_heat_pump,
                    capital_cost=costs.at[costs_name_heat_pump, "efficiency"]
                    * costs.at[costs_name_heat_pump, "capital_cost"]
                    * overdim_factor,
                    p_nom_extendable=True,
                    lifetime=costs.at[costs_name_heat_pump, "lifetime"],
                )

                if heat_source in params.direct_utilisation_heat_sources:
                    # 1 if source temperature exceeds forward temperature, 0 otherwise:
                    efficiency_direct_utilisation = (
                        direct_heat_profile.sel(
                            heat_source=heat_source,
                            name=nodes,
                        )
                        .to_pandas()
                        .reindex(index=n.snapshots)
                    )
                    # add link for direct usage of heat source when source temperature exceeds forward temperature
                    n.add(
                        "Link",
                        nodes,
                        suffix=f" {heat_system} {heat_source} heat direct utilisation",
                        bus0=nodes + f" {heat_carrier}",
                        bus1=nodes + f" {heat_system} heat",
                        efficiency=efficiency_direct_utilisation,
                        carrier=f"{heat_system} {heat_source} heat direct utilisation",
                        p_nom_extendable=True,
                    )
            else:
                n.add(
                    "Link",
                    nodes,
                    suffix=f" {heat_system} {heat_source} heat pump",
                    bus0=nodes,
                    bus1=nodes + f" {heat_system} heat",
                    carrier=f"{heat_system} {heat_source} heat pump",
                    efficiency=cop_heat_pump,
                    capital_cost=costs.at[costs_name_heat_pump, "efficiency"]
                    * costs.at[costs_name_heat_pump, "capital_cost"]
                    * overdim_factor,
                    p_nom_extendable=True,
                    lifetime=costs.at[costs_name_heat_pump, "lifetime"],
                )

        if options["tes"]:
            n.add("Carrier", f"{heat_system} water tanks")

            n.add(
                "Bus",
                nodes + f" {heat_system} water tanks",
                location=nodes,
                carrier=f"{heat_system} water tanks",
                unit="MWh_th",
            )

            energy_to_power_ratio_water_tanks = costs.at[
                heat_system.central_or_decentral + " water tank storage",
                "energy to power ratio",
            ]

            n.add(
                "Link",
                nodes + f" {heat_system} water tanks charger",
                bus0=nodes + f" {heat_system} heat",
                bus1=nodes + f" {heat_system} water tanks",
                efficiency=costs.at[
                    heat_system.central_or_decentral + " water tank charger",
                    "efficiency",
                ],
                carrier=f"{heat_system} water tanks charger",
                p_nom_extendable=True,
                marginal_cost=costs.at["water tank charger", "marginal_cost"],
                lifetime=costs.at[
                    heat_system.central_or_decentral + " water tank storage", "lifetime"
                ],
            )

            n.add(
                "Link",
                nodes + f" {heat_system} water tanks discharger",
                bus0=nodes + f" {heat_system} water tanks",
                bus1=nodes + f" {heat_system} heat",
                carrier=f"{heat_system} water tanks discharger",
                efficiency=costs.at[
                    heat_system.central_or_decentral + " water tank discharger",
                    "efficiency",
                ],
                p_nom_extendable=True,
                lifetime=costs.at[
                    heat_system.central_or_decentral + " water tank storage", "lifetime"
                ],
            )

            n.links.loc[
                nodes + f" {heat_system} water tanks charger", "energy to power ratio"
            ] = energy_to_power_ratio_water_tanks

            tes_time_constant_days = options["tes_tau"][
                heat_system.central_or_decentral
            ]

            n.add(
                "Store",
                nodes + f" {heat_system} water tanks",
                bus=nodes + f" {heat_system} water tanks",
                e_cyclic=True,
                e_nom_extendable=True,
                carrier=f"{heat_system} water tanks",
                standing_loss=1 - np.exp(-1 / 24 / tes_time_constant_days),
                capital_cost=costs.at[
                    heat_system.central_or_decentral + " water tank storage",
                    "capital_cost",
                ],
                lifetime=costs.at[
                    heat_system.central_or_decentral + " water tank storage", "lifetime"
                ],
            )

            if heat_system == HeatSystem.URBAN_CENTRAL:
                n.add("Carrier", f"{heat_system} water pits")

                n.add(
                    "Bus",
                    nodes + f" {heat_system} water pits",
                    location=nodes,
                    carrier=f"{heat_system} water pits",
                    unit="MWh_th",
                )

                energy_to_power_ratio_water_pit = costs.at[
                    "central water pit storage", "energy to power ratio"
                ]

                n.add(
                    "Link",
                    nodes + f" {heat_system} water pits charger",
                    bus0=nodes + f" {heat_system} heat",
                    bus1=nodes + f" {heat_system} water pits",
                    efficiency=costs.at[
                        "central water pit charger",
                        "efficiency",
                    ],
                    carrier=f"{heat_system} water pits charger",
                    p_nom_extendable=True,
                    lifetime=costs.at["central water pit storage", "lifetime"],
                    marginal_cost=costs.at[
                        "central water pit charger", "marginal_cost"
                    ],
                )

                n.add(
                    "Link",
                    nodes + f" {heat_system} water pits discharger",
                    bus0=nodes + f" {heat_system} water pits",
                    bus1=nodes + f" {heat_system} heat",
                    carrier=f"{heat_system} water pits discharger",
                    efficiency=costs.at[
                        "central water pit discharger",
                        "efficiency",
                    ],
                    p_nom_extendable=True,
                    lifetime=costs.at["central water pit storage", "lifetime"],
                )

                n.links.loc[
                    nodes + f" {heat_system} water pits charger",
                    "energy to power ratio",
                ] = energy_to_power_ratio_water_pit

                n.add(
                    "Store",
                    nodes + f" {heat_system} water pits",
                    bus=nodes + f" {heat_system} water pits",
                    e_cyclic=True,
                    e_nom_extendable=True,
                    carrier=f"{heat_system} water pits",
                    standing_loss=1 - np.exp(-1 / 24 / tes_time_constant_days),
                    capital_cost=costs.at["central water pit storage", "capital_cost"],
                    lifetime=costs.at["central water pit storage", "lifetime"],
                )

        if options["resistive_heaters"]:
            key = f"{heat_system.central_or_decentral} resistive heater"

            n.add(
                "Link",
                nodes + f" {heat_system} resistive heater",
                bus0=nodes,
                bus1=nodes + f" {heat_system} heat",
                carrier=f"{heat_system} resistive heater",
                efficiency=costs.at[key, "efficiency"],
                capital_cost=costs.at[key, "efficiency"]
                * costs.at[key, "capital_cost"]
                * overdim_factor,
                p_nom_extendable=True,
                lifetime=costs.at[key, "lifetime"],
            )

        if options["boilers"]:
            key = f"{heat_system.central_or_decentral} gas boiler"

            n.add(
                "Link",
                nodes + f" {heat_system} gas boiler",
                p_nom_extendable=True,
                bus0=spatial.gas.df.loc[nodes, "nodes"].values,
                bus1=nodes + f" {heat_system} heat",
                bus2="co2 atmosphere",
                carrier=f"{heat_system} gas boiler",
                efficiency=costs.at[key, "efficiency"],
                efficiency2=costs.at["gas", "CO2 intensity"],
                capital_cost=costs.at[key, "efficiency"]
                * costs.at[key, "capital_cost"]
                * overdim_factor,
                lifetime=costs.at[key, "lifetime"],
            )

        if options["solar_thermal"]:
            n.add("Carrier", f"{heat_system} solar thermal")

            n.add(
                "Generator",
                nodes,
                suffix=f" {heat_system} solar thermal collector",
                bus=nodes + f" {heat_system} heat",
                carrier=f"{heat_system} solar thermal",
                p_nom_extendable=True,
                capital_cost=costs.at[
                    heat_system.central_or_decentral + " solar thermal", "capital_cost"
                ]
                * overdim_factor,
                p_max_pu=solar_thermal[nodes],
                lifetime=costs.at[
                    heat_system.central_or_decentral + " solar thermal", "lifetime"
                ],
            )

        if options["chp"]["enable"] and heat_system == HeatSystem.URBAN_CENTRAL:
            # add non-biomass CHP; biomass CHP is added in biomass section
            for fuel in options["chp"]["fuel"]:
                if fuel == "solid biomass":
                    # Solid biomass CHP is added in add_biomass
                    continue
                fuel_nodes = getattr(spatial, fuel).df
                n.add(
                    "Link",
                    nodes + f" urban central {fuel} CHP",
                    bus0=fuel_nodes.loc[nodes, "nodes"].values,
                    bus1=nodes,
                    bus2=nodes + " urban central heat",
                    bus3="co2 atmosphere",
                    carrier="urban central CHP",
                    p_nom_extendable=True,
                    capital_cost=costs.at["central gas CHP", "capital_cost"]
                    * costs.at["central gas CHP", "efficiency"],
                    marginal_cost=costs.at["central gas CHP", "VOM"],
                    efficiency=costs.at["central gas CHP", "efficiency"],
                    efficiency2=costs.at["central gas CHP", "efficiency"]
                    / costs.at["central gas CHP", "c_b"],
                    efficiency3=costs.at[fuel, "CO2 intensity"],
                    lifetime=costs.at["central gas CHP", "lifetime"],
                )

                n.add(
                    "Link",
                    nodes + f" urban central {fuel} CHP CC",
                    bus0=fuel_nodes.loc[nodes, "nodes"].values,
                    bus1=nodes,
                    bus2=nodes + " urban central heat",
                    bus3="co2 atmosphere",
                    bus4=spatial.co2.df.loc[nodes, "nodes"].values,
                    carrier="urban central CHP CC",
                    p_nom_extendable=True,
                    capital_cost=costs.at["central gas CHP", "capital_cost"]
                    * costs.at["central gas CHP", "efficiency"]
                    + costs.at["biomass CHP capture", "capital_cost"]
                    * costs.at[fuel, "CO2 intensity"],
                    marginal_cost=costs.at["central gas CHP", "VOM"],
                    efficiency=costs.at["central gas CHP", "efficiency"]
                    - costs.at[fuel, "CO2 intensity"]
                    * (
                        costs.at["biomass CHP capture", "electricity-input"]
                        + costs.at[
                            "biomass CHP capture", "compression-electricity-input"
                        ]
                    ),
                    efficiency2=costs.at["central gas CHP", "efficiency"]
                    / costs.at["central gas CHP", "c_b"]
                    + costs.at[fuel, "CO2 intensity"]
                    * (
                        costs.at["biomass CHP capture", "heat-output"]
                        + costs.at["biomass CHP capture", "compression-heat-output"]
                        - costs.at["biomass CHP capture", "heat-input"]
                    ),
                    efficiency3=costs.at[fuel, "CO2 intensity"]
                    * (1 - costs.at["biomass CHP capture", "capture_rate"]),
                    efficiency4=costs.at[fuel, "CO2 intensity"]
                    * costs.at["biomass CHP capture", "capture_rate"],
                    lifetime=costs.at["central gas CHP", "lifetime"],
                )

        if (
            options["chp"]["enable"]
            and options["chp"]["micro_chp"]
            and heat_system.value != "urban central"
        ):
            n.add(
                "Link",
                nodes + f" {heat_system} micro gas CHP",
                p_nom_extendable=True,
                bus0=spatial.gas.df.loc[nodes, "nodes"].values,
                bus1=nodes,
                bus2=nodes + f" {heat_system} heat",
                bus3="co2 atmosphere",
                carrier=heat_system.value + " micro gas CHP",
                efficiency=costs.at["micro CHP", "efficiency"],
                efficiency2=costs.at["micro CHP", "efficiency-heat"],
                efficiency3=costs.at["gas", "CO2 intensity"],
                capital_cost=costs.at["micro CHP", "capital_cost"],
                lifetime=costs.at["micro CHP", "lifetime"],
            )

    if options["retrofitting"]["retro_endogen"]:
        logger.info("Add retrofitting endogenously")

        # retrofitting data 'retro_data' with 'costs' [EUR/m^2] and heat
        # demand 'dE' [per unit of original heat demand] for each country and
        # different retrofitting strengths [additional insulation thickness in m]
        retro_data = pd.read_csv(
            retro_cost_file,
            index_col=[0, 1],
            skipinitialspace=True,
            header=[0, 1],
        )
        # heated floor area [10^6 * m^2] per country
        floor_area_file = pd.read_csv(floor_area_file, index_col=[0, 1])

        n.add("Carrier", "retrofitting")

        # share of space heat demand 'w_space' of total heat demand
        w_space = {}
        for sector in sectors:
            w_space[sector] = heat_demand[sector + " space"] / (
                heat_demand[sector + " space"] + heat_demand[sector + " water"]
            )
        w_space["tot"] = (
            heat_demand["services space"] + heat_demand["residential space"]
        ) / heat_demand.T.groupby(level=[1]).sum().T

        for name in n.loads[
            n.loads.carrier.isin([x + " heat" for x in HeatSystem])
        ].index:
            node = n.buses.loc[name, "location"]
            ct = pop_layout.loc[node, "ct"]

            # weighting 'f' depending on the size of the population at the node
            if "urban central" in name:
                f = dist_fraction[node]
            elif "urban decentral" in name:
                f = urban_fraction[node] - dist_fraction[node]
            else:
                f = 1 - urban_fraction[node]
            if f == 0:
                continue
            # get sector name ("residential"/"services"/or both "tot" for urban central)
            if "services" in name:
                sec = "services"
            elif "residential" in name:
                sec = "residential"
            elif "urban central" in name:
                sec = "tot"
            else:
                raise ValueError(f"Unknown sector in {name}")

            # get floor aread at node and region (urban/rural) in m^2
            floor_area_node = (
                pop_layout.loc[node].fraction * floor_area_file.loc[ct, "value"] * 10**6
            ).loc[sec] * f
            # total heat demand at node [MWh]
            demand = n.loads_t.p_set[name]

            # space heat demand at node [MWh]
            space_heat_demand = demand * w_space[sec][node]
            # normed time profile of space heat demand 'space_pu' (values between 0-1),
            # p_max_pu/p_min_pu of retrofitting generators
            space_pu = (
                (space_heat_demand / space_heat_demand.max())
                .to_frame(name=node)
                .fillna(0)
            )

            # minimum heat demand 'dE' after retrofitting in units of original heat demand (values between 0-1)
            dE = retro_data.loc[(ct, sec), ("dE")]
            # get additional energy savings 'dE_diff' between the different retrofitting strengths/generators at one node
            dE_diff = abs(dE.diff()).fillna(1 - dE.iloc[0])
            # convert costs Euro/m^2 -> Euro/MWh
            capital_cost = (
                retro_data.loc[(ct, sec), ("cost")]
                * floor_area_node
                / ((1 - dE) * space_heat_demand.max())
            )
            if space_heat_demand.max() == 0:
                capital_cost = capital_cost.apply(lambda b: 0 if b == np.inf else b)

            # number of possible retrofitting measures 'strengths' (set in list at config.yaml 'l_strength')
            # given in additional insulation thickness [m]
            # for each measure, a retrofitting generator is added at the node
            strengths = retro_data.columns.levels[1]

            # check that ambitious retrofitting has higher costs per MWh than moderate retrofitting
            if (capital_cost.diff() < 0).sum():
                logger.warning(f"Costs are not linear for {ct} {sec}")
                s = capital_cost[(capital_cost.diff() < 0)].index
                strengths = strengths.drop(s)

            # reindex normed time profile of space heat demand back to hourly resolution
            space_pu = space_pu.reindex(index=heat_demand.index).ffill()

            # add for each retrofitting strength a generator with heat generation profile following the profile of the heat demand
            for strength in strengths:
                node_name = " ".join(name.split(" ")[2::])
                n.add(
                    "Generator",
                    [node],
                    suffix=" retrofitting " + strength + " " + node_name,
                    bus=name,
                    carrier="retrofitting",
                    p_nom_extendable=True,
                    p_nom_max=dE_diff[strength]
                    * space_heat_demand.max(),  # maximum energy savings for this renovation strength
                    p_max_pu=space_pu,
                    p_min_pu=space_pu,
                    country=ct,
                    capital_cost=capital_cost[strength]
                    * options["retrofitting"]["cost_factor"],
                )


def add_methanol(
    n: pypsa.Network,
    costs: pd.DataFrame,
    options: dict,
    spatial: SimpleNamespace,
    pop_layout: pd.DataFrame,
) -> None:
    """
    Add methanol-related components to the network.

    Adds methanol infrastructure including production, conversion, and power
    generation facilities based on specified options. Components can include
    biomass-to-methanol plants (with and without carbon capture), methanol
    power plants, and methanol reforming facilities.

    Parameters
    ----------
    n : pypsa.Network
        The PyPSA network container object to be modified
    costs : pd.DataFrame
        Technology cost assumptions with technologies as index and cost parameters
        as columns
    options : dict
        Configuration options containing at least:
        - methanol: dict with boolean flags for different methanol technologies
        - biomass: bool indicating if biomass technologies are enabled
    spatial : SimpleNamespace
        Spatial resolution and location-specific parameters for component placement
    pop_layout : pd.DataFrame
        Population data per node used for methanol power plant placement

    Returns
    -------
    None
        Modifies the network object in-place by adding methanol-related components

    Notes
    -----
    The function checks the following methanol options:
    - biomass_to_methanol: Enables biomass to methanol conversion
    - biomass_to_methanol_cc: Enables biomass to methanol with carbon capture
    - methanol_to_power: Enables methanol power plants
    - methanol_reforming: Enables methanol reforming
    - methanol_reforming_cc: Enables methanol reforming with carbon capture
    """
    methanol_options = options["methanol"]
    if not any(methanol_options.values()):
        return

    logger.info("Add methanol")
    add_carrier_buses(
        n=n,
        carrier="methanol",
        costs=costs,
        spatial=spatial,
        options=options,
    )

    if options["biomass"]:
        if methanol_options["biomass_to_methanol"]:
            add_biomass_to_methanol(n=n, costs=costs)

        if methanol_options["biomass_to_methanol_cc"]:
            add_biomass_to_methanol_cc(n=n, costs=costs)

    if methanol_options["methanol_to_power"]:
        add_methanol_to_power(
            n=n,
            costs=costs,
            pop_layout=pop_layout,
            types=methanol_options["methanol_to_power"],
        )

    if methanol_options["methanol_reforming"]:
        add_methanol_reforming(n=n, costs=costs)

    if methanol_options["methanol_reforming_cc"]:
        add_methanol_reforming_cc(n=n, costs=costs)


def add_biomass(
    n,
    costs,
    options,
    spatial,
    cf_industry,
    pop_layout,
    biomass_potentials_file,
    biomass_transport_costs_file=None,
):
    """
    Add biomass-related components to the PyPSA network.

    This function adds various biomass-related components including biogas,
    solid biomass, municipal solid waste, biomass transport, and different
    biomass conversion technologies (CHP, boilers, BtL, BioSNG, etc.).

    Parameters
    ----------
    n : pypsa.Network
        The PyPSA network container object
    costs : pd.DataFrame
        DataFrame containing technology cost assumptions
    options : dict
        Dictionary of configuration options including keys like:
        - gas_network : bool
        - biomass_transport : bool
        - biomass_spatial : bool
        - municipal_solid_waste : bool
        - biomass_to_liquid : bool
        - etc.
    spatial : object
        Object containing spatial information about different carriers (gas, biomass, etc.)
    cf_industry : dict
        Dictionary containing industrial sector configuration
    pop_layout : pd.DataFrame
        DataFrame containing population layout information
    biomass_potentials_file : str
        Path to CSV file containing biomass potentials data
    biomass_transport_costs_file : str, optional
        Path to CSV file containing biomass transport costs data.
        Required if biomass_transport or biomass_spatial options are True.

    Returns
    -------
    None
        The function modifies the network object in-place by adding
        biomass-related components.

    Notes
    -----
    The function adds various types of biomass-related components depending
    on the options provided, including:
    - Biogas and solid biomass generators
    - Municipal solid waste if enabled
    - Biomass transport infrastructure
    - Biomass conversion technologies (CHP, boilers, BtL, BioSNG)
    - Carbon capture options for different processes
    """
    logger.info("Add biomass")

    biomass_potentials = pd.read_csv(biomass_potentials_file, index_col=0)

    # need to aggregate potentials if gas not nodally resolved
    if options["gas_network"]:
        biogas_potentials_spatial = biomass_potentials["biogas"].rename(
            index=lambda x: x + " biogas"
        )
        unsustainable_biogas_potentials_spatial = biomass_potentials[
            "unsustainable biogas"
        ].rename(index=lambda x: x + " biogas")
    else:
        biogas_potentials_spatial = biomass_potentials["biogas"].sum()
        unsustainable_biogas_potentials_spatial = biomass_potentials[
            "unsustainable biogas"
        ].sum()

    if options.get("biomass_spatial", options["biomass_transport"]):
        solid_biomass_potentials_spatial = biomass_potentials["solid biomass"].rename(
            index=lambda x: x + " solid biomass"
        )
        msw_biomass_potentials_spatial = biomass_potentials[
            "municipal solid waste"
        ].rename(index=lambda x: x + " municipal solid waste")
        unsustainable_solid_biomass_potentials_spatial = biomass_potentials[
            "unsustainable solid biomass"
        ].rename(index=lambda x: x + " unsustainable solid biomass")
        unsustainable_liquid_biofuel_potentials_spatial = biomass_potentials[
            "unsustainable bioliquids"
        ].rename(index=lambda x: x + " unsustainable bioliquids")

    else:
        solid_biomass_potentials_spatial = biomass_potentials["solid biomass"].sum()
        msw_biomass_potentials_spatial = biomass_potentials[
            "municipal solid waste"
        ].sum()
        unsustainable_solid_biomass_potentials_spatial = biomass_potentials[
            "unsustainable solid biomass"
        ].sum()
        unsustainable_liquid_biofuel_potentials_spatial = biomass_potentials[
            "unsustainable bioliquids"
        ].sum()

    n.add("Carrier", "biogas")
    n.add("Carrier", "solid biomass")

    if (
        options["municipal_solid_waste"]
        and not options["industry"]
        and not (cf_industry["waste_to_energy"] or cf_industry["waste_to_energy_cc"])
    ):
        logger.warning(
            "Flag municipal_solid_waste can be only used with industry "
            "sector waste to energy."
            "Setting municipal_solid_waste=False."
        )
        options["municipal_solid_waste"] = False

    if options["municipal_solid_waste"]:
        n.add("Carrier", "municipal solid waste")

        n.add(
            "Bus",
            spatial.msw.nodes,
            location=spatial.msw.locations,
            carrier="municipal solid waste",
        )

        n.add(
            "Generator",
            spatial.msw.nodes,
            bus=spatial.msw.nodes,
            carrier="municipal solid waste",
            p_nom=msw_biomass_potentials_spatial,
            marginal_cost=0,  # costs.at["municipal solid waste", "fuel"],
            e_sum_min=msw_biomass_potentials_spatial,
            e_sum_max=msw_biomass_potentials_spatial,
        )

    n.add(
        "Bus",
        spatial.gas.biogas,
        location=spatial.gas.locations,
        carrier="biogas",
        unit="MWh_LHV",
    )

    n.add(
        "Bus",
        spatial.biomass.nodes,
        location=spatial.biomass.locations,
        carrier="solid biomass",
        unit="MWh_LHV",
    )

    n.add(
        "Generator",
        spatial.gas.biogas,
        bus=spatial.gas.biogas,
        carrier="biogas",
        p_nom=biogas_potentials_spatial,
        marginal_cost=costs.at["biogas", "fuel"],
        e_sum_min=0,
        e_sum_max=biogas_potentials_spatial,
    )

    n.add(
        "Generator",
        spatial.biomass.nodes,
        bus=spatial.biomass.nodes,
        carrier="solid biomass",
        p_nom=solid_biomass_potentials_spatial,
        marginal_cost=costs.at["solid biomass", "fuel"],
        e_sum_min=0,
        e_sum_max=solid_biomass_potentials_spatial,
    )

    if options["solid_biomass_import"].get("enable", False):
        biomass_import_price = options["solid_biomass_import"]["price"]
        # convert TWh in MWh
        biomass_import_max_amount = options["solid_biomass_import"]["max_amount"] * 1e6
        biomass_import_upstream_emissions = options["solid_biomass_import"][
            "upstream_emissions_factor"
        ]

        logger.info(
            "Adding biomass import with cost %.2f EUR/MWh, a limit of %.2f TWh, and embedded emissions of %.2f%%",
            biomass_import_price,
            options["solid_biomass_import"]["max_amount"],
            biomass_import_upstream_emissions * 100,
        )

        n.add("Carrier", "solid biomass import")

        n.add(
            "Bus",
            ["EU solid biomass import"],
            location="EU",
            carrier="solid biomass import",
        )

        n.add(
            "Store",
            ["solid biomass import"],
            bus=["EU solid biomass import"],
            carrier="solid biomass import",
            e_nom=biomass_import_max_amount,
            marginal_cost=biomass_import_price,
            e_initial=biomass_import_max_amount,
        )

        n.add(
            "Link",
            spatial.biomass.nodes,
            suffix=" solid biomass import",
            bus0=["EU solid biomass import"],
            bus1=spatial.biomass.nodes,
            bus2="co2 atmosphere",
            carrier="solid biomass import",
            efficiency=1.0,
            efficiency2=biomass_import_upstream_emissions
            * costs.at["solid biomass", "CO2 intensity"],
            p_nom_extendable=True,
        )

    if biomass_potentials.filter(like="unsustainable").sum().sum() > 0:
        n.add(
            "Generator",
            spatial.gas.biogas,
            suffix=" unsustainable",
            bus=spatial.gas.biogas,
            carrier="unsustainable biogas",
            p_nom=unsustainable_biogas_potentials_spatial,
            p_nom_extendable=False,
            marginal_cost=costs.at["biogas", "fuel"],
            e_sum_min=unsustainable_biogas_potentials_spatial,
            e_sum_max=unsustainable_biogas_potentials_spatial,
        )

        n.add(
            "Generator",
            spatial.biomass.nodes_unsustainable,
            bus=spatial.biomass.nodes,
            carrier="unsustainable solid biomass",
            p_nom=unsustainable_solid_biomass_potentials_spatial,
            p_nom_extendable=False,
            marginal_cost=costs.at["fuelwood", "fuel"],
            e_sum_min=unsustainable_solid_biomass_potentials_spatial,
            e_sum_max=unsustainable_solid_biomass_potentials_spatial,
        )

        n.add(
            "Bus",
            spatial.biomass.bioliquids,
            location=spatial.biomass.locations,
            carrier="unsustainable bioliquids",
            unit="MWh_LHV",
        )

        n.add(
            "Generator",
            spatial.biomass.bioliquids,
            bus=spatial.biomass.bioliquids,
            carrier="unsustainable bioliquids",
            p_nom=unsustainable_liquid_biofuel_potentials_spatial,
            p_nom_extendable=False,
            marginal_cost=costs.at["biodiesel crops", "fuel"],
            e_sum_min=unsustainable_liquid_biofuel_potentials_spatial,
            e_sum_max=unsustainable_liquid_biofuel_potentials_spatial,
        )

        add_carrier_buses(
            n,
            carrier="oil",
            costs=costs,
            spatial=spatial,
            options=options,
            cf_industry=cf_industry,
        )

        n.add(
            "Link",
            spatial.biomass.bioliquids,
            bus0=spatial.biomass.bioliquids,
            bus1=spatial.oil.nodes,
            bus2="co2 atmosphere",
            carrier="unsustainable bioliquids",
            efficiency=1,
            efficiency2=-costs.at["oil", "CO2 intensity"],
            p_nom=unsustainable_liquid_biofuel_potentials_spatial,
            marginal_cost=costs.at["BtL", "VOM"],
        )

    n.add(
        "Link",
        spatial.gas.biogas_to_gas,
        bus0=spatial.gas.biogas,
        bus1=spatial.gas.nodes,
        bus2="co2 atmosphere",
        carrier="biogas to gas",
        capital_cost=costs.at["biogas", "capital_cost"]
        + costs.at["biogas upgrading", "capital_cost"],
        marginal_cost=costs.at["biogas upgrading", "VOM"],
        efficiency=costs.at["biogas", "efficiency"],
        efficiency2=-costs.at["gas", "CO2 intensity"],
        p_nom_extendable=True,
        lifetime=costs.at["biogas", "lifetime"],
    )

    if options["biogas_upgrading_cc"]:
        # Assuming for costs that the CO2 from upgrading is pure, such as in amine scrubbing. I.e., with and without CC is
        # equivalent. Adding biomass CHP capture because biogas is often small-scale and decentral so further
        # from e.g. CO2 grid or buyers. This is a proxy for the added cost for e.g. a raw biogas pipeline to a central upgrading facility
        n.add(
            "Link",
            spatial.gas.biogas_to_gas_cc,
            bus0=spatial.gas.biogas,
            bus1=spatial.gas.nodes,
            bus2=spatial.co2.nodes,
            bus3="co2 atmosphere",
            carrier="biogas to gas CC",
            capital_cost=costs.at["biogas CC", "capital_cost"]
            + costs.at["biogas upgrading", "capital_cost"]
            + costs.at["biomass CHP capture", "capital_cost"]
            * costs.at["biogas CC", "CO2 stored"],
            marginal_cost=costs.at["biogas CC", "VOM"]
            + costs.at["biogas upgrading", "VOM"],
            efficiency=costs.at["biogas CC", "efficiency"],
            efficiency2=costs.at["biogas CC", "CO2 stored"]
            * costs.at["biogas CC", "capture rate"],
            efficiency3=-costs.at["gas", "CO2 intensity"]
            - costs.at["biogas CC", "CO2 stored"]
            * costs.at["biogas CC", "capture rate"],
            p_nom_extendable=True,
            lifetime=costs.at["biogas CC", "lifetime"],
        )

    if options["biomass_transport"]:
        # add biomass transport
        transport_costs = pd.read_csv(biomass_transport_costs_file, index_col=0)
        transport_costs = transport_costs.squeeze()
        biomass_transport = create_network_topology(
            n, "biomass transport ", bidirectional=False
        )

        # costs
        bus0_costs = biomass_transport.bus0.apply(lambda x: transport_costs[x[:2]])
        bus1_costs = biomass_transport.bus1.apply(lambda x: transport_costs[x[:2]])
        biomass_transport["costs"] = pd.concat([bus0_costs, bus1_costs], axis=1).mean(
            axis=1
        )

        n.add(
            "Link",
            biomass_transport.index,
            bus0=biomass_transport.bus0 + " solid biomass",
            bus1=biomass_transport.bus1 + " solid biomass",
            p_nom_extendable=False,
            p_nom=5e4,
            length=biomass_transport.length.values,
            marginal_cost=biomass_transport.costs * biomass_transport.length.values,
            carrier="solid biomass transport",
        )

        if options["municipal_solid_waste"]:
            n.add(
                "Link",
                biomass_transport.index + " municipal solid waste",
                bus0=biomass_transport.bus0.values + " municipal solid waste",
                bus1=biomass_transport.bus1.values + " municipal solid waste",
                p_nom_extendable=False,
                p_nom=5e4,
                length=biomass_transport.length.values,
                marginal_cost=(
                    biomass_transport.costs * biomass_transport.length
                ).values,
                carrier="municipal solid waste transport",
            )

    elif options["biomass_spatial"]:
        # add artificial biomass generators at nodes which include transport costs
        transport_costs = pd.read_csv(biomass_transport_costs_file, index_col=0)
        transport_costs = transport_costs.squeeze()
        bus_transport_costs = spatial.biomass.nodes.to_series().apply(
            lambda x: transport_costs[x[:2]]
        )
        average_distance = 200  # km #TODO: validate this assumption

        n.add(
            "Generator",
            spatial.biomass.nodes,
            suffix=" transported",
            bus=spatial.biomass.nodes,
            carrier="solid biomass",
            p_nom=10000,
            marginal_cost=costs.at["solid biomass", "fuel"]
            + bus_transport_costs * average_distance,
        )
        n.add(
            "GlobalConstraint",
            "biomass limit",
            carrier_attribute="solid biomass",
            sense="<=",
            constant=biomass_potentials["solid biomass"].sum(),
            type="operational_limit",
        )
        if biomass_potentials["unsustainable solid biomass"].sum() > 0:
            n.add(
                "Generator",
                spatial.biomass.nodes_unsustainable,
                suffix=" transported",
                bus=spatial.biomass.nodes,
                carrier="unsustainable solid biomass",
                p_nom=10000,
                marginal_cost=costs.at["fuelwood", "fuel"]
                + bus_transport_costs.rename(
                    dict(
                        zip(spatial.biomass.nodes, spatial.biomass.nodes_unsustainable)
                    )
                )
                * average_distance,
            )
            # Set e_sum_min to 0 to allow for the faux biomass transport
            n.generators.loc[
                n.generators.carrier == "unsustainable solid biomass", "e_sum_min"
            ] = 0

            n.add(
                "GlobalConstraint",
                "unsustainable biomass limit",
                carrier_attribute="unsustainable solid biomass",
                sense="==",
                constant=biomass_potentials["unsustainable solid biomass"].sum(),
                type="operational_limit",
            )

        if options["municipal_solid_waste"]:
            # Add municipal solid waste
            n.add(
                "Generator",
                spatial.msw.nodes,
                suffix=" transported",
                bus=spatial.msw.nodes,
                carrier="municipal solid waste",
                p_nom=10000,
                marginal_cost=0  # costs.at["municipal solid waste", "fuel"]
                + bus_transport_costs.rename(
                    dict(zip(spatial.biomass.nodes, spatial.msw.nodes))
                )
                * average_distance,
            )
            n.generators.loc[
                n.generators.carrier == "municipal solid waste", "e_sum_min"
            ] = 0
            n.add(
                "GlobalConstraint",
                "msw limit",
                carrier_attribute="municipal solid waste",
                sense="==",
                constant=biomass_potentials["municipal solid waste"].sum(),
                type="operational_limit",
            )

    # AC buses with district heating
    urban_central = n.buses.index[n.buses.carrier == "urban central heat"]
    if (
        not urban_central.empty
        and options["chp"]["enable"]
        and ("solid biomass" in options["chp"]["fuel"])
    ):
        urban_central = urban_central.str[: -len(" urban central heat")]

        key = "central solid biomass CHP"

        n.add(
            "Link",
            urban_central + " urban central solid biomass CHP",
            bus0=spatial.biomass.df.loc[urban_central, "nodes"].values,
            bus1=urban_central,
            bus2=urban_central + " urban central heat",
            carrier="urban central solid biomass CHP",
            p_nom_extendable=True,
            capital_cost=costs.at[key, "capital_cost"] * costs.at[key, "efficiency"],
            marginal_cost=costs.at[key, "VOM"],
            efficiency=costs.at[key, "efficiency"],
            efficiency2=costs.at[key, "efficiency-heat"],
            lifetime=costs.at[key, "lifetime"],
        )

        n.add(
            "Link",
            urban_central + " urban central solid biomass CHP CC",
            bus0=spatial.biomass.df.loc[urban_central, "nodes"].values,
            bus1=urban_central,
            bus2=urban_central + " urban central heat",
            bus3="co2 atmosphere",
            bus4=spatial.co2.df.loc[urban_central, "nodes"].values,
            carrier="urban central solid biomass CHP CC",
            p_nom_extendable=True,
            capital_cost=costs.at[key + " CC", "capital_cost"]
            * costs.at[key + " CC", "efficiency"]
            + costs.at["biomass CHP capture", "capital_cost"]
            * costs.at["solid biomass", "CO2 intensity"],
            marginal_cost=costs.at[key + " CC", "VOM"],
            efficiency=costs.at[key + " CC", "efficiency"]
            - costs.at["solid biomass", "CO2 intensity"]
            * (
                costs.at["biomass CHP capture", "electricity-input"]
                + costs.at["biomass CHP capture", "compression-electricity-input"]
            ),
            efficiency2=costs.at[key + " CC", "efficiency-heat"],
            efficiency3=-costs.at["solid biomass", "CO2 intensity"]
            * costs.at["biomass CHP capture", "capture_rate"],
            efficiency4=costs.at["solid biomass", "CO2 intensity"]
            * costs.at["biomass CHP capture", "capture_rate"],
            lifetime=costs.at[key + " CC", "lifetime"],
        )

    if options["biomass_boiler"]:
        # TODO: Add surcharge for pellets
        nodes = pop_layout.index
        for name in [
            "residential rural",
            "services rural",
            "residential urban decentral",
            "services urban decentral",
        ]:
            n.add(
                "Link",
                nodes + f" {name} biomass boiler",
                p_nom_extendable=True,
                bus0=spatial.biomass.df.loc[nodes, "nodes"].values,
                bus1=nodes + f" {name} heat",
                carrier=name + " biomass boiler",
                efficiency=costs.at["biomass boiler", "efficiency"],
                capital_cost=costs.at["biomass boiler", "efficiency"]
                * costs.at["biomass boiler", "capital_cost"]
                * options["overdimension_heat_generators"][
                    HeatSystem(name).central_or_decentral
                ],
                marginal_cost=costs.at["biomass boiler", "pelletizing cost"],
                lifetime=costs.at["biomass boiler", "lifetime"],
            )

    # Solid biomass to liquid fuel
    if options["biomass_to_liquid"]:
        add_carrier_buses(
            n,
            carrier="oil",
            costs=costs,
            spatial=spatial,
            options=options,
            cf_industry=cf_industry,
        )
        n.add(
            "Link",
            spatial.biomass.nodes,
            suffix=" biomass to liquid",
            bus0=spatial.biomass.nodes,
            bus1=spatial.oil.nodes,
            bus2="co2 atmosphere",
            carrier="biomass to liquid",
            lifetime=costs.at["BtL", "lifetime"],
            efficiency=costs.at["BtL", "efficiency"],
            efficiency2=-costs.at["solid biomass", "CO2 intensity"]
            + costs.at["BtL", "CO2 stored"],
            p_nom_extendable=True,
            capital_cost=costs.at["BtL", "capital_cost"]
            * costs.at["BtL", "efficiency"],
            marginal_cost=costs.at["BtL", "VOM"] * costs.at["BtL", "efficiency"],
        )

    # Solid biomass to liquid fuel with carbon capture
    if options["biomass_to_liquid_cc"]:
        # Assuming that acid gas removal (incl. CO2) from syngas i performed with Rectisol
        # process (Methanol) and that electricity demand for this is included in the base process
        n.add(
            "Link",
            spatial.biomass.nodes,
            suffix=" biomass to liquid CC",
            bus0=spatial.biomass.nodes,
            bus1=spatial.oil.nodes,
            bus2="co2 atmosphere",
            bus3=spatial.co2.nodes,
            carrier="biomass to liquid CC",
            lifetime=costs.at["BtL", "lifetime"],
            efficiency=costs.at["BtL", "efficiency"],
            efficiency2=-costs.at["solid biomass", "CO2 intensity"]
            + costs.at["BtL", "CO2 stored"] * (1 - costs.at["BtL", "capture rate"]),
            efficiency3=costs.at["BtL", "CO2 stored"] * costs.at["BtL", "capture rate"],
            p_nom_extendable=True,
            capital_cost=costs.at["BtL", "capital_cost"] * costs.at["BtL", "efficiency"]
            + costs.at["biomass CHP capture", "capital_cost"]
            * costs.at["BtL", "CO2 stored"],
            marginal_cost=costs.at["BtL", "VOM"] * costs.at["BtL", "efficiency"],
        )

    # Electrobiofuels (BtL with hydrogen addition to make more use of biogenic carbon).
    # Combination of efuels and biomass to liquid, both based on Fischer-Tropsch.
    # Experimental version - use with caution
    if options["electrobiofuels"]:
        add_carrier_buses(
            n,
            carrier="oil",
            costs=costs,
            spatial=spatial,
            options=options,
            cf_industry=cf_industry,
        )
        efuel_scale_factor = costs.at["BtL", "C stored"]
        name = (
            pd.Index(spatial.biomass.nodes)
            + " "
            + pd.Index(spatial.h2.nodes.str.replace(" H2", ""))
        )
        n.add(
            "Link",
            name,
            suffix=" electrobiofuels",
            bus0=spatial.biomass.nodes,
            bus1=spatial.oil.nodes,
            bus2=spatial.h2.nodes,
            bus3="co2 atmosphere",
            carrier="electrobiofuels",
            lifetime=costs.at["electrobiofuels", "lifetime"],
            efficiency=costs.at["electrobiofuels", "efficiency-biomass"],
            efficiency2=-costs.at["electrobiofuels", "efficiency-hydrogen"],
            efficiency3=-costs.at["solid biomass", "CO2 intensity"]
            + costs.at["BtL", "CO2 stored"]
            * (1 - costs.at["Fischer-Tropsch", "capture rate"]),
            p_nom_extendable=True,
            capital_cost=costs.at["BtL", "capital_cost"] * costs.at["BtL", "efficiency"]
            + efuel_scale_factor
            * costs.at["Fischer-Tropsch", "capital_cost"]
            * costs.at["Fischer-Tropsch", "efficiency"],
            marginal_cost=costs.at["BtL", "VOM"] * costs.at["BtL", "efficiency"]
            + efuel_scale_factor
            * costs.at["Fischer-Tropsch", "VOM"]
            * costs.at["Fischer-Tropsch", "efficiency"],
        )

    # BioSNG from solid biomass
    if options["biosng"]:
        n.add(
            "Link",
            spatial.biomass.nodes,
            suffix=" solid biomass to gas",
            bus0=spatial.biomass.nodes,
            bus1=spatial.gas.nodes,
            bus3="co2 atmosphere",
            carrier="BioSNG",
            lifetime=costs.at["BioSNG", "lifetime"],
            efficiency=costs.at["BioSNG", "efficiency"],
            efficiency3=-costs.at["solid biomass", "CO2 intensity"]
            + costs.at["BioSNG", "CO2 stored"],
            p_nom_extendable=True,
            capital_cost=costs.at["BioSNG", "capital_cost"]
            * costs.at["BioSNG", "efficiency"],
            marginal_cost=costs.at["BioSNG", "VOM"] * costs.at["BioSNG", "efficiency"],
        )

    # BioSNG from solid biomass with carbon capture
    if options["biosng_cc"]:
        # Assuming that acid gas removal (incl. CO2) from syngas i performed with Rectisol
        # process (Methanol) and that electricity demand for this is included in the base process
        n.add(
            "Link",
            spatial.biomass.nodes,
            suffix=" solid biomass to gas CC",
            bus0=spatial.biomass.nodes,
            bus1=spatial.gas.nodes,
            bus2=spatial.co2.nodes,
            bus3="co2 atmosphere",
            carrier="BioSNG CC",
            lifetime=costs.at["BioSNG", "lifetime"],
            efficiency=costs.at["BioSNG", "efficiency"],
            efficiency2=costs.at["BioSNG", "CO2 stored"]
            * costs.at["BioSNG", "capture rate"],
            efficiency3=-costs.at["solid biomass", "CO2 intensity"]
            + costs.at["BioSNG", "CO2 stored"]
            * (1 - costs.at["BioSNG", "capture rate"]),
            p_nom_extendable=True,
            capital_cost=costs.at["BioSNG", "capital_cost"]
            * costs.at["BioSNG", "efficiency"]
            + costs.at["biomass CHP capture", "capital_cost"]
            * costs.at["BioSNG", "CO2 stored"],
            marginal_cost=costs.at["BioSNG", "VOM"] * costs.at["BioSNG", "efficiency"],
        )

    if options["bioH2"]:
        name = (
            pd.Index(spatial.biomass.nodes)
            + " "
            + pd.Index(spatial.h2.nodes.str.replace(" H2", ""))
        )
        n.add(
            "Link",
            name,
            suffix=" solid biomass to hydrogen CC",
            bus0=spatial.biomass.nodes,
            bus1=spatial.h2.nodes,
            bus2=spatial.co2.nodes,
            bus3="co2 atmosphere",
            carrier="solid biomass to hydrogen",
            efficiency=costs.at["solid biomass to hydrogen", "efficiency"],
            efficiency2=costs.at["solid biomass", "CO2 intensity"]
            * options["cc_fraction"],
            efficiency3=-costs.at["solid biomass", "CO2 intensity"]
            * options["cc_fraction"],
            p_nom_extendable=True,
            capital_cost=costs.at["solid biomass to hydrogen", "capital_cost"]
            * costs.at["solid biomass to hydrogen", "efficiency"]
            + costs.at["biomass CHP capture", "capital_cost"]
            * costs.at["solid biomass", "CO2 intensity"],
            marginal_cost=0.0,
            lifetime=25,  # TODO: add value to technology-data
        )


def add_industry(
    n,
    costs,
    industrial_demand_file,
    shipping_demand_file,
    pop_layout,
    pop_weighted_energy_totals,
    options,
    spatial,
    cf_industry,
    investment_year,
):
    """
    Add industry, shipping, aviation, and their corresponding carrier buses to the network.

    Parameters
    ----------
    n : pypsa.Network
        The PyPSA network container object
    costs : pd.DataFrame
        Costs data including carbon capture, fuel costs, etc.
    industrial_demand_file : str
        Path to CSV file containing industrial demand data
    shipping_demand_file : str
        Path to CSV file containing shipping demand data
    pop_layout : pd.DataFrame
        Population layout data with index of nodes
    pop_weighted_energy_totals : pd.DataFrame
        Population-weighted energy totals including aviation and navigation data
    options : dict
        Dictionary of configuration options including:
        - biomass_spatial
        - biomass_transport
        - gas_network
        - methanol configuration
        - regional_oil_demand
        - shipping shares (hydrogen, methanol, oil)
        - and others
    spatial : object
        Object containing spatial configuration for different carriers
        (biomass, gas, oil, methanol, etc.)
    cf_industry : dict
        Industry-specific configuration parameters
    investment_year : int
        Year for which investment costs should be considered
    HeatSystem : Enum
        Enumeration defining different heat system types

    Returns
    -------
    None
        The function modifies the network object in-place by adding
        industry-related components.

    Notes
    -----
    This function adds multiple components to the network including:
    - Industrial demand for various carriers
    - Shipping and aviation infrastructure
    - Carbon capture facilities
    - Heat systems
    - Process emission handling
    """
    logger.info("Add industrial demand")
    # add oil buses for shipping, aviation and naptha for industry
    add_carrier_buses(
        n,
        carrier="oil",
        costs=costs,
        spatial=spatial,
        options=options,
        cf_industry=cf_industry,
    )
    add_carrier_buses(
        n,
        carrier="methanol",
        costs=costs,
        spatial=spatial,
        options=options,
        cf_industry=cf_industry,
    )

    nodes = pop_layout.index
    nhours = n.snapshot_weightings.generators.sum()
    nyears = nhours / 8760

    # 1e6 to convert TWh to MWh
    industrial_demand = pd.read_csv(industrial_demand_file, index_col=0) * 1e6 * nyears

    n.add(
        "Bus",
        spatial.biomass.industry,
        location=spatial.biomass.locations,
        carrier="solid biomass for industry",
        unit="MWh_LHV",
    )

    if options.get("biomass_spatial", options["biomass_transport"]):
        p_set = (
            industrial_demand.loc[spatial.biomass.locations, "solid biomass"].rename(
                index=lambda x: x + " solid biomass for industry"
            )
            / nhours
        )
    else:
        p_set = industrial_demand["solid biomass"].sum() / nhours

    n.add(
        "Load",
        spatial.biomass.industry,
        bus=spatial.biomass.industry,
        carrier="solid biomass for industry",
        p_set=p_set,
    )

    n.add(
        "Link",
        spatial.biomass.industry,
        bus0=spatial.biomass.nodes,
        bus1=spatial.biomass.industry,
        carrier="solid biomass for industry",
        p_nom_extendable=True,
        efficiency=1.0,
    )

    if len(spatial.biomass.industry_cc) <= 1 and len(spatial.co2.nodes) > 1:
        link_names = nodes + " " + spatial.biomass.industry_cc
    else:
        link_names = spatial.biomass.industry_cc

    n.add(
        "Link",
        link_names,
        bus0=spatial.biomass.nodes,
        bus1=spatial.biomass.industry,
        bus2="co2 atmosphere",
        bus3=spatial.co2.nodes,
        carrier="solid biomass for industry CC",
        p_nom_extendable=True,
        capital_cost=costs.at["cement capture", "capital_cost"]
        * costs.at["solid biomass", "CO2 intensity"],
        efficiency=0.9,  # TODO: make config option
        efficiency2=-costs.at["solid biomass", "CO2 intensity"]
        * costs.at["cement capture", "capture_rate"],
        efficiency3=costs.at["solid biomass", "CO2 intensity"]
        * costs.at["cement capture", "capture_rate"],
        lifetime=costs.at["cement capture", "lifetime"],
    )

    n.add(
        "Bus",
        spatial.gas.industry,
        location=spatial.gas.locations,
        carrier="gas for industry",
        unit="MWh_LHV",
    )

    gas_demand = industrial_demand.loc[nodes, "methane"] / nhours

    if options["gas_network"]:
        spatial_gas_demand = gas_demand.rename(index=lambda x: x + " gas for industry")
    else:
        spatial_gas_demand = gas_demand.sum()

    n.add(
        "Load",
        spatial.gas.industry,
        bus=spatial.gas.industry,
        carrier="gas for industry",
        p_set=spatial_gas_demand,
    )

    n.add(
        "Link",
        spatial.gas.industry,
        bus0=spatial.gas.nodes,
        bus1=spatial.gas.industry,
        bus2="co2 atmosphere",
        carrier="gas for industry",
        p_nom_extendable=True,
        efficiency=1.0,
        efficiency2=costs.at["gas", "CO2 intensity"],
    )

    n.add(
        "Link",
        spatial.gas.industry_cc,
        bus0=spatial.gas.nodes,
        bus1=spatial.gas.industry,
        bus2="co2 atmosphere",
        bus3=spatial.co2.nodes,
        carrier="gas for industry CC",
        p_nom_extendable=True,
        capital_cost=costs.at["cement capture", "capital_cost"]
        * costs.at["gas", "CO2 intensity"],
        efficiency=0.9,
        efficiency2=costs.at["gas", "CO2 intensity"]
        * (1 - costs.at["cement capture", "capture_rate"]),
        efficiency3=costs.at["gas", "CO2 intensity"]
        * costs.at["cement capture", "capture_rate"],
        lifetime=costs.at["cement capture", "lifetime"],
    )

    n.add(
        "Load",
        nodes,
        suffix=" H2 for industry",
        bus=nodes + " H2",
        carrier="H2 for industry",
        p_set=industrial_demand.loc[nodes, "hydrogen"] / nhours,
    )

    # methanol for industry

    n.add(
        "Bus",
        spatial.methanol.industry,
        carrier="industry methanol",
        location=spatial.methanol.demand_locations,
        unit="MWh_LHV",
    )

    p_set_methanol = (
        industrial_demand["methanol"].rename(lambda x: x + " industry methanol")
        / nhours
    )

    if not options["methanol"]["regional_methanol_demand"]:
        p_set_methanol = p_set_methanol.sum()

    n.add(
        "Load",
        spatial.methanol.industry,
        bus=spatial.methanol.industry,
        carrier="industry methanol",
        p_set=p_set_methanol,
    )

    n.add(
        "Link",
        spatial.methanol.industry,
        bus0=spatial.methanol.nodes,
        bus1=spatial.methanol.industry,
        bus2="co2 atmosphere",
        carrier="industry methanol",
        p_nom_extendable=True,
        efficiency2=1 / options["MWh_MeOH_per_tCO2"],
        # CO2 intensity methanol based on stoichiometric calculation with 22.7 GJ/t methanol (32 g/mol), CO2 (44 g/mol), 277.78 MWh/TJ = 0.218 t/MWh
    )

    n.add(
        "Link",
        spatial.h2.locations + " methanolisation",
        bus0=spatial.h2.nodes,
        bus1=spatial.methanol.nodes,
        bus2=nodes,
        bus3=spatial.co2.nodes,
        carrier="methanolisation",
        p_nom_extendable=True,
        p_min_pu=options["min_part_load_methanolisation"],
        capital_cost=costs.at["methanolisation", "capital_cost"]
        * options["MWh_MeOH_per_MWh_H2"],  # EUR/MW_H2/a
        marginal_cost=options["MWh_MeOH_per_MWh_H2"]
        * costs.at["methanolisation", "VOM"],
        lifetime=costs.at["methanolisation", "lifetime"],
        efficiency=options["MWh_MeOH_per_MWh_H2"],
        efficiency2=-options["MWh_MeOH_per_MWh_H2"] / options["MWh_MeOH_per_MWh_e"],
        efficiency3=-options["MWh_MeOH_per_MWh_H2"] / options["MWh_MeOH_per_tCO2"],
    )

    shipping_hydrogen_share = get(options["shipping_hydrogen_share"], investment_year)
    shipping_methanol_share = get(options["shipping_methanol_share"], investment_year)
    shipping_oil_share = get(options["shipping_oil_share"], investment_year)

    total_share = shipping_hydrogen_share + shipping_methanol_share + shipping_oil_share
    if total_share != 1:
        logger.warning(
            f"Total shipping shares sum up to {total_share:.2%}, corresponding to increased or decreased demand assumptions."
        )

    domestic_navigation = pop_weighted_energy_totals.loc[
        nodes, ["total domestic navigation"]
    ].squeeze()
    international_navigation = (
        pd.read_csv(shipping_demand_file, index_col=0).squeeze(axis=1) * nyears
    )
    all_navigation = domestic_navigation + international_navigation
    p_set = all_navigation * 1e6 / nhours

    if shipping_hydrogen_share:
        oil_efficiency = options.get(
            "shipping_oil_efficiency", options.get("shipping_average_efficiency", 0.4)
        )
        efficiency = oil_efficiency / costs.at["fuel cell", "efficiency"]
        shipping_hydrogen_share = get(
            options["shipping_hydrogen_share"], investment_year
        )

        if options["shipping_hydrogen_liquefaction"]:
            n.add(
                "Bus",
                nodes,
                suffix=" H2 liquid",
                carrier="H2 liquid",
                location=nodes,
                unit="MWh_LHV",
            )

            n.add(
                "Link",
                nodes + " H2 liquefaction",
                bus0=nodes + " H2",
                bus1=nodes + " H2 liquid",
                carrier="H2 liquefaction",
                efficiency=costs.at["H2 liquefaction", "efficiency"],
                capital_cost=costs.at["H2 liquefaction", "capital_cost"],
                p_nom_extendable=True,
                lifetime=costs.at["H2 liquefaction", "lifetime"],
            )

            shipping_bus = nodes + " H2 liquid"
        else:
            shipping_bus = nodes + " H2"

        efficiency = (
            options["shipping_oil_efficiency"] / costs.at["fuel cell", "efficiency"]
        )
        p_set_hydrogen = shipping_hydrogen_share * p_set * efficiency

        n.add(
            "Load",
            nodes,
            suffix=" H2 for shipping",
            bus=shipping_bus,
            carrier="H2 for shipping",
            p_set=p_set_hydrogen,
        )

    if shipping_methanol_share:
        efficiency = (
            options["shipping_oil_efficiency"] / options["shipping_methanol_efficiency"]
        )

        p_set_methanol_shipping = (
            shipping_methanol_share
            * p_set.rename(lambda x: x + " shipping methanol")
            * efficiency
        )

        if not options["methanol"]["regional_methanol_demand"]:
            p_set_methanol_shipping = p_set_methanol_shipping.sum()

        n.add(
            "Bus",
            spatial.methanol.shipping,
            location=spatial.methanol.demand_locations,
            carrier="shipping methanol",
            unit="MWh_LHV",
        )

        n.add(
            "Load",
            spatial.methanol.shipping,
            bus=spatial.methanol.shipping,
            carrier="shipping methanol",
            p_set=p_set_methanol_shipping,
        )

        n.add(
            "Link",
            spatial.methanol.shipping,
            bus0=spatial.methanol.nodes,
            bus1=spatial.methanol.shipping,
            bus2="co2 atmosphere",
            carrier="shipping methanol",
            p_nom_extendable=True,
            efficiency2=1
            / options[
                "MWh_MeOH_per_tCO2"
            ],  # CO2 intensity methanol based on stoichiometric calculation with 22.7 GJ/t methanol (32 g/mol), CO2 (44 g/mol), 277.78 MWh/TJ = 0.218 t/MWh
        )

    if shipping_oil_share:
        p_set_oil = shipping_oil_share * p_set.rename(lambda x: x + " shipping oil")

        if not options["regional_oil_demand"]:
            p_set_oil = p_set_oil.sum()

        n.add(
            "Bus",
            spatial.oil.shipping,
            location=spatial.oil.demand_locations,
            carrier="shipping oil",
            unit="MWh_LHV",
        )

        n.add(
            "Load",
            spatial.oil.shipping,
            bus=spatial.oil.shipping,
            carrier="shipping oil",
            p_set=p_set_oil,
        )

        n.add(
            "Link",
            spatial.oil.shipping,
            bus0=spatial.oil.nodes,
            bus1=spatial.oil.shipping,
            bus2="co2 atmosphere",
            carrier="shipping oil",
            p_nom_extendable=True,
            efficiency2=costs.at["oil", "CO2 intensity"],
        )

    if options["oil_boilers"]:
        nodes = pop_layout.index

        for heat_system in HeatSystem:
            if not heat_system == HeatSystem.URBAN_CENTRAL:
                n.add(
                    "Link",
                    nodes + f" {heat_system} oil boiler",
                    p_nom_extendable=True,
                    bus0=spatial.oil.nodes,
                    bus1=nodes + f" {heat_system} heat",
                    bus2="co2 atmosphere",
                    carrier=f"{heat_system} oil boiler",
                    efficiency=costs.at["decentral oil boiler", "efficiency"],
                    efficiency2=costs.at["oil", "CO2 intensity"],
                    capital_cost=costs.at["decentral oil boiler", "efficiency"]
                    * costs.at["decentral oil boiler", "capital_cost"]
                    * options["overdimension_heat_generators"][
                        heat_system.central_or_decentral
                    ],
                    lifetime=costs.at["decentral oil boiler", "lifetime"],
                )

    n.add(
        "Link",
        nodes + " Fischer-Tropsch",
        bus0=nodes + " H2",
        bus1=spatial.oil.nodes,
        bus2=spatial.co2.nodes,
        carrier="Fischer-Tropsch",
        efficiency=costs.at["Fischer-Tropsch", "efficiency"],
        capital_cost=costs.at["Fischer-Tropsch", "capital_cost"]
        * costs.at["Fischer-Tropsch", "efficiency"],  # EUR/MW_H2/a
        marginal_cost=costs.at["Fischer-Tropsch", "efficiency"]
        * costs.at["Fischer-Tropsch", "VOM"],
        efficiency2=-costs.at["oil", "CO2 intensity"]
        * costs.at["Fischer-Tropsch", "efficiency"],
        p_nom_extendable=True,
        p_min_pu=options["min_part_load_fischer_tropsch"],
        lifetime=costs.at["Fischer-Tropsch", "lifetime"],
    )

    # naphtha
    demand_factor = options["HVC_demand_factor"]
    if demand_factor != 1:
        logger.warning(f"Changing HVC demand by {demand_factor * 100 - 100:+.2f}%.")

    p_set_naphtha = (
        demand_factor
        * industrial_demand.loc[nodes, "naphtha"].rename(
            lambda x: x + " naphtha for industry"
        )
        / nhours
    )

    if not options["regional_oil_demand"]:
        p_set_naphtha = p_set_naphtha.sum()

    n.add(
        "Bus",
        spatial.oil.naphtha,
        location=spatial.oil.demand_locations,
        carrier="naphtha for industry",
        unit="MWh_LHV",
    )

    n.add(
        "Load",
        spatial.oil.naphtha,
        bus=spatial.oil.naphtha,
        carrier="naphtha for industry",
        p_set=p_set_naphtha,
    )

    # some CO2 from naphtha are process emissions from steam cracker
    # rest of CO2 released to atmosphere either in waste-to-energy or decay
    process_co2_per_naphtha = (
        industrial_demand.loc[nodes, "process emission from feedstock"].sum()
        / industrial_demand.loc[nodes, "naphtha"].sum()
    )
    emitted_co2_per_naphtha = costs.at["oil", "CO2 intensity"] - process_co2_per_naphtha

    non_sequestered = 1 - get(
        cf_industry["HVC_environment_sequestration_fraction"],
        investment_year,
    )

    if cf_industry["waste_to_energy"] or cf_industry["waste_to_energy_cc"]:
        non_sequestered_hvc_locations = (
            pd.Index(spatial.oil.demand_locations) + " non-sequestered HVC"
        )

        n.add(
            "Bus",
            non_sequestered_hvc_locations,
            location=spatial.oil.demand_locations,
            carrier="non-sequestered HVC",
            unit="MWh_LHV",
        )

        n.add(
            "Link",
            spatial.oil.naphtha,
            bus0=spatial.oil.nodes,
            bus1=spatial.oil.naphtha,
            bus2=non_sequestered_hvc_locations,
            bus3=spatial.co2.process_emissions,
            carrier="naphtha for industry",
            p_nom_extendable=True,
            efficiency2=non_sequestered
            * emitted_co2_per_naphtha
            / costs.at["oil", "CO2 intensity"],
            efficiency3=process_co2_per_naphtha,
        )

        if options["biomass"] and options["municipal_solid_waste"]:
            n.add(
                "Link",
                spatial.msw.locations,
                bus0=spatial.msw.nodes,
                bus1=non_sequestered_hvc_locations,
                bus2="co2 atmosphere",
                carrier="municipal solid waste",
                p_nom_extendable=True,
                efficiency=1.0,
                efficiency2=-costs.at[
                    "oil", "CO2 intensity"
                ],  # because msw is co2 neutral and will be burned in waste CHP or decomposed as oil
            )

        n.add(
            "Link",
            spatial.oil.demand_locations,
            suffix=" HVC to air",
            bus0=non_sequestered_hvc_locations,
            bus1="co2 atmosphere",
            carrier="HVC to air",
            p_nom_extendable=True,
            efficiency=costs.at["oil", "CO2 intensity"],
        )

        if len(non_sequestered_hvc_locations) == 1:
            waste_source = non_sequestered_hvc_locations[0]
        else:
            waste_source = non_sequestered_hvc_locations

        if cf_industry["waste_to_energy"]:
            urban_central = spatial.nodes + " urban central heat"
            existing_urban_central = n.buses.index[
                n.buses.carrier == "urban central heat"
            ]
            urban_central_nodes = urban_central.map(
                lambda x: x if x in existing_urban_central else ""
            )
            n.add(
                "Link",
                spatial.nodes + " waste CHP",
                bus0=waste_source,
                bus1=spatial.nodes,
                bus2=urban_central_nodes,
                bus3="co2 atmosphere",
                carrier="waste CHP",
                p_nom_extendable=True,
                capital_cost=costs.at["waste CHP", "capital_cost"]
                * costs.at["waste CHP", "efficiency"],
                marginal_cost=costs.at["waste CHP", "VOM"],
                efficiency=costs.at["waste CHP", "efficiency"],
                efficiency2=costs.at["waste CHP", "efficiency-heat"],
                efficiency3=costs.at["oil", "CO2 intensity"],
                lifetime=costs.at["waste CHP", "lifetime"],
            )

        if cf_industry["waste_to_energy_cc"]:
            n.add(
                "Link",
                spatial.nodes + " waste CHP CC",
                bus0=waste_source,
                bus1=spatial.nodes,
                bus2=urban_central_nodes,
                bus3="co2 atmosphere",
                bus4=spatial.co2.nodes,
                carrier="waste CHP CC",
                p_nom_extendable=True,
                capital_cost=costs.at["waste CHP CC", "capital_cost"]
                * costs.at["waste CHP CC", "efficiency"]
                + costs.at["biomass CHP capture", "capital_cost"]
                * costs.at["oil", "CO2 intensity"],
                marginal_cost=costs.at["waste CHP CC", "VOM"],
                efficiency=costs.at["waste CHP CC", "efficiency"],
                efficiency2=costs.at["waste CHP CC", "efficiency-heat"],
                efficiency3=costs.at["oil", "CO2 intensity"]
                * (1 - options["cc_fraction"]),
                efficiency4=costs.at["oil", "CO2 intensity"] * options["cc_fraction"],
                lifetime=costs.at["waste CHP CC", "lifetime"],
            )

    else:
        n.add(
            "Link",
            spatial.oil.naphtha,
            bus0=spatial.oil.nodes,
            bus1=spatial.oil.naphtha,
            bus2="co2 atmosphere",
            bus3=spatial.co2.process_emissions,
            carrier="naphtha for industry",
            p_nom_extendable=True,
            efficiency2=emitted_co2_per_naphtha * non_sequestered,
            efficiency3=process_co2_per_naphtha,
        )

    # aviation
    demand_factor = options["aviation_demand_factor"]
    if demand_factor != 1:
        logger.warning(
            f"Changing aviation demand by {demand_factor * 100 - 100:+.2f}%."
        )

    all_aviation = ["total international aviation", "total domestic aviation"]

    p_set = (
        demand_factor
        * pop_weighted_energy_totals.loc[nodes, all_aviation].sum(axis=1)
        * 1e6
        / nhours
    ).rename(lambda x: x + " kerosene for aviation")

    if not options["regional_oil_demand"]:
        p_set = p_set.sum()

    n.add(
        "Bus",
        spatial.oil.kerosene,
        location=spatial.oil.demand_locations,
        carrier="kerosene for aviation",
        unit="MWh_LHV",
    )

    n.add(
        "Load",
        spatial.oil.kerosene,
        bus=spatial.oil.kerosene,
        carrier="kerosene for aviation",
        p_set=p_set,
    )

    n.add(
        "Link",
        spatial.oil.kerosene,
        bus0=spatial.oil.nodes,
        bus1=spatial.oil.kerosene,
        bus2="co2 atmosphere",
        carrier="kerosene for aviation",
        p_nom_extendable=True,
        efficiency2=costs.at["oil", "CO2 intensity"],
    )

    if options["methanol"]["methanol_to_kerosene"]:
        add_methanol_to_kerosene(n, costs)

    # TODO simplify bus expression
    n.add(
        "Load",
        nodes,
        suffix=" low-temperature heat for industry",
        bus=[
            (
                node + " urban central heat"
                if node + " urban central heat" in n.buses.index
                else node + " services urban decentral heat"
            )
            for node in nodes
        ],
        carrier="low-temperature heat for industry",
        p_set=industrial_demand.loc[nodes, "low-temperature heat"] / nhours,
    )

    # remove today's industrial electricity demand by scaling down total electricity demand
    for ct in n.buses.country.dropna().unique():
        # TODO map onto n.bus.country

        loads_i = n.loads.index[
            (n.loads.index.str[:2] == ct) & (n.loads.carrier == "electricity")
        ]
        if n.loads_t.p_set[loads_i].empty:
            continue
        factor = (
            1
            - industrial_demand.loc[loads_i, "current electricity"].sum()
            / n.loads_t.p_set[loads_i].sum().sum()
        )
        n.loads_t.p_set[loads_i] *= factor

    n.add(
        "Load",
        nodes,
        suffix=" industry electricity",
        bus=nodes,
        carrier="industry electricity",
        p_set=industrial_demand.loc[nodes, "electricity"] / nhours,
    )

    n.add(
        "Bus",
        spatial.co2.process_emissions,
        location=spatial.co2.locations,
        carrier="process emissions",
        unit="t_co2",
    )

    if options["co2_spatial"] or options["co2_network"]:
        p_set = (
            -industrial_demand.loc[nodes, "process emission"].rename(
                index=lambda x: x + " process emissions"
            )
            / nhours
        )
    else:
        p_set = -industrial_demand.loc[nodes, "process emission"].sum() / nhours

    n.add(
        "Load",
        spatial.co2.process_emissions,
        bus=spatial.co2.process_emissions,
        carrier="process emissions",
        p_set=p_set,
    )

    n.add(
        "Link",
        spatial.co2.process_emissions,
        bus0=spatial.co2.process_emissions,
        bus1="co2 atmosphere",
        carrier="process emissions",
        p_nom_extendable=True,
        efficiency=1.0,
    )

    # assume enough local waste heat for CC
    n.add(
        "Link",
        spatial.co2.locations,
        suffix=" process emissions CC",
        bus0=spatial.co2.process_emissions,
        bus1="co2 atmosphere",
        bus2=spatial.co2.nodes,
        carrier="process emissions CC",
        p_nom_extendable=True,
        capital_cost=costs.at["cement capture", "capital_cost"],
        efficiency=1 - costs.at["cement capture", "capture_rate"],
        efficiency2=costs.at["cement capture", "capture_rate"],
        lifetime=costs.at["cement capture", "lifetime"],
    )

    if options["ammonia"]:
        if options["ammonia"] == "regional":
            p_set = (
                industrial_demand.loc[spatial.ammonia.locations, "ammonia"].rename(
                    index=lambda x: x + " NH3"
                )
                / nhours
            )
        else:
            p_set = industrial_demand["ammonia"].sum() / nhours

        n.add(
            "Load",
            spatial.ammonia.nodes,
            bus=spatial.ammonia.nodes,
            carrier="NH3",
            p_set=p_set,
        )

    if industrial_demand[["coke", "coal"]].sum().sum() > 0:
        add_carrier_buses(
            n,
            carrier="coal",
            costs=costs,
            spatial=spatial,
            options=options,
            cf_industry=cf_industry,
        )

        mwh_coal_per_mwh_coke = 1.366  # from eurostat energy balance
        p_set = (
            industrial_demand["coal"]
            + mwh_coal_per_mwh_coke * industrial_demand["coke"]
        ) / nhours

        p_set.rename(lambda x: x + " coal for industry", inplace=True)

        if not options["regional_coal_demand"]:
            p_set = p_set.sum()

        n.add(
            "Bus",
            spatial.coal.industry,
            location=spatial.coal.demand_locations,
            carrier="coal for industry",
            unit="MWh_LHV",
        )

        n.add(
            "Load",
            spatial.coal.industry,
            bus=spatial.coal.industry,
            carrier="coal for industry",
            p_set=p_set,
        )

        n.add(
            "Link",
            spatial.coal.industry,
            bus0=spatial.coal.nodes,
            bus1=spatial.coal.industry,
            bus2="co2 atmosphere",
            carrier="coal for industry",
            p_nom_extendable=True,
            efficiency2=costs.at["coal", "CO2 intensity"],
        )


def add_waste_heat(
    n: pypsa.Network,
    costs: pd.DataFrame,
    options: dict,
    cf_industry: dict,
) -> None:
    """
    Add industrial waste heat utilization capabilities to district heating systems.

    Modifies the network by adding waste heat outputs from various industrial processes
    to urban central heating systems. The amount of waste heat that can be utilized
    is controlled by efficiency parameters and option flags.

    Parameters
    ----------
    n : pypsa.Network
        The PyPSA network container object
    costs : pd.DataFrame
        DataFrame containing technology cost and efficiency parameters,
        particularly for methanolisation process
    options : dict
        Configuration dictionary containing boolean flags for different waste heat sources:
        - use_fischer_tropsch_waste_heat
        - use_methanation_waste_heat
        - use_haber_bosch_waste_heat
        - use_methanolisation_waste_heat
        - use_electrolysis_waste_heat
        - use_fuel_cell_waste_heat
    cf_industry : dict
        Dictionary containing conversion factors for industrial processes, including:
        - MWh_H2_per_tNH3_electrolysis
        - MWh_elec_per_tNH3_electrolysis
        - MWh_NH3_per_tNH3

    Returns
    -------
    None
        Modifies the network object in-place by adding waste heat connections

    Notes
    -----
    - Waste heat is only added to buses with carrier "urban central heat"
    - Default efficiency values (like 0.95 for Fischer-Tropsch) might need
      to be moved to configuration
    - The modification adds additional output buses (bus2, bus3, or bus4) to
      existing links representing industrial processes
    """
    logger.info("Add possibility to use industrial waste heat in district heating")

    # AC buses with district heating
    urban_central = n.buses.index[n.buses.carrier == "urban central heat"]
    if not urban_central.empty:
        urban_central = urban_central.str[: -len(" urban central heat")]

        link_carriers = n.links.carrier.unique()

        # Fischer-Tropsch waste heat
        if (
            options["use_fischer_tropsch_waste_heat"]
            and "Fischer-Tropsch" in link_carriers
        ):
            n.links.loc[urban_central + " Fischer-Tropsch", "bus3"] = (
                urban_central + " urban central heat"
            )
            n.links.loc[urban_central + " Fischer-Tropsch", "efficiency3"] = (
                0.95 - n.links.loc[urban_central + " Fischer-Tropsch", "efficiency"]
            ) * options["use_fischer_tropsch_waste_heat"]

        # Sabatier process waste heat
        if options["use_methanation_waste_heat"] and "Sabatier" in link_carriers:
            n.links.loc[urban_central + " Sabatier", "bus3"] = (
                urban_central + " urban central heat"
            )
            n.links.loc[urban_central + " Sabatier", "efficiency3"] = (
                0.95 - n.links.loc[urban_central + " Sabatier", "efficiency"]
            ) * options["use_methanation_waste_heat"]

        # Haber-Bosch process waste heat
        if options["use_haber_bosch_waste_heat"] and "Haber-Bosch" in link_carriers:
            n.links.loc[urban_central + " Haber-Bosch", "bus3"] = (
                urban_central + " urban central heat"
            )
            total_energy_input = (
                cf_industry["MWh_H2_per_tNH3_electrolysis"]
                + cf_industry["MWh_elec_per_tNH3_electrolysis"]
            ) / cf_industry["MWh_NH3_per_tNH3"]
            electricity_input = (
                cf_industry["MWh_elec_per_tNH3_electrolysis"]
                / cf_industry["MWh_NH3_per_tNH3"]
            )
            n.links.loc[urban_central + " Haber-Bosch", "efficiency3"] = (
                0.15 * total_energy_input / electricity_input
            ) * options["use_haber_bosch_waste_heat"]

        # Methanolisation waste heat
        if (
            options["use_methanolisation_waste_heat"]
            and "methanolisation" in link_carriers
        ):
            n.links.loc[urban_central + " methanolisation", "bus4"] = (
                urban_central + " urban central heat"
            )
            n.links.loc[urban_central + " methanolisation", "efficiency4"] = (
                costs.at["methanolisation", "heat-output"]
                / costs.at["methanolisation", "hydrogen-input"]
            ) * options["use_methanolisation_waste_heat"]

        # Electrolysis waste heat
        if (
            options["use_electrolysis_waste_heat"]
            and "H2 Electrolysis" in link_carriers
        ):
            n.links.loc[urban_central + " H2 Electrolysis", "bus2"] = (
                urban_central + " urban central heat"
            )
            n.links.loc[urban_central + " H2 Electrolysis", "efficiency2"] = (
                0.84 - n.links.loc[urban_central + " H2 Electrolysis", "efficiency"]
            ) * options["use_electrolysis_waste_heat"]

        # Fuel cell waste heat
        if options["use_fuel_cell_waste_heat"] and "H2 Fuel Cell" in link_carriers:
            n.links.loc[urban_central + " H2 Fuel Cell", "bus2"] = (
                urban_central + " urban central heat"
            )
            n.links.loc[urban_central + " H2 Fuel Cell", "efficiency2"] = (
                0.95 - n.links.loc[urban_central + " H2 Fuel Cell", "efficiency"]
            ) * options["use_fuel_cell_waste_heat"]


def add_agriculture(
    n: pypsa.Network,
    costs: pd.DataFrame,
    pop_layout: pd.DataFrame,
    pop_weighted_energy_totals: pd.DataFrame,
    investment_year: int,
    options: dict,
    spatial: SimpleNamespace,
) -> None:
    """
    Add agriculture, forestry and fishing sector loads to the network.

    Creates electrical loads, heat loads, and machinery-related components (both electric
    and oil-based) for the agricultural sector, distributed according to population weights.

    Parameters
    ----------
    n : pypsa.Network
        The PyPSA network container object
    costs : pd.DataFrame
        DataFrame containing cost parameters, must include 'oil' index with 'CO2 intensity'
    pop_layout : pd.DataFrame
        Population distribution by node
    pop_weighted_energy_totals : pd.DataFrame
        Energy totals weighted by population, must include columns:
        ['total agriculture electricity', 'total agriculture heat',
         'total agriculture machinery']
    investment_year : int
        Year for which to get time-dependent parameters
    options : dict
        Configuration dictionary containing:
        - agriculture_machinery_electric_share: float or dict
        - agriculture_machinery_oil_share: float or dict
        - agriculture_machinery_fuel_efficiency: float
        - agriculture_machinery_electric_efficiency: float
        - regional_oil_demand: bool
    spatial : SimpleNamespace
        Namespace containing spatial definitions, must include:
        - oil.agriculture_machinery
        - oil.demand_locations
        - oil.nodes

    Returns
    -------
    None
        Modifies the network object in-place by adding loads and components

    Notes
    -----
    The function adds three types of loads:
    1. Agricultural electricity consumption
    2. Agricultural heat demand
    3. Agricultural machinery energy demand (split between electricity and oil)
    """
    logger.info("Add agriculture, forestry and fishing sector.")

    nodes = pop_layout.index
    nhours = n.snapshot_weightings.generators.sum()

    # electricity
    n.add(
        "Load",
        nodes,
        suffix=" agriculture electricity",
        bus=nodes,
        carrier="agriculture electricity",
        p_set=pop_weighted_energy_totals.loc[nodes, "total agriculture electricity"]
        * 1e6
        / nhours,
    )

    # heat
    n.add(
        "Load",
        nodes,
        suffix=" agriculture heat",
        bus=nodes + " services rural heat",
        carrier="agriculture heat",
        p_set=pop_weighted_energy_totals.loc[nodes, "total agriculture heat"]
        * 1e6
        / nhours,
    )

    # machinery
    def get(parameter, year):
        """Helper function to get time-dependent parameter values."""
        return parameter[year] if isinstance(parameter, dict) else parameter

    electric_share = get(
        options["agriculture_machinery_electric_share"], investment_year
    )
    oil_share = get(options["agriculture_machinery_oil_share"], investment_year)

    total_share = electric_share + oil_share
    if total_share != 1:
        logger.warning(
            f"Total agriculture machinery shares sum up to {total_share:.2%}, corresponding to increased or decreased demand assumptions."
        )

    machinery_nodal_energy = (
        pop_weighted_energy_totals.loc[nodes, "total agriculture machinery"] * 1e6
    )

    if electric_share > 0:
        efficiency_gain = (
            options["agriculture_machinery_fuel_efficiency"]
            / options["agriculture_machinery_electric_efficiency"]
        )

        n.add(
            "Load",
            nodes,
            suffix=" agriculture machinery electric",
            bus=nodes,
            carrier="agriculture machinery electric",
            p_set=electric_share / efficiency_gain * machinery_nodal_energy / nhours,
        )

    if oil_share > 0:
        p_set = (
            oil_share
            * machinery_nodal_energy.rename(lambda x: x + " agriculture machinery oil")
            / nhours
        )

        if not options["regional_oil_demand"]:
            p_set = p_set.sum()

        n.add(
            "Bus",
            spatial.oil.agriculture_machinery,
            location=spatial.oil.demand_locations,
            carrier="agriculture machinery oil",
            unit="MWh_LHV",
        )

        n.add(
            "Load",
            spatial.oil.agriculture_machinery,
            bus=spatial.oil.agriculture_machinery,
            carrier="agriculture machinery oil",
            p_set=p_set,
        )

        n.add(
            "Link",
            spatial.oil.agriculture_machinery,
            bus0=spatial.oil.nodes,
            bus1=spatial.oil.agriculture_machinery,
            bus2="co2 atmosphere",
            carrier="agriculture machinery oil",
            p_nom_extendable=True,
            efficiency2=costs.at["oil", "CO2 intensity"],
        )


def decentral(n):
    """
    Removes the electricity transmission system.
    """
    n.lines.drop(n.lines.index, inplace=True)
    n.links.drop(n.links.index[n.links.carrier.isin(["DC", "B2B"])], inplace=True)


def remove_h2_network(n):
    n.links.drop(
        n.links.index[n.links.carrier.str.contains("H2 pipeline")], inplace=True
    )

    if "EU H2 Store" in n.stores.index:
        n.stores.drop("EU H2 Store", inplace=True)


def limit_individual_line_extension(n, maxext):
    logger.info(f"Limiting new HVAC and HVDC extensions to {maxext} MW")
    n.lines["s_nom_max"] = n.lines["s_nom"] + maxext
    hvdc = n.links.index[n.links.carrier == "DC"]
    n.links.loc[hvdc, "p_nom_max"] = n.links.loc[hvdc, "p_nom"] + maxext


aggregate_dict = {
    "p_nom": pd.Series.sum,
    "s_nom": pd.Series.sum,
    "v_nom": "max",
    "v_mag_pu_max": "min",
    "v_mag_pu_min": "max",
    "p_nom_max": pd.Series.sum,
    "s_nom_max": pd.Series.sum,
    "p_nom_min": pd.Series.sum,
    "s_nom_min": pd.Series.sum,
    "v_ang_min": "max",
    "v_ang_max": "min",
    "terrain_factor": "mean",
    "num_parallel": "sum",
    "p_set": "sum",
    "e_initial": "sum",
    "e_nom": pd.Series.sum,
    "e_nom_max": pd.Series.sum,
    "e_nom_min": pd.Series.sum,
    "state_of_charge_initial": "sum",
    "state_of_charge_set": "sum",
    "inflow": "sum",
    "p_max_pu": "first",
    "x": "mean",
    "y": "mean",
}


def cluster_heat_buses(n):
    """
    Cluster residential and service heat buses to one representative bus.

    This can be done to save memory and speed up optimisation
    """

    def define_clustering(attributes, aggregate_dict):
        """
        Define how attributes should be clustered.
        Input:
            attributes    : pd.Index()
            aggregate_dict: dictionary (key: name of attribute, value
                                        clustering method)

        Returns:
            agg           : clustering dictionary
        """
        keys = attributes.intersection(aggregate_dict.keys())
        agg = dict(
            zip(
                attributes.difference(keys),
                ["first"] * len(df.columns.difference(keys)),
            )
        )
        for key in keys:
            agg[key] = aggregate_dict[key]
        return agg

    logger.info("Cluster residential and service heat buses.")
    components = ["Bus", "Carrier", "Generator", "Link", "Load", "Store"]

    for c in n.iterate_components(components):
        df = c.df
        cols = df.columns[df.columns.str.contains("bus") | (df.columns == "carrier")]

        # rename columns and index
        df[cols] = df[cols].apply(
            lambda x: x.str.replace("residential ", "").str.replace("services ", ""),
            axis=1,
        )
        df = df.rename(
            index=lambda x: x.replace("residential ", "").replace("services ", "")
        )

        # cluster heat nodes
        # static dataframe
        agg = define_clustering(df.columns, aggregate_dict)
        df = df.groupby(level=0).agg(agg, numeric_only=False)
        # time-varying data
        pnl = c.pnl
        agg = define_clustering(pd.Index(pnl.keys()), aggregate_dict)
        for k in pnl.keys():

            def renamer(s):
                return s.replace("residential ", "").replace("services ", "")

            pnl[k] = pnl[k].T.groupby(renamer).agg(agg[k], numeric_only=False).T

        # remove unclustered assets of service/residential
        to_drop = c.df.index.difference(df.index)
        n.remove(c.name, to_drop)
        # add clustered assets
        to_add = df.index.difference(c.df.index)
        n.add(c.name, df.loc[to_add].index, **df.loc[to_add])


def set_temporal_aggregation(n, resolution, snapshot_weightings):
    """
    Aggregate time-varying data to the given snapshots.
    """
    if not resolution:
        logger.info("No temporal aggregation. Using native resolution.")
        return n
    elif "sn" in resolution.lower():
        # Representative snapshots are dealt with directly
        sn = int(resolution[:-2])
        logger.info("Use every %s snapshot as representative", sn)
        n.set_snapshots(n.snapshots[::sn])
        n.snapshot_weightings *= sn
        return n
    else:
        # Otherwise, use the provided snapshots
        snapshot_weightings = pd.read_csv(
            snapshot_weightings, index_col=0, parse_dates=True
        )

        # Define a series used for aggregation, mapping each hour in
        # n.snapshots to the closest previous timestep in
        # snapshot_weightings.index
        aggregation_map = (
            pd.Series(
                snapshot_weightings.index.get_indexer(n.snapshots), index=n.snapshots
            )
            .replace(-1, np.nan)
            .ffill()
            .astype(int)
            .map(lambda i: snapshot_weightings.index[i])
        )

        m = n.copy(with_time=False)
        m.set_snapshots(snapshot_weightings.index)
        m.snapshot_weightings = snapshot_weightings

        # Aggregation all time-varying data.
        for c in n.iterate_components():
            pnl = getattr(m, c.list_name + "_t")
            for k, df in c.pnl.items():
                if not df.empty:
                    if c.list_name == "stores" and k == "e_max_pu":
                        pnl[k] = df.groupby(aggregation_map).min()
                    elif c.list_name == "stores" and k == "e_min_pu":
                        pnl[k] = df.groupby(aggregation_map).max()
                    else:
                        pnl[k] = df.groupby(aggregation_map).mean()

        return m


def lossy_bidirectional_links(n, carrier, efficiencies={}):
    """Split bidirectional links into two unidirectional links to include transmission losses."""

    carrier_i = n.links.query("carrier == @carrier").index

    if (
        not any((v != 1.0) or (v >= 0) for v in efficiencies.values())
        or carrier_i.empty
    ):
        return

    efficiency_static = efficiencies.get("efficiency_static", 1)
    efficiency_per_1000km = efficiencies.get("efficiency_per_1000km", 1)
    compression_per_1000km = efficiencies.get("compression_per_1000km", 0)

    logger.info(
        f"Specified losses for {carrier} transmission "
        f"(static: {efficiency_static}, per 1000km: {efficiency_per_1000km}, compression per 1000km: {compression_per_1000km}). "
        "Splitting bidirectional links."
    )

    n.links.loc[carrier_i, "p_min_pu"] = 0
    n.links.loc[carrier_i, "efficiency"] = (
        efficiency_static
        * efficiency_per_1000km ** (n.links.loc[carrier_i, "length"] / 1e3)
    )
    rev_links = (
        n.links.loc[carrier_i].copy().rename({"bus0": "bus1", "bus1": "bus0"}, axis=1)
    )
    rev_links["length_original"] = rev_links["length"]
    rev_links["capital_cost"] = 0
    rev_links["length"] = 0
    rev_links["reversed"] = True
    rev_links.index = rev_links.index.map(lambda x: x + "-reversed")

    n.links["reversed"] = n.links.get("reversed", False)
    n.links = pd.concat([n.links, rev_links], sort=False)
    n.links["length_original"] = n.links["length_original"].fillna(n.links.length)

    # do compression losses after concatenation to take electricity consumption at bus0 in either direction
    carrier_i = n.links.query("carrier == @carrier").index
    if compression_per_1000km > 0:
        n.links.loc[carrier_i, "bus2"] = n.links.loc[carrier_i, "bus0"].map(
            n.buses.location
        )  # electricity
        n.links.loc[carrier_i, "efficiency2"] = (
            -compression_per_1000km * n.links.loc[carrier_i, "length_original"] / 1e3
        )


def add_enhanced_geothermal(
    n,
    costs,
    costs_config,
    egs_potentials,
    egs_overlap,
    egs_config,
    egs_capacity_factors=None,
):
    """
    Add Enhanced Geothermal System (EGS) potential to the network model.

    Parameters
    ----------
    n : pypsa.Network
        The PyPSA network container object.
    egs_potentials : str
        Path to CSV file containing EGS potential data.
    egs_overlap : str
        Path to CSV file defining overlap between gridded geothermal potential
        estimation and bus regions.
    costs : pd.DataFrame
        Technology cost assumptions including fields for lifetime, FOM, investment,
        and efficiency parameters.
    egs_config : dict
        Configuration for enhanced geothermal systems with keys:
        - var_cf : bool
            Whether to use time-varying capacity factors
        - flexible : bool
            Whether to add flexible operation using geothermal reservoir
        - max_hours : float
            Maximum hours of storage if flexible
        - max_boost : float
            Maximum power boost factor if flexible
    costs_config : dict
        General cost configuration containing:
        - fill_values : dict
            With key 'discount rate' for financial calculations
    egs_capacity_factors : str, optional
        Path to CSV file with time-varying capacity factors.
        Required if egs_config['var_cf'] is True.

    Returns
    -------
    None
        Modifies the network object in-place by adding EGS components.

    Notes
    -----
    Implements EGS with 2020 CAPEX from Aghahosseini et al 2021.
    The function adds various components to the network:
    - Geothermal heat generators and buses
    - Organic Rankine Cycle links for electricity generation
    - District heating links if urban central heat exists
    - Optional storage units for flexible operation
    """
    if len(spatial.geothermal_heat.nodes) > 1:
        logger.warning(
            "'add_enhanced_geothermal' not implemented for multiple geothermal nodes."
        )
    logger.info(
        "[EGS] implemented with 2020 CAPEX from Aghahosseini et al 2021: 'From hot rock to...'."
    )
    logger.info(
        "[EGS] Recommended usage scales CAPEX to future cost expectations using config 'adjustments'."
    )
    logger.info("[EGS] During this the relevant carriers are:")
    logger.info("[EGS] drilling part -> 'geothermal heat'")
    logger.info(
        "[EGS] electricity generation part -> 'geothermal organic rankine cycle'"
    )
    logger.info("[EGS] district heat distribution part -> 'geothermal district heat'")

    # matrix defining the overlap between gridded geothermal potential estimation, and bus regions
    overlap = pd.read_csv(egs_overlap, index_col=0)
    overlap.columns = overlap.columns.astype(int)
    egs_potentials = pd.read_csv(egs_potentials, index_col=0)

    Nyears = n.snapshot_weightings.generators.sum() / 8760
    dr = costs_config["fill_values"]["discount rate"]
    lt = costs.at["geothermal", "lifetime"]
    FOM = costs.at["geothermal", "FOM"]

    egs_annuity = calculate_annuity(lt, dr)

    # under egs optimism, the expected cost reductions also cover costs for ORC
    # hence, the ORC costs are no longer taken from technology-data
    orc_capex = costs.at["organic rankine cycle", "investment"]

    # cost for ORC is subtracted, as it is already included in the geothermal cost.
    # The orc cost are attributed to a separate link representing the ORC.
    # also capital_cost conversion Euro/kW -> Euro/MW

    egs_potentials["capital_cost"] = (
        (egs_annuity + FOM / (1.0 + FOM))
        * (egs_potentials["CAPEX"] * 1e3 - orc_capex)
        * Nyears
    )

    assert (egs_potentials["capital_cost"] > 0).all(), (
        "Error in EGS cost, negative values found."
    )

    orc_annuity = calculate_annuity(costs.at["organic rankine cycle", "lifetime"], dr)
    orc_capital_cost = (orc_annuity + FOM / (1 + FOM)) * orc_capex * Nyears

    efficiency_orc = costs.at["organic rankine cycle", "efficiency"]
    efficiency_dh = costs.at["geothermal", "district heat-input"]

    # p_nom_max conversion GW -> MW
    egs_potentials["p_nom_max"] = egs_potentials["p_nom_max"] * 1000.0

    # not using add_carrier_buses, as we are not interested in a Store
    n.add("Carrier", "geothermal heat")

    n.add(
        "Bus",
        spatial.geothermal_heat.nodes,
        carrier="geothermal heat",
        unit="MWh_th",
    )

    n.add(
        "Generator",
        spatial.geothermal_heat.nodes,
        bus=spatial.geothermal_heat.nodes,
        carrier="geothermal heat",
        p_nom_extendable=True,
    )

    if egs_config["var_cf"]:
        efficiency = pd.read_csv(egs_capacity_factors, parse_dates=True, index_col=0)
        logger.info("Adding Enhanced Geothermal with time-varying capacity factors.")
    else:
        efficiency = 1.0

    # if urban central heat exists, adds geothermal as CHP
    as_chp = "urban central heat" in n.loads.carrier.unique()

    if as_chp:
        logger.info("Adding EGS as Combined Heat and Power.")

    else:
        logger.info("Adding EGS for Electricity Only.")

    for bus, bus_overlap in overlap.iterrows():
        if not bus_overlap.sum():
            continue

        overlap = bus_overlap.loc[bus_overlap > 0.0]
        bus_egs = egs_potentials.loc[overlap.index]

        if not len(bus_egs):
            continue

        bus_egs["p_nom_max"] = bus_egs["p_nom_max"].multiply(bus_overlap)
        bus_egs = bus_egs.loc[bus_egs.p_nom_max > 0.0]

        appendix = " " + pd.Index(np.arange(len(bus_egs)).astype(str))

        # add surface bus
        n.add(
            "Bus",
            pd.Index([f"{bus} geothermal heat surface"]),
            location=bus,
            unit="MWh_th",
            carrier="geothermal heat",
        )

        bus_egs.index = np.arange(len(bus_egs)).astype(str)
        well_name = f"{bus} enhanced geothermal" + appendix

        if egs_config["var_cf"]:
            bus_eta = pd.concat(
                (efficiency[bus].rename(idx) for idx in well_name),
                axis=1,
            )
        else:
            bus_eta = efficiency

        p_nom_max = bus_egs["p_nom_max"]
        capital_cost = bus_egs["capital_cost"]
        bus1 = pd.Series(f"{bus} geothermal heat surface", well_name)

        # adding geothermal wells as multiple generators to represent supply curve
        n.add(
            "Link",
            well_name,
            bus0=spatial.geothermal_heat.nodes,
            bus1=bus1,
            carrier="geothermal heat",
            p_nom_extendable=True,
            p_nom_max=p_nom_max.set_axis(well_name) / efficiency_orc,
            capital_cost=capital_cost.set_axis(well_name) * efficiency_orc,
            efficiency=bus_eta.loc[n.snapshots],
            lifetime=costs.at["geothermal", "lifetime"],
        )

        # adding Organic Rankine Cycle as a single link
        n.add(
            "Link",
            bus + " geothermal organic rankine cycle",
            bus0=f"{bus} geothermal heat surface",
            bus1=bus,
            p_nom_extendable=True,
            carrier="geothermal organic rankine cycle",
            capital_cost=orc_capital_cost * efficiency_orc,
            efficiency=efficiency_orc,
            lifetime=costs.at["organic rankine cycle", "lifetime"],
        )

        if as_chp and bus + " urban central heat" in n.buses.index:
            n.add(
                "Link",
                bus + " geothermal heat district heat",
                bus0=f"{bus} geothermal heat surface",
                bus1=bus + " urban central heat",
                carrier="geothermal district heat",
                capital_cost=orc_capital_cost
                * efficiency_orc
                * costs.at["geothermal", "district heat surcharge"]
                / 100.0,
                efficiency=efficiency_dh,
                p_nom_extendable=True,
                lifetime=costs.at["geothermal", "lifetime"],
            )

        if egs_config["flexible"]:
            # this StorageUnit represents flexible operation using the geothermal reservoir.
            # Hence, it is counter-intuitive to install it at the surface bus,
            # this is however the more lean and computationally efficient solution.

            max_hours = egs_config["max_hours"]
            boost = egs_config["max_boost"]

            n.add(
                "StorageUnit",
                bus + " geothermal reservoir",
                bus=f"{bus} geothermal heat surface",
                carrier="geothermal heat",
                p_nom_extendable=True,
                p_min_pu=-boost,
                max_hours=max_hours,
                cyclic_state_of_charge=True,
            )


def add_import_options(
    n: pypsa.Network,
    costs: pd.DataFrame,
    options: dict,
    gas_input_nodes: pd.DataFrame,
):
    """
    Add green energy import options.

    Parameters
    ----------
    n : pypsa.Network
    costs : pd.DataFrame
    options : dict
        Options from snakemake.params["sector"].
    gas_input_nodes : pd.DataFrame
        Locations of gas input nodes split by LNG and pipeline.
    """

    import_config = options["imports"]
    import_options = import_config["price"]
    logger.info(f"Adding import options:\n{pd.Series(import_options)}")

    if "methanol" in import_options:
        co2_intensity = costs.at["methanolisation", "carbondioxide-input"]

        n.add(
            "Link",
            spatial.methanol.nodes,
            suffix=" import",
            carrier="import methanol",
            bus0="co2 atmosphere",
            bus1=spatial.methanol.nodes,
            efficiency=1 / co2_intensity,
            marginal_cost=import_options["methanol"] / co2_intensity,
            p_nom=1e7,
        )

    if "oil" in import_options:
        co2_intensity = costs.at["oil", "CO2 intensity"]

        n.add(
            "Link",
            spatial.oil.nodes,
            suffix=" import",
            carrier="import oil",
            bus0="co2 atmosphere",
            bus1=spatial.oil.nodes,
            efficiency=1 / co2_intensity,
            marginal_cost=import_options["oil"] / co2_intensity,
            p_nom=1e7,
        )

    if "gas" in import_options:
        co2_intensity = costs.at["gas", "CO2 intensity"]

        p_nom = gas_input_nodes["lng"].dropna()
        p_nom.rename(lambda x: x + " gas", inplace=True)  #
        if len(spatial.gas.nodes) == 1:
            p_nom = p_nom.sum()
            nodes = spatial.gas.nodes
        else:
            nodes = p_nom.index

        n.add(
            "Link",
            nodes,
            suffix=" import",
            carrier="import gas",
            bus0="co2 atmosphere",
            bus1=nodes,
            efficiency=1 / co2_intensity,
            marginal_cost=import_options["gas"] / co2_intensity,
            p_nom=p_nom / co2_intensity,
        )

    if "NH3" in import_options:
        if options["ammonia"]:
            n.add(
                "Generator",
                spatial.ammonia.nodes,
                suffix=" import",
                bus=spatial.ammonia.nodes,
                carrier="import NH3",
                p_nom=1e7,
                marginal_cost=import_options["NH3"],
            )

        else:
            logger.warning(
                "Skipping specified ammonia imports because ammonia carrier is not present."
            )

    if "H2" in import_options:
        p_nom = gas_input_nodes["pipeline"].dropna()
        p_nom.rename(lambda x: x + " H2", inplace=True)

        n.add(
            "Generator",
            p_nom.index,
            suffix=" import",
            bus=p_nom.index,
            carrier="import H2",
            p_nom=p_nom,
            marginal_cost=import_options["H2"],
        )


# %%
if __name__ == "__main__":
    if "snakemake" not in globals():
        from _helpers import mock_snakemake

        snakemake = mock_snakemake(
            "prepare_sector_network",
            opts="",
            clusters="10",
            ll="vopt",
            sector_opts="",
            planning_horizons="2050",
        )

    configure_logging(snakemake)  # pylint: disable=E0606
    set_scenario_config(snakemake)
    update_config_from_wildcards(snakemake.config, snakemake.wildcards)

    options = snakemake.params.sector
    cf_industry = snakemake.params.industry

    investment_year = int(snakemake.wildcards.planning_horizons)

    n = pypsa.Network(snakemake.input.network)

    pop_layout = pd.read_csv(snakemake.input.clustered_pop_layout, index_col=0)
    nhours = n.snapshot_weightings.generators.sum()
    nyears = nhours / 8760

    costs = load_costs(
        snakemake.input.costs,
        snakemake.params.costs,
        nyears=nyears,
    )

    pop_weighted_energy_totals = (
        pd.read_csv(snakemake.input.pop_weighted_energy_totals, index_col=0) * nyears
    )
    pop_weighted_heat_totals = (
        pd.read_csv(snakemake.input.pop_weighted_heat_totals, index_col=0) * nyears
    )
    pop_weighted_energy_totals.update(pop_weighted_heat_totals)

    fn = snakemake.input.gas_input_nodes_simplified
    gas_input_nodes = pd.read_csv(fn, index_col=0)

    carriers_to_keep = snakemake.params.pypsa_eur
    profiles = {
        key: snakemake.input[key]
        for key in snakemake.input.keys()
        if key.startswith("profile")
    }
    landfall_lengths = {
        tech: settings["landfall_length"]
        for tech, settings in snakemake.params.renewable.items()
        if "landfall_length" in settings.keys()
    }
    patch_electricity_network(n, costs, carriers_to_keep, profiles, landfall_lengths)

    fn = snakemake.input.heating_efficiencies
    year = int(snakemake.params["energy_totals_year"])
    heating_efficiencies = pd.read_csv(fn, index_col=[1, 0]).loc[year]

    spatial = define_spatial(pop_layout.index, options)

    if snakemake.params.foresight in ["myopic", "perfect"]:
        add_lifetime_wind_solar(n, costs)

        conventional = snakemake.params.conventional_carriers
        for carrier in conventional:
            add_carrier_buses(
                n=n,
                carrier=carrier,
                costs=costs,
                spatial=spatial,
                options=options,
                cf_industry=cf_industry,
            )

    add_eu_bus(n)

    add_co2_tracking(
        n,
        costs,
        options,
        sequestration_potential_file=snakemake.input.sequestration_potential,
    )

    add_generation(
        n=n,
        costs=costs,
        pop_layout=pop_layout,
        conventionals=options["conventional_generation"],
        spatial=spatial,
        options=options,
        cf_industry=cf_industry,
    )

    add_storage_and_grids(
        n=n,
        costs=costs,
        pop_layout=pop_layout,
        h2_cavern_file=snakemake.input.h2_cavern,
        cavern_types=snakemake.params.sector["hydrogen_underground_storage_locations"],
        clustered_gas_network_file=snakemake.input.clustered_gas_network,
        gas_input_nodes=gas_input_nodes,
        spatial=spatial,
        options=options,
    )

    if options["transport"]:
        add_land_transport(
            n=n,
            costs=costs,
            transport_demand_file=snakemake.input.transport_demand,
            transport_data_file=snakemake.input.transport_data,
            avail_profile_file=snakemake.input.avail_profile,
            dsm_profile_file=snakemake.input.dsm_profile,
            temp_air_total_file=snakemake.input.temp_air_total,
            cf_industry=cf_industry,
            options=options,
            investment_year=investment_year,
            nodes=spatial.nodes,
        )

    if options["heating"]:
        add_heat(
            n=n,
            costs=costs,
            cop_profiles_file=snakemake.input.cop_profiles,
            direct_heat_source_utilisation_profile_file=snakemake.input.direct_heat_source_utilisation_profiles,
            hourly_heat_demand_total_file=snakemake.input.hourly_heat_demand_total,
            district_heat_share_file=snakemake.input.district_heat_share,
            solar_thermal_total_file=snakemake.input.solar_thermal_total,
            retro_cost_file=snakemake.input.retro_cost,
            floor_area_file=snakemake.input.floor_area,
            heat_source_profile_files={
                source: snakemake.input[source]
                for source in snakemake.params.limited_heat_sources
                if source in snakemake.input.keys()
            },
            params=snakemake.params,
            pop_weighted_energy_totals=pop_weighted_energy_totals,
            heating_efficiencies=heating_efficiencies,
            pop_layout=pop_layout,
            spatial=spatial,
            options=options,
            investment_year=investment_year,
        )

    if options["biomass"]:
        add_biomass(
            n=n,
            costs=costs,
            options=options,
            spatial=spatial,
            cf_industry=cf_industry,
            pop_layout=pop_layout,
            biomass_potentials_file=snakemake.input.biomass_potentials,
            biomass_transport_costs_file=snakemake.input.biomass_transport_costs,
        )

    if options["ammonia"]:
        add_ammonia(n, costs, pop_layout, spatial, cf_industry)

    if options["methanol"]:
        add_methanol(n, costs, options=options, spatial=spatial, pop_layout=pop_layout)

    if options["industry"]:
        add_industry(
            n=n,
            costs=costs,
            industrial_demand_file=snakemake.input.industrial_demand,
            shipping_demand_file=snakemake.input.shipping_demand,
            pop_layout=pop_layout,
            pop_weighted_energy_totals=pop_weighted_energy_totals,
            options=options,
            spatial=spatial,
            cf_industry=cf_industry,
            investment_year=investment_year,
        )

    if options["heating"]:
        add_waste_heat(n, costs, options, cf_industry)

    if options["agriculture"]:  # requires H and I
        add_agriculture(
            n,
            costs,
            pop_layout,
            pop_weighted_energy_totals,
            investment_year,
            options,
            spatial,
        )

    if options["dac"]:
        add_dac(n, costs)

    if not options["electricity_transmission_grid"]:
        decentral(n)

    if not options["H2_network"]:
        remove_h2_network(n)

    if options["co2_network"]:
        add_co2_network(
            n,
            costs,
            co2_network_cost_factor=snakemake.config["sector"][
                "co2_network_cost_factor"
            ],
        )

    if options["allam_cycle_gas"]:
        add_allam_gas(n, costs, pop_layout=pop_layout, spatial=spatial)

    n = set_temporal_aggregation(
        n, snakemake.params.time_resolution, snakemake.input.snapshot_weightings
    )

    co2_budget = snakemake.params.co2_budget
    if isinstance(co2_budget, str) and co2_budget.startswith("cb"):
        fn = "results/" + snakemake.params.RDIR + "/csvs/carbon_budget_distribution.csv"
        if not os.path.exists(fn):
            emissions_scope = snakemake.params.emissions_scope
            input_co2 = snakemake.input.co2
            build_carbon_budget(
                co2_budget,
                snakemake.input.eurostat,
                fn,
                emissions_scope,
                input_co2,
                options,
                snakemake.params.countries,
                snakemake.params.planning_horizons,
            )
        co2_cap = pd.read_csv(fn, index_col=0).squeeze()
        limit = co2_cap.loc[investment_year]
    else:
        limit = get(co2_budget, investment_year)
    add_co2limit(
        n,
        options,
        snakemake.input.co2_totals_name,
        snakemake.params.countries,
        nyears,
        limit,
    )

    maxext = snakemake.params["lines"]["max_extension"]
    if maxext is not None:
        limit_individual_line_extension(n, maxext)

    if options["electricity_distribution_grid"]:
        insert_electricity_distribution_grid(n, costs, options, pop_layout)

    if options["enhanced_geothermal"].get("enable", False):
        logger.info("Adding Enhanced Geothermal Systems (EGS).")
        add_enhanced_geothermal(
            n,
            costs=costs,
            costs_config=snakemake.config["costs"],
            egs_potentials=snakemake.input["egs_potentials"],
            egs_overlap=snakemake.input["egs_overlap"],
            egs_config=snakemake.params["sector"]["enhanced_geothermal"],
            egs_capacity_factors="path/to/capacity_factors.csv",
        )

    if options["imports"]["enable"]:
        add_import_options(n, costs, options, gas_input_nodes)

    if options["gas_distribution_grid"]:
        insert_gas_distribution_costs(n, costs, options=options)

    if options["electricity_grid_connection"]:
        add_electricity_grid_connection(n, costs)

    for k, v in options["transmission_efficiency"].items():
        lossy_bidirectional_links(n, k, v)

    # Workaround: Remove lines with conflicting (and unrealistic) properties
    # cf. https://github.com/PyPSA/pypsa-eur/issues/444
    if snakemake.config["solving"]["options"]["transmission_losses"]:
        idx = n.lines.query("num_parallel == 0").index
        logger.info(
            f"Removing {len(idx)} line(s) with properties conflicting with transmission losses functionality."
        )
        n.remove("Line", idx)

    first_year_myopic = (snakemake.params.foresight in ["myopic", "perfect"]) and (
        snakemake.params.planning_horizons[0] == investment_year
    )

    if options["cluster_heat_buses"] and not first_year_myopic:
        cluster_heat_buses(n)

    maybe_adjust_costs_and_potentials(
        n, snakemake.params["adjustments"], investment_year
    )

    n.meta = dict(snakemake.config, **dict(wildcards=dict(snakemake.wildcards)))

    sanitize_carriers(n, snakemake.config)
    sanitize_locations(n)

    n.export_to_netcdf(snakemake.output[0])<|MERGE_RESOLUTION|>--- conflicted
+++ resolved
@@ -1301,56 +1301,6 @@
     return df
 
 
-<<<<<<< HEAD
-def add_generation(n, costs):
-=======
-def prepare_costs(cost_file, params, nyears):
-    for key in ("marginal_cost", "capital_cost"):
-        if key in params:
-            params["overwrites"][key] = params[key]
-
-    # set all asset costs and other parameters
-    costs = pd.read_csv(cost_file, index_col=[0, 1]).sort_index()
-
-    # correct units to MW and EUR
-    costs.loc[costs.unit.str.contains("/kW"), "value"] *= 1e3
-
-    # min_count=1 is important to generate NaNs which are then filled by fillna
-    costs = (
-        costs.loc[:, "value"].unstack(level=1).groupby("technology").sum(min_count=1)
-    )
-
-    costs = costs.fillna(params["fill_values"])
-
-    for attr in ("investment", "lifetime", "FOM", "VOM", "efficiency", "fuel"):
-        overwrites = params["overwrites"].get(attr)
-        if overwrites is not None:
-            overwrites = pd.Series(overwrites)
-            costs.loc[overwrites.index, attr] = overwrites
-            logger.info(
-                f"Overwriting {attr} of {overwrites.index} to {overwrites.values}"
-            )
-
-    def annuity_factor(v):
-        return calculate_annuity(v["lifetime"], v["discount rate"]) + v["FOM"] / 100
-
-    costs["capital_cost"] = [
-        annuity_factor(v) * v["investment"] * nyears for i, v in costs.iterrows()
-    ]
-
-    for attr, key in dict(marginal_cost="marginal_cost", capital_cost="fixed").items():
-        overwrites = params["overwrites"].get(attr)
-        if overwrites is not None:
-            overwrites = pd.Series(overwrites)
-            idx = overwrites.index.intersection(costs.index)
-            costs.loc[idx, key] = overwrites
-            logger.info(
-                f"Overwriting {attr} of {overwrites.index} to {overwrites.values}"
-            )
-
-    return costs
-
-
 def add_generation(
     n: pypsa.Network,
     costs: pd.DataFrame,
@@ -1396,7 +1346,6 @@
     - CO2 emissions are tracked through a link to the 'co2 atmosphere' bus
     - Generator lifetimes are considered in the capital cost calculation
     """
->>>>>>> 8ac05206
     logger.info("Adding electricity generation")
 
     nodes = pop_layout.index
