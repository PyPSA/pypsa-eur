# -*- coding: utf-8 -*-
# SPDX-FileCopyrightText: : 2020-2024 The PyPSA-Eur Authors
#
# SPDX-License-Identifier: MIT
"""
Adds all sector-coupling components to the network, including demand and supply
technologies for the buildings, transport and industry sectors.
"""

import logging
import os
from itertools import product
from types import SimpleNamespace

import networkx as nx
import numpy as np
import pandas as pd
import pypsa
import xarray as xr
from _helpers import (
    configure_logging,
    generate_periodic_profiles,
    set_scenario_config,
    update_config_from_wildcards,
)
from add_electricity import load_costs, sanitize_carriers, sanitize_locations
from build_energy_totals import (
    build_co2_totals,
    build_eea_co2,
    build_eurostat,
    build_eurostat_co2,
)
from networkx.algorithms import complement
from networkx.algorithms.connectivity.edge_augmentation import k_edge_augmentation
from prepare_network import maybe_adjust_costs_and_potentials
from pypsa.geo import haversine_pts
from pypsa.io import import_components_from_dataframe
from scipy.stats import beta

spatial = SimpleNamespace()
logger = logging.getLogger(__name__)


def define_spatial(nodes, options):
    """
    Namespace for spatial.

    Parameters
    ----------
    nodes : list-like
    """
    global spatial

    spatial.nodes = nodes

    # biomass

    spatial.biomass = SimpleNamespace()

    if options.get("biomass_spatial", options["biomass_transport"]):
        spatial.biomass.nodes = nodes + " solid biomass"
        spatial.biomass.locations = nodes
        spatial.biomass.industry = nodes + " solid biomass for industry"
        spatial.biomass.industry_cc = nodes + " solid biomass for industry CC"
    else:
        spatial.biomass.nodes = ["EU solid biomass"]
        spatial.biomass.locations = ["EU"]
        spatial.biomass.industry = ["solid biomass for industry"]
        spatial.biomass.industry_cc = ["solid biomass for industry CC"]

    spatial.biomass.df = pd.DataFrame(vars(spatial.biomass), index=nodes)

    # co2

    spatial.co2 = SimpleNamespace()

    if options["co2_spatial"]:
        spatial.co2.nodes = nodes + " co2 stored"
        spatial.co2.locations = nodes
        spatial.co2.vents = nodes + " co2 vent"
        spatial.co2.process_emissions = nodes + " process emissions"
    else:
        spatial.co2.nodes = ["co2 stored"]
        spatial.co2.locations = ["EU"]
        spatial.co2.vents = ["co2 vent"]
        spatial.co2.process_emissions = ["process emissions"]

    spatial.co2.df = pd.DataFrame(vars(spatial.co2), index=nodes)

    # gas

    spatial.gas = SimpleNamespace()

    if options["gas_network"]:
        spatial.gas.nodes = nodes + " gas"
        spatial.gas.locations = nodes
        spatial.gas.biogas = nodes + " biogas"
        spatial.gas.industry = nodes + " gas for industry"
        spatial.gas.industry_cc = nodes + " gas for industry CC"
        spatial.gas.biogas_to_gas = nodes + " biogas to gas"
        spatial.gas.biogas_to_gas_cc = nodes + "biogas to gas CC"
    else:
        spatial.gas.nodes = ["EU gas"]
        spatial.gas.locations = ["EU"]
        spatial.gas.biogas = ["EU biogas"]
        spatial.gas.industry = ["gas for industry"]
        spatial.gas.biogas_to_gas = ["EU biogas to gas"]
        if options.get("biomass_spatial", options["biomass_transport"]):
            spatial.gas.biogas_to_gas_cc = nodes + " biogas to gas CC"
        else:
            spatial.gas.biogas_to_gas_cc = ["EU biogas to gas CC"]
        if options.get("co2_spatial", options["co2network"]):
            spatial.gas.industry_cc = nodes + " gas for industry CC"
        else:
            spatial.gas.industry_cc = ["gas for industry CC"]

    spatial.gas.df = pd.DataFrame(vars(spatial.gas), index=nodes)

    # ammonia

    if options.get("ammonia"):
        spatial.ammonia = SimpleNamespace()
        if options.get("ammonia") == "regional":
            spatial.ammonia.nodes = nodes + " NH3"
            spatial.ammonia.locations = nodes
        else:
            spatial.ammonia.nodes = ["EU NH3"]
            spatial.ammonia.locations = ["EU"]

        spatial.ammonia.df = pd.DataFrame(vars(spatial.ammonia), index=nodes)

    # hydrogen
    spatial.h2 = SimpleNamespace()
    spatial.h2.nodes = nodes + " H2"
    spatial.h2.locations = nodes

    # methanol

    # beware: unlike other carriers, uses locations rather than locations+carriername
    # this allows to avoid separation between nodes and locations

    spatial.methanol = SimpleNamespace()

    spatial.methanol.nodes = ["EU methanol"]
    spatial.methanol.locations = ["EU"]

    if options["regional_methanol_demand"]:
        spatial.methanol.demand_locations = nodes
        spatial.methanol.shipping = nodes + " shipping methanol"
    else:
        spatial.methanol.demand_locations = ["EU"]
        spatial.methanol.shipping = ["EU shipping methanol"]

    # oil
    spatial.oil = SimpleNamespace()

    spatial.oil.nodes = ["EU oil"]
    spatial.oil.locations = ["EU"]

    if options["regional_oil_demand"]:
        spatial.oil.demand_locations = nodes
        spatial.oil.naphtha = nodes + " naphtha for industry"
        spatial.oil.kerosene = nodes + " kerosene for aviation"
        spatial.oil.shipping = nodes + " shipping oil"
        spatial.oil.agriculture_machinery = nodes + " agriculture machinery oil"
        spatial.oil.land_transport = nodes + " land transport oil"
    else:
        spatial.oil.demand_locations = ["EU"]
        spatial.oil.naphtha = ["EU naphtha for industry"]
        spatial.oil.kerosene = ["EU kerosene for aviation"]
        spatial.oil.shipping = ["EU shipping oil"]
        spatial.oil.agriculture_machinery = ["EU agriculture machinery oil"]
        spatial.oil.land_transport = ["EU land transport oil"]

    # uranium
    spatial.uranium = SimpleNamespace()
    spatial.uranium.nodes = ["EU uranium"]
    spatial.uranium.locations = ["EU"]

    # coal
    spatial.coal = SimpleNamespace()
    spatial.coal.nodes = ["EU coal"]
    spatial.coal.locations = ["EU"]

    if options["regional_coal_demand"]:
        spatial.coal.demand_locations = nodes
        spatial.coal.industry = nodes + " coal for industry"
    else:
        spatial.coal.demand_locations = ["EU"]
        spatial.coal.industry = ["EU coal for industry"]

    # lignite
    spatial.lignite = SimpleNamespace()
    spatial.lignite.nodes = ["EU lignite"]
    spatial.lignite.locations = ["EU"]

    return spatial


spatial = SimpleNamespace()


def determine_emission_sectors(options):
    sectors = ["electricity"]
    if options["transport"]:
        sectors += ["rail non-elec", "road non-elec"]
    if options["heating"]:
        sectors += ["residential non-elec", "services non-elec"]
    if options["industry"]:
        sectors += [
            "industrial non-elec",
            "industrial processes",
            "domestic aviation",
            "international aviation",
            "domestic navigation",
            "international navigation",
        ]
    if options["agriculture"]:
        sectors += ["agriculture"]

    return sectors


def get(item, investment_year=None):
    """
    Check whether item depends on investment year.
    """
    if not isinstance(item, dict):
        return item
    elif investment_year in item.keys():
        return item[investment_year]
    else:
        logger.warning(
            f"Investment key {investment_year} not found in dictionary {item}."
        )
        keys = sorted(item.keys())
        if investment_year < keys[0]:
            logger.warning(f"Lower than minimum key. Taking minimum key {keys[0]}")
            return item[keys[0]]
        elif investment_year > keys[-1]:
            logger.warning(f"Higher than maximum key. Taking maximum key {keys[0]}")
            return item[keys[-1]]
        else:
            logger.warning(
                "Interpolate linearly between the next lower and next higher year."
            )
            lower_key = max(k for k in keys if k < investment_year)
            higher_key = min(k for k in keys if k > investment_year)
            lower = item[lower_key]
            higher = item[higher_key]
            return lower + (higher - lower) * (investment_year - lower_key) / (
                higher_key - lower_key
            )


def co2_emissions_year(
    countries, input_eurostat, options, emissions_scope, input_co2, year
):
    """
    Calculate CO2 emissions in one specific year (e.g. 1990 or 2018).
    """
    eea_co2 = build_eea_co2(input_co2, year, emissions_scope)

    eurostat = build_eurostat(input_eurostat, countries)

    # this only affects the estimation of CO2 emissions for BA, RS, AL, ME, MK
    eurostat_co2 = build_eurostat_co2(eurostat, year)

    co2_totals = build_co2_totals(countries, eea_co2, eurostat_co2)

    sectors = determine_emission_sectors(options)

    co2_emissions = co2_totals.loc[countries, sectors].sum().sum()

    # convert MtCO2 to GtCO2
    co2_emissions *= 0.001

    return co2_emissions


# TODO: move to own rule with sector-opts wildcard?
def build_carbon_budget(o, input_eurostat, fn, emissions_scope, input_co2, options):
    """
    Distribute carbon budget following beta or exponential transition path.
    """

    if "be" in o:
        # beta decay
        carbon_budget = float(o[o.find("cb") + 2 : o.find("be")])
        be = float(o[o.find("be") + 2 :])
    if "ex" in o:
        # exponential decay
        carbon_budget = float(o[o.find("cb") + 2 : o.find("ex")])
        r = float(o[o.find("ex") + 2 :])

    countries = snakemake.params.countries

    e_1990 = co2_emissions_year(
        countries,
        input_eurostat,
        options,
        emissions_scope,
        input_co2,
        year=1990,
    )

    # emissions at the beginning of the path (last year available 2018)
    e_0 = co2_emissions_year(
        countries,
        input_eurostat,
        options,
        emissions_scope,
        input_co2,
        year=2018,
    )

    planning_horizons = snakemake.params.planning_horizons
    if not isinstance(planning_horizons, list):
        planning_horizons = [planning_horizons]
    t_0 = planning_horizons[0]

    if "be" in o:
        # final year in the path
        t_f = t_0 + (2 * carbon_budget / e_0).round(0)

        def beta_decay(t):
            cdf_term = (t - t_0) / (t_f - t_0)
            return (e_0 / e_1990) * (1 - beta.cdf(cdf_term, be, be))

        # emissions (relative to 1990)
        co2_cap = pd.Series({t: beta_decay(t) for t in planning_horizons}, name=o)

    if "ex" in o:
        T = carbon_budget / e_0
        m = (1 + np.sqrt(1 + r * T)) / T

        def exponential_decay(t):
            return (e_0 / e_1990) * (1 + (m + r) * (t - t_0)) * np.exp(-m * (t - t_0))

        co2_cap = pd.Series(
            {t: exponential_decay(t) for t in planning_horizons}, name=o
        )

    # TODO log in Snakefile
    csvs_folder = fn.rsplit("/", 1)[0]
    if not os.path.exists(csvs_folder):
        os.makedirs(csvs_folder)
    co2_cap.to_csv(fn, float_format="%.3f")


def add_lifetime_wind_solar(n, costs):
    """
    Add lifetime for solar and wind generators.
    """
    for carrier in ["solar", "onwind", "offwind"]:
        gen_i = n.generators.index.str.contains(carrier)
        n.generators.loc[gen_i, "lifetime"] = costs.at[carrier, "lifetime"]


def haversine(p):
    coord0 = n.buses.loc[p.bus0, ["x", "y"]].values
    coord1 = n.buses.loc[p.bus1, ["x", "y"]].values
    return 1.5 * haversine_pts(coord0, coord1)


def create_network_topology(
    n, prefix, carriers=["DC"], connector=" -> ", bidirectional=True
):
    """
    Create a network topology from transmission lines and link carrier
    selection.

    Parameters
    ----------
    n : pypsa.Network
    prefix : str
    carriers : list-like
    connector : str
    bidirectional : bool, default True
        True: one link for each connection
        False: one link for each connection and direction (back and forth)

    Returns
    -------
    pd.DataFrame with columns bus0, bus1, length, underwater_fraction
    """

    ln_attrs = ["bus0", "bus1", "length"]
    lk_attrs = ["bus0", "bus1", "length", "underwater_fraction"]
    lk_attrs = n.links.columns.intersection(lk_attrs)

    candidates = pd.concat(
        [n.lines[ln_attrs], n.links.loc[n.links.carrier.isin(carriers), lk_attrs]]
    ).fillna(0)

    # base network topology purely on location not carrier
    candidates["bus0"] = candidates.bus0.map(n.buses.location)
    candidates["bus1"] = candidates.bus1.map(n.buses.location)

    positive_order = candidates.bus0 < candidates.bus1
    candidates_p = candidates[positive_order]
    swap_buses = {"bus0": "bus1", "bus1": "bus0"}
    candidates_n = candidates[~positive_order].rename(columns=swap_buses)
    candidates = pd.concat([candidates_p, candidates_n])

    def make_index(c):
        return prefix + c.bus0 + connector + c.bus1

    topo = candidates.groupby(["bus0", "bus1"], as_index=False).mean()
    topo.index = topo.apply(make_index, axis=1)

    if not bidirectional:
        topo_reverse = topo.copy()
        topo_reverse.rename(columns=swap_buses, inplace=True)
        topo_reverse.index = topo_reverse.apply(make_index, axis=1)
        topo = pd.concat([topo, topo_reverse])

    return topo


# TODO merge issue with PyPSA-Eur
def update_wind_solar_costs(n, costs):
    """
    Update costs for wind and solar generators added with pypsa-eur to those
    cost in the planning year.
    """
    # NB: solar costs are also manipulated for rooftop
    # when distribution grid is inserted
    n.generators.loc[n.generators.carrier == "solar", "capital_cost"] = costs.at[
        "solar-utility", "fixed"
    ]

    n.generators.loc[n.generators.carrier == "onwind", "capital_cost"] = costs.at[
        "onwind", "fixed"
    ]

    # for offshore wind, need to calculated connection costs

    # assign clustered bus
    # map initial network -> simplified network
    busmap_s = pd.read_csv(snakemake.input.busmap_s, index_col=0).squeeze()
    busmap_s.index = busmap_s.index.astype(str)
    busmap_s = busmap_s.astype(str)
    # map simplified network -> clustered network
    busmap = pd.read_csv(snakemake.input.busmap, index_col=0).squeeze()
    busmap.index = busmap.index.astype(str)
    busmap = busmap.astype(str)
    # map initial network -> clustered network
    clustermaps = busmap_s.map(busmap)

    # code adapted from pypsa-eur/scripts/add_electricity.py
    for connection in ["dc", "ac"]:
        tech = "offwind-" + connection
        if tech not in n.generators.carrier.values:
            continue
        profile = snakemake.input["profile_offwind-" + connection]
        with xr.open_dataset(profile) as ds:

            # if-statement for compatibility with old profiles
            if "year" in ds.indexes:
                ds = ds.sel(year=ds.year.min(), drop=True)

            underwater_fraction = ds["underwater_fraction"].to_pandas()
            connection_cost = (
                snakemake.params.length_factor
                * ds["average_distance"].to_pandas()
                * (
                    underwater_fraction
                    * costs.at[tech + "-connection-submarine", "fixed"]
                    + (1.0 - underwater_fraction)
                    * costs.at[tech + "-connection-underground", "fixed"]
                )
            )

            # convert to aggregated clusters with weighting
            weight = ds["weight"].to_pandas()

            # e.g. clusters == 37m means that VRE generators are left
            # at clustering of simplified network, but that they are
            # connected to 37-node network
            genmap = (
                busmap_s if snakemake.wildcards.clusters[-1:] == "m" else clustermaps
            )
            connection_cost = (connection_cost * weight).groupby(
                genmap
            ).sum() / weight.groupby(genmap).sum()

            capital_cost = (
                costs.at["offwind", "fixed"]
                + costs.at[tech + "-station", "fixed"]
                + connection_cost
            )

            logger.info(
                "Added connection cost of {:0.0f}-{:0.0f} Eur/MW/a to {}".format(
                    connection_cost.min(), connection_cost.max(), tech
                )
            )

            n.generators.loc[n.generators.carrier == tech, "capital_cost"] = (
                capital_cost.rename(index=lambda node: node + " " + tech)
            )


def add_carrier_buses(n, carrier, nodes=None):
    """
    Add buses to connect e.g. coal, nuclear and oil plants.
    """
    if nodes is None:
        nodes = vars(spatial)[carrier].nodes
    location = vars(spatial)[carrier].locations

    # skip if carrier already exists
    if carrier in n.carriers.index:
        return

    if not isinstance(nodes, pd.Index):
        nodes = pd.Index(nodes)

    n.add("Carrier", carrier)

    unit = "MWh_LHV" if carrier == "gas" else "MWh_th"
    # preliminary value for non-gas carriers to avoid zeros
    capital_cost = costs.at["gas storage", "fixed"] if carrier == "gas" else 0.02

    n.madd("Bus", nodes, location=location, carrier=carrier, unit=unit)

    n.madd(
        "Store",
        nodes + " Store",
        bus=nodes,
        e_nom_extendable=True,
        e_cyclic=True,
        carrier=carrier,
        capital_cost=capital_cost,
    )

    n.madd(
        "Generator",
        nodes,
        bus=nodes,
        p_nom_extendable=True,
        carrier=carrier,
        marginal_cost=costs.at[carrier, "fuel"],
    )


# TODO: PyPSA-Eur merge issue
def remove_elec_base_techs(n):
    """
    Remove conventional generators (e.g. OCGT) and storage units (e.g.
    batteries and H2) from base electricity-only network, since they're added
    here differently using links.
    """
    for c in n.iterate_components(snakemake.params.pypsa_eur):
        to_keep = snakemake.params.pypsa_eur[c.name]
        to_remove = pd.Index(c.df.carrier.unique()).symmetric_difference(to_keep)
        if to_remove.empty:
            continue
        logger.info(f"Removing {c.list_name} with carrier {list(to_remove)}")
        names = c.df.index[c.df.carrier.isin(to_remove)]
        n.mremove(c.name, names)
        n.carriers.drop(to_remove, inplace=True, errors="ignore")


# TODO: PyPSA-Eur merge issue
def remove_non_electric_buses(n):
    """
    Remove buses from pypsa-eur with carriers which are not AC buses.
    """
    if to_drop := list(n.buses.query("carrier not in ['AC', 'DC']").carrier.unique()):
        logger.info(f"Drop buses from PyPSA-Eur with carrier: {to_drop}")
        n.buses = n.buses[n.buses.carrier.isin(["AC", "DC"])]


def patch_electricity_network(n):
    remove_elec_base_techs(n)
    remove_non_electric_buses(n)
    update_wind_solar_costs(n, costs)
    n.loads["carrier"] = "electricity"
    n.buses["location"] = n.buses.index
    n.buses["unit"] = "MWh_el"
    # remove trailing white space of load index until new PyPSA version after v0.18.
    n.loads.rename(lambda x: x.strip(), inplace=True)
    n.loads_t.p_set.rename(lambda x: x.strip(), axis=1, inplace=True)


def add_eu_bus(n, x=-5.5, y=46):
    """
    Add EU bus to the network.

    This cosmetic bus serves as a reference point for the location of
    the EU buses in the plots and summaries.
    """
    n.add("Bus", "EU", location="EU", x=x, y=y, carrier="none")
    n.add("Carrier", "none")


def add_co2_tracking(n, costs, options):
    # minus sign because opposite to how fossil fuels used:
    # CH4 burning puts CH4 down, atmosphere up
    n.add("Carrier", "co2", co2_emissions=-1.0)

    # this tracks CO2 in the atmosphere
    n.add("Bus", "co2 atmosphere", location="EU", carrier="co2", unit="t_co2")

    # can also be negative
    n.add(
        "Store",
        "co2 atmosphere",
        e_nom_extendable=True,
        e_min_pu=-1,
        carrier="co2",
        bus="co2 atmosphere",
    )

    # add CO2 tanks
    n.madd(
        "Bus",
        spatial.co2.nodes,
        location=spatial.co2.locations,
        carrier="co2 stored",
        unit="t_co2",
    )

    n.madd(
        "Store",
        spatial.co2.nodes,
        e_nom_extendable=True,
        capital_cost=costs.at["CO2 storage tank", "fixed"],
        carrier="co2 stored",
        e_cyclic=True,
        bus=spatial.co2.nodes,
    )
    n.add("Carrier", "co2 stored")

    # this tracks CO2 sequestered, e.g. underground
    sequestration_buses = pd.Index(spatial.co2.nodes).str.replace(
        " stored", " sequestered"
    )
    n.madd(
        "Bus",
        sequestration_buses,
        location=spatial.co2.locations,
        carrier="co2 sequestered",
        unit="t_co2",
    )

    n.madd(
        "Link",
        sequestration_buses,
        bus0=spatial.co2.nodes,
        bus1=sequestration_buses,
        carrier="co2 sequestered",
        efficiency=1.0,
        p_nom_extendable=True,
    )

    if options["regional_co2_sequestration_potential"]["enable"]:
        upper_limit = (
            options["regional_co2_sequestration_potential"]["max_size"] * 1e3
        )  # Mt
        annualiser = options["regional_co2_sequestration_potential"]["years_of_storage"]
        e_nom_max = pd.read_csv(
            snakemake.input.sequestration_potential, index_col=0
        ).squeeze()
        e_nom_max = (
            e_nom_max.reindex(spatial.co2.locations)
            .fillna(0.0)
            .clip(upper=upper_limit)
            .mul(1e6)
            / annualiser
        )  # t
        e_nom_max = e_nom_max.rename(index=lambda x: x + " co2 sequestered")
    else:
        e_nom_max = np.inf

    n.madd(
        "Store",
        sequestration_buses,
        e_nom_extendable=True,
        e_nom_max=e_nom_max,
        capital_cost=options["co2_sequestration_cost"],
        bus=sequestration_buses,
        lifetime=options["co2_sequestration_lifetime"],
        carrier="co2 sequestered",
    )

    n.add("Carrier", "co2 sequestered")

    if options["co2_vent"]:
        n.madd(
            "Link",
            spatial.co2.vents,
            bus0=spatial.co2.nodes,
            bus1="co2 atmosphere",
            carrier="co2 vent",
            efficiency=1.0,
            p_nom_extendable=True,
        )


def add_co2_network(n, costs):
    logger.info("Adding CO2 network.")
    co2_links = create_network_topology(n, "CO2 pipeline ")

    cost_onshore = (
        (1 - co2_links.underwater_fraction)
        * costs.at["CO2 pipeline", "fixed"]
        * co2_links.length
    )
    cost_submarine = (
        co2_links.underwater_fraction
        * costs.at["CO2 submarine pipeline", "fixed"]
        * co2_links.length
    )
    capital_cost = cost_onshore + cost_submarine
    cost_factor = snakemake.config["sector"]["co2_network_cost_factor"]
    capital_cost *= cost_factor

    n.madd(
        "Link",
        co2_links.index,
        bus0=co2_links.bus0.values + " co2 stored",
        bus1=co2_links.bus1.values + " co2 stored",
        p_min_pu=-1,
        p_nom_extendable=True,
        length=co2_links.length.values,
        capital_cost=capital_cost.values,
        carrier="CO2 pipeline",
        lifetime=costs.at["CO2 pipeline", "lifetime"],
    )


def add_allam(n, costs):
    logger.info("Adding Allam cycle gas power plants.")

    nodes = pop_layout.index

    n.madd(
        "Link",
        nodes,
        suffix=" allam",
        bus0=spatial.gas.df.loc[nodes, "nodes"].values,
        bus1=nodes,
        bus2=spatial.co2.df.loc[nodes, "nodes"].values,
        carrier="allam",
        p_nom_extendable=True,
        # TODO: add costs to technology-data
        capital_cost=0.6 * 1.5e6 * 0.1,  # efficiency * EUR/MW * annuity
        marginal_cost=2,
        efficiency=0.6,
        efficiency2=costs.at["gas", "CO2 intensity"],
        lifetime=30.0,
    )


def add_dac(n, costs):
    heat_carriers = ["urban central heat", "services urban decentral heat"]
    heat_buses = n.buses.index[n.buses.carrier.isin(heat_carriers)]
    locations = n.buses.location[heat_buses]

    electricity_input = (
        costs.at["direct air capture", "electricity-input"]
        + costs.at["direct air capture", "compression-electricity-input"]
    )  # MWh_el / tCO2
    heat_input = (
        costs.at["direct air capture", "heat-input"]
        - costs.at["direct air capture", "compression-heat-output"]
    )  # MWh_th / tCO2

    n.madd(
        "Link",
        heat_buses.str.replace(" heat", " DAC"),
        bus0=locations.values,
        bus1=heat_buses,
        bus2="co2 atmosphere",
        bus3=spatial.co2.df.loc[locations, "nodes"].values,
        carrier="DAC",
        capital_cost=costs.at["direct air capture", "fixed"] / electricity_input,
        efficiency=-heat_input / electricity_input,
        efficiency2=-1 / electricity_input,
        efficiency3=1 / electricity_input,
        p_nom_extendable=True,
        lifetime=costs.at["direct air capture", "lifetime"],
    )


def add_co2limit(n, options, nyears=1.0, limit=0.0):
    logger.info(f"Adding CO2 budget limit as per unit of 1990 levels of {limit}")

    countries = snakemake.params.countries

    sectors = determine_emission_sectors(options)

    # convert Mt to tCO2
    co2_totals = 1e6 * pd.read_csv(snakemake.input.co2_totals_name, index_col=0)

    co2_limit = co2_totals.loc[countries, sectors].sum().sum()

    co2_limit *= limit * nyears

    n.add(
        "GlobalConstraint",
        "CO2Limit",
        carrier_attribute="co2_emissions",
        sense="<=",
        type="co2_atmosphere",
        constant=co2_limit,
    )


# TODO PyPSA-Eur merge issue
def average_every_nhours(n, offset):
    logger.info(f"Resampling the network to {offset}")
    m = n.copy(with_time=False)

    snapshot_weightings = n.snapshot_weightings.resample(offset).sum()
    sns = snapshot_weightings.index
    if snakemake.params.drop_leap_day:
        sns = sns[~((sns.month == 2) & (sns.day == 29))]
    snapshot_weightings = snapshot_weightings.loc[sns]
    m.set_snapshots(snapshot_weightings.index)
    m.snapshot_weightings = snapshot_weightings

    for c in n.iterate_components():
        pnl = getattr(m, c.list_name + "_t")
        for k, df in c.pnl.items():
            if not df.empty:
                if c.list_name == "stores" and k == "e_max_pu":
                    pnl[k] = df.resample(offset).min()
                elif c.list_name == "stores" and k == "e_min_pu":
                    pnl[k] = df.resample(offset).max()
                else:
                    pnl[k] = df.resample(offset).mean()

    return m


def cycling_shift(df, steps=1):
    """
    Cyclic shift on index of pd.Series|pd.DataFrame by number of steps.
    """
    df = df.copy()
    new_index = np.roll(df.index, steps)
    df.values[:] = df.reindex(index=new_index).values
    return df


<<<<<<< HEAD
def prepare_costs(cost_file, params, nyears):
    # set all asset costs and other parameters
    costs = pd.read_csv(cost_file, index_col=[0, 1]).sort_index()

    # correct units to MW and EUR
    costs.loc[costs.unit.str.contains("/kW"), "value"] *= 1e3

    # min_count=1 is important to generate NaNs which are then filled by fillna
    costs = (
        costs.loc[:, "value"].unstack(level=1).groupby("technology").sum(min_count=1)
    )

    costs = costs.fillna(params["fill_values"])

    def annuity_factor(v):
        return calculate_annuity(v["lifetime"], v["discount rate"]) + v["FOM"] / 100

    costs["fixed"] = [
        annuity_factor(v) * v["investment"] * nyears for i, v in costs.iterrows()
    ]

    return costs


def add_generation(n, costs, capacities_OCGT=0, efficiencies_OCGT=None):
=======
def add_generation(n, costs):
>>>>>>> 56bca27d
    logger.info("Adding electricity generation")

    nodes = pop_layout.index

    fallback = {"OCGT": "gas"}
    conventionals = options.get("conventional_generation", fallback)

    for generator, carrier in conventionals.items():
        carrier_nodes = vars(spatial)[carrier].nodes

        add_carrier_buses(n, carrier, carrier_nodes)

        n.madd(
            "Link",
            nodes + " " + generator,
            bus0=carrier_nodes,
            bus1=nodes,
            bus2="co2 atmosphere",
            marginal_cost=costs.at[generator, "efficiency"]
            * costs.at[generator, "VOM"],  # NB: VOM is per MWel
            capital_cost=costs.at[generator, "efficiency"]
            * costs.at[generator, "fixed"],  # NB: fixed cost is per MWel
            p_nom_extendable=True,
            p_nom = capacities_OCGT if carrier == "gas" else 0,
            p_nom_min = capacities_OCGT if carrier == "gas" else 0,
            carrier=generator,
            efficiency=efficiencies_OCGT if (carrier =="gas" and efficiencies_OCGT is not None) else costs.at[generator, "efficiency"],
            efficiency2=costs.at[carrier, "CO2 intensity"],
            lifetime=costs.at[generator, "lifetime"],
        )


def add_ammonia(n, costs):
    logger.info("Adding ammonia carrier with synthesis, cracking and storage")

    nodes = pop_layout.index

    cf_industry = snakemake.params.industry

    n.add("Carrier", "NH3")

    n.madd(
        "Bus", spatial.ammonia.nodes, location=spatial.ammonia.locations, carrier="NH3"
    )

    n.madd(
        "Link",
        nodes,
        suffix=" Haber-Bosch",
        bus0=nodes,
        bus1=spatial.ammonia.nodes,
        bus2=nodes + " H2",
        p_nom_extendable=True,
        carrier="Haber-Bosch",
        efficiency=1 / costs.at["Haber-Bosch", "electricity-input"],
        efficiency2=-costs.at["Haber-Bosch", "hydrogen-input"]
        / costs.at["Haber-Bosch", "electricity-input"],
        capital_cost=costs.at["Haber-Bosch", "fixed"]
        / costs.at["Haber-Bosch", "electricity-input"],
        marginal_cost=costs.at["Haber-Bosch", "VOM"]
        / costs.at["Haber-Bosch", "electricity-input"],
        lifetime=costs.at["Haber-Bosch", "lifetime"],
    )

    n.madd(
        "Link",
        nodes,
        suffix=" ammonia cracker",
        bus0=spatial.ammonia.nodes,
        bus1=nodes + " H2",
        p_nom_extendable=True,
        carrier="ammonia cracker",
        efficiency=1 / cf_industry["MWh_NH3_per_MWh_H2_cracker"],
        capital_cost=costs.at["Ammonia cracker", "fixed"]
        / cf_industry["MWh_NH3_per_MWh_H2_cracker"],  # given per MW_H2
        lifetime=costs.at["Ammonia cracker", "lifetime"],
    )

    # Ammonia Storage
    n.madd(
        "Store",
        spatial.ammonia.nodes,
        suffix=" ammonia store",
        bus=spatial.ammonia.nodes,
        e_nom_extendable=True,
        e_cyclic=True,
        carrier="ammonia store",
        capital_cost=costs.at["NH3 (l) storage tank incl. liquefaction", "fixed"],
        lifetime=costs.at["NH3 (l) storage tank incl. liquefaction", "lifetime"],
    )


def insert_electricity_distribution_grid(n, costs):
    # TODO pop_layout?
    # TODO options?

    cost_factor = options["electricity_distribution_grid_cost_factor"]

    logger.info(
        f"Inserting electricity distribution grid with investment cost factor of {cost_factor:.2f}"
    )

    nodes = pop_layout.index

    n.madd(
        "Bus",
        nodes + " low voltage",
        location=nodes,
        carrier="low voltage",
        unit="MWh_el",
    )

    n.madd(
        "Link",
        nodes + " electricity distribution grid",
        bus0=nodes,
        bus1=nodes + " low voltage",
        p_nom_extendable=True,
        p_min_pu=-1,
        carrier="electricity distribution grid",
        efficiency=1,
        lifetime=costs.at["electricity distribution grid", "lifetime"],
        capital_cost=costs.at["electricity distribution grid", "fixed"] * cost_factor,
    )

    # this catches regular electricity load and "industry electricity" and
    # "agriculture machinery electric" and "agriculture electricity"
    loads = n.loads.index[n.loads.carrier.str.contains("electric")]
    n.loads.loc[loads, "bus"] += " low voltage"

    bevs = n.links.index[n.links.carrier == "BEV charger"]
    n.links.loc[bevs, "bus0"] += " low voltage"

    v2gs = n.links.index[n.links.carrier == "V2G"]
    n.links.loc[v2gs, "bus1"] += " low voltage"

    hps = n.links.index[n.links.carrier.str.contains("heat pump")]
    n.links.loc[hps, "bus0"] += " low voltage"

    rh = n.links.index[n.links.carrier.str.contains("resistive heater")]
    n.links.loc[rh, "bus0"] += " low voltage"

    mchp = n.links.index[n.links.carrier.str.contains("micro gas")]
    n.links.loc[mchp, "bus1"] += " low voltage"

    # set existing solar to cost of utility cost rather the 50-50 rooftop-utility
    solar = n.generators.index[n.generators.carrier == "solar"]
    n.generators.loc[solar, "capital_cost"] = costs.at["solar-utility", "fixed"]
    if snakemake.wildcards.clusters[-1:] == "m":
        simplified_pop_layout = pd.read_csv(
            snakemake.input.simplified_pop_layout, index_col=0
        )
        pop_solar = simplified_pop_layout.total.rename(index=lambda x: x + " solar")
    else:
        pop_solar = pop_layout.total.rename(index=lambda x: x + " solar")

    # add max solar rooftop potential assuming 0.1 kW/m2 and 10 m2/person,
    # i.e. 1 kW/person (population data is in thousands of people) so we get MW
    potential = 0.1 * 10 * pop_solar

    n.madd(
        "Generator",
        solar,
        suffix=" rooftop",
        bus=n.generators.loc[solar, "bus"] + " low voltage",
        carrier="solar rooftop",
        p_nom_extendable=True,
        p_nom_max=potential,
        marginal_cost=n.generators.loc[solar, "marginal_cost"],
        capital_cost=costs.at["solar-rooftop", "fixed"],
        efficiency=n.generators.loc[solar, "efficiency"],
        p_max_pu=n.generators_t.p_max_pu[solar],
        lifetime=costs.at["solar-rooftop", "lifetime"],
    )

    n.add("Carrier", "home battery")

    n.madd(
        "Bus",
        nodes + " home battery",
        location=nodes,
        carrier="home battery",
        unit="MWh_el",
    )

    n.madd(
        "Store",
        nodes + " home battery",
        bus=nodes + " home battery",
        location=nodes,
        e_cyclic=True,
        e_nom_extendable=True,
        carrier="home battery",
        capital_cost=costs.at["home battery storage", "fixed"],
        lifetime=costs.at["battery storage", "lifetime"],
    )

    n.madd(
        "Link",
        nodes + " home battery charger",
        bus0=nodes + " low voltage",
        bus1=nodes + " home battery",
        carrier="home battery charger",
        efficiency=costs.at["battery inverter", "efficiency"] ** 0.5,
        capital_cost=costs.at["home battery inverter", "fixed"],
        p_nom_extendable=True,
        lifetime=costs.at["battery inverter", "lifetime"],
    )

    n.madd(
        "Link",
        nodes + " home battery discharger",
        bus0=nodes + " home battery",
        bus1=nodes + " low voltage",
        carrier="home battery discharger",
        efficiency=costs.at["battery inverter", "efficiency"] ** 0.5,
        marginal_cost=options["marginal_cost_storage"],
        p_nom_extendable=True,
        lifetime=costs.at["battery inverter", "lifetime"],
    )


def insert_gas_distribution_costs(n, costs):
    # TODO options?

    f_costs = options["gas_distribution_grid_cost_factor"]

    logger.info(
        f"Inserting gas distribution grid with investment cost factor of {f_costs}"
    )

    capital_cost = costs.at["electricity distribution grid", "fixed"] * f_costs

    # gas boilers
    gas_b = n.links.index[
        n.links.carrier.str.contains("gas boiler")
        & (~n.links.carrier.str.contains("urban central"))
    ]
    n.links.loc[gas_b, "capital_cost"] += capital_cost

    # micro CHPs
    mchp = n.links.index[n.links.carrier.str.contains("micro gas")]
    n.links.loc[mchp, "capital_cost"] += capital_cost


def add_electricity_grid_connection(n, costs):
    carriers = ["onwind", "solar"]

    gens = n.generators.index[n.generators.carrier.isin(carriers)]

    n.generators.loc[gens, "capital_cost"] += costs.at[
        "electricity grid connection", "fixed"
    ]


def add_storage_and_grids(n, costs):
    logger.info("Add hydrogen storage")

    nodes = pop_layout.index

    n.add("Carrier", "H2")

    n.madd("Bus", nodes + " H2", location=nodes, carrier="H2", unit="MWh_LHV")

    n.madd(
        "Link",
        nodes + " H2 Electrolysis",
        bus1=nodes + " H2",
        bus0=nodes,
        p_nom_extendable=True,
        carrier="H2 Electrolysis",
        efficiency=costs.at["electrolysis", "efficiency"],
        capital_cost=costs.at["electrolysis", "fixed"],
        lifetime=costs.at["electrolysis", "lifetime"],
    )

    if options["hydrogen_fuel_cell"]:
        logger.info("Adding hydrogen fuel cell for re-electrification.")

        n.madd(
            "Link",
            nodes + " H2 Fuel Cell",
            bus0=nodes + " H2",
            bus1=nodes,
            p_nom_extendable=True,
            carrier="H2 Fuel Cell",
            efficiency=costs.at["fuel cell", "efficiency"],
            capital_cost=costs.at["fuel cell", "fixed"]
            * costs.at["fuel cell", "efficiency"],  # NB: fixed cost is per MWel
            lifetime=costs.at["fuel cell", "lifetime"],
        )

    if options["hydrogen_turbine"]:
        logger.info(
            "Adding hydrogen turbine for re-electrification. Assuming OCGT technology costs."
        )
        # TODO: perhaps replace with hydrogen-specific technology assumptions.

        n.madd(
            "Link",
            nodes + " H2 turbine",
            bus0=nodes + " H2",
            bus1=nodes,
            p_nom_extendable=True,
            carrier="H2 turbine",
            efficiency=costs.at["OCGT", "efficiency"],
            capital_cost=costs.at["OCGT", "fixed"]
            * costs.at["OCGT", "efficiency"],  # NB: fixed cost is per MWel
            marginal_cost=costs.at["OCGT", "VOM"],
            lifetime=costs.at["OCGT", "lifetime"],
        )

    cavern_types = snakemake.params.sector["hydrogen_underground_storage_locations"]
    h2_caverns = pd.read_csv(snakemake.input.h2_cavern, index_col=0)

    if (
        not h2_caverns.empty
        and options["hydrogen_underground_storage"]
        and set(cavern_types).intersection(h2_caverns.columns)
    ):
        h2_caverns = h2_caverns[cavern_types].sum(axis=1)

        # only use sites with at least 2 TWh potential
        h2_caverns = h2_caverns[h2_caverns > 2]

        # convert TWh to MWh
        h2_caverns = h2_caverns * 1e6

        # clip at 1000 TWh for one location
        h2_caverns.clip(upper=1e9, inplace=True)

        logger.info("Add hydrogen underground storage")

        h2_capital_cost = costs.at["hydrogen storage underground", "fixed"]

        n.madd(
            "Store",
            h2_caverns.index + " H2 Store",
            bus=h2_caverns.index + " H2",
            e_nom_extendable=True,
            e_nom_max=h2_caverns.values,
            e_cyclic=True,
            carrier="H2 Store",
            capital_cost=h2_capital_cost,
            lifetime=costs.at["hydrogen storage underground", "lifetime"],
        )

    # hydrogen stored overground (where not already underground)
    h2_capital_cost = costs.at[
        "hydrogen storage tank type 1 including compressor", "fixed"
    ]
    nodes_overground = h2_caverns.index.symmetric_difference(nodes)

    n.madd(
        "Store",
        nodes_overground + " H2 Store",
        bus=nodes_overground + " H2",
        e_nom_extendable=True,
        e_cyclic=True,
        carrier="H2 Store",
        capital_cost=h2_capital_cost,
    )

    if options["gas_network"] or options["H2_retrofit"]:
        fn = snakemake.input.clustered_gas_network
        gas_pipes = pd.read_csv(fn, index_col=0)

    if options["gas_network"]:
        logger.info(
            "Add natural gas infrastructure, incl. LNG terminals, production, storage and entry-points."
        )

        if options["H2_retrofit"]:
            gas_pipes["p_nom_max"] = gas_pipes.p_nom
            gas_pipes["p_nom_min"] = 0.0
            # 0.1 EUR/MWkm/a to prefer decommissioning to address degeneracy
            gas_pipes["capital_cost"] = 0.1 * gas_pipes.length
        else:
            gas_pipes["p_nom_max"] = np.inf
            gas_pipes["p_nom_min"] = gas_pipes.p_nom
            gas_pipes["capital_cost"] = (
                gas_pipes.length * costs.at["CH4 (g) pipeline", "fixed"]
            )

        n.madd(
            "Link",
            gas_pipes.index,
            bus0=gas_pipes.bus0 + " gas",
            bus1=gas_pipes.bus1 + " gas",
            p_min_pu=gas_pipes.p_min_pu,
            p_nom=gas_pipes.p_nom,
            p_nom_extendable=True,
            p_nom_max=gas_pipes.p_nom_max,
            p_nom_min=gas_pipes.p_nom_min,
            length=gas_pipes.length,
            capital_cost=gas_pipes.capital_cost,
            tags=gas_pipes.name,
            carrier="gas pipeline",
            lifetime=costs.at["CH4 (g) pipeline", "lifetime"],
        )

        # remove fossil generators where there is neither
        # production, LNG terminal, nor entry-point beyond system scope

        fn = snakemake.input.gas_input_nodes_simplified
        gas_input_nodes = pd.read_csv(fn, index_col=0)

        unique = gas_input_nodes.index.unique()
        gas_i = n.generators.carrier == "gas"
        internal_i = ~n.generators.bus.map(n.buses.location).isin(unique)

        remove_i = n.generators[gas_i & internal_i].index
        n.generators.drop(remove_i, inplace=True)

        input_types = ["lng", "pipeline", "production"]
        p_nom = gas_input_nodes[input_types].sum(axis=1).rename(lambda x: x + " gas")
        n.generators.loc[gas_i, "p_nom_extendable"] = False
        n.generators.loc[gas_i, "p_nom"] = p_nom

        # add existing gas storage capacity
        gas_i = n.stores.carrier == "gas"
        e_nom = (
            gas_input_nodes["storage"]
            .rename(lambda x: x + " gas Store")
            .reindex(n.stores.index)
            .fillna(0.0)
            * 1e3
        )  # MWh_LHV
        e_nom.clip(
            upper=e_nom.quantile(0.98), inplace=True
        )  # limit extremely large storage
        n.stores.loc[gas_i, "e_nom_min"] = e_nom

        # add candidates for new gas pipelines to achieve full connectivity

        G = nx.Graph()

        gas_buses = n.buses.loc[n.buses.carrier == "gas", "location"]
        G.add_nodes_from(np.unique(gas_buses.values))

        sel = gas_pipes.p_nom > 1500
        attrs = ["bus0", "bus1", "length"]
        G.add_weighted_edges_from(gas_pipes.loc[sel, attrs].values)

        # find all complement edges
        complement_edges = pd.DataFrame(complement(G).edges, columns=["bus0", "bus1"])
        complement_edges["length"] = complement_edges.apply(haversine, axis=1)

        # apply k_edge_augmentation weighted by length of complement edges
        k_edge = options.get("gas_network_connectivity_upgrade", 3)
        if augmentation := list(
            k_edge_augmentation(G, k_edge, avail=complement_edges.values)
        ):
            new_gas_pipes = pd.DataFrame(augmentation, columns=["bus0", "bus1"])
            new_gas_pipes["length"] = new_gas_pipes.apply(haversine, axis=1)

            new_gas_pipes.index = new_gas_pipes.apply(
                lambda x: f"gas pipeline new {x.bus0} <-> {x.bus1}", axis=1
            )

            n.madd(
                "Link",
                new_gas_pipes.index,
                bus0=new_gas_pipes.bus0 + " gas",
                bus1=new_gas_pipes.bus1 + " gas",
                p_min_pu=-1,  # new gas pipes are bidirectional
                p_nom_extendable=True,
                length=new_gas_pipes.length,
                capital_cost=new_gas_pipes.length
                * costs.at["CH4 (g) pipeline", "fixed"],
                carrier="gas pipeline new",
                lifetime=costs.at["CH4 (g) pipeline", "lifetime"],
            )

    if options["H2_retrofit"]:
        logger.info("Add retrofitting options of existing CH4 pipes to H2 pipes.")

        fr = "gas pipeline"
        to = "H2 pipeline retrofitted"
        h2_pipes = gas_pipes.rename(index=lambda x: x.replace(fr, to))

        n.madd(
            "Link",
            h2_pipes.index,
            bus0=h2_pipes.bus0 + " H2",
            bus1=h2_pipes.bus1 + " H2",
            p_min_pu=-1.0,  # allow that all H2 retrofit pipelines can be used in both directions
            p_nom_max=h2_pipes.p_nom * options["H2_retrofit_capacity_per_CH4"],
            p_nom_extendable=True,
            length=h2_pipes.length,
            capital_cost=costs.at["H2 (g) pipeline repurposed", "fixed"]
            * h2_pipes.length,
            tags=h2_pipes.name,
            carrier="H2 pipeline retrofitted",
            lifetime=costs.at["H2 (g) pipeline repurposed", "lifetime"],
        )

    if options.get("H2_network", True):
        logger.info("Add options for new hydrogen pipelines.")

        h2_pipes = create_network_topology(
            n, "H2 pipeline ", carriers=["DC", "gas pipeline"]
        )

        # TODO Add efficiency losses
        n.madd(
            "Link",
            h2_pipes.index,
            bus0=h2_pipes.bus0.values + " H2",
            bus1=h2_pipes.bus1.values + " H2",
            p_min_pu=-1,
            p_nom_extendable=True,
            length=h2_pipes.length.values,
            capital_cost=costs.at["H2 (g) pipeline", "fixed"] * h2_pipes.length.values,
            carrier="H2 pipeline",
            lifetime=costs.at["H2 (g) pipeline", "lifetime"],
        )

    n.add("Carrier", "battery")

    n.madd("Bus", nodes + " battery", location=nodes, carrier="battery", unit="MWh_el")

    n.madd(
        "Store",
        nodes + " battery",
        bus=nodes + " battery",
        e_cyclic=True,
        e_nom_extendable=True,
        carrier="battery",
        capital_cost=costs.at["battery storage", "fixed"],
        lifetime=costs.at["battery storage", "lifetime"],
    )

    n.madd(
        "Link",
        nodes + " battery charger",
        bus0=nodes,
        bus1=nodes + " battery",
        carrier="battery charger",
        efficiency=costs.at["battery inverter", "efficiency"] ** 0.5,
        capital_cost=costs.at["battery inverter", "fixed"],
        p_nom_extendable=True,
        lifetime=costs.at["battery inverter", "lifetime"],
    )

    n.madd(
        "Link",
        nodes + " battery discharger",
        bus0=nodes + " battery",
        bus1=nodes,
        carrier="battery discharger",
        efficiency=costs.at["battery inverter", "efficiency"] ** 0.5,
        marginal_cost=options["marginal_cost_storage"],
        p_nom_extendable=True,
        lifetime=costs.at["battery inverter", "lifetime"],
    )

    if options["methanation"]:
        n.madd(
            "Link",
            spatial.nodes,
            suffix=" Sabatier",
            bus0=nodes + " H2",
            bus1=spatial.gas.nodes,
            bus2=spatial.co2.nodes,
            p_nom_extendable=True,
            carrier="Sabatier",
            p_min_pu=options.get("min_part_load_methanation", 0),
            efficiency=costs.at["methanation", "efficiency"],
            efficiency2=-costs.at["methanation", "efficiency"]
            * costs.at["gas", "CO2 intensity"],
            capital_cost=costs.at["methanation", "fixed"]
            * costs.at["methanation", "efficiency"],  # costs given per kW_gas
            lifetime=costs.at["methanation", "lifetime"],
        )

    if options.get("coal_cc"):
        n.madd(
            "Link",
            spatial.nodes,
            suffix=" coal CC",
            bus0=spatial.coal.nodes,
            bus1=spatial.nodes,
            bus2="co2 atmosphere",
            bus3=spatial.co2.nodes,
            marginal_cost=costs.at["coal", "efficiency"]
            * costs.at["coal", "VOM"],  # NB: VOM is per MWel
            capital_cost=costs.at["coal", "efficiency"] * costs.at["coal", "fixed"]
            + costs.at["biomass CHP capture", "fixed"]
            * costs.at["coal", "CO2 intensity"],  # NB: fixed cost is per MWel
            p_nom_extendable=True,
            carrier="coal",
            efficiency=costs.at["coal", "efficiency"],
            efficiency2=costs.at["coal", "CO2 intensity"]
            * (1 - costs.at["biomass CHP capture", "capture_rate"]),
            efficiency3=costs.at["coal", "CO2 intensity"]
            * costs.at["biomass CHP capture", "capture_rate"],
            lifetime=costs.at["coal", "lifetime"],
        )

    if options["SMR_cc"]:
        n.madd(
            "Link",
            spatial.nodes,
            suffix=" SMR CC",
            bus0=spatial.gas.nodes,
            bus1=nodes + " H2",
            bus2="co2 atmosphere",
            bus3=spatial.co2.nodes,
            p_nom_extendable=True,
            carrier="SMR CC",
            efficiency=costs.at["SMR CC", "efficiency"],
            efficiency2=costs.at["gas", "CO2 intensity"] * (1 - options["cc_fraction"]),
            efficiency3=costs.at["gas", "CO2 intensity"] * options["cc_fraction"],
            capital_cost=costs.at["SMR CC", "fixed"],
            lifetime=costs.at["SMR CC", "lifetime"],
        )

    if options["SMR"]:
        n.madd(
            "Link",
            nodes + " SMR",
            bus0=spatial.gas.nodes,
            bus1=nodes + " H2",
            bus2="co2 atmosphere",
            p_nom_extendable=True,
            carrier="SMR",
            efficiency=costs.at["SMR", "efficiency"],
            efficiency2=costs.at["gas", "CO2 intensity"],
            capital_cost=costs.at["SMR", "fixed"],
            lifetime=costs.at["SMR", "lifetime"],
        )


def add_land_transport(n, costs):
    # TODO options?

    logger.info("Add land transport")

    transport = pd.read_csv(
        snakemake.input.transport_demand, index_col=0, parse_dates=True
    )
    number_cars = pd.read_csv(snakemake.input.transport_data, index_col=0)[
        "number cars"
    ]
    avail_profile = pd.read_csv(
        snakemake.input.avail_profile, index_col=0, parse_dates=True
    )
    dsm_profile = pd.read_csv(
        snakemake.input.dsm_profile, index_col=0, parse_dates=True
    )

    fuel_cell_share = get(options["land_transport_fuel_cell_share"], investment_year)
    electric_share = get(options["land_transport_electric_share"], investment_year)
    ice_share = get(options["land_transport_ice_share"], investment_year)

    total_share = fuel_cell_share + electric_share + ice_share
    if total_share != 1:
        logger.warning(
            f"Total land transport shares sum up to {total_share:.2%}, corresponding to increased or decreased demand assumptions."
        )

    logger.info(f"FCEV share: {fuel_cell_share*100}%")
    logger.info(f"EV share: {electric_share*100}%")
    logger.info(f"ICEV share: {ice_share*100}%")

    nodes = pop_layout.index

    if electric_share > 0:
        n.add("Carrier", "Li ion")

        n.madd(
            "Bus",
            nodes,
            suffix=" EV battery",
            location=nodes,
            carrier="Li ion",
            unit="MWh_el",
        )

        p_set = (
            electric_share
            * (
                transport[nodes]
                + cycling_shift(transport[nodes], 1)
                + cycling_shift(transport[nodes], 2)
            )
            / 3
        )

        n.madd(
            "Load",
            nodes,
            suffix=" land transport EV",
            bus=nodes + " EV battery",
            carrier="land transport EV",
            p_set=p_set,
        )

        p_nom = number_cars * options.get("bev_charge_rate", 0.011) * electric_share

        n.madd(
            "Link",
            nodes,
            suffix=" BEV charger",
            bus0=nodes,
            bus1=nodes + " EV battery",
            p_nom=p_nom,
            carrier="BEV charger",
            p_max_pu=avail_profile[nodes],
            efficiency=options.get("bev_charge_efficiency", 0.9),
            # These were set non-zero to find LU infeasibility when availability = 0.25
            # p_nom_extendable=True,
            # p_nom_min=p_nom,
            # capital_cost=1e6,  #i.e. so high it only gets built where necessary
        )

    if electric_share > 0 and options["v2g"]:
        n.madd(
            "Link",
            nodes,
            suffix=" V2G",
            bus1=nodes,
            bus0=nodes + " EV battery",
            p_nom=p_nom,
            carrier="V2G",
            p_max_pu=avail_profile[nodes],
            efficiency=options.get("bev_charge_efficiency", 0.9),
        )

    if electric_share > 0 and options["bev_dsm"]:
        e_nom = (
            number_cars
            * options.get("bev_energy", 0.05)
            * options["bev_availability"]
            * electric_share
        )

        n.madd(
            "Store",
            nodes,
            suffix=" battery storage",
            bus=nodes + " EV battery",
            carrier="battery storage",
            e_cyclic=True,
            e_nom=e_nom,
            e_max_pu=1,
            e_min_pu=dsm_profile[nodes],
        )

    if fuel_cell_share > 0:
        n.madd(
            "Load",
            nodes,
            suffix=" land transport fuel cell",
            bus=nodes + " H2",
            carrier="land transport fuel cell",
            p_set=fuel_cell_share
            / options["transport_fuel_cell_efficiency"]
            * transport[nodes],
        )

    if ice_share > 0:
        add_carrier_buses(n, "oil")

        ice_efficiency = options["transport_internal_combustion_efficiency"]

        p_set_land_transport_oil = (
            ice_share
            / ice_efficiency
            * transport[nodes].rename(columns=lambda x: x + " land transport oil")
        )

        if not options["regional_oil_demand"]:
            p_set_land_transport_oil = p_set_land_transport_oil.sum(axis=1).to_frame(
                name="EU land transport oil"
            )

        n.madd(
            "Bus",
            spatial.oil.land_transport,
            location=spatial.oil.demand_locations,
            carrier="land transport oil",
            unit="land transport",
        )

        n.madd(
            "Load",
            spatial.oil.land_transport,
            bus=spatial.oil.land_transport,
            carrier="land transport oil",
            p_set=p_set_land_transport_oil,
        )

        n.madd(
            "Link",
            spatial.oil.land_transport,
            bus0=spatial.oil.nodes,
            bus1=spatial.oil.land_transport,
            bus2="co2 atmosphere",
            carrier="land transport oil",
            efficiency2=costs.at["oil", "CO2 intensity"],
            p_nom_extendable=True,
        )


def build_heat_demand(n):
    heat_demand_shape = (
        xr.open_dataset(snakemake.input.hourly_heat_demand_total)
        .to_dataframe()
        .unstack(level=1)
    )

    sectors = ["residential", "services"]
    uses = ["water", "space"]

    heat_demand = {}
    electric_heat_supply = {}
    for sector, use in product(sectors, uses):
        name = f"{sector} {use}"

        heat_demand[name] = (
            heat_demand_shape[name] / heat_demand_shape[name].sum()
        ).multiply(pop_weighted_energy_totals[f"total {sector} {use}"]) * 1e6
        electric_heat_supply[name] = (
            heat_demand_shape[name] / heat_demand_shape[name].sum()
        ).multiply(pop_weighted_energy_totals[f"electricity {sector} {use}"]) * 1e6

    heat_demand = pd.concat(heat_demand, axis=1)
    electric_heat_supply = pd.concat(electric_heat_supply, axis=1)

    # subtract from electricity load since heat demand already in heat_demand
    electric_nodes = n.loads.index[n.loads.carrier == "electricity"]
    n.loads_t.p_set[electric_nodes] = (
        n.loads_t.p_set[electric_nodes]
        - electric_heat_supply.T.groupby(level=1).sum().T[electric_nodes]
    )

    return heat_demand


def add_heat(n, costs):
    logger.info("Add heat sector")

    sectors = ["residential", "services"]

    heat_demand = build_heat_demand(n)

    overdim_factor = options["overdimension_individual_heating"]

    district_heat_info = pd.read_csv(snakemake.input.district_heat_share, index_col=0)
    dist_fraction = district_heat_info["district fraction of node"]
    urban_fraction = district_heat_info["urban fraction"]

    # NB: must add costs of central heating afterwards (EUR 400 / kWpeak, 50a, 1% FOM from Fraunhofer ISE)

    # exogenously reduce space heat demand
    if options["reduce_space_heat_exogenously"]:
        dE = get(options["reduce_space_heat_exogenously_factor"], investment_year)
        logger.info(f"Assumed space heat reduction of {dE:.2%}")
        for sector in sectors:
            heat_demand[sector + " space"] = (1 - dE) * heat_demand[sector + " space"]

    heat_systems = [
        "residential rural",
        "services rural",
        "residential urban decentral",
        "services urban decentral",
        "urban central",
    ]

    cop = {
        "air": xr.open_dataarray(snakemake.input.cop_air_total)
        .to_pandas()
        .reindex(index=n.snapshots),
        "ground": xr.open_dataarray(snakemake.input.cop_soil_total)
        .to_pandas()
        .reindex(index=n.snapshots),
    }

    if options["solar_thermal"]:
        solar_thermal = (
            xr.open_dataarray(snakemake.input.solar_thermal_total)
            .to_pandas()
            .reindex(index=n.snapshots)
        )
        # 1e3 converts from W/m^2 to MW/(1000m^2) = kW/m^2
        solar_thermal = options["solar_cf_correction"] * solar_thermal / 1e3

    for name in heat_systems:
        name_type = "central" if name == "urban central" else "decentral"

        if name == "urban central":
            nodes = dist_fraction.index[dist_fraction > 0]
        else:
            nodes = pop_layout.index

        n.add("Carrier", name + " heat")

        n.madd(
            "Bus",
            nodes + f" {name} heat",
            location=nodes,
            carrier=name + " heat",
            unit="MWh_th",
        )

        if name == "urban central" and options.get("central_heat_vent"):
            n.madd(
                "Generator",
                nodes + f" {name} heat vent",
                bus=nodes + f" {name} heat",
                location=nodes,
                carrier=name + " heat vent",
                p_nom_extendable=True,
                p_max_pu=0,
                p_min_pu=-1,
                unit="MWh_th",
            )

        ## Add heat load

        for sector in sectors:
            # heat demand weighting
            if "rural" in name:
                factor = 1 - urban_fraction[nodes]
            elif "urban central" in name:
                factor = dist_fraction[nodes]
            elif "urban decentral" in name:
                factor = urban_fraction[nodes] - dist_fraction[nodes]
            else:
                raise NotImplementedError(
                    f" {name} not in " f"heat systems: {heat_systems}"
                )

            if sector in name:
                heat_load = (
                    heat_demand[[sector + " water", sector + " space"]]
                    .T.groupby(level=1)
                    .sum()
                    .T[nodes]
                    .multiply(factor)
                )

        if name == "urban central":
            heat_load = (
                heat_demand.T.groupby(level=1)
                .sum()
                .T[nodes]
                .multiply(
                    factor * (1 + options["district_heating"]["district_heating_loss"])
                )
            )

        n.madd(
            "Load",
            nodes,
            suffix=f" {name} heat",
            bus=nodes + f" {name} heat",
            carrier=name + " heat",
            p_set=heat_load,
        )

        if options["residential_heat_dsm"] and name in [
            "residential rural",
            "residential urban decentral",
            "urban central",
        ]:
            if "rural" in name:
                factor = 1 - urban_fraction[nodes]
            elif "urban central" in name:
                factor = dist_fraction[nodes]
            elif "urban decentral" in name:
                factor = urban_fraction[nodes] - dist_fraction[nodes]

            heat_dsm_profile = pd.read_csv(
                snakemake.input.heat_dsm_profile, header=[1], index_col=[0]
            )[nodes]
            heat_dsm_profile.index = n.snapshots

            e_nom = (
                heat_demand[["residential space"]]
                .T.groupby(level=1)
                .sum()
                .T[nodes]
                .multiply(factor)
            ).max() * options["residential_heat_restriction_value"]

            e_nom = (
                heat_demand[["residential space"]]
                .T.groupby(level=1)
                .sum()
                .T[nodes]
                .multiply(factor)
            ) * options["residential_heat_restriction_value"]

            heat_dsm_profile = heat_dsm_profile * e_nom / e_nom.max()
            e_nom = e_nom.max()

            n.madd(
                "Store",
                nodes,
                suffix=f" {name} heat flexibility",
                bus=nodes + f" {name} heat",
                carrier="residential heating flexibility",
                e_cyclic=True,
                e_nom=e_nom,
                e_max_pu=heat_dsm_profile,
            )

            logger.info(f"adding heat dsm in {name} heating.")

        ## Add heat pumps

        heat_pump_types = ["air"] if "urban" in name else ["ground", "air"]

        for heat_pump_type in heat_pump_types:
            costs_name = f"{name_type} {heat_pump_type}-sourced heat pump"
            efficiency = (
                cop[heat_pump_type][nodes]
                if options["time_dep_hp_cop"]
                else costs.at[costs_name, "efficiency"]
            )

            n.madd(
                "Link",
                nodes,
                suffix=f" {name} {heat_pump_type} heat pump",
                bus0=nodes,
                bus1=nodes + f" {name} heat",
                carrier=f"{name} {heat_pump_type} heat pump",
                efficiency=efficiency,
                capital_cost=costs.at[costs_name, "efficiency"]
                * costs.at[costs_name, "fixed"]
                * overdim_factor,
                p_nom_extendable=True,
                lifetime=costs.at[costs_name, "lifetime"],
            )

        if options["tes"]:
            n.add("Carrier", name + " water tanks")

            n.madd(
                "Bus",
                nodes + f" {name} water tanks",
                location=nodes,
                carrier=name + " water tanks",
                unit="MWh_th",
            )

            n.madd(
                "Link",
                nodes + f" {name} water tanks charger",
                bus0=nodes + f" {name} heat",
                bus1=nodes + f" {name} water tanks",
                efficiency=costs.at["water tank charger", "efficiency"],
                carrier=name + " water tanks charger",
                p_nom_extendable=True,
            )

            n.madd(
                "Link",
                nodes + f" {name} water tanks discharger",
                bus0=nodes + f" {name} water tanks",
                bus1=nodes + f" {name} heat",
                carrier=name + " water tanks discharger",
                efficiency=costs.at["water tank discharger", "efficiency"],
                p_nom_extendable=True,
            )

            tes_time_constant_days = options["tes_tau"][name_type]

            n.madd(
                "Store",
                nodes + f" {name} water tanks",
                bus=nodes + f" {name} water tanks",
                e_cyclic=True,
                e_nom_extendable=True,
                carrier=name + " water tanks",
                standing_loss=1 - np.exp(-1 / 24 / tes_time_constant_days),
                capital_cost=costs.at[name_type + " water tank storage", "fixed"],
                lifetime=costs.at[name_type + " water tank storage", "lifetime"],
            )

        if options["resistive_heaters"]:
            key = f"{name_type} resistive heater"

            n.madd(
                "Link",
                nodes + f" {name} resistive heater",
                bus0=nodes,
                bus1=nodes + f" {name} heat",
                carrier=name + " resistive heater",
                efficiency=costs.at[key, "efficiency"],
                capital_cost=costs.at[key, "efficiency"]
                * costs.at[key, "fixed"]
                * overdim_factor,
                p_nom_extendable=True,
                lifetime=costs.at[key, "lifetime"],
            )

        if options["boilers"]:
            key = f"{name_type} gas boiler"

            n.madd(
                "Link",
                nodes + f" {name} gas boiler",
                p_nom_extendable=True,
                bus0=spatial.gas.df.loc[nodes, "nodes"].values,
                bus1=nodes + f" {name} heat",
                bus2="co2 atmosphere",
                carrier=name + " gas boiler",
                efficiency=costs.at[key, "efficiency"],
                efficiency2=costs.at["gas", "CO2 intensity"],
                capital_cost=costs.at[key, "efficiency"]
                * costs.at[key, "fixed"]
                * overdim_factor,
                lifetime=costs.at[key, "lifetime"],
            )

        if options["solar_thermal"]:
            n.add("Carrier", name + " solar thermal")

            n.madd(
                "Generator",
                nodes,
                suffix=f" {name} solar thermal collector",
                bus=nodes + f" {name} heat",
                carrier=name + " solar thermal",
                p_nom_extendable=True,
                capital_cost=costs.at[name_type + " solar thermal", "fixed"]
                * overdim_factor,
                p_max_pu=solar_thermal[nodes],
                lifetime=costs.at[name_type + " solar thermal", "lifetime"],
            )

        if options["chp"] and name == "urban central":
            # add gas CHP; biomass CHP is added in biomass section
            n.madd(
                "Link",
                nodes + " urban central gas CHP",
                bus0=spatial.gas.df.loc[nodes, "nodes"].values,
                bus1=nodes,
                bus2=nodes + " urban central heat",
                bus3="co2 atmosphere",
                carrier="urban central gas CHP",
                p_nom_extendable=True,
                capital_cost=costs.at["central gas CHP", "fixed"]
                * costs.at["central gas CHP", "efficiency"],
                marginal_cost=costs.at["central gas CHP", "VOM"],
                efficiency=costs.at["central gas CHP", "efficiency"],
                efficiency2=costs.at["central gas CHP", "efficiency"]
                / costs.at["central gas CHP", "c_b"],
                efficiency3=costs.at["gas", "CO2 intensity"],
                lifetime=costs.at["central gas CHP", "lifetime"],
            )

        if options["chp"] and options["chp_cc"] and name == "urban central":
            n.madd(
                "Link",
                nodes + " urban central gas CHP CC",
                bus0=spatial.gas.df.loc[nodes, "nodes"].values,
                bus1=nodes,
                bus2=nodes + " urban central heat",
                bus3="co2 atmosphere",
                bus4=spatial.co2.df.loc[nodes, "nodes"].values,
                carrier="urban central gas CHP CC",
                p_nom_extendable=True,
                capital_cost=costs.at["central gas CHP", "fixed"]
                * costs.at["central gas CHP", "efficiency"]
                + costs.at["biomass CHP capture", "fixed"]
                * costs.at["gas", "CO2 intensity"],
                marginal_cost=costs.at["central gas CHP", "VOM"],
                efficiency=costs.at["central gas CHP", "efficiency"]
                - costs.at["gas", "CO2 intensity"]
                * (
                    costs.at["biomass CHP capture", "electricity-input"]
                    + costs.at["biomass CHP capture", "compression-electricity-input"]
                ),
                efficiency2=costs.at["central gas CHP", "efficiency"]
                / costs.at["central gas CHP", "c_b"]
                + costs.at["gas", "CO2 intensity"]
                * (
                    costs.at["biomass CHP capture", "heat-output"]
                    + costs.at["biomass CHP capture", "compression-heat-output"]
                    - costs.at["biomass CHP capture", "heat-input"]
                ),
                efficiency3=costs.at["gas", "CO2 intensity"]
                * (1 - costs.at["biomass CHP capture", "capture_rate"]),
                efficiency4=costs.at["gas", "CO2 intensity"]
                * costs.at["biomass CHP capture", "capture_rate"],
                lifetime=costs.at["central gas CHP", "lifetime"],
            )

        if options["chp"] and options["micro_chp"] and name != "urban central":
            n.madd(
                "Link",
                nodes + f" {name} micro gas CHP",
                p_nom_extendable=True,
                bus0=spatial.gas.df.loc[nodes, "nodes"].values,
                bus1=nodes,
                bus2=nodes + f" {name} heat",
                bus3="co2 atmosphere",
                carrier=name + " micro gas CHP",
                efficiency=costs.at["micro CHP", "efficiency"],
                efficiency2=costs.at["micro CHP", "efficiency-heat"],
                efficiency3=costs.at["gas", "CO2 intensity"],
                capital_cost=costs.at["micro CHP", "fixed"],
                lifetime=costs.at["micro CHP", "lifetime"],
            )

    if options["retrofitting"]["retro_endogen"]:
        logger.info("Add retrofitting endogenously")

        # retrofitting data 'retro_data' with 'costs' [EUR/m^2] and heat
        # demand 'dE' [per unit of original heat demand] for each country and
        # different retrofitting strengths [additional insulation thickness in m]
        retro_data = pd.read_csv(
            snakemake.input.retro_cost,
            index_col=[0, 1],
            skipinitialspace=True,
            header=[0, 1],
        )
        # heated floor area [10^6 * m^2] per country
        floor_area = pd.read_csv(snakemake.input.floor_area, index_col=[0, 1])

        n.add("Carrier", "retrofitting")

        # share of space heat demand 'w_space' of total heat demand
        w_space = {}
        for sector in sectors:
            w_space[sector] = heat_demand[sector + " space"] / (
                heat_demand[sector + " space"] + heat_demand[sector + " water"]
            )
        w_space["tot"] = (
            heat_demand["services space"] + heat_demand["residential space"]
        ) / heat_demand.T.groupby(level=[1]).sum().T

        for name in n.loads[
            n.loads.carrier.isin([x + " heat" for x in heat_systems])
        ].index:
            node = n.buses.loc[name, "location"]
            ct = pop_layout.loc[node, "ct"]

            # weighting 'f' depending on the size of the population at the node
            if "urban central" in name:
                f = dist_fraction[node]
            elif "urban decentral" in name:
                f = urban_fraction[node] - dist_fraction[node]
            else:
                f = 1 - urban_fraction[node]
            if f == 0:
                continue
            # get sector name ("residential"/"services"/or both "tot" for urban central)
            if "urban central" in name:
                sec = "tot"
            if "residential" in name:
                sec = "residential"
            if "services" in name:
                sec = "services"

            # get floor aread at node and region (urban/rural) in m^2
            floor_area_node = (
                pop_layout.loc[node].fraction * floor_area.loc[ct, "value"] * 10**6
            ).loc[sec] * f
            # total heat demand at node [MWh]
            demand = n.loads_t.p_set[name]

            # space heat demand at node [MWh]
            space_heat_demand = demand * w_space[sec][node]
            # normed time profile of space heat demand 'space_pu' (values between 0-1),
            # p_max_pu/p_min_pu of retrofitting generators
            space_pu = (
                (space_heat_demand / space_heat_demand.max())
                .to_frame(name=node)
                .fillna(0)
            )

            # minimum heat demand 'dE' after retrofitting in units of original heat demand (values between 0-1)
            dE = retro_data.loc[(ct, sec), ("dE")]
            # get additional energy savings 'dE_diff' between the different retrofitting strengths/generators at one node
            dE_diff = abs(dE.diff()).fillna(1 - dE.iloc[0])
            # convert costs Euro/m^2 -> Euro/MWh
            capital_cost = (
                retro_data.loc[(ct, sec), ("cost")]
                * floor_area_node
                / ((1 - dE) * space_heat_demand.max())
            )
            if space_heat_demand.max() == 0:
                capital_cost = capital_cost.apply(lambda b: 0 if b == np.inf else b)

            # number of possible retrofitting measures 'strengths' (set in list at config.yaml 'l_strength')
            # given in additional insulation thickness [m]
            # for each measure, a retrofitting generator is added at the node
            strengths = retro_data.columns.levels[1]

            # check that ambitious retrofitting has higher costs per MWh than moderate retrofitting
            if (capital_cost.diff() < 0).sum():
                logger.warning(f"Costs are not linear for {ct} {sec}")
                s = capital_cost[(capital_cost.diff() < 0)].index
                strengths = strengths.drop(s)

            # reindex normed time profile of space heat demand back to hourly resolution
            space_pu = space_pu.reindex(index=heat_demand.index).ffill()

            # add for each retrofitting strength a generator with heat generation profile following the profile of the heat demand
            for strength in strengths:
                node_name = " ".join(name.split(" ")[2::])
                n.madd(
                    "Generator",
                    [node],
                    suffix=" retrofitting " + strength + " " + node_name,
                    bus=name,
                    carrier="retrofitting",
                    p_nom_extendable=True,
                    p_nom_max=dE_diff[strength]
                    * space_heat_demand.max(),  # maximum energy savings for this renovation strength
                    p_max_pu=space_pu,
                    p_min_pu=space_pu,
                    country=ct,
                    capital_cost=capital_cost[strength]
                    * options["retrofitting"]["cost_factor"],
                )

    if options["retrofitting"]["WWHR_endogen"]:
        name = f"residential water"

        # n.add("Carrier", name + " WWHRS")

        WWHR_costs = pd.read_csv(snakemake.input.WWHR_cost, index_col=0)
        heat_demand_shape = (
            xr.open_dataset(snakemake.input.hourly_heat_demand_total)
            .to_dataframe()
            .unstack(level=1)
        )

        hotwaterprofile = (
            heat_demand_shape[name] / heat_demand_shape[name].sum()
        ).multiply(pop_weighted_energy_totals[f"total {name}"]) * 1e6

        # 80% of hot water is used for showers
        # 35% is the assumed reduction of demand due to WWHR technology
        WWHR_profile = generate_periodic_profiles(
            dt_index=pd.date_range(freq="h", **snakemake.params.snapshots, tz="UTC"),
            nodes=hotwaterprofile.columns,
            weekly_profile=0.8 * 0.35 * np.ones((24 * 7,)),
        )

        limit_WWHRS = get(options["reduce_hot_water_factor"], investment_year)
        logger.info(
            f"Assumed hot water heat reduction in up to {limit_WWHRS:.2%} of households"
        )

        heat_systems_residential_water = [
            "residential rural",
            "residential urban decentral",
            "urban central",
        ]

        for name in n.loads[
            n.loads.carrier.isin([x + " heat" for x in heat_systems_residential_water])
        ].index:

            node = n.buses.loc[name, "location"]
            ct = pop_layout.loc[node, "ct"]

            if "urban central" in name:
                f = dist_fraction[node]
            elif "urban decentral" in name:
                f = urban_fraction[node] - dist_fraction[node]
            else:
                f = 1 - urban_fraction[node]

            node_name = " ".join(name.split(" ")[2::])
            n.madd(
                "Generator",
                [node],
                suffix=" WWHRS " + node_name,
                bus=name,
                carrier="WWHRS",
                p_nom_extendable=True,
                p_nom_max=limit_WWHRS
                * f
                * hotwaterprofile[node].max(),  # maximum energy savings
                p_max_pu=pd.DataFrame(WWHR_profile[node]),
                p_min_pu=pd.DataFrame(WWHR_profile[node]),
                country=ct,
                # convert costs Euro -> Euro/MW
                capital_cost=WWHR_costs.loc[node].max() / hotwaterprofile[node].max(),
            )


def add_biomass(n, costs):
    logger.info("Add biomass")

    biomass_potentials = pd.read_csv(snakemake.input.biomass_potentials, index_col=0)

    # need to aggregate potentials if gas not nodally resolved
    if options["gas_network"]:
        biogas_potentials_spatial = biomass_potentials["biogas"].rename(
            index=lambda x: x + " biogas"
        )
    else:
        biogas_potentials_spatial = biomass_potentials["biogas"].sum()

    if options["industry"]:
        # if the industry is not modelled, remove industrial demand from biomass potentials
        industrial_demand = (
            pd.read_csv(snakemake.input.industrial_demand, index_col=0) * 1e6
        ) * nyears
        if options.get("biomass_spatial", options["biomass_transport"]):
            e_set = industrial_demand.loc[
                spatial.biomass.locations, "solid biomass"
            ].rename(index=lambda x: x + " solid biomass")
        else:
            e_set = industrial_demand["solid biomass"].sum()
    else:
        # if the industry is modelled, keep full biomass potentials
        e_set = 0

    if options.get("biomass_spatial", options["biomass_transport"]):
        solid_biomass_potentials_spatial = (
            biomass_potentials["solid biomass"].rename(
                index=lambda x: x + " solid biomass"
            )
            - e_set
        ).clip(0)
    else:
        solid_biomass_potentials_spatial = (
            biomass_potentials["solid biomass"].sum() - e_set
        ).clip(0)

    n.add("Carrier", "biogas")
    n.add("Carrier", "solid biomass")

    n.madd(
        "Bus",
        spatial.gas.biogas,
        location=spatial.gas.locations,
        carrier="biogas",
        unit="MWh_LHV",
    )

    n.madd(
        "Bus",
        spatial.biomass.nodes,
        location=spatial.biomass.locations,
        carrier="solid biomass",
        unit="MWh_LHV",
    )

    n.madd(
        "Store",
        spatial.gas.biogas,
        bus=spatial.gas.biogas,
        carrier="biogas",
        e_nom=biogas_potentials_spatial,
        marginal_cost=costs.at["biogas", "fuel"],
        e_initial=biogas_potentials_spatial,
    )

    n.madd(
        "Store",
        spatial.biomass.nodes,
        bus=spatial.biomass.nodes,
        carrier="solid biomass",
        e_nom=solid_biomass_potentials_spatial,
        marginal_cost=costs.at["solid biomass", "fuel"],
        e_initial=solid_biomass_potentials_spatial,
    )

    n.madd(
        "Link",
        spatial.gas.biogas_to_gas,
        bus0=spatial.gas.biogas,
        bus1=spatial.gas.nodes,
        bus2="co2 atmosphere",
        carrier="biogas to gas",
        capital_cost=costs.at["biogas", "fixed"]
        + costs.at["biogas upgrading", "fixed"],
        marginal_cost=costs.at["biogas upgrading", "VOM"],
        efficiency=costs.at["biogas", "efficiency"],
        efficiency2=-costs.at["gas", "CO2 intensity"],
        p_nom_extendable=True,
    )

    if options.get("biogas_upgrading_cc"):
        # Assuming for costs that the CO2 from upgrading is pure, such as in amine scrubbing. I.e., with and without CC is
        # equivalent. Adding biomass CHP capture because biogas is often small-scale and decentral so further
        # from e.g. CO2 grid or buyers. This is a proxy for the added cost for e.g. a raw biogas pipeline to a central upgrading facility
        n.madd(
            "Link",
            spatial.gas.biogas_to_gas_cc,
            bus0=spatial.gas.biogas,
            bus1=spatial.gas.nodes,
            bus2=spatial.co2.nodes,
            bus3="co2 atmosphere",
            carrier="biogas to gas CC",
            capital_cost=costs.at["biogas CC", "fixed"]
            + costs.at["biogas upgrading", "fixed"]
            + costs.at["biomass CHP capture", "fixed"]
            * costs.at["biogas CC", "CO2 stored"],
            marginal_cost=costs.at["biogas CC", "VOM"]
            + costs.at["biogas upgrading", "VOM"],
            efficiency=costs.at["biogas CC", "efficiency"],
            efficiency2=costs.at["biogas CC", "CO2 stored"]
            * costs.at["biogas CC", "capture rate"],
            efficiency3=-costs.at["gas", "CO2 intensity"]
            - costs.at["biogas CC", "CO2 stored"]
            * costs.at["biogas CC", "capture rate"],
            p_nom_extendable=True,
        )

    if options["biomass_transport"]:
        # add biomass transport
        transport_costs = pd.read_csv(
            snakemake.input.biomass_transport_costs, index_col=0
        )
        transport_costs = transport_costs.squeeze()
        biomass_transport = create_network_topology(
            n, "biomass transport ", bidirectional=False
        )

        # costs
        bus0_costs = biomass_transport.bus0.apply(lambda x: transport_costs[x[:2]])
        bus1_costs = biomass_transport.bus1.apply(lambda x: transport_costs[x[:2]])
        biomass_transport["costs"] = pd.concat([bus0_costs, bus1_costs], axis=1).mean(
            axis=1
        )

        n.madd(
            "Link",
            biomass_transport.index,
            bus0=biomass_transport.bus0 + " solid biomass",
            bus1=biomass_transport.bus1 + " solid biomass",
            p_nom_extendable=False,
            p_nom=5e4,
            length=biomass_transport.length.values,
            marginal_cost=biomass_transport.costs * biomass_transport.length.values,
            carrier="solid biomass transport",
        )

    elif options["biomass_spatial"]:
        # add artificial biomass generators at nodes which include transport costs
        transport_costs = pd.read_csv(
            snakemake.input.biomass_transport_costs, index_col=0
        )
        transport_costs = transport_costs.squeeze()
        bus_transport_costs = spatial.biomass.nodes.to_series().apply(
            lambda x: transport_costs[x[:2]]
        )
        average_distance = 200  # km #TODO: validate this assumption

        n.madd(
            "Generator",
            spatial.biomass.nodes,
            bus=spatial.biomass.nodes,
            carrier="solid biomass",
            p_nom=10000,
            marginal_cost=costs.at["solid biomass", "fuel"]
            + bus_transport_costs * average_distance,
        )
        n.add(
            "GlobalConstraint",
            "biomass limit",
            carrier_attribute="solid biomass",
            sense="<=",
            constant=biomass_potentials["solid biomass"].sum(),
            type="operational_limit",
        )

    # AC buses with district heating
    urban_central = n.buses.index[n.buses.carrier == "urban central heat"]
    if not urban_central.empty and options["chp"]:
        urban_central = urban_central.str[: -len(" urban central heat")]

        key = "central solid biomass CHP"

        n.madd(
            "Link",
            urban_central + " urban central solid biomass CHP",
            bus0=spatial.biomass.df.loc[urban_central, "nodes"].values,
            bus1=urban_central,
            bus2=urban_central + " urban central heat",
            carrier="urban central solid biomass CHP",
            p_nom_extendable=True,
            capital_cost=costs.at[key, "fixed"] * costs.at[key, "efficiency"],
            marginal_cost=costs.at[key, "VOM"],
            efficiency=costs.at[key, "efficiency"],
            efficiency2=costs.at[key, "efficiency-heat"],
            lifetime=costs.at[key, "lifetime"],
        )

    if not urban_central.empty and options["chp"] and options["chp_cc"]:
        n.madd(
            "Link",
            urban_central + " urban central solid biomass CHP CC",
            bus0=spatial.biomass.df.loc[urban_central, "nodes"].values,
            bus1=urban_central,
            bus2=urban_central + " urban central heat",
            bus3="co2 atmosphere",
            bus4=spatial.co2.df.loc[urban_central, "nodes"].values,
            carrier="urban central solid biomass CHP CC",
            p_nom_extendable=True,
            capital_cost=costs.at[key, "fixed"] * costs.at[key, "efficiency"]
            + costs.at["biomass CHP capture", "fixed"]
            * costs.at["solid biomass", "CO2 intensity"],
            marginal_cost=costs.at[key, "VOM"],
            efficiency=costs.at[key, "efficiency"]
            - costs.at["solid biomass", "CO2 intensity"]
            * (
                costs.at["biomass CHP capture", "electricity-input"]
                + costs.at["biomass CHP capture", "compression-electricity-input"]
            ),
            efficiency2=costs.at[key, "efficiency-heat"]
            + costs.at["solid biomass", "CO2 intensity"]
            * (
                costs.at["biomass CHP capture", "heat-output"]
                + costs.at["biomass CHP capture", "compression-heat-output"]
                - costs.at["biomass CHP capture", "heat-input"]
            ),
            efficiency3=-costs.at["solid biomass", "CO2 intensity"]
            * costs.at["biomass CHP capture", "capture_rate"],
            efficiency4=costs.at["solid biomass", "CO2 intensity"]
            * costs.at["biomass CHP capture", "capture_rate"],
            lifetime=costs.at[key, "lifetime"],
        )

    if options["biomass_boiler"]:
        # TODO: Add surcharge for pellets
        nodes = pop_layout.index
        for name in [
            "residential rural",
            "services rural",
            "residential urban decentral",
            "services urban decentral",
        ]:
            n.madd(
                "Link",
                nodes + f" {name} biomass boiler",
                p_nom_extendable=True,
                bus0=spatial.biomass.df.loc[nodes, "nodes"].values,
                bus1=nodes + f" {name} heat",
                carrier=name + " biomass boiler",
                efficiency=costs.at["biomass boiler", "efficiency"],
                capital_cost=costs.at["biomass boiler", "efficiency"]
                * costs.at["biomass boiler", "fixed"]
                * options["overdimension_individual_heating"],
                marginal_cost=costs.at["biomass boiler", "pelletizing cost"],
                lifetime=costs.at["biomass boiler", "lifetime"],
            )

    # Solid biomass to liquid fuel
    if options["biomass_to_liquid"]:
        n.madd(
            "Link",
            spatial.biomass.nodes,
            suffix=" biomass to liquid",
            bus0=spatial.biomass.nodes,
            bus1=spatial.oil.nodes,
            bus2="co2 atmosphere",
            carrier="biomass to liquid",
            lifetime=costs.at["BtL", "lifetime"],
            efficiency=costs.at["BtL", "efficiency"],
            efficiency2=-costs.at["solid biomass", "CO2 intensity"]
            + costs.at["BtL", "CO2 stored"],
            p_nom_extendable=True,
            capital_cost=costs.at["BtL", "fixed"],
            marginal_cost=costs.at["BtL", "efficiency"] * costs.at["BtL", "VOM"],
        )

        # TODO: Update with energy penalty
        n.madd(
            "Link",
            spatial.biomass.nodes,
            suffix=" biomass to liquid CC",
            bus0=spatial.biomass.nodes,
            bus1=spatial.oil.nodes,
            bus2="co2 atmosphere",
            bus3=spatial.co2.nodes,
            carrier="biomass to liquid",
            lifetime=costs.at["BtL", "lifetime"],
            efficiency=costs.at["BtL", "efficiency"],
            efficiency2=-costs.at["solid biomass", "CO2 intensity"]
            + costs.at["BtL", "CO2 stored"] * (1 - costs.at["BtL", "capture rate"]),
            efficiency3=costs.at["BtL", "CO2 stored"] * costs.at["BtL", "capture rate"],
            p_nom_extendable=True,
            capital_cost=costs.at["BtL", "fixed"]
            + costs.at["biomass CHP capture", "fixed"] * costs.at["BtL", "CO2 stored"],
            marginal_cost=costs.at["BtL", "efficiency"] * costs.at["BtL", "VOM"],
        )

    # BioSNG from solid biomass
    if options["biosng"]:
        n.madd(
            "Link",
            spatial.biomass.nodes,
            suffix=" solid biomass to gas",
            bus0=spatial.biomass.nodes,
            bus1=spatial.gas.nodes,
            bus3="co2 atmosphere",
            carrier="BioSNG",
            lifetime=costs.at["BioSNG", "lifetime"],
            efficiency=costs.at["BioSNG", "efficiency"],
            efficiency3=-costs.at["solid biomass", "CO2 intensity"]
            + costs.at["BioSNG", "CO2 stored"],
            p_nom_extendable=True,
            capital_cost=costs.at["BioSNG", "fixed"],
            marginal_cost=costs.at["BioSNG", "efficiency"] * costs.at["BioSNG", "VOM"],
        )

        # TODO: Update with energy penalty for CC
        n.madd(
            "Link",
            spatial.biomass.nodes,
            suffix=" solid biomass to gas CC",
            bus0=spatial.biomass.nodes,
            bus1=spatial.gas.nodes,
            bus2=spatial.co2.nodes,
            bus3="co2 atmosphere",
            carrier="BioSNG",
            lifetime=costs.at["BioSNG", "lifetime"],
            efficiency=costs.at["BioSNG", "efficiency"],
            efficiency2=costs.at["BioSNG", "CO2 stored"]
            * costs.at["BioSNG", "capture rate"],
            efficiency3=-costs.at["solid biomass", "CO2 intensity"]
            + costs.at["BioSNG", "CO2 stored"]
            * (1 - costs.at["BioSNG", "capture rate"]),
            p_nom_extendable=True,
            capital_cost=costs.at["BioSNG", "fixed"]
            + costs.at["biomass CHP capture", "fixed"]
            * costs.at["BioSNG", "CO2 stored"],
            marginal_cost=costs.at["BioSNG", "efficiency"] * costs.at["BioSNG", "VOM"],
        )


def add_industry(n, costs):
    logger.info("Add industrial demand")

    nodes = pop_layout.index
    nhours = n.snapshot_weightings.generators.sum()
    nyears = nhours / 8760

    # 1e6 to convert TWh to MWh
    industrial_demand = (
        pd.read_csv(snakemake.input.industrial_demand, index_col=0) * 1e6
    ) * nyears

    n.madd(
        "Bus",
        spatial.biomass.industry,
        location=spatial.biomass.locations,
        carrier="solid biomass for industry",
        unit="MWh_LHV",
    )

    if options.get("biomass_spatial", options["biomass_transport"]):
        p_set = (
            industrial_demand.loc[spatial.biomass.locations, "solid biomass"].rename(
                index=lambda x: x + " solid biomass for industry"
            )
            / nhours
        )
    else:
        p_set = industrial_demand["solid biomass"].sum() / nhours

    n.madd(
        "Load",
        spatial.biomass.industry,
        bus=spatial.biomass.industry,
        carrier="solid biomass for industry",
        p_set=p_set,
    )

    n.madd(
        "Link",
        spatial.biomass.industry,
        bus0=spatial.biomass.nodes,
        bus1=spatial.biomass.industry,
        carrier="solid biomass for industry",
        p_nom_extendable=True,
        efficiency=1.0,
    )

    if len(spatial.biomass.industry_cc) <= 1 and len(spatial.co2.nodes) > 1:
        link_names = nodes + " " + spatial.biomass.industry_cc
    else:
        link_names = spatial.biomass.industry_cc

    n.madd(
        "Link",
        link_names,
        bus0=spatial.biomass.nodes,
        bus1=spatial.biomass.industry,
        bus2="co2 atmosphere",
        bus3=spatial.co2.nodes,
        carrier="solid biomass for industry CC",
        p_nom_extendable=True,
        capital_cost=costs.at["cement capture", "fixed"]
        * costs.at["solid biomass", "CO2 intensity"],
        efficiency=0.9,  # TODO: make config option
        efficiency2=-costs.at["solid biomass", "CO2 intensity"]
        * costs.at["cement capture", "capture_rate"],
        efficiency3=costs.at["solid biomass", "CO2 intensity"]
        * costs.at["cement capture", "capture_rate"],
        lifetime=costs.at["cement capture", "lifetime"],
    )

    n.madd(
        "Bus",
        spatial.gas.industry,
        location=spatial.gas.locations,
        carrier="gas for industry",
        unit="MWh_LHV",
    )

    gas_demand = industrial_demand.loc[nodes, "methane"] / nhours

    if options["gas_network"]:
        spatial_gas_demand = gas_demand.rename(index=lambda x: x + " gas for industry")
    else:
        spatial_gas_demand = gas_demand.sum()

    n.madd(
        "Load",
        spatial.gas.industry,
        bus=spatial.gas.industry,
        carrier="gas for industry",
        p_set=spatial_gas_demand,
    )

    n.madd(
        "Link",
        spatial.gas.industry,
        bus0=spatial.gas.nodes,
        bus1=spatial.gas.industry,
        bus2="co2 atmosphere",
        carrier="gas for industry",
        p_nom_extendable=True,
        efficiency=1.0,
        efficiency2=costs.at["gas", "CO2 intensity"],
    )

    n.madd(
        "Link",
        spatial.gas.industry_cc,
        bus0=spatial.gas.nodes,
        bus1=spatial.gas.industry,
        bus2="co2 atmosphere",
        bus3=spatial.co2.nodes,
        carrier="gas for industry CC",
        p_nom_extendable=True,
        capital_cost=costs.at["cement capture", "fixed"]
        * costs.at["gas", "CO2 intensity"],
        efficiency=0.9,
        efficiency2=costs.at["gas", "CO2 intensity"]
        * (1 - costs.at["cement capture", "capture_rate"]),
        efficiency3=costs.at["gas", "CO2 intensity"]
        * costs.at["cement capture", "capture_rate"],
        lifetime=costs.at["cement capture", "lifetime"],
    )

    n.madd(
        "Load",
        nodes,
        suffix=" H2 for industry",
        bus=nodes + " H2",
        carrier="H2 for industry",
        p_set=industrial_demand.loc[nodes, "hydrogen"] / nhours,
    )

    shipping_hydrogen_share = get(options["shipping_hydrogen_share"], investment_year)
    shipping_methanol_share = get(options["shipping_methanol_share"], investment_year)
    shipping_oil_share = get(options["shipping_oil_share"], investment_year)

    total_share = shipping_hydrogen_share + shipping_methanol_share + shipping_oil_share
    if total_share != 1:
        logger.warning(
            f"Total shipping shares sum up to {total_share:.2%}, corresponding to increased or decreased demand assumptions."
        )

    domestic_navigation = pop_weighted_energy_totals.loc[
        nodes, "total domestic navigation"
    ].squeeze()
    international_navigation = (
        pd.read_csv(snakemake.input.shipping_demand, index_col=0).squeeze() * nyears
    )
    all_navigation = domestic_navigation + international_navigation
    p_set = all_navigation * 1e6 / nhours

    if shipping_hydrogen_share:
        oil_efficiency = options.get(
            "shipping_oil_efficiency", options.get("shipping_average_efficiency", 0.4)
        )
        efficiency = oil_efficiency / costs.at["fuel cell", "efficiency"]
        shipping_hydrogen_share = get(
            options["shipping_hydrogen_share"], investment_year
        )

        if options["shipping_hydrogen_liquefaction"]:
            n.madd(
                "Bus",
                nodes,
                suffix=" H2 liquid",
                carrier="H2 liquid",
                location=nodes,
                unit="MWh_LHV",
            )

            n.madd(
                "Link",
                nodes + " H2 liquefaction",
                bus0=nodes + " H2",
                bus1=nodes + " H2 liquid",
                carrier="H2 liquefaction",
                efficiency=costs.at["H2 liquefaction", "efficiency"],
                capital_cost=costs.at["H2 liquefaction", "fixed"],
                p_nom_extendable=True,
                lifetime=costs.at["H2 liquefaction", "lifetime"],
            )

            shipping_bus = nodes + " H2 liquid"
        else:
            shipping_bus = nodes + " H2"

        efficiency = (
            options["shipping_oil_efficiency"] / costs.at["fuel cell", "efficiency"]
        )
        p_set_hydrogen = shipping_hydrogen_share * p_set * efficiency

        n.madd(
            "Load",
            nodes,
            suffix=" H2 for shipping",
            bus=shipping_bus,
            carrier="H2 for shipping",
            p_set=p_set_hydrogen,
        )

    if shipping_methanol_share:
        n.madd(
            "Bus",
            spatial.methanol.nodes,
            carrier="methanol",
            location=spatial.methanol.locations,
            unit="MWh_LHV",
        )

        n.madd(
            "Store",
            spatial.methanol.nodes,
            suffix=" Store",
            bus=spatial.methanol.nodes,
            e_nom_extendable=True,
            e_cyclic=True,
            carrier="methanol",
        )

        n.madd(
            "Link",
            spatial.h2.locations + " methanolisation",
            bus0=spatial.h2.nodes,
            bus1=spatial.methanol.nodes,
            bus2=nodes,
            bus3=spatial.co2.nodes,
            carrier="methanolisation",
            p_nom_extendable=True,
            p_min_pu=options.get("min_part_load_methanolisation", 0),
            capital_cost=costs.at["methanolisation", "fixed"]
            * options["MWh_MeOH_per_MWh_H2"],  # EUR/MW_H2/a
            marginal_cost=options["MWh_MeOH_per_MWh_H2"]
            * costs.at["methanolisation", "VOM"],
            lifetime=costs.at["methanolisation", "lifetime"],
            efficiency=options["MWh_MeOH_per_MWh_H2"],
            efficiency2=-options["MWh_MeOH_per_MWh_H2"] / options["MWh_MeOH_per_MWh_e"],
            efficiency3=-options["MWh_MeOH_per_MWh_H2"] / options["MWh_MeOH_per_tCO2"],
        )

        efficiency = (
            options["shipping_oil_efficiency"] / options["shipping_methanol_efficiency"]
        )

        p_set_methanol = (
            shipping_methanol_share
            * p_set.rename(lambda x: x + " shipping methanol")
            * efficiency
        )

        if not options["regional_methanol_demand"]:
            p_set_methanol = p_set_methanol.sum()

        n.madd(
            "Bus",
            spatial.methanol.shipping,
            location=spatial.methanol.demand_locations,
            carrier="shipping methanol",
            unit="MWh_LHV",
        )

        n.madd(
            "Load",
            spatial.methanol.shipping,
            bus=spatial.methanol.shipping,
            carrier="shipping methanol",
            p_set=p_set_methanol,
        )

        n.madd(
            "Link",
            spatial.methanol.shipping,
            bus0=spatial.methanol.nodes,
            bus1=spatial.methanol.shipping,
            bus2="co2 atmosphere",
            carrier="shipping methanol",
            p_nom_extendable=True,
            efficiency2=1
            / options[
                "MWh_MeOH_per_tCO2"
            ],  # CO2 intensity methanol based on stoichiometric calculation with 22.7 GJ/t methanol (32 g/mol), CO2 (44 g/mol), 277.78 MWh/TJ = 0.218 t/MWh
        )

    if "oil" not in n.buses.carrier.unique():
        n.madd(
            "Bus",
            spatial.oil.nodes,
            location=spatial.oil.locations,
            carrier="oil",
            unit="MWh_LHV",
        )

    if "oil" not in n.stores.carrier.unique():
        # could correct to e.g. 0.001 EUR/kWh * annuity and O&M
        n.madd(
            "Store",
            spatial.oil.nodes,
            suffix=" Store",
            bus=spatial.oil.nodes,
            e_nom_extendable=True,
            e_cyclic=True,
            carrier="oil",
        )

    if "oil" not in n.generators.carrier.unique():
        n.madd(
            "Generator",
            spatial.oil.nodes,
            bus=spatial.oil.nodes,
            p_nom_extendable=True,
            carrier="oil",
            marginal_cost=costs.at["oil", "fuel"],
        )

    if shipping_oil_share:
        p_set_oil = shipping_oil_share * p_set.rename(lambda x: x + " shipping oil")

        if not options["regional_oil_demand"]:
            p_set_oil = p_set_oil.sum()

        n.madd(
            "Bus",
            spatial.oil.shipping,
            location=spatial.oil.demand_locations,
            carrier="shipping oil",
            unit="MWh_LHV",
        )

        n.madd(
            "Load",
            spatial.oil.shipping,
            bus=spatial.oil.shipping,
            carrier="shipping oil",
            p_set=p_set_oil,
        )

        n.madd(
            "Link",
            spatial.oil.shipping,
            bus0=spatial.oil.nodes,
            bus1=spatial.oil.shipping,
            bus2="co2 atmosphere",
            carrier="shipping oil",
            p_nom_extendable=True,
            efficiency2=costs.at["oil", "CO2 intensity"],
        )

    if options["oil_boilers"]:
        nodes = pop_layout.index

        for name in [
            "residential rural",
            "services rural",
            "residential urban decentral",
            "services urban decentral",
        ]:
            n.madd(
                "Link",
                nodes + f" {name} oil boiler",
                p_nom_extendable=True,
                bus0=spatial.oil.nodes,
                bus1=nodes + f" {name} heat",
                bus2="co2 atmosphere",
                carrier=f"{name} oil boiler",
                efficiency=costs.at["decentral oil boiler", "efficiency"],
                efficiency2=costs.at["oil", "CO2 intensity"],
                capital_cost=costs.at["decentral oil boiler", "efficiency"]
                * costs.at["decentral oil boiler", "fixed"]
                * options["overdimension_individual_heating"],
                lifetime=costs.at["decentral oil boiler", "lifetime"],
            )

    n.madd(
        "Link",
        nodes + " Fischer-Tropsch",
        bus0=nodes + " H2",
        bus1=spatial.oil.nodes,
        bus2=spatial.co2.nodes,
        carrier="Fischer-Tropsch",
        efficiency=costs.at["Fischer-Tropsch", "efficiency"],
        capital_cost=costs.at["Fischer-Tropsch", "fixed"]
        * costs.at["Fischer-Tropsch", "efficiency"],  # EUR/MW_H2/a
        marginal_cost=costs.at["Fischer-Tropsch", "efficiency"]
        * costs.at["Fischer-Tropsch", "VOM"],
        efficiency2=-costs.at["oil", "CO2 intensity"]
        * costs.at["Fischer-Tropsch", "efficiency"],
        p_nom_extendable=True,
        p_min_pu=options.get("min_part_load_fischer_tropsch", 0),
        lifetime=costs.at["Fischer-Tropsch", "lifetime"],
    )

    # naphtha
    demand_factor = options.get("HVC_demand_factor", 1)
    if demand_factor != 1:
        logger.warning(f"Changing HVC demand by {demand_factor*100-100:+.2f}%.")

    p_set_plastics = (
        demand_factor
        * industrial_demand.loc[nodes, "naphtha"].rename(
            lambda x: x + " naphtha for industry"
        )
        / nhours
    )

    if not options["regional_oil_demand"]:
        p_set_plastics = p_set_plastics.sum()

    n.madd(
        "Bus",
        spatial.oil.naphtha,
        location=spatial.oil.demand_locations,
        carrier="naphtha for industry",
        unit="MWh_LHV",
    )

    n.madd(
        "Load",
        spatial.oil.naphtha,
        bus=spatial.oil.naphtha,
        carrier="naphtha for industry",
        p_set=p_set_plastics,
    )

    # some CO2 from naphtha are process emissions from steam cracker
    # rest of CO2 released to atmosphere either in waste-to-energy or decay
    process_co2_per_naphtha = (
        industrial_demand.loc[nodes, "process emission from feedstock"].sum()
        / industrial_demand.loc[nodes, "naphtha"].sum()
    )
    emitted_co2_per_naphtha = costs.at["oil", "CO2 intensity"] - process_co2_per_naphtha

    n.madd(
        "Link",
        spatial.oil.naphtha,
        bus0=spatial.oil.nodes,
        bus1=spatial.oil.naphtha,
        bus2="co2 atmosphere",
        bus3=spatial.co2.process_emissions,
        carrier="naphtha for industry",
        p_nom_extendable=True,
        efficiency2=emitted_co2_per_naphtha,
        efficiency3=process_co2_per_naphtha,
    )

    # aviation
    demand_factor = options.get("aviation_demand_factor", 1)
    if demand_factor != 1:
        logger.warning(f"Changing aviation demand by {demand_factor*100-100:+.2f}%.")

    all_aviation = ["total international aviation", "total domestic aviation"]

    p_set = (
        demand_factor
        * pop_weighted_energy_totals.loc[nodes, all_aviation].sum(axis=1)
        * 1e6
        / nhours
    ).rename(lambda x: x + " kerosene for aviation")

    if not options["regional_oil_demand"]:
        p_set = p_set.sum()

    n.madd(
        "Bus",
        spatial.oil.kerosene,
        location=spatial.oil.demand_locations,
        carrier="kerosene for aviation",
        unit="MWh_LHV",
    )

    n.madd(
        "Load",
        spatial.oil.kerosene,
        bus=spatial.oil.kerosene,
        carrier="kerosene for aviation",
        p_set=p_set,
    )

    n.madd(
        "Link",
        spatial.oil.kerosene,
        bus0=spatial.oil.nodes,
        bus1=spatial.oil.kerosene,
        bus2="co2 atmosphere",
        carrier="kerosene for aviation",
        p_nom_extendable=True,
        efficiency2=costs.at["oil", "CO2 intensity"],
    )

    # TODO simplify bus expression
    n.madd(
        "Load",
        nodes,
        suffix=" low-temperature heat for industry",
        bus=[
            (
                node + " urban central heat"
                if node + " urban central heat" in n.buses.index
                else node + " services urban decentral heat"
            )
            for node in nodes
        ],
        carrier="low-temperature heat for industry",
        p_set=industrial_demand.loc[nodes, "low-temperature heat"] / nhours,
    )

    # remove today's industrial electricity demand by scaling down total electricity demand
    for ct in n.buses.country.dropna().unique():
        # TODO map onto n.bus.country

        loads_i = n.loads.index[
            (n.loads.index.str[:2] == ct) & (n.loads.carrier == "electricity")
        ]
        if n.loads_t.p_set[loads_i].empty:
            continue
        factor = (
            1
            - industrial_demand.loc[loads_i, "current electricity"].sum()
            / n.loads_t.p_set[loads_i].sum().sum()
        )
        n.loads_t.p_set[loads_i] *= factor

    n.madd(
        "Load",
        nodes,
        suffix=" industry electricity",
        bus=nodes,
        carrier="industry electricity",
        p_set=industrial_demand.loc[nodes, "electricity"] / nhours,
    )

    n.madd(
        "Bus",
        spatial.co2.process_emissions,
        location=spatial.co2.locations,
        carrier="process emissions",
        unit="t_co2",
    )

    if options["co2_spatial"] or options["co2network"]:
        p_set = (
            -industrial_demand.loc[nodes, "process emission"].rename(
                index=lambda x: x + " process emissions"
            )
            / nhours
        )
    else:
        p_set = -industrial_demand.loc[nodes, "process emission"].sum() / nhours

    n.madd(
        "Load",
        spatial.co2.process_emissions,
        bus=spatial.co2.process_emissions,
        carrier="process emissions",
        p_set=p_set,
    )

    n.madd(
        "Link",
        spatial.co2.process_emissions,
        bus0=spatial.co2.process_emissions,
        bus1="co2 atmosphere",
        carrier="process emissions",
        p_nom_extendable=True,
        efficiency=1.0,
    )

    # assume enough local waste heat for CC
    n.madd(
        "Link",
        spatial.co2.locations,
        suffix=" process emissions CC",
        bus0=spatial.co2.process_emissions,
        bus1="co2 atmosphere",
        bus2=spatial.co2.nodes,
        carrier="process emissions CC",
        p_nom_extendable=True,
        capital_cost=costs.at["cement capture", "fixed"],
        efficiency=1 - costs.at["cement capture", "capture_rate"],
        efficiency2=costs.at["cement capture", "capture_rate"],
        lifetime=costs.at["cement capture", "lifetime"],
    )

    if options.get("ammonia"):
        if options["ammonia"] == "regional":
            p_set = (
                industrial_demand.loc[spatial.ammonia.locations, "ammonia"].rename(
                    index=lambda x: x + " NH3"
                )
                / nhours
            )
        else:
            p_set = industrial_demand["ammonia"].sum() / nhours

        n.madd(
            "Load",
            spatial.ammonia.nodes,
            bus=spatial.ammonia.nodes,
            carrier="NH3",
            p_set=p_set,
        )

    primary_steel = get(
        snakemake.config["industry"]["St_primary_fraction"], investment_year
    )
    dri_steel = get(snakemake.config["industry"]["DRI_fraction"], investment_year)
    bof_steel = primary_steel - dri_steel

    if bof_steel > 0:
        add_carrier_buses(n, "coal")

        mwh_coal_per_mwh_coke = 1.366  # from eurostat energy balance
        p_set = (
            industrial_demand["coal"]
            + mwh_coal_per_mwh_coke * industrial_demand["coke"]
        ) / nhours

        p_set.rename(lambda x: x + " coal for industry", inplace=True)

        if not options["regional_coal_demand"]:
            p_set = p_set.sum()

        n.madd(
            "Bus",
            spatial.coal.industry,
            location=spatial.coal.demand_locations,
            carrier="coal for industry",
            unit="MWh_LHV",
        )

        n.madd(
            "Load",
            spatial.coal.industry,
            bus=spatial.coal.industry,
            carrier="coal for industry",
            p_set=p_set,
        )

        n.madd(
            "Link",
            spatial.coal.industry,
            bus0=spatial.coal.nodes,
            bus1=spatial.coal.industry,
            bus2="co2 atmosphere",
            carrier="coal for industry",
            p_nom_extendable=True,
            efficiency2=costs.at["coal", "CO2 intensity"],
        )


def add_waste_heat(n):
    # TODO options?

    logger.info("Add possibility to use industrial waste heat in district heating")
    cf_industry = snakemake.params.industry

    # AC buses with district heating
    urban_central = n.buses.index[n.buses.carrier == "urban central heat"]
    if not urban_central.empty:
        urban_central = urban_central.str[: -len(" urban central heat")]

        link_carriers = n.links.carrier.unique()

        # TODO what is the 0.95 and should it be a config option?
        if (
            options["use_fischer_tropsch_waste_heat"]
            and "Fischer-Tropsch" in link_carriers
        ):
            n.links.loc[urban_central + " Fischer-Tropsch", "bus3"] = (
                urban_central + " urban central heat"
            )
            n.links.loc[urban_central + " Fischer-Tropsch", "efficiency3"] = (
                0.95 - n.links.loc[urban_central + " Fischer-Tropsch", "efficiency"]
            )

        if options["use_methanation_waste_heat"] and "Sabatier" in link_carriers:
            n.links.loc[urban_central + " Sabatier", "bus3"] = (
                urban_central + " urban central heat"
            )
            n.links.loc[urban_central + " Sabatier", "efficiency3"] = (
                0.95 - n.links.loc[urban_central + " Sabatier", "efficiency"]
            )

        # DEA quotes 15% of total input (11% of which are high-value heat)
        if options["use_haber_bosch_waste_heat"] and "Haber-Bosch" in link_carriers:
            n.links.loc[urban_central + " Haber-Bosch", "bus3"] = (
                urban_central + " urban central heat"
            )
            total_energy_input = (
                cf_industry["MWh_H2_per_tNH3_electrolysis"]
                + cf_industry["MWh_elec_per_tNH3_electrolysis"]
            ) / cf_industry["MWh_NH3_per_tNH3"]
            electricity_input = (
                cf_industry["MWh_elec_per_tNH3_electrolysis"]
                / cf_industry["MWh_NH3_per_tNH3"]
            )
            n.links.loc[urban_central + " Haber-Bosch", "efficiency3"] = (
                0.15 * total_energy_input / electricity_input
            )

        if (
            options["use_methanolisation_waste_heat"]
            and "methanolisation" in link_carriers
        ):
            n.links.loc[urban_central + " methanolisation", "bus4"] = (
                urban_central + " urban central heat"
            )
            n.links.loc[urban_central + " methanolisation", "efficiency4"] = (
                costs.at["methanolisation", "heat-output"]
                / costs.at["methanolisation", "hydrogen-input"]
            )

        # TODO integrate usable waste heat efficiency into technology-data from DEA
        if (
            options.get("use_electrolysis_waste_heat", False)
            and "H2 Electrolysis" in link_carriers
        ):
            n.links.loc[urban_central + " H2 Electrolysis", "bus2"] = (
                urban_central + " urban central heat"
            )
            n.links.loc[urban_central + " H2 Electrolysis", "efficiency2"] = (
                0.84 - n.links.loc[urban_central + " H2 Electrolysis", "efficiency"]
            )

        if options["use_fuel_cell_waste_heat"] and "H2 Fuel Cell" in link_carriers:
            n.links.loc[urban_central + " H2 Fuel Cell", "bus2"] = (
                urban_central + " urban central heat"
            )
            n.links.loc[urban_central + " H2 Fuel Cell", "efficiency2"] = (
                0.95 - n.links.loc[urban_central + " H2 Fuel Cell", "efficiency"]
            )


def add_agriculture(n, costs):
    logger.info("Add agriculture, forestry and fishing sector.")

    nodes = pop_layout.index
    nhours = n.snapshot_weightings.generators.sum()

    # electricity

    n.madd(
        "Load",
        nodes,
        suffix=" agriculture electricity",
        bus=nodes,
        carrier="agriculture electricity",
        p_set=pop_weighted_energy_totals.loc[nodes, "total agriculture electricity"]
        * 1e6
        / nhours,
    )

    # heat

    n.madd(
        "Load",
        nodes,
        suffix=" agriculture heat",
        bus=nodes + " services rural heat",
        carrier="agriculture heat",
        p_set=pop_weighted_energy_totals.loc[nodes, "total agriculture heat"]
        * 1e6
        / nhours,
    )

    # machinery

    electric_share = get(
        options["agriculture_machinery_electric_share"], investment_year
    )
    oil_share = get(options["agriculture_machinery_oil_share"], investment_year)

    total_share = electric_share + oil_share
    if total_share != 1:
        logger.warning(
            f"Total agriculture machinery shares sum up to {total_share:.2%}, corresponding to increased or decreased demand assumptions."
        )

    machinery_nodal_energy = (
        pop_weighted_energy_totals.loc[nodes, "total agriculture machinery"] * 1e6
    )

    if electric_share > 0:
        efficiency_gain = (
            options["agriculture_machinery_fuel_efficiency"]
            / options["agriculture_machinery_electric_efficiency"]
        )

        n.madd(
            "Load",
            nodes,
            suffix=" agriculture machinery electric",
            bus=nodes,
            carrier="agriculture machinery electric",
            p_set=electric_share / efficiency_gain * machinery_nodal_energy / nhours,
        )

    if oil_share > 0:
        p_set = (
            oil_share
            * machinery_nodal_energy.rename(lambda x: x + " agriculture machinery oil")
            / nhours
        )

        if not options["regional_oil_demand"]:
            p_set = p_set.sum()

        n.madd(
            "Bus",
            spatial.oil.agriculture_machinery,
            location=spatial.oil.demand_locations,
            carrier="agriculture machinery oil",
            unit="MWh_LHV",
        )

        n.madd(
            "Load",
            spatial.oil.agriculture_machinery,
            bus=spatial.oil.agriculture_machinery,
            carrier="agriculture machinery oil",
            p_set=p_set,
        )

        n.madd(
            "Link",
            spatial.oil.agriculture_machinery,
            bus0=spatial.oil.nodes,
            bus1=spatial.oil.agriculture_machinery,
            bus2="co2 atmosphere",
            carrier="agriculture machinery oil",
            p_nom_extendable=True,
            efficiency2=costs.at["oil", "CO2 intensity"],
        )


def decentral(n):
    """
    Removes the electricity transmission system.
    """
    n.lines.drop(n.lines.index, inplace=True)
    n.links.drop(n.links.index[n.links.carrier.isin(["DC", "B2B"])], inplace=True)


def remove_h2_network(n):
    n.links.drop(
        n.links.index[n.links.carrier.str.contains("H2 pipeline")], inplace=True
    )

    if "EU H2 Store" in n.stores.index:
        n.stores.drop("EU H2 Store", inplace=True)


def limit_individual_line_extension(n, maxext):
    logger.info(f"Limiting new HVAC and HVDC extensions to {maxext} MW")
    n.lines["s_nom_max"] = n.lines["s_nom"] + maxext
    hvdc = n.links.index[n.links.carrier == "DC"]
    n.links.loc[hvdc, "p_nom_max"] = n.links.loc[hvdc, "p_nom"] + maxext


aggregate_dict = {
    "p_nom": pd.Series.sum,
    "s_nom": pd.Series.sum,
    "v_nom": "max",
    "v_mag_pu_max": "min",
    "v_mag_pu_min": "max",
    "p_nom_max": pd.Series.sum,
    "s_nom_max": pd.Series.sum,
    "p_nom_min": pd.Series.sum,
    "s_nom_min": pd.Series.sum,
    "v_ang_min": "max",
    "v_ang_max": "min",
    "terrain_factor": "mean",
    "num_parallel": "sum",
    "p_set": "sum",
    "e_initial": "sum",
    "e_nom": pd.Series.sum,
    "e_nom_max": pd.Series.sum,
    "e_nom_min": pd.Series.sum,
    "state_of_charge_initial": "sum",
    "state_of_charge_set": "sum",
    "inflow": "sum",
    "p_max_pu": "first",
    "x": "mean",
    "y": "mean",
}


def cluster_heat_buses(n):
    """
    Cluster residential and service heat buses to one representative bus.

    This can be done to save memory and speed up optimisation
    """

    def define_clustering(attributes, aggregate_dict):
        """Define how attributes should be clustered.
        Input:
            attributes    : pd.Index()
            aggregate_dict: dictionary (key: name of attribute, value
                                        clustering method)

        Returns:
            agg           : clustering dictionary
        """
        keys = attributes.intersection(aggregate_dict.keys())
        agg = dict(
            zip(
                attributes.difference(keys),
                ["first"] * len(df.columns.difference(keys)),
            )
        )
        for key in keys:
            agg[key] = aggregate_dict[key]
        return agg

    logger.info("Cluster residential and service heat buses.")
    components = ["Bus", "Carrier", "Generator", "Link", "Load", "Store"]

    for c in n.iterate_components(components):
        df = c.df
        cols = df.columns[df.columns.str.contains("bus") | (df.columns == "carrier")]

        # rename columns and index
        df[cols] = df[cols].apply(
            lambda x: x.str.replace("residential ", "").str.replace("services ", ""),
            axis=1,
        )
        df = df.rename(
            index=lambda x: x.replace("residential ", "").replace("services ", "")
        )

        # cluster heat nodes
        # static dataframe
        agg = define_clustering(df.columns, aggregate_dict)
        df = df.groupby(level=0).agg(agg, numeric_only=False)
        # time-varying data
        pnl = c.pnl
        agg = define_clustering(pd.Index(pnl.keys()), aggregate_dict)
        for k in pnl.keys():

            def renamer(s):
                return s.replace("residential ", "").replace("services ", "")

            pnl[k] = pnl[k].T.groupby(renamer).agg(agg[k], numeric_only=False).T

        # remove unclustered assets of service/residential
        to_drop = c.df.index.difference(df.index)
        n.mremove(c.name, to_drop)
        # add clustered assets
        to_add = df.index.difference(c.df.index)
        import_components_from_dataframe(n, df.loc[to_add], c.name)


def apply_time_segmentation(
    n, segments, solver_name="cbc", overwrite_time_dependent=True
):
    """
    Aggregating time series to segments with different lengths.

    Input:
        n: pypsa Network
        segments: (int) number of segments in which the typical period should be
                  subdivided
        solver_name: (str) name of solver
        overwrite_time_dependent: (bool) overwrite time dependent data of pypsa network
        with typical time series created by tsam
    """
    try:
        import tsam.timeseriesaggregation as tsam
    except ImportError:
        raise ModuleNotFoundError(
            "Optional dependency 'tsam' not found." "Install via 'pip install tsam'"
        )

    # get all time-dependent data
    columns = pd.MultiIndex.from_tuples([], names=["component", "key", "asset"])
    raw = pd.DataFrame(index=n.snapshots, columns=columns)
    for c in n.iterate_components():
        for attr, pnl in c.pnl.items():
            # exclude e_min_pu which is used for SOC of EVs in the morning
            if not pnl.empty and attr != "e_min_pu":
                df = pnl.copy()
                df.columns = pd.MultiIndex.from_product([[c.name], [attr], df.columns])
                raw = pd.concat([raw, df], axis=1)

    # normalise all time-dependent data
    annual_max = raw.max().replace(0, 1)
    raw = raw.div(annual_max, level=0)

    # get representative segments
    agg = tsam.TimeSeriesAggregation(
        raw,
        hoursPerPeriod=len(raw),
        noTypicalPeriods=1,
        noSegments=int(segments),
        segmentation=True,
        solver=solver_name,
    )
    segmented = agg.createTypicalPeriods()

    weightings = segmented.index.get_level_values("Segment Duration")
    offsets = np.insert(np.cumsum(weightings[:-1]), 0, 0)
    timesteps = [raw.index[0] + pd.Timedelta(f"{offset}h") for offset in offsets]
    snapshots = pd.DatetimeIndex(timesteps)
    sn_weightings = pd.Series(
        weightings, index=snapshots, name="weightings", dtype="float64"
    )
    logger.info(f"Distribution of snapshot durations:\n{weightings.value_counts()}")

    n.set_snapshots(sn_weightings.index)
    n.snapshot_weightings = n.snapshot_weightings.mul(sn_weightings, axis=0)

    # overwrite time-dependent data with timeseries created by tsam
    if overwrite_time_dependent:
        values_t = segmented.mul(annual_max).set_index(snapshots)
        for component, key in values_t.columns.droplevel(2).unique():
            n.pnl(component)[key] = values_t[component, key]

    return n


def set_temporal_aggregation(n, resolution, solver_name):
    """
    Aggregate network temporally.
    """
    if not resolution:
        return n

    # representative snapshots
    if "sn" in resolution.lower():
        sn = int(resolution[:-2])
        logger.info("Use every %s snapshot as representative", sn)
        n.set_snapshots(n.snapshots[::sn])
        n.snapshot_weightings *= sn

    # segments with package tsam
    elif "seg" in resolution.lower():
        segments = int(resolution[:-3])
        logger.info("Use temporal segmentation with %s segments", segments)
        n = apply_time_segmentation(n, segments, solver_name=solver_name)

    # temporal averaging
    elif "h" in resolution.lower():
        logger.info("Aggregate to frequency %s", resolution)
        n = average_every_nhours(n, resolution)

    return n


def lossy_bidirectional_links(n, carrier, efficiencies={}):
    "Split bidirectional links into two unidirectional links to include transmission losses."

    carrier_i = n.links.query("carrier == @carrier").index

    if (
        not any((v != 1.0) or (v >= 0) for v in efficiencies.values())
        or carrier_i.empty
    ):
        return

    efficiency_static = efficiencies.get("efficiency_static", 1)
    efficiency_per_1000km = efficiencies.get("efficiency_per_1000km", 1)
    compression_per_1000km = efficiencies.get("compression_per_1000km", 0)

    logger.info(
        f"Specified losses for {carrier} transmission "
        f"(static: {efficiency_static}, per 1000km: {efficiency_per_1000km}, compression per 1000km: {compression_per_1000km}). "
        "Splitting bidirectional links."
    )

    n.links.loc[carrier_i, "p_min_pu"] = 0
    n.links.loc[carrier_i, "efficiency"] = (
        efficiency_static
        * efficiency_per_1000km ** (n.links.loc[carrier_i, "length"] / 1e3)
    )
    rev_links = (
        n.links.loc[carrier_i].copy().rename({"bus0": "bus1", "bus1": "bus0"}, axis=1)
    )
    rev_links["length_original"] = rev_links["length"]
    rev_links["capital_cost"] = 0
    rev_links["length"] = 0
    rev_links["reversed"] = True
    rev_links.index = rev_links.index.map(lambda x: x + "-reversed")

    n.links = pd.concat([n.links, rev_links], sort=False)
    n.links["reversed"] = n.links["reversed"].fillna(False)
    n.links["length_original"] = n.links["length_original"].fillna(n.links.length)

    # do compression losses after concatenation to take electricity consumption at bus0 in either direction
    carrier_i = n.links.query("carrier == @carrier").index
    if compression_per_1000km > 0:
        n.links.loc[carrier_i, "bus2"] = n.links.loc[carrier_i, "bus0"].map(
            n.buses.location
        )  # electricity
        n.links.loc[carrier_i, "efficiency2"] = (
            -compression_per_1000km * n.links.loc[carrier_i, "length_original"] / 1e3
        )


def get_capacities(n, carrier, component):
    """
    Gets capacities for {carrier} in n.{component}
    """
    component_list = ["generators", "storage_units", "links", "stores"]
    component_dict = {name: getattr(n, name) for name in component_list}
    e_nom_carriers = ["stores"]
    nom_col = {x: "e_nom" if x in e_nom_carriers else "p_nom" for x in component_list}
    eff_col = "efficiency"

    capacity = component_dict[component].query("carrier in @carrier")[
        nom_col[component]
    ]
    efficiency = component_dict[component].query("carrier in @carrier")[eff_col]
    return capacity, efficiency


if __name__ == "__main__":
    if "snakemake" not in globals():
        from _helpers import mock_snakemake

        snakemake = mock_snakemake(
            "prepare_sector_network",
            configfiles="test/config.overnight.yaml",
            simpl="",
            opts="",
            clusters="37",
            ll="v1.0",
            sector_opts="CO2L0-24H-T-H-B-I-A-dist1",
            planning_horizons="2030",
        )

    configure_logging(snakemake)
    set_scenario_config(snakemake)
    update_config_from_wildcards(snakemake.config, snakemake.wildcards)

    options = snakemake.params.sector

    investment_year = int(snakemake.wildcards.planning_horizons[-4:])

    n = pypsa.Network(snakemake.input.network)

    pop_layout = pd.read_csv(snakemake.input.clustered_pop_layout, index_col=0)
    nhours = n.snapshot_weightings.generators.sum()
    nyears = nhours / 8760

    costs = load_costs(
        snakemake.input.costs,
        snakemake.params.costs,
        snakemake.params.electricity["max_hours"],
        nyears,
    )
    costs = costs.rename(
        columns={
            "capital_cost": "fixed",
            "co2_emissions": "CO2 intensity"
        }
    )

    pop_weighted_energy_totals = (
        pd.read_csv(snakemake.input.pop_weighted_energy_totals, index_col=0) * nyears
    )
    pop_weighted_heat_totals = (
        pd.read_csv(snakemake.input.pop_weighted_heat_totals, index_col=0) * nyears
    )
    pop_weighted_energy_totals.update(pop_weighted_heat_totals)

    capacities_OCGT, efficiencies_OCGT = get_capacities(n, carrier="OCGT", component="generators")

    patch_electricity_network(n)

    spatial = define_spatial(pop_layout.index, options)

    if snakemake.params.foresight in ["myopic", "perfect"]:
        add_lifetime_wind_solar(n, costs)

        conventional = snakemake.params.conventional_carriers
        for carrier in conventional:
            add_carrier_buses(n, carrier)

    add_eu_bus(n)

    add_co2_tracking(n, costs, options)

    add_generation(n, costs, capacities_OCGT, efficiencies_OCGT)

    add_storage_and_grids(n, costs)

    if options["transport"]:
        add_land_transport(n, costs)

    if options["heating"]:
        add_heat(n, costs)

    if options["biomass"]:
        add_biomass(n, costs)

    if options["ammonia"]:
        add_ammonia(n, costs)

    if options["industry"]:
        add_industry(n, costs)

    if options["heating"]:
        add_waste_heat(n)

    if options["agriculture"]:  # requires H and I
        add_agriculture(n, costs)

    if options["dac"]:
        add_dac(n, costs)

    if not options["electricity_transmission_grid"]:
        decentral(n)

    if not options["H2_network"]:
        remove_h2_network(n)

    if options["co2network"]:
        add_co2_network(n, costs)

    if options["allam_cycle"]:
        add_allam(n, costs)

    solver_name = snakemake.config["solving"]["solver"]["name"]
    resolution = snakemake.params.time_resolution
    n = set_temporal_aggregation(n, resolution, solver_name)

    co2_budget = snakemake.params.co2_budget
    if isinstance(co2_budget, str) and co2_budget.startswith("cb"):
        fn = "results/" + snakemake.params.RDIR + "/csvs/carbon_budget_distribution.csv"
        if not os.path.exists(fn):
            emissions_scope = snakemake.params.emissions_scope
            input_co2 = snakemake.input.co2
            build_carbon_budget(
                co2_budget,
                snakemake.input.eurostat,
                fn,
                emissions_scope,
                input_co2,
                options,
            )
        co2_cap = pd.read_csv(fn, index_col=0).squeeze()
        limit = co2_cap.loc[investment_year]
    else:
        limit = get(co2_budget, investment_year)
    add_co2limit(n, options, nyears, limit)

    maxext = snakemake.params["lines"]["max_extension"]
    if maxext is not None:
        limit_individual_line_extension(n, maxext)

    if options["electricity_distribution_grid"]:
        insert_electricity_distribution_grid(n, costs)

    maybe_adjust_costs_and_potentials(n, snakemake.params["adjustments"])

    if options["gas_distribution_grid"]:
        insert_gas_distribution_costs(n, costs)

    if options["electricity_grid_connection"]:
        add_electricity_grid_connection(n, costs)

    for k, v in options["transmission_efficiency"].items():
        lossy_bidirectional_links(n, k, v)

    # Workaround: Remove lines with conflicting (and unrealistic) properties
    # cf. https://github.com/PyPSA/pypsa-eur/issues/444
    if snakemake.config["solving"]["options"]["transmission_losses"]:
        idx = n.lines.query("num_parallel == 0").index
        logger.info(
            f"Removing {len(idx)} line(s) with properties conflicting with transmission losses functionality."
        )
        n.mremove("Line", idx)

    first_year_myopic = (snakemake.params.foresight in ["myopic", "perfect"]) and (
        snakemake.params.planning_horizons[0] == investment_year
    )

    if options.get("cluster_heat_buses", False) and not first_year_myopic:
        cluster_heat_buses(n)

    n.meta = dict(snakemake.config, **dict(wildcards=dict(snakemake.wildcards)))

    sanitize_carriers(n, snakemake.config)
    sanitize_locations(n)

    n.export_to_netcdf(snakemake.output[0])<|MERGE_RESOLUTION|>--- conflicted
+++ resolved
@@ -847,35 +847,7 @@
     return df
 
 
-<<<<<<< HEAD
-def prepare_costs(cost_file, params, nyears):
-    # set all asset costs and other parameters
-    costs = pd.read_csv(cost_file, index_col=[0, 1]).sort_index()
-
-    # correct units to MW and EUR
-    costs.loc[costs.unit.str.contains("/kW"), "value"] *= 1e3
-
-    # min_count=1 is important to generate NaNs which are then filled by fillna
-    costs = (
-        costs.loc[:, "value"].unstack(level=1).groupby("technology").sum(min_count=1)
-    )
-
-    costs = costs.fillna(params["fill_values"])
-
-    def annuity_factor(v):
-        return calculate_annuity(v["lifetime"], v["discount rate"]) + v["FOM"] / 100
-
-    costs["fixed"] = [
-        annuity_factor(v) * v["investment"] * nyears for i, v in costs.iterrows()
-    ]
-
-    return costs
-
-
 def add_generation(n, costs, capacities_OCGT=0, efficiencies_OCGT=None):
-=======
-def add_generation(n, costs):
->>>>>>> 56bca27d
     logger.info("Adding electricity generation")
 
     nodes = pop_layout.index
