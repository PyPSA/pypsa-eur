--- conflicted
+++ resolved
@@ -3233,15 +3233,10 @@
                     bus1=nodes,
                     bus2=nodes + f" {heat_carrier}",
                     carrier=f"{heat_system} {heat_source} heat pump",
-<<<<<<< HEAD
-                    efficiency=(1 / cop_heat_pump).where(cop_heat_pump > 0, 0),
-                    efficiency2=1 / (cop_heat_pump - 1).where(cop_heat_pump > 0, 0),
-=======
                     efficiency=(1 / cop_heat_pump.clip(lower=0.001)).replace(1000, 0),
                     efficiency2=(1 / (cop_heat_pump - 1).clip(lower=0.001)).replace(
                         1000, 0
                     ),
->>>>>>> 4bc31804
                     capital_cost=costs.at[costs_name_heat_pump, "capital_cost"]
                     * overdim_factor,
                     p_nom_extendable=True,
@@ -3281,23 +3276,12 @@
                     bus0=nodes + f" {heat_system} heat",
                     bus1=nodes,
                     carrier=f"{heat_system} {heat_source} heat pump",
-<<<<<<< HEAD
                     efficiency=1,
-=======
-                    efficiency=(1 / (cop_heat_pump - 1).clip(lower=0.001)).replace(
-                        1000, 0
-                    ),
-                    efficiency2=(1 / cop_heat_pump.clip(lower=0.001)).replace(1000, 0),
->>>>>>> 4bc31804
                     capital_cost=costs.at[costs_name_heat_pump, "capital_cost"]
                     * overdim_factor,
                     p_nom_extendable=True,
                     p_max_pu=0,
-<<<<<<< HEAD
                     p_min_pu=-(1 / cop_heat_pump).where(cop_heat_pump > 0, 0),
-=======
-                    p_min_pu=-1 * cop_heat_pump / cop_heat_pump.clip(lower=0.001),
->>>>>>> 4bc31804
                     lifetime=costs.at[costs_name_heat_pump, "lifetime"],
                 )
 
@@ -3309,11 +3293,7 @@
                     bus0=nodes + f" {heat_system} heat",
                     bus1=nodes,
                     carrier=f"{heat_system} {heat_source} heat pump",
-<<<<<<< HEAD
-                    efficiency=(1 / cop_heat_pump).where(cop_heat_pump > 0, 0),
-=======
                     efficiency=(1 / cop_heat_pump.clip(lower=0.001)).replace(1000, 0),
->>>>>>> 4bc31804
                     capital_cost=costs.at[costs_name_heat_pump, "capital_cost"]
                     * overdim_factor,
                     p_max_pu=0,
