--- conflicted
+++ resolved
@@ -1,9 +1,4 @@
-<<<<<<< HEAD
-# SPDX-FileCopyrightText: : 2023 @LukasFranken, The PyPSA-Eur Authors
-=======
-# -*- coding: utf-8 -*-
 # SPDX-FileCopyrightText: Contributors to PyPSA-Eur <https://github.com/pypsa/pypsa-eur>
->>>>>>> 6a974d0b
 #
 # SPDX-License-Identifier: MIT
 """
@@ -113,11 +108,7 @@
         year_data = prepared_data[year].groupby("geometry").mean().reset_index()
 
         for g in year_data.geometry:
-<<<<<<< HEAD
             if g not in year_data.geometry.tolist():
-=======
-            if not g in year_data.geometry.tolist():
->>>>>>> 6a974d0b
                 # weird but apparently necessary
                 continue
 
