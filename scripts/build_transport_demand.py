--- conflicted
+++ resolved
@@ -23,15 +23,12 @@
 logger = logging.getLogger(__name__)
 
 
-<<<<<<< HEAD
-def build_nodal_transport_data(fn, pop_layout):
+
+def build_nodal_transport_data(fn, pop_layout, year):
     # get numbers of car and fuel efficiency per country
-    transport_data = pd.read_csv(fn, index_col=0)
-=======
-def build_nodal_transport_data(fn, pop_layout, year):
     transport_data = pd.read_csv(fn, index_col=[0, 1])
     transport_data = transport_data.xs(min(2015, year), level="year")
->>>>>>> ecbde165
+
 
     # break number of cars down to nodal level based on population density
     nodal_transport_data = transport_data.loc[pop_layout.ct].fillna(0.0)
@@ -171,11 +168,7 @@
         snakemake = mock_snakemake(
             "build_transport_demand",
             simpl="",
-<<<<<<< HEAD
             clusters=37,
-=======
-            clusters=60,
->>>>>>> ecbde165
         )
     configure_logging(snakemake)
     set_scenario_config(snakemake)
