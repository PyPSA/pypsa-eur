--- conflicted
+++ resolved
@@ -37,6 +37,7 @@
     transport_data = pd.read_csv(fn, index_col=[0, 1])
     transport_data = transport_data.xs(year, level="year")
 
+    # break number of cars down to nodal level based on population density
     nodal_transport_data = transport_data.loc[pop_layout.ct].fillna(0.0)
     nodal_transport_data.index = pop_layout.index
     
@@ -55,7 +56,11 @@
     return nodal_transport_data
 
 
-def get_shape(traffic_fn):
+def build_transport_demand(traffic_fn, airtemp_fn, nodes, nodal_transport_data):
+    """
+    Returns transport demand per bus in unit km driven [100 km].
+    """
+    # averaged weekly counts from the year 2010-2015
     traffic = pd.read_csv(traffic_fn, skiprows=2, usecols=["count"]).squeeze("columns")
 
     # create annual profile take account time zone + summer time
@@ -79,7 +84,7 @@
 
     # get heating demand for correction to demand time series
     temperature = xr.open_dataarray(airtemp_fn).to_pandas()
-    
+
     # correction factors for vehicle heating
     dd_ICE = transport_degree_factor(
         temperature,
@@ -379,15 +384,11 @@
     if "snakemake" not in globals():
         from _helpers import mock_snakemake
 
-<<<<<<< HEAD
         snakemake = mock_snakemake(
             "build_transport_demand",
             simpl="",
             clusters=37,
         )
-=======
-        snakemake = mock_snakemake("build_transport_demand", clusters=128)
->>>>>>> f9bddc91
     configure_logging(snakemake)
     set_scenario_config(snakemake)
 
