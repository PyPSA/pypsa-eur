--- conflicted
+++ resolved
@@ -224,11 +224,7 @@
     # Add new lines with infinite capacity within each zone
     for zone, buses in regions_to_buses.items():
         if len(buses) > 1:
-<<<<<<< HEAD
-            logger.info(
-=======
             logging.info(
->>>>>>> 672ea94a
                 f"Copperplating together the following buses: {', '.join(buses)}"
             )
 
@@ -625,11 +621,7 @@
         .reindex(n.buses.index, fill_value=0.0)
     )
 
-<<<<<<< HEAD
-    if snakemake.wildcards.clusters == "all" or params.base == "tyndp-raw":
-=======
     if snakemake.wildcards.clusters == "all":
->>>>>>> 672ea94a
         # Fast-path if no clustering is necessary
         busmap = n.buses.index.to_series()
         linemap = n.lines.index.to_series()
