--- conflicted
+++ resolved
@@ -29,15 +29,9 @@
 
     pop_layout = pd.read_csv(snakemake.input.clustered_pop_layout, index_col=0)
 
-<<<<<<< HEAD
-    district_heat_share = pd.read_csv(
-        snakemake.input.district_heat_share, index_col=0
-    ).squeeze()
-=======
     district_heat_share = pd.read_csv(snakemake.input.district_heat_share, index_col=0)[
         "district heat share"
     ]
->>>>>>> 70f4f1d2
 
     # make ct-based share nodal
     district_heat_share = district_heat_share.loc[pop_layout.ct]
