--- conflicted
+++ resolved
@@ -45,10 +45,7 @@
 import pandas as pd
 from _helpers import configure_logging, set_scenario_config
 
-<<<<<<< HEAD
-=======
 logger = logging.getLogger(__name__)
->>>>>>> f72afe7d
 cc = coco.CountryConverter()
 
 
