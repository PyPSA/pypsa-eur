--- conflicted
+++ resolved
@@ -15,10 +15,7 @@
 import pandas as pd
 from _helpers import configure_logging, set_scenario_config
 
-<<<<<<< HEAD
-=======
 logger = logging.getLogger(__name__)
->>>>>>> a18edcc6
 cc = coco.CountryConverter()
 
 
