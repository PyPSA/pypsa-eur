--- conflicted
+++ resolved
@@ -142,10 +142,6 @@
         snakemake.input.gem_gspt,
         sheet_name="Steel Plants",
         na_values=["N/A", "unknown", ">0"],
-<<<<<<< HEAD
-        engine="openpyxl",
-=======
->>>>>>> 40351fbf
     ).query("Region == 'Europe'")
 
     df["Retired Date"] = pd.to_numeric(
