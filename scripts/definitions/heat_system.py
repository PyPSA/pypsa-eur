--- conflicted
+++ resolved
@@ -223,11 +223,7 @@
         str
             The name for the heat pump costs.
         """
-<<<<<<< HEAD
-        if heat_source in ["ptes", "sea_water", "river_water"]:
-=======
-        if heat_source in ["ptes", "geothermal"]:
->>>>>>> 9eeb87bf
+        if heat_source in ["ptes", "geothermal", "sea_water", "river_water"]:
             return f"{self.central_or_decentral} excess-heat-sourced heat pump"
         else:
             return f"{self.central_or_decentral} {heat_source}-sourced heat pump"
