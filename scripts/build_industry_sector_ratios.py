--- conflicted
+++ resolved
@@ -48,20 +48,12 @@
 The unit of the specific energy consumption is MWh/t material and tCO2/t material for process emissions.
 """
 
-<<<<<<< HEAD
 import logging
-
-import pandas as pd
-from _helpers import mute_print, set_scenario_config
-
-logger = logging.getLogger(__name__)
-=======
 import country_converter as coco
 import pandas as pd
 from _helpers import mute_print, set_scenario_config
-
+logger = logging.getLogger(__name__)
 cc = coco.CountryConverter()
->>>>>>> 0c296aa2
 
 # GWh/ktoe OR MWh/toe
 toe_to_MWh = 11.630
@@ -103,6 +95,9 @@
 eff_h2_steam = 1  # following DEA data for direct firing gas
 eff_elec_steam = 0.99  # following DEA data for electric boiler steam
 
+eff_bio_steam = 0.89  # following DEA data for solid biomass boiler steam
+eff_h2_steam = 1  # following DEA data for direct firing gas
+eff_elec_steam = 0.99  # following DEA data for electric boiler steam
 
 def load_idees_data(sector, country="EU27"):
     suffixes = {"out": "", "fec": "_fec", "ued": "_ued", "emi": "_emi"}
@@ -961,7 +956,6 @@
     assert s_fec.index[0] == "Paper: Paper machine - Steam use"
     assert s_ued.index[0] == "Paper: Paper machine - Steam use"
 
-<<<<<<< HEAD
     # Efficiency changes due to biomass/hydrogen/electricity
     df.loc["biomass", sector] += (
         s_ued["Paper: Paper machine - Steam use"]
@@ -978,18 +972,12 @@
         * params["steam_electricity_fraction"]
         / eff_elec_steam
     )
-=======
-    # Efficiency changes due to biomass
-    eff_bio = s_ued["Biomass and waste"] / s_fec["Biomass and waste"]
-    df.loc["biomass", sector] += s_ued["Paper: Paper machine - Steam use"] / eff_bio
->>>>>>> 0c296aa2
 
     s_fec = idees["fec"][68:79]
     s_ued = idees["ued"][68:79]
     assert s_fec.index[0] == "Paper: Product finishing - Steam use"
     assert s_ued.index[0] == "Paper: Product finishing - Steam use"
 
-<<<<<<< HEAD
     df.loc["biomass", sector] += (
         s_ued["Paper: Product finishing - Steam use"]
         * params["steam_biomass_fraction"]
@@ -1005,11 +993,6 @@
         * params["steam_electricity_fraction"]
         / eff_elec_steam
     )
-=======
-    # Efficiency changes due to biomass
-    eff_bio = s_ued["Biomass and waste"] / s_fec["Biomass and waste"]
-    df.loc["biomass", sector] += s_ued["Paper: Product finishing - Steam use"] / eff_bio
->>>>>>> 0c296aa2
 
     s_out = idees["out"][9:10]
     assert sector in str(s_out.index)
@@ -1363,7 +1346,6 @@
     df.loc["elec", sector] += s_fec["Trans. Eq.: General machinery"]
     df.loc["elec", sector] += s_fec["Trans. Eq.: Product finishing"]
 
-<<<<<<< HEAD
     # Steam processing is supplied with biomass/hydrogen/electricity
     df.loc["biomass", sector] += (
         s_ued["Trans. Eq.: Steam processing"]
@@ -1380,11 +1362,6 @@
         * params["steam_electricity_fraction"]
         / eff_elec_steam
     )
-=======
-    # Steam processing is supplied with biomass
-    eff_biomass = s_ued["Biomass and waste"] / s_fec["Biomass and waste"]
-    df.loc["biomass", sector] += s_ued["Trans. Eq.: Steam processing"] / eff_biomass
->>>>>>> 0c296aa2
 
     s_out = idees["out"][3:4]
     assert "Physical output" in str(s_out.index)
@@ -1434,7 +1411,6 @@
     df.loc["elec", sector] += s_fec["Mach. Eq.: General machinery"]
     df.loc["elec", sector] += s_fec["Mach. Eq.: Product finishing"]
 
-<<<<<<< HEAD
     # Steam processing is supplied with biomass/hydrogen/electricity
     df.loc["biomass", sector] += (
         s_ued["Mach. Eq.: Steam processing"]
@@ -1451,11 +1427,6 @@
         * params["steam_electricity_fraction"]
         / eff_elec_steam
     )
-=======
-    # Steam processing is supplied with biomass
-    eff_biomass = s_ued["Biomass and waste"] / s_fec["Biomass and waste"]
-    df.loc["biomass", sector] += s_ued["Mach. Eq.: Steam processing"] / eff_biomass
->>>>>>> 0c296aa2
 
     s_out = idees["out"][3:4]
     assert "Physical output" in str(s_out.index)
@@ -1498,12 +1469,7 @@
     df.loc["elec", sector] += s_fec["Textiles: Electric general machinery"]
     df.loc["elec", sector] += s_fec["Textiles: Finishing Electric"]
 
-<<<<<<< HEAD
     # Steam processing is supplied with biomass/hydrogen/electricity
-=======
-    # Steam processing is supplied with biomass
-    eff_biomass = s_ued[15:26]["Biomass and waste"] / s_fec[15:26]["Biomass and waste"]
->>>>>>> 0c296aa2
     df.loc["biomass", sector] += (
         s_ued["Textiles: Pretreatment with steam"]
         * params["steam_biomass_fraction"]
@@ -1575,12 +1541,7 @@
     df.loc["elec", sector] += s_fec["Wood: Electric mechanical processes"]
     df.loc["elec", sector] += s_fec["Wood: Finishing Electric"]
 
-<<<<<<< HEAD
     # Steam processing is supplied with biomass/hydrogen/electricity
-=======
-    # Steam processing is supplied with biomass
-    eff_biomass = s_ued[15:25]["Biomass and waste"] / s_fec[15:25]["Biomass and waste"]
->>>>>>> 0c296aa2
     df.loc["biomass", sector] += (
         s_ued["Wood: Specific processes with steam"]
         * params["steam_biomass_fraction"]
@@ -1651,12 +1612,7 @@
     key = "Other Industrial sectors: Electric machinery"
     df.loc["elec", sector] += s_fec[key]
 
-<<<<<<< HEAD
     # Steam processing is supplied with biomass/hydrogen/electricity
-=======
-    # Steam processing is supplied with biomass
-    eff_biomass = s_ued[15:25]["Biomass and waste"] / s_fec[15:25]["Biomass and waste"]
->>>>>>> 0c296aa2
     df.loc["biomass", sector] += (
         s_ued["Other Industrial sectors: Steam processing"]
         * params["steam_biomass_fraction"]
@@ -1694,7 +1650,8 @@
 
     params = snakemake.params.industry
 
-<<<<<<< HEAD
+    year = params["reference_year"]
+
     if (
         params["steam_biomass_fraction"]
         + params["steam_hydrogen_fraction"]
@@ -1711,9 +1668,6 @@
     print(
         f"Steam processing fractions set to {params['steam_biomass_fraction']} biomass, {params['steam_hydrogen_fraction']} hydrogen and {params['steam_electricity_fraction']} electricity."
     )
-=======
-    year = params["reference_year"]
->>>>>>> 0c296aa2
 
     df = pd.concat(
         [
