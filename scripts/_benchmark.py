<<<<<<< HEAD
# SPDX-FileCopyrightText: : 2020-2024 The PyPSA-Eur Authors
#
# SPDX-License-Identifier: MIT

=======
# -*- coding: utf-8 -*-
# SPDX-FileCopyrightText: Contributors to PyPSA-Eur <https://github.com/pypsa/pypsa-eur>
#
# SPDX-License-Identifier: MIT
""" """

from __future__ import absolute_import, print_function
>>>>>>> 6a974d0b

import logging
import os
import sys
import time

from memory_profiler import _get_memory, choose_backend

logger = logging.getLogger(__name__)

# TODO: provide alternative when multiprocessing is not available
try:
    from multiprocessing import Pipe, Process
except ImportError:
    from multiprocessing.dummy import Pipe, Process


# The memory logging facilities have been adapted from memory_profiler
class MemTimer(Process):
    """
    Write memory consumption over a time interval to file until signaled to
    stop on the pipe.
    """

    def __init__(
        self, monitor_pid, interval, pipe, filename, max_usage, backend, *args, **kw
    ):
        self.monitor_pid = monitor_pid
        self.interval = interval
        self.pipe = pipe
        self.filename = filename
        self.max_usage = max_usage
        self.backend = backend

        self.timestamps = kw.pop("timestamps", True)
        self.include_children = kw.pop("include_children", True)

        super().__init__(*args, **kw)

    def run(self):
        # get baseline memory usage
        cur_mem = _get_memory(
            self.monitor_pid,
            self.backend,
            timestamps=self.timestamps,
            include_children=self.include_children,
        )

        n_measurements = 1
        mem_usage = cur_mem if self.max_usage else [cur_mem]

        if self.filename is not None:
            stream = open(self.filename, "w")
            stream.write("MEM {:.6f} {:.4f}\n".format(*cur_mem))
            stream.flush()
        else:
            stream = None

        self.pipe.send(0)  # we're ready
        stop = False
        while True:
            cur_mem = _get_memory(
                self.monitor_pid,
                self.backend,
                timestamps=self.timestamps,
                include_children=self.include_children,
            )

            if stream is not None:
                stream.write("MEM {:.6f} {:.4f}\n".format(*cur_mem))
                stream.flush()

            n_measurements += 1
            if not self.max_usage:
                mem_usage.append(cur_mem)
            else:
                mem_usage = max(cur_mem, mem_usage)

            if stop:
                break
            stop = self.pipe.poll(self.interval)
            # do one more iteration

        if stream is not None:
            stream.close()

        self.pipe.send(mem_usage)
        self.pipe.send(n_measurements)


class memory_logger:
    """
    Context manager for taking and reporting memory measurements at fixed
    intervals from a separate process, for the duration of a context.

    Parameters
    ----------
    filename : None|str
        Name of the text file to log memory measurements, if None no log is
        created (defaults to None)
    interval : float
        Interval between measurements (defaults to 1.)
    max_usage : bool
        If True, only store and report the maximum value (defaults to True)
    timestamps : bool
        Whether to record tuples of memory usage and timestamps; if logging to
        a file timestamps are always kept (defaults to True)
    include_children : bool
        Whether the memory of subprocesses is to be included (default: True)

    Arguments
    ---------
    n_measurements : int
        Number of measurements that have been taken
    mem_usage : (float, float)|[(float, float)]
        All memory measurements and timestamps (if timestamps was True) or only
        the maximum memory usage and its timestamp

    Note
    ----
    The arguments are only set after all the measurements, i.e. outside of the
    with statement.

    Example
    -------
    with memory_logger(filename="memory.log", max_usage=True) as mem:
        # Do a lot of long running memory intensive stuff
        hard_memory_bound_stuff()

    max_mem, timestamp = mem.mem_usage
    """

    def __init__(
        self,
        filename=None,
        interval=1.0,
        max_usage=True,
        timestamps=True,
        include_children=True,
    ):
        if filename is not None:
            timestamps = True

        self.filename = filename
        self.interval = interval
        self.max_usage = max_usage
        self.timestamps = timestamps
        self.include_children = include_children

    def __enter__(self):
        backend = choose_backend()

        self.child_conn, self.parent_conn = Pipe()  # this will store MemTimer's results
        self.p = MemTimer(
            os.getpid(),
            self.interval,
            self.child_conn,
            self.filename,
            backend=backend,
            timestamps=self.timestamps,
            max_usage=self.max_usage,
            include_children=self.include_children,
        )
        self.p.start()
        self.parent_conn.recv()  # wait until memory logging in subprocess is ready

        return self

    def __exit__(self, exc_type, exc_val, exc_tb):
        if exc_type is None:
            self.parent_conn.send(0)  # finish timing

            self.mem_usage = self.parent_conn.recv()
            self.n_measurements = self.parent_conn.recv()
        else:
            self.p.terminate()

        return False


class timer:
    level = 0
    opened = False

    def __init__(self, name="", verbose=True):
        self.name = name
        self.verbose = verbose

    def __enter__(self):
        if self.verbose:
            if self.opened:
                sys.stdout.write("\n")

            if len(self.name) > 0:
                sys.stdout.write((".. " * self.level) + self.name + ": ")
            sys.stdout.flush()

            self.__class__.opened = True

        self.__class__.level += 1

        self.start = time.time()
        return self

    def print_usec(self, usec):
        if usec < 1000:
            print(f"{usec:.1f} usec")
        else:
            msec = usec / 1000
            if msec < 1000:
                print(f"{msec:.1f} msec")
            else:
                sec = msec / 1000
                print(f"{sec:.1f} sec")

    def __exit__(self, exc_type, exc_val, exc_tb):
        if not self.opened and self.verbose:
            sys.stdout.write(".. " * self.level)

        if exc_type is None:
            stop = time.time()
            self.usec = usec = (stop - self.start) * 1e6
            if self.verbose:
                self.print_usec(usec)
        elif self.verbose:
            print("failed")
        sys.stdout.flush()

        self.__class__.level -= 1
        if self.verbose:
            self.__class__.opened = False
        return False


class optional:
    def __init__(self, variable, contextman):
        self.variable = variable
        self.contextman = contextman

    def __enter__(self):
        if self.variable:
            return self.contextman.__enter__()

    def __exit__(self, exc_type, exc_val, exc_tb):
        if self.variable:
            return self.contextman.__exit__(exc_type, exc_val, exc_tb)
        return False<|MERGE_RESOLUTION|>--- conflicted
+++ resolved
@@ -1,17 +1,7 @@
-<<<<<<< HEAD
-# SPDX-FileCopyrightText: : 2020-2024 The PyPSA-Eur Authors
-#
-# SPDX-License-Identifier: MIT
-
-=======
-# -*- coding: utf-8 -*-
 # SPDX-FileCopyrightText: Contributors to PyPSA-Eur <https://github.com/pypsa/pypsa-eur>
 #
 # SPDX-License-Identifier: MIT
-""" """
-
-from __future__ import absolute_import, print_function
->>>>>>> 6a974d0b
+
 
 import logging
 import os
