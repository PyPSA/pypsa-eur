--- conflicted
+++ resolved
@@ -12,11 +12,7 @@
 
 import geopandas as gpd
 import pandas as pd
-<<<<<<< HEAD
-from build_bus_regions import voronoi_partition_pts
-=======
 from _helpers import configure_logging, set_scenario_config
->>>>>>> f72afe7d
 from cluster_gas_network import load_bus_regions
 
 logger = logging.getLogger(__name__)
@@ -31,13 +27,6 @@
 
 
 def build_gem_lng_data(fn):
-<<<<<<< HEAD
-    df = pd.read_excel(fn[0], sheet_name="LNG terminals - data")
-    df = df.set_index("ComboID")
-
-    remove_country = ["Cyprus", "Turkey"]
-    remove_terminal = ["Puerto de la Luz LNG Terminal", "Gran Canaria LNG Terminal"]
-=======
     df = pd.read_excel(fn, sheet_name="LNG terminals - data")
     df = df.set_index("ComboID")
 
@@ -46,7 +35,6 @@
         "Puerto de la Luz LNG Terminal",
         "Gran Canaria LNG Terminal",
     ]
->>>>>>> f72afe7d
 
     df = df.query(
         "Status != 'Cancelled' \
@@ -60,19 +48,11 @@
 
 
 def build_gem_prod_data(fn):
-<<<<<<< HEAD
-    df = pd.read_excel(fn[0], sheet_name="Gas extraction - main")
-    df = df.set_index("GEM Unit ID")
-
-    remove_country = ["Cyprus", "Türkiye"]
-    remove_fuel_type = ["oil"]
-=======
     df = pd.read_excel(fn, sheet_name="Gas extraction - main")
     df = df.set_index("GEM Unit ID")
 
     remove_country = ["Cyprus", "Türkiye"]  # noqa: F841
     remove_fuel_type = ["oil"]  # noqa: F841
->>>>>>> f72afe7d
 
     df = df.query(
         "Status != 'shut in' \
@@ -82,11 +62,7 @@
               & ~Longitude.isna()"
     ).copy()
 
-<<<<<<< HEAD
-    p = pd.read_excel(fn[0], sheet_name="Gas extraction - production")
-=======
     p = pd.read_excel(fn, sheet_name="Gas extraction - production")
->>>>>>> f72afe7d
     p = p.set_index("GEM Unit ID")
     p = p[p["Fuel description"] == "gas"]
 
@@ -153,7 +129,6 @@
     sel = ["geometry", "capacity", "type"]
 
     return pd.concat([prod[sel], entry[sel], lng[sel], sto[sel]], ignore_index=True)
-<<<<<<< HEAD
 
 
 def assign_reference_import_sites(gas_input_locations, import_sites, europe_shape):
@@ -174,8 +149,6 @@
         ]
 
     return gas_input_locations
-=======
->>>>>>> f72afe7d
 
 
 if __name__ == "__main__":
@@ -185,12 +158,8 @@
         snakemake = mock_snakemake(
             "build_gas_input_locations",
             simpl="",
-<<<<<<< HEAD
-            clusters="128",
-=======
             clusters="5",
             configfiles="config/test/config.overnight.yaml",
->>>>>>> f72afe7d
         )
 
     configure_logging(snakemake)
@@ -233,8 +202,10 @@
 
     ensure_columns = ["lng", "pipeline", "production", "storage"]
     gas_input_nodes_s = (
-<<<<<<< HEAD
-        gas_input_nodes.groupby(["bus", "type"])["capacity"].sum().unstack()
+        gas_input_nodes.groupby(["bus", "type"])["capacity"]
+        .sum()
+        .unstack()
+        .reindex(columns=ensure_columns)
     )
     gas_input_nodes_s.columns.name = "capacity"
 
@@ -247,13 +218,5 @@
         .drop("production", axis=1)
     )
     ports.columns.name = "port"
-=======
-        gas_input_nodes.groupby(["bus", "type"])["capacity"]
-        .sum()
-        .unstack()
-        .reindex(columns=ensure_columns)
-    )
-    gas_input_nodes_s.columns.name = "capacity"
->>>>>>> f72afe7d
 
     ports.to_csv(snakemake.output.ports)