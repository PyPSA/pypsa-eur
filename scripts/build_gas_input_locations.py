# -*- coding: utf-8 -*-
# SPDX-FileCopyrightText: : 2021-2024 The PyPSA-Eur Authors
#
# SPDX-License-Identifier: MIT
"""
Build import locations for fossil gas from entry-points, LNG terminals and
production sites with data from SciGRID_gas and Global Energy Monitor.
"""

import json
import logging

import geopandas as gpd
import pandas as pd
import numpy as np
from scipy import spatial
from scipy.sparse import csgraph
from shapely.geometry import LineString, Point, Polygon
from _helpers import configure_logging, set_scenario_config
from cluster_gas_network import load_bus_regions

logger = logging.getLogger(__name__)



def voronoi_partition_pts(points, outline):
    """
    Compute the polygons of a voronoi partition of `points` within the polygon
    `outline`. Taken from
    https://github.com/FRESNA/vresutils/blob/master/vresutils/graph.py.

    Attributes
    ----------
    points : Nx2 - ndarray[dtype=float]
    outline : Polygon
    Returns
    -------
    polygons : N - ndarray[dtype=Polygon|MultiPolygon]
    """
    points = np.asarray(points)

    if len(points) == 1:
        polygons = [outline]
    else:
        xmin, ymin = np.amin(points, axis=0)
        xmax, ymax = np.amax(points, axis=0)
        xspan = xmax - xmin
        yspan = ymax - ymin

        # to avoid any network positions outside all Voronoi cells, append
        # the corners of a rectangle framing these points
        vor = spatial.Voronoi(
            np.vstack(
                (
                    points,
                    [
                        [xmin - 3.0 * xspan, ymin - 3.0 * yspan],
                        [xmin - 3.0 * xspan, ymax + 3.0 * yspan],
                        [xmax + 3.0 * xspan, ymin - 3.0 * yspan],
                        [xmax + 3.0 * xspan, ymax + 3.0 * yspan],
                    ],
                )
            )
        )

        polygons = []
        for i in range(len(points)):
            poly = Polygon(vor.vertices[vor.regions[vor.point_region[i]]])

            if not poly.is_valid:
                poly = poly.buffer(0)

            with np.errstate(invalid="ignore"):
                poly = poly.intersection(outline)

            polygons.append(poly)

    return polygons


def read_scigrid_gas(fn):
    df = gpd.read_file(fn)
    expanded_param = df.param.apply(json.loads).apply(pd.Series)
    df = pd.concat([df, expanded_param], axis=1)
    df.drop(["param", "uncertainty", "method"], axis=1, inplace=True)
    return df


def build_gem_lng_data(fn):
    df = pd.read_excel(fn, sheet_name="LNG terminals - data", engine="openpyxl")
    df = df.set_index("ComboID")

    remove_country = ["Cyprus", "Turkey"]  # noqa: F841
    remove_terminal = [  # noqa: F841
        "Puerto de la Luz LNG Terminal",
        "Gran Canaria LNG Terminal",
    ]

    status_list = ["Operating", "Construction"]  # noqa: F841

    df = df.query(
        "Status in @status_list \
              & FacilityType == 'Import' \
              & Country != @remove_country \
              & TerminalName != @remove_terminal \
              & CapacityInMtpa != '--' \
              & CapacityInMtpa != 0"
    )

    geometry = gpd.points_from_xy(df["Longitude"], df["Latitude"])
    gdf = gpd.GeoDataFrame(df, geometry=geometry, crs="EPSG:4326")
    return gdf


def build_gem_prod_data(fn):
    df = pd.read_excel(fn, sheet_name="Gas extraction - main", engine="openpyxl")
    df = df.set_index("GEM Unit ID")

    remove_country = ["Cyprus", "Türkiye"]  # noqa: F841
    remove_fuel_type = ["oil"]  # noqa: F841

    status_list = ["operating", "in development"]  # noqa: F841

    df = df.query(
        "Status in @status_list \
              & 'Fuel type' != 'oil' \
              & Country != @remove_country \
              & ~Latitude.isna() \
              & ~Longitude.isna()"
    ).copy()

    p = pd.read_excel(fn, sheet_name="Gas extraction - production", engine="openpyxl")
    p = p.set_index("GEM Unit ID")
    p = p[p["Fuel description"].str.contains("gas")]

    capacities = pd.DataFrame(index=df.index)
    for key in ["production", "production design capacity", "reserves"]:
        cap = (
            p.loc[p["Production/reserves"] == key, "Quantity (converted)"]
            .groupby("GEM Unit ID")
            .sum()
            .reindex(df.index)
        )
        # assume capacity such that 3% of reserves can be extracted per year (25% quantile)
        annualization_factor = 0.03 if key == "reserves" else 1.0
        capacities[key] = cap * annualization_factor

    df["mcm_per_year"] = (
        capacities["production"]
        .combine_first(capacities["production design capacity"])
        .combine_first(capacities["reserves"])
    )

    geometry = gpd.points_from_xy(df["Longitude"], df["Latitude"])
    gdf = gpd.GeoDataFrame(df, geometry=geometry, crs="EPSG:4326")
    return gdf


def build_gas_input_locations(gem_fn, entry_fn, sto_fn, countries):
    # LNG terminals
    lng = build_gem_lng_data(gem_fn)

    # Entry points from outside the model scope
    entry = read_scigrid_gas(entry_fn)
    entry["from_country"] = entry.from_country.str.rstrip()
    entry = entry.loc[
        ~(entry.from_country.isin(countries) & entry.to_country.isin(countries))
        & ~entry.name.str.contains("Tegelen")  # only take non-EU entries
        | (entry.from_country == "NO")  # malformed datapoint  # entries from NO to GB
    ].copy()

    sto = read_scigrid_gas(sto_fn)
    remove_country = ["RU", "UA", "TR", "BY"]  # noqa: F841
    sto = sto.query("country_code not in @remove_country").copy()

    # production sites inside the model scope
    prod = build_gem_prod_data(gem_fn)

    mcm_per_day_to_mw = 437.5  # MCM/day to MWh/h
    mcm_per_year_to_mw = 1.199  #  MCM/year to MWh/h
    mtpa_to_mw = 1649.224  # mtpa to MWh/h
    mcm_to_gwh = 11.36  # MCM to GWh
    lng["capacity"] = lng["CapacityInMtpa"] * mtpa_to_mw
    entry["capacity"] = entry["max_cap_from_to_M_m3_per_d"] * mcm_per_day_to_mw
    prod["capacity"] = prod["mcm_per_year"] * mcm_per_year_to_mw
    sto["capacity"] = sto["max_cushionGas_M_m3"] * mcm_to_gwh

    lng["type"] = "lng"
    entry["type"] = "pipeline"
    prod["type"] = "production"
    sto["type"] = "storage"

    sel = ["geometry", "capacity", "type"]

    return pd.concat([prod[sel], entry[sel], lng[sel], sto[sel]], ignore_index=True)


def assign_reference_import_sites(gas_input_locations, import_sites, europe_shape):
    europe_shape = europe_shape.squeeze().geometry.buffer(1)  # 1 latlon degree

    for kind in ["lng", "pipeline"]:
        locs = import_sites.query("type == @kind")

        partition = voronoi_partition_pts(locs[["x", "y"]].values, europe_shape)
        partition = gpd.GeoDataFrame(dict(name=locs.index, geometry=partition))
        partition = partition.set_crs(4326).set_index("name")

        match = gpd.sjoin(
            gas_input_locations.query("type == @kind"), partition, how="left"
        )
        gas_input_locations.loc[gas_input_locations["type"] == kind, "port"] = match[
            "name"
        ]

    return gas_input_locations


if __name__ == "__main__":
    if "snakemake" not in globals():
        from _helpers import mock_snakemake

        snakemake = mock_snakemake(
            "build_gas_input_locations",
            simpl="",
<<<<<<< HEAD
            clusters="37",
            configfiles="config/scenarios.yaml",
            run="no_import_he",
=======
            clusters="128",
>>>>>>> eed390a5
        )

    configure_logging(snakemake)
    set_scenario_config(snakemake)

    regions = load_bus_regions(
        snakemake.input.regions_onshore, snakemake.input.regions_offshore
    )

    europe_shape = gpd.read_file(snakemake.input.europe_shape)
    import_sites = pd.read_csv(snakemake.input.reference_import_sites, index_col=0)

    # add a buffer to eastern countries because some
    # entry points are still in Russian or Ukrainian territory.
    buffer = 9000  # meters
    eastern_countries = ["FI", "EE", "LT", "LV", "PL", "SK", "HU", "RO"]
    add_buffer_b = regions.index.str[:2].isin(eastern_countries)
    regions.loc[add_buffer_b] = (
        regions[add_buffer_b].to_crs(3035).buffer(buffer).to_crs(4326)
    )

    countries = regions.index.str[:2].unique().str.replace("GB", "UK")

    gas_input_locations = build_gas_input_locations(
        snakemake.input.gem,
        snakemake.input.entry,
        snakemake.input.storage,
        countries,
    )

    gas_input_locations = assign_reference_import_sites(
        gas_input_locations, import_sites, europe_shape
    )

    gas_input_nodes = gpd.sjoin(gas_input_locations, regions, how="left")

    gas_input_nodes.rename(columns={"name": "bus"}, inplace=True)

    gas_input_nodes.to_file(snakemake.output.gas_input_nodes, driver="GeoJSON")

    ensure_columns = ["lng", "pipeline", "production", "storage"]
    gas_input_nodes_s = (
        gas_input_nodes.groupby(["bus", "type"])["capacity"]
        .sum()
        .unstack()
        .reindex(columns=ensure_columns)
    )
    gas_input_nodes_s.columns.name = "capacity"

    gas_input_nodes_s.to_csv(snakemake.output.gas_input_nodes_simplified)

    ports = (
        gas_input_nodes.groupby(["bus", "type"])["port"]
        .first()
        .unstack()
        .drop("production", axis=1)
    )
    ports.columns.name = "port"

    ports.to_csv(snakemake.output.ports)<|MERGE_RESOLUTION|>--- conflicted
+++ resolved
@@ -222,13 +222,7 @@
         snakemake = mock_snakemake(
             "build_gas_input_locations",
             simpl="",
-<<<<<<< HEAD
-            clusters="37",
-            configfiles="config/scenarios.yaml",
-            run="no_import_he",
-=======
             clusters="128",
->>>>>>> eed390a5
         )
 
     configure_logging(snakemake)
