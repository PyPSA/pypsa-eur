# coding: utf-8
"""
Retrieves conventional powerplant capacities and locations from `powerplantmatching <https://github.com/FRESNA/powerplantmatching>`_, assigns these to buses and creates a ``.csv`` file.

Relevant Settings
-----------------

.. code:: yaml

    enable:
        powerplantmatching:

.. seealso::
    Documentation of the configuration file ``config.yaml`` at
    :ref:`toplevel_cf`

Inputs
------

- ``networks/base.nc``: confer :ref:`base`.

Outputs
-------

- ``resource/powerplants.csv``: A list of conventional power plants (i.e. neither wind nor solar) with fields for name, fuel type, technology, country, capacity in MW, duration, commissioning year, retrofit year, latitude, longitude, and dam information as documented in the `powerplantmatching README <https://github.com/FRESNA/powerplantmatching/blob/master/README.md>`_; additionally it includes information on the closest substation/bus in ``networks/base.nc``.

    .. image:: ../img/powerplantmatching.png
        :scale: 30 %

    **Source:** `powerplantmatching on GitHub <https://github.com/FRESNA/powerplantmatching>`_

Description
-----------

"""

import logging
from scipy.spatial import cKDTree as KDTree

import pypsa
import powerplantmatching as pm

def add_custom_carriers(ppl):
    switch = snakemake.config['electricity']['custom_powerplants']
    if switch not in ('replace', 'add'):
        logger.warning('custom_carriers is invalid keyword, try "replace" or "add"]. powerplants remain unchanged.')
        return ppl
    dirname = os.path.abspath(os.path.join(os.path.dirname(__file__),".."))
    add_ppls = pd.read_csv(dirname + "/data/custom_powerplants.csv", index_col=0)
    if switch == 'replace':
        countries = add_ppls.Country.unique().tolist()
        carriers = add_ppls.Fueltype.unique().tolist()
        logger.info('replacing ' + str(carriers) + ' in ' + str(countries) + '...')
        ppl.query('Fueltype != @carriers or Country != @countries',inplace=True)
    logger.info('adding custom carriers...')
    return ppl.append(add_ppls, sort='False')

def restrict_buildyear(ppl):
    year = snakemake.config['electricity']['restrict_buildyear']
    logger.info('restricting build year of generators to ' + str(year) + '...')
    ppl.YearCommissioned = ppl.YearCommissioned.fillna(0).astype(int) #in case of bad arrangement
    ppl.YearCommissioned = ppl.YearCommissioned.astype(int)
    ppl.query('YearCommissioned <= @year',inplace=True)

if __name__ == "__main__":
    if 'snakemake' not in globals():
        from vresutils.snakemake import MockSnakemake, Dict

        snakemake = MockSnakemake(
            input=Dict(base_network='networks/base.nc'),
            output=['resources/powerplants.csv']
        )

    logging.basicConfig(level=snakemake.config['logging_level'])

    n = pypsa.Network(snakemake.input.base_network)
    countries = n.buses.country.unique()

<<<<<<< HEAD
    ppl = (pm.powerplants(from_url=True)
           .powerplant.convert_country_to_alpha2()
           .query('Fueltype not in ["Solar", "Wind"] and Country in @countries')
           .replace({'Technology': {'Steam Turbine': 'OCGT'}})
            .assign(Fueltype=lambda df: (
                    df.Fueltype
                      .where(df.Fueltype != 'Natural Gas',
                             df.Technology.replace('Steam Turbine',
                                                   'OCGT').fillna('OCGT')))))
=======
    ppm.powerplants(from_url=True)

    ppl = (ppm.collection.matched_data()
        [lambda df : ~df.Fueltype.isin(('Solar', 'Wind'))]
        .pipe(ppm.cleaning.clean_technology)
        .assign(Fueltype=lambda df: (
            df.Fueltype.where(df.Fueltype != 'Natural Gas',
                                df.Technology.replace('Steam Turbine', 'OCGT').fillna('OCGT'))))
        .pipe(ppm.utils.fill_geoposition))
    ppl = add_custom_carriers(ppl) # add carriers from own powerplant files
    restrict_buildyear(ppl)

    # ppl.loc[(ppl.Fueltype == 'Other') & ppl.Technology.str.contains('CCGT'), 'Fueltype'] = 'CCGT'
    # ppl.loc[(ppl.Fueltype == 'Other') & ppl.Technology.str.contains('Steam Turbine'), 'Fueltype'] = 'CCGT'

    ppl = ppl.loc[ppl.lon.notnull() & ppl.lat.notnull()]
    ppl = ppl.replace({"Country": {"Macedonia, Republic of": "North Macedonia"}}) 
>>>>>>> 7fce36f3

    cntries_without_ppl = [c for c in countries if c not in ppl.Country.unique()]

    substation_i = n.buses.query('substation_lv').index
    kdtree = KDTree(n.buses.loc[substation_i, ['x','y']].values)

    ppl['bus'] = substation_i[kdtree.query(ppl[['lon','lat']].values)[1]]

    if cntries_without_ppl:
        logging.warning(f"No powerplants known in: {', '.join(cntries_without_ppl)}")

    bus_null_b = ppl["bus"].isnull()
    if bus_null_b.any():
        logging.warning(f"Couldn't find close bus for {bus_null_b.sum()} powerplants")

    ppl.to_csv(snakemake.output[0])<|MERGE_RESOLUTION|>--- conflicted
+++ resolved
@@ -34,16 +34,22 @@
 
 """
 
-import logging
+import logging, os
 from scipy.spatial import cKDTree as KDTree
 
 import pypsa
 import powerplantmatching as pm
+import pandas as pd
+
+logger = logging.getLogger(__name__)
+
+
 
 def add_custom_carriers(ppl):
     switch = snakemake.config['electricity']['custom_powerplants']
     if switch not in ('replace', 'add'):
-        logger.warning('custom_carriers is invalid keyword, try "replace" or "add"]. powerplants remain unchanged.')
+        logger.warning('custom_carriers is invalid keyword, try '
+                       '"replace" or "add"]. powerplants remain unchanged.')
         return ppl
     dirname = os.path.abspath(os.path.join(os.path.dirname(__file__),".."))
     add_ppls = pd.read_csv(dirname + "/data/custom_powerplants.csv", index_col=0)
@@ -76,7 +82,6 @@
     n = pypsa.Network(snakemake.input.base_network)
     countries = n.buses.country.unique()
 
-<<<<<<< HEAD
     ppl = (pm.powerplants(from_url=True)
            .powerplant.convert_country_to_alpha2()
            .query('Fueltype not in ["Solar", "Wind"] and Country in @countries')
@@ -86,25 +91,10 @@
                       .where(df.Fueltype != 'Natural Gas',
                              df.Technology.replace('Steam Turbine',
                                                    'OCGT').fillna('OCGT')))))
-=======
-    ppm.powerplants(from_url=True)
 
-    ppl = (ppm.collection.matched_data()
-        [lambda df : ~df.Fueltype.isin(('Solar', 'Wind'))]
-        .pipe(ppm.cleaning.clean_technology)
-        .assign(Fueltype=lambda df: (
-            df.Fueltype.where(df.Fueltype != 'Natural Gas',
-                                df.Technology.replace('Steam Turbine', 'OCGT').fillna('OCGT'))))
-        .pipe(ppm.utils.fill_geoposition))
     ppl = add_custom_carriers(ppl) # add carriers from own powerplant files
     restrict_buildyear(ppl)
 
-    # ppl.loc[(ppl.Fueltype == 'Other') & ppl.Technology.str.contains('CCGT'), 'Fueltype'] = 'CCGT'
-    # ppl.loc[(ppl.Fueltype == 'Other') & ppl.Technology.str.contains('Steam Turbine'), 'Fueltype'] = 'CCGT'
-
-    ppl = ppl.loc[ppl.lon.notnull() & ppl.lat.notnull()]
-    ppl = ppl.replace({"Country": {"Macedonia, Republic of": "North Macedonia"}}) 
->>>>>>> 7fce36f3
 
     cntries_without_ppl = [c for c in countries if c not in ppl.Country.unique()]
 
