--- conflicted
+++ resolved
@@ -236,129 +236,26 @@
     configure_logging(snakemake)
     set_scenario_config(snakemake)
 
-
-
-
-#################### PyPSA-Spain: if not requested, compute load as usual in PyPSA-Eur
-
-    #################### Unwrap parameters
-    electricity_demand = snakemake.params.electricity_demand
-    annual_value = electricity_demand['annual_value']
-    df_profiles = pd.read_csv(electricity_demand['profiles'], index_col=0)#.fillna(0, inplace=True)
-    df_percentages = pd.read_csv(electricity_demand['percentages'], index_col=0)
-    nHours = df_profiles.shape[0]
-
-
-
-    if not electricity_demand['enable']:
-
-        snapshots = get_snapshots(
-            snakemake.params.snapshots, snakemake.params.drop_leap_day
-        )
-
-        fixed_year = snakemake.params["load"].get("fixed_year", False)
-        years = (
-            slice(str(fixed_year), str(fixed_year))
-            if fixed_year
-            else slice(snapshots[0], snapshots[-1])
-        )
-
-        interpolate_limit = snakemake.params.load["interpolate_limit"]
-        countries = snakemake.params.countries
-
-        time_shift = snakemake.params.load["time_shift_for_large_gaps"]
-
-        load = load_timeseries(snakemake.input.reported, years, countries)
-
-        load = load.reindex(index=snapshots)
-
-        if "UA" in countries:
-            # attach load of UA (best data only for entsoe transparency)
-            load_ua = load_timeseries(snakemake.input.reported, "2018", ["UA"])
-            snapshot_year = str(snapshots.year.unique().item())
-            time_diff = pd.Timestamp("2018") - pd.Timestamp(snapshot_year)
-            # hack indices (currently, UA is manually set to 2018)
-            load_ua.index -= time_diff
-            load["UA"] = load_ua
-            # attach load of MD (no time-series available, use 2020-totals and distribute according to UA):
-            # https://www.iea.org/data-and-statistics/data-browser/?country=MOLDOVA&fuel=Energy%20consumption&indicator=TotElecCons
-            if "MD" in countries:
-                load["MD"] = 6.2e6 * (load_ua / load_ua.sum())
-
-        if snakemake.params.load["manual_adjustments"]:
-            load = manual_adjustment(load, snakemake.input[0], countries)
-
-        logger.info(f"Linearly interpolate gaps of size {interpolate_limit} and less.")
-        load = load.interpolate(method="linear", limit=interpolate_limit)
-
-        logger.info(
-            "Filling larger gaps by copying time-slices of period " f"'{time_shift}'."
-        )
-        load = load.apply(fill_large_gaps, shift=time_shift)
-
-        if snakemake.params.load["supplement_synthetic"]:
-            logger.info("Supplement missing data with synthetic data.")
-            fn = snakemake.input.synthetic
-            synthetic_load = pd.read_csv(fn, index_col=0, parse_dates=True)
-            # UA, MD, XK do not appear in synthetic load data
-            countries = list(set(countries) - set(["UA", "MD", "XK"]))
-            synthetic_load = synthetic_load.loc[snapshots, countries]
-            load = load.combine_first(synthetic_load)
-
-        assert not load.isna().any().any(), (
-            "Load data contains nans. Adjust the parameters "
-            "`time_shift_for_large_gaps` or modify the `manual_adjustment` function "
-            "for implementing the needed load data modifications."
-        )
-
-        # need to reindex load time series to target year
-        if fixed_year:
-            load.index = load.index.map(lambda t: t.replace(year=snapshots.year[0]))
-
-
-
-
-    else:
-    ##### Generate electricity demand according to PyPSA-Spain customisation
-        
-        print(f'##### [PyPSA-Spain] <build_electricity_demand>: Creating customised electricity demand for Spain..')
-               
-
-
-        ##### Initialise output
-        load = pd.DataFrame()
-
-
-        ##### Loop over rr and ff, multiply each profile by corresponding factor
-
-        for rr in df_percentages.columns:  # rr are the NUTS_ID labels
-        
-
-            for ff in df_percentages.index:
-
-
-                # *1e6 because annaul_electricity_demand is provided in TWh, but the time series is in MWh
-                # /nHours because hourly profiles have been obtained with the mean load, not the sum
-                # /100 because percentages are over 100
-                factor = (annual_value * 1e6 / nHours )* df_percentages.at[ff,rr] / 100
-
-                df_profiles.loc[:,f'{rr}-{ff}'] = df_profiles[f'{rr}-{ff}'] * factor
-
-
-            ### Aggregate df_profiles according to rr
-            load[rr] = df_profiles.filter(like=rr).sum(axis=1).round(4)
-            
-
-
-        ##### Sort columns
-        load.sort_index(axis=1, inplace=True)
-
-####################
-
-
-
-<<<<<<< HEAD
-=======
+    snapshots = get_snapshots(
+        snakemake.params.snapshots, snakemake.params.drop_leap_day
+    )
+
+    fixed_year = snakemake.params["load"].get("fixed_year", False)
+    years = (
+        slice(str(fixed_year), str(fixed_year))
+        if fixed_year
+        else slice(snapshots[0], snapshots[-1])
+    )
+
+    interpolate_limit = snakemake.params.load["interpolate_limit"]
+    countries = snakemake.params.countries
+
+    time_shift = snakemake.params.load["time_shift_for_large_gaps"]
+
+    load = load_timeseries(snakemake.input.reported, years, countries)
+
+    load = load.reindex(index=snapshots)
+
     if "UA" in countries:
         # attach load of UA (best data only for entsoe transparency)
         load_ua = load_timeseries(snakemake.input.reported, "2018", ["UA"])
@@ -395,7 +292,9 @@
         "`time_shift_for_large_gaps` or modify the `manual_adjustment` function "
         "for implementing the needed load data modifications."
     )
->>>>>>> 9717cb07
-
-
-    load.to_csv(snakemake.output[0])
+
+    # need to reindex load time series to target year
+    if fixed_year:
+        load.index = load.index.map(lambda t: t.replace(year=snapshots.year[0]))
+
+    load.to_csv(snakemake.output[0])