
import cartopy.crs as ccrs
from matplotlib.legend_handler import HandlerPatch
from matplotlib.patches import Circle, Ellipse
from make_summary import assign_carriers
from plot_summary import rename_techs, preferred_order
import numpy as np
import pypsa
import matplotlib.pyplot as plt
import pandas as pd

# allow plotting without Xwindows
import matplotlib
matplotlib.use('Agg')


# from sector/scripts/paper_graphics-co2_sweep.py


override_component_attrs = pypsa.descriptors.Dict(
    {k: v.copy() for k, v in pypsa.components.component_attrs.items()})
override_component_attrs["Link"].loc["bus2"] = [
    "string", np.nan, np.nan, "2nd bus", "Input (optional)"]
override_component_attrs["Link"].loc["bus3"] = [
    "string", np.nan, np.nan, "3rd bus", "Input (optional)"]
override_component_attrs["Link"].loc["efficiency2"] = [
    "static or series", "per unit", 1., "2nd bus efficiency", "Input (optional)"]
override_component_attrs["Link"].loc["efficiency3"] = [
    "static or series", "per unit", 1., "3rd bus efficiency", "Input (optional)"]
override_component_attrs["Link"].loc["p2"] = [
    "series", "MW", 0., "2nd bus output", "Output"]
override_component_attrs["Link"].loc["p3"] = [
    "series", "MW", 0., "3rd bus output", "Output"]
override_component_attrs["StorageUnit"].loc["p_dispatch"] = [
    "series", "MW", 0., "Storage discharging.", "Output"]
override_component_attrs["StorageUnit"].loc["p_store"] = [
    "series", "MW", 0., "Storage charging.", "Output"]



# ----------------- PLOT HELPERS ---------------------------------------------
def rename_techs_tyndp(tech):
    tech = rename_techs(tech)
    if "heat pump" in tech or "resistive heater" in tech:
        return "power-to-heat"
    elif tech in ["methanation", "hydrogen storage", "helmeth"]:
        return "power-to-gas"
    elif tech in ["OCGT", "CHP", "gas boiler"]:
        return "gas-to-power/heat"
    elif "solar" in tech:
        return "solar"
    elif tech == "Fischer-Tropsch":
        return "power-to-liquid"
    elif "offshore wind" in tech:
        return "offshore wind"
    else:
        return tech


def make_handler_map_to_scale_circles_as_in(ax, dont_resize_actively=False):
    fig = ax.get_figure()

    def axes2pt():
        return np.diff(ax.transData.transform([(0, 0), (1, 1)]), axis=0)[
            0] * (72. / fig.dpi)

    ellipses = []
    if not dont_resize_actively:
        def update_width_height(event):
            dist = axes2pt()
            for e, radius in ellipses:
                e.width, e.height = 2. * radius * dist
        fig.canvas.mpl_connect('resize_event', update_width_height)
        ax.callbacks.connect('xlim_changed', update_width_height)
        ax.callbacks.connect('ylim_changed', update_width_height)

    def legend_circle_handler(legend, orig_handle, xdescent, ydescent,
                              width, height, fontsize):
        w, h = 2. * orig_handle.get_radius() * axes2pt()
        e = Ellipse(xy=(0.5 * width - 0.5 * xdescent, 0.5 *
                        height - 0.5 * ydescent), width=w, height=w)
        ellipses.append((e, orig_handle.get_radius()))
        return e
    return {Circle: HandlerPatch(patch_func=legend_circle_handler)}


def make_legend_circles_for(sizes, scale=1.0, **kw):
    return [Circle((0, 0), radius=(s / scale)**0.5, **kw) for s in sizes]


def assign_location(n):
    for c in n.iterate_components(n.one_port_components | n.branch_components):

        ifind = pd.Series(c.df.index.str.find(" ", start=4), c.df.index)

        for i in ifind.value_counts().index:
            # these have already been assigned defaults
            if i == -1:
                continue

            names = ifind.index[ifind == i]

            c.df.loc[names, 'location'] = names.str[:i]


# ----------------- PLOT FUNCTIONS --------------------------------------------
def plot_map(network, components=["links", "stores", "storage_units", "generators"],
             bus_size_factor=1.7e10, transmission=False):

    n = network.copy()
    assign_location(n)
    # Drop non-electric buses so they don't clutter the plot
    n.buses.drop(n.buses.index[n.buses.carrier != "AC"], inplace=True)

    costs = pd.DataFrame(index=n.buses.index)

    for comp in components:
<<<<<<< HEAD

        df = getattr(n,comp)

        df["nice_group"] = df.carrier.map(rename_techs_tyndp)

        attr = "e_nom_opt" if comp == "stores" else "p_nom_opt"

        df["costs"] = df.capital_cost*df[attr]

        costs = pd.concat((costs,df.groupby(by=["location","nice_group"]).sum()["costs"].unstack().fillna(0.)),axis=1)

    costs = costs.groupby(costs.columns,axis=1).sum()
=======
        print(comp)
        df_c = getattr(n, comp)
        df_c["nice_group"] = df_c.carrier.map(rename_techs_tyndp)

        attr = "e_nom_opt" if comp == "stores" else "p_nom_opt"

        costs_c = ((df_c.capital_cost * df_c[attr])
                   .groupby([df_c.location, df_c.nice_group]).sum()
                   .unstack().fillna(0.))
        costs = pd.concat([costs, costs_c], axis=1)

        print(comp, costs)
    costs = costs.groupby(costs.columns, axis=1).sum()
>>>>>>> c314afb7

    costs.drop(list(costs.columns[(costs == 0.).all()]), axis=1, inplace=True)

    new_columns = ((preferred_order & costs.columns)
                   .append(costs.columns.difference(preferred_order)))
    costs = costs[new_columns]

<<<<<<< HEAD
    costs = costs.stack()#.sort_index()

    fig, ax = plt.subplots(subplot_kw={"projection":ccrs.PlateCarree()})
=======
    costs = costs.stack()  # .sort_index()

    # hack because impossible to drop buses...
    n.buses.loc["EU gas", ["x", "y"]] = n.buses.loc["DE0 0", ["x", "y"]]

    n.links.drop(n.links.index[(n.links.carrier != "DC") & (
        n.links.carrier != "B2B")], inplace=True)
>>>>>>> c314afb7

    # drop non-bus
    to_drop = costs.index.levels[0] ^ n.buses.index
    if len(to_drop) != 0:
        print("dropping non-buses", to_drop)
        costs.drop(to_drop, level=0, inplace=True, axis=0)

    # make sure they are removed from index
    costs.index = pd.MultiIndex.from_tuples(costs.index.values)

    # PDF has minimum width, so set these to zero
    line_threshold = 500.
    linewidth_factor = 2e4
    ac_color = "gray"
    dc_color = "m"

    if snakemake.wildcards["lv"] == "1.0":
        # should be zero
        line_widths_exp = pd.concat(
            dict(
                Line=(
                    n.lines.s_nom_opt -
                    n.lines.s_nom),
                Link=(
                    n.links.p_nom_opt -
                    n.links.p_nom)))
        if transmission:
            line_widths_exp = pd.concat(
                dict(Line=n.lines.s_nom_opt,
                     Link=n.links.p_nom_opt))
            linewidth_factor = 2e3
            line_threshold = 0.

    else:
        line_widths_exp = pd.concat(
            dict(
                Line=(
                    n.lines.s_nom_opt -
                    n.lines.s_nom_min),
                Link=(
                    n.links.p_nom_opt -
                    n.links.p_nom_min)))

    line_widths_exp[line_widths_exp < line_threshold] = 0.

    if transmission:
        line_widths_exp[line_widths_exp > 1e4] = 1e4

    fig, ax = plt.subplots(subplot_kw={"projection": ccrs.PlateCarree()})
    fig.set_size_inches(7, 6)

    n.plot(bus_sizes=costs / bus_size_factor,
           bus_colors=snakemake.config['plotting']['tech_colors'],
           line_colors=dict(Line=ac_color, Link=dc_color),
           line_widths=line_widths_exp / linewidth_factor,
           ax=ax,  boundaries=(-10, 30, 34, 70),
           color_geomap={'ocean': 'lightblue', 'land': "palegoldenrod"})

    handles = make_legend_circles_for(
        [5e9, 1e9], scale=bus_size_factor, facecolor="gray")
    labels = ["{} bEUR/a".format(s) for s in (5, 1)]
    l2 = ax.legend(handles, labels,
                   loc="upper left", bbox_to_anchor=(0.01, 1.01),
                   labelspacing=1.0,
                   framealpha=1.,
                   title='System cost',
                   handler_map=make_handler_map_to_scale_circles_as_in(ax))
    ax.add_artist(l2)

    handles = []
    labels = []

    for s in (10, 5):
        handles.append(plt.Line2D([0], [0], color=ac_color,
                                  linewidth=s * 1e3 / linewidth_factor))
        labels.append("{} GW".format(s))
    l1_1 = ax.legend(handles, labels,
                     loc="upper left", bbox_to_anchor=(0.30, 1.01),
                     framealpha=1,
                     labelspacing=0.8, handletextpad=1.5,
                     title='Transmission reinforcement')
    if transmission:
            l1_1 = ax.legend(handles, labels,
                     loc="upper left", bbox_to_anchor=(0.30, 1.01),
                     framealpha=1,
                     labelspacing=0.8, handletextpad=1.5,
                     title='Today\'s transmission')
            
    ax.add_artist(l1_1)

    fig.savefig(snakemake.output.map + "_costs.pdf", transparent=True,
                bbox_inches="tight")


def plot_h2_map(network):

    n = network.copy()
    if "H2 pipeline" not in n.links.carrier.unique():
        return

    assign_location(n)

    bus_size_factor = 1e5
    linewidth_factor = 1e4
    # MW below which not drawn
    line_threshold = 1e3
    bus_color = "m"
    link_color = "c"

    # Drop non-electric buses so they don't clutter the plot
    n.buses.drop(n.buses.index[n.buses.carrier != "AC"], inplace=True)

    elec = n.links.index[n.links.carrier == "H2 Electrolysis"]

    bus_sizes = pd.Series(0., index=n.buses.index)
    bus_sizes.loc[elec.str.replace(" H2 Electrolysis", "")] = \
                        n.links.loc[elec, "p_nom_opt"].values / bus_size_factor

    # make a fake MultiIndex so that area is correct for legend
    bus_sizes.index = pd.MultiIndex.from_product(
        [bus_sizes.index, ["electrolysis"]])

    n.links.drop(n.links.index[n.links.carrier != "H2 pipeline"], inplace=True)

    link_widths = n.links.p_nom_opt / linewidth_factor
    link_widths[n.links.p_nom_opt < line_threshold] = 0.

    n.links.bus0 = n.links.bus0.str.replace(" H2", "")
    n.links.bus1 = n.links.bus1.str.replace(" H2", "")

    print(link_widths.sort_values())

    print(n.links[["bus0", "bus1"]])

    fig, ax = plt.subplots(subplot_kw={"projection": ccrs.PlateCarree()})

    fig.set_size_inches(7, 6)

    n.plot(bus_sizes=bus_sizes,
           bus_colors={"electrolysis": bus_color},
           line_colors=dict(Link=link_color),
           line_widths={"Link": link_widths},
           branch_components=["Link"],
           ax=ax,  boundaries=(-10, 30, 34, 70))

    handles = make_legend_circles_for(
        [50000, 10000], scale=bus_size_factor, facecolor=bus_color)
    labels = ["{} GW".format(s) for s in (50, 10)]
    l2 = ax.legend(handles, labels,
                   loc="upper left", bbox_to_anchor=(0.01, 1.01),
                   labelspacing=1.0,
                   framealpha=1.,
                   title='Electrolyzer capacity',
                   handler_map=make_handler_map_to_scale_circles_as_in(ax))
    ax.add_artist(l2)

    handles = []
    labels = []

    for s in (50, 10):
        handles.append(plt.Line2D([0], [0], color=link_color,
                                  linewidth=s * 1e3 / linewidth_factor))
        labels.append("{} GW".format(s))
    l1_1 = ax.legend(handles, labels,
                     loc="upper left", bbox_to_anchor=(0.30, 1.01),
                     framealpha=1,
                     labelspacing=0.8, handletextpad=1.5,
                     title='H2 pipeline capacity')
    ax.add_artist(l1_1)

    fig.savefig(snakemake.output.map + "-h2_network.pdf", transparent=True,
                bbox_inches="tight")


def plot_map_without(network):

    n = network.copy()
    assign_location(n)

    # Drop non-electric buses so they don't clutter the plot
    n.buses.drop(n.buses.index[n.buses.carrier != "AC"], inplace=True)

    fig, ax = plt.subplots(subplot_kw={"projection": ccrs.PlateCarree()})

    fig.set_size_inches(7, 6)

    linewidth_factor = 2e3
    ac_color = "gray"
    dc_color = "m"

    # hack because impossible to drop buses...
    n.buses.loc["EU gas", ["x", "y"]] = n.buses.loc["DE0 0", ["x", "y"]]

    n.links.drop(n.links.index[(n.links.carrier != "DC") & (
        n.links.carrier != "B2B")], inplace=True)

    if snakemake.wildcards["lv"] == "1.0":
        line_widths_exp = pd.concat(
            dict(
                Line=(
                    n.lines.s_nom), Link=(
                    n.links.p_nom)))
    else:
        line_widths_exp = pd.concat(
            dict(
                Line=(
                    n.lines.s_nom_min), Link=(
                    n.links.p_nom_min)))

    # PDF has minimum width, so set these to zero
    line_threshold = 0.

    line_widths_exp[line_widths_exp < line_threshold] = 0.

    line_widths_exp[line_widths_exp > 1e4] = 1e4

    n.plot(bus_sizes=10,
           bus_colors="k",
           line_colors=dict(Line=ac_color, Link=dc_color),
           line_widths=line_widths_exp / linewidth_factor,
           ax=ax,  boundaries=(-10, 30, 34, 70))

    handles = []
    labels = []

    for s in (10, 5):
        handles.append(plt.Line2D([0], [0], color=ac_color,
                                  linewidth=s * 1e3 / linewidth_factor))
        labels.append("{} GW".format(s))
    l1_1 = ax.legend(handles, labels,
                     loc="upper left", bbox_to_anchor=(0.05, 1.01),
                     framealpha=1,
                     labelspacing=0.8, handletextpad=1.5,
                     title='Today\'s transmission')
    ax.add_artist(l1_1)

    fig.savefig(snakemake.output.today, transparent=True, bbox_inches="tight")


def plot_series(network, carrier="AC", name="test"):

    n = network.copy()
    assign_location(n)
    assign_carriers(n)

    buses = n.buses.index[n.buses.carrier.str.contains(carrier)]

    supply = pd.DataFrame(index=n.snapshots)
    for c in n.iterate_components(n.branch_components):
        for i in range(2):
            supply = pd.concat((supply,
                                (-1) * c.pnl["p" + str(i)].loc[:,
                                                               c.df.index[c.df["bus" + str(i)].isin(buses)]].groupby(c.df.carrier,
                                                                                                                     axis=1).sum()),
                               axis=1)

    for c in n.iterate_components(n.one_port_components):
        comps = c.df.index[c.df.bus.isin(buses)]
        supply = pd.concat((supply, ((c.pnl["p"].loc[:, comps]).multiply(
            c.df.loc[comps, "sign"])).groupby(c.df.carrier, axis=1).sum()), axis=1)

    supply = supply.groupby(rename_techs_tyndp, axis=1).sum()

    both = supply.columns[(supply < 0.).any() & (supply > 0.).any()]

    positive_supply = supply[both]
    negative_supply = supply[both]

    positive_supply[positive_supply < 0.] = 0.
    negative_supply[negative_supply > 0.] = 0.

    supply[both] = positive_supply

    suffix = " charging"

    negative_supply.columns = negative_supply.columns + suffix

    supply = pd.concat((supply, negative_supply), axis=1)

    # 14-21.2 for flaute
    # 19-26.1 for flaute

    start = "2013-02-19"
    stop = "2013-02-26"

    threshold = 10e3

    to_drop = supply.columns[(abs(supply) < threshold).all()]

    if len(to_drop) != 0:
        print("dropping", to_drop)
        supply.drop(columns=to_drop, inplace=True)

    supply.index.name = None

    supply = supply / 1e3

    supply.rename(columns={"electricity": "electric demand",
                           "heat": "heat demand"},
                  inplace=True)
    supply.columns = supply.columns.str.replace("residential ", "")
    supply.columns = supply.columns.str.replace("services ", "")
    supply.columns = supply.columns.str.replace("urban decentral ", "decentral ")

    preferred_order = pd.Index(["electric demand",
                                "transmission lines",
                                "hydroelectricity",
                                "hydro reservoir",
                                "run of river",
                                "pumped hydro storage",
                                "CHP",
                                "onshore wind",
                                "offshore wind",
                                "solar PV",
                                "solar thermal",
                                "building retrofitting",
                                "ground heat pump",
                                "air heat pump",
                                "resistive heater",
                                "OCGT",
                                "gas boiler",
                                "gas",
                                "natural gas",
                                "methanation",
                                "hydrogen storage",
                                "battery storage",
                                "hot water storage"])

    new_columns = ((preferred_order & supply.columns)
                   .append(supply.columns.difference(preferred_order)))
    
    supply =  supply.groupby(supply.columns, axis=1).sum()
    fig, ax = plt.subplots()
    fig.set_size_inches((8, 5))

    (supply.loc[start:stop, new_columns]
     .plot(ax=ax, kind="area", stacked=True, linewidth=0.,
           color=[snakemake.config['plotting']['tech_colors'][i.replace(suffix, "")]
                  for i in new_columns]))

    handles, labels = ax.get_legend_handles_labels()

    handles.reverse()
    labels.reverse()

    new_handles = []
    new_labels = []

    for i, item in enumerate(labels):
        if "charging" not in item:
            new_handles.append(handles[i])
            new_labels.append(labels[i])

    ax.legend(new_handles, new_labels, ncol=3, loc="upper left")
    ax.set_xlim([start, stop])
    ax.set_ylim([-1300, 1900])
    ax.grid(True)
    ax.set_ylabel("Power [GW]")
    fig.tight_layout()

    fig.savefig("{}{}/maps/series-{}-{}-{}-{}-{}.pdf".format(
        snakemake.config['results_dir'], snakemake.config['run'],
        snakemake.wildcards["lv"],
        carrier, start, stop, name),
        transparent=True)


# %%
if __name__ == "__main__":
    # Detect running outside of snakemake and mock snakemake for testing
    if 'snakemake' not in globals():
        from vresutils import Dict
        import yaml
        snakemake = Dict()
        with open('config.yaml') as f:
            snakemake.config = yaml.safe_load(f)
        snakemake.config['run'] = "retro_vs_noretro"
        snakemake.wildcards = {"lv": "1.0"}  # lv1.0, lv1.25, lvopt
        name = "elec_s_48_lv{}__Co2L0-3H-T-H-B".format(snakemake.wildcards["lv"])
        suffix = "_retro_tes"
        name = name + suffix
        snakemake.input = Dict()
        snakemake.output = Dict(
            map=(snakemake.config['results_dir'] + snakemake.config['run']
                 + "/maps/{}".format(name)),
            today=(snakemake.config['results_dir'] + snakemake.config['run']
                   + "/maps/{}.pdf".format(name)))
        snakemake.input.scenario = "lv" + snakemake.wildcards["lv"]
#        snakemake.config["run"] = "bio_costs"
        path = snakemake.config['results_dir'] + snakemake.config['run']
        snakemake.input.network = (path +
                                   "/postnetworks/{}.nc"
                                   .format(name))
        snakemake.output.network = (path +
                                    "/maps/{}"
                                    .format(name))

    n = pypsa.Network(snakemake.input.network,
                      override_component_attrs=override_component_attrs)

    plot_map(n, components=["generators", "links", "stores", "storage_units"],
             bus_size_factor=1.5e10, transmission=True)

    plot_h2_map(n)
#    plot_map_without(n)

    plot_series(n, carrier="AC", name=suffix)
    plot_series(n, carrier="heat", name=suffix)<|MERGE_RESOLUTION|>--- conflicted
+++ resolved
@@ -115,21 +115,6 @@
     costs = pd.DataFrame(index=n.buses.index)
 
     for comp in components:
-<<<<<<< HEAD
-
-        df = getattr(n,comp)
-
-        df["nice_group"] = df.carrier.map(rename_techs_tyndp)
-
-        attr = "e_nom_opt" if comp == "stores" else "p_nom_opt"
-
-        df["costs"] = df.capital_cost*df[attr]
-
-        costs = pd.concat((costs,df.groupby(by=["location","nice_group"]).sum()["costs"].unstack().fillna(0.)),axis=1)
-
-    costs = costs.groupby(costs.columns,axis=1).sum()
-=======
-        print(comp)
         df_c = getattr(n, comp)
         df_c["nice_group"] = df_c.carrier.map(rename_techs_tyndp)
 
@@ -142,7 +127,6 @@
 
         print(comp, costs)
     costs = costs.groupby(costs.columns, axis=1).sum()
->>>>>>> c314afb7
 
     costs.drop(list(costs.columns[(costs == 0.).all()]), axis=1, inplace=True)
 
@@ -150,11 +134,6 @@
                    .append(costs.columns.difference(preferred_order)))
     costs = costs[new_columns]
 
-<<<<<<< HEAD
-    costs = costs.stack()#.sort_index()
-
-    fig, ax = plt.subplots(subplot_kw={"projection":ccrs.PlateCarree()})
-=======
     costs = costs.stack()  # .sort_index()
 
     # hack because impossible to drop buses...
@@ -162,7 +141,6 @@
 
     n.links.drop(n.links.index[(n.links.carrier != "DC") & (
         n.links.carrier != "B2B")], inplace=True)
->>>>>>> c314afb7
 
     # drop non-bus
     to_drop = costs.index.levels[0] ^ n.buses.index
@@ -250,7 +228,7 @@
                      framealpha=1,
                      labelspacing=0.8, handletextpad=1.5,
                      title='Today\'s transmission')
-            
+
     ax.add_artist(l1_1)
 
     fig.savefig(snakemake.output.map + "_costs.pdf", transparent=True,
@@ -493,7 +471,7 @@
 
     new_columns = ((preferred_order & supply.columns)
                    .append(supply.columns.difference(preferred_order)))
-    
+
     supply =  supply.groupby(supply.columns, axis=1).sum()
     fig, ax = plt.subplots()
     fig.set_size_inches((8, 5))
