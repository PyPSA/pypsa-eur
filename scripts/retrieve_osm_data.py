# -*- coding: utf-8 -*-
# SPDX-FileCopyrightText: : 2020-2024 The PyPSA-Eur Authors
#
# SPDX-License-Identifier: MIT
"""
Retrieve OSM data for the specified country using the overpass API and save it
to the specified output files.

Note that overpass requests are based on a fair
use policy. `retrieve_osm_data` is meant to be used in a way that respects this
policy by fetching the needed data once, only.
"""

import json
import logging
import os
import time

import requests
from _helpers import (  # set_scenario_config,; update_config_from_wildcards,
    configure_logging,
<<<<<<< HEAD
    set_scenario_config,
    # update_config_from_wildcards,
=======
>>>>>>> a629dbad
)

logger = logging.getLogger(__name__)


def retrieve_osm_data(
    country,
    output,
    features=[
        "cables_way",
        "lines_way",
        "links_relation",
        "substations_way",
        "substations_relation",
    ],
):
    """
    Retrieve OSM data for the specified country and save it to the specified
    output files.

    Parameters
    ----------
    country : str
        The country code for which the OSM data should be retrieved.
    output : dict
        A dictionary mapping feature names to the corresponding output file
        paths. Saving the OSM data to .json files.
    features : list, optional
        A list of OSM features to retrieve. The default is [
            "cables_way",
            "lines_way",
            "substations_way",
            "substations_relation",
            ].
    """
    # Overpass API endpoint URL
    overpass_url = "https://overpass-api.de/api/interpreter"

    features_dict = {
        "cables_way": 'way["power"="cable"]',
        "lines_way": 'way["power"="line"]',
        "links_relation": 'relation["route"="power"]["frequency"="0"]',
        "substations_way": 'way["power"="substation"]',
        "substations_relation": 'relation["power"="substation"]',
    }

    wait_time = 5

    for f in features:
        if f not in features_dict:
            logger.info(
                f"Invalid feature: {f}. Supported features: {list(features_dict.keys())}"
            )
            raise ValueError(
                f"Invalid feature: {f}. Supported features: {list(features_dict.keys())}"
            )

        retries = 3
        for attempt in range(retries):
            logger.info(
                f" - Fetching OSM data for feature '{f}' in {country} (Attempt {attempt+1})..."
            )

            # Build the overpass query
            op_area = f'area["ISO3166-1"="{country}"]'
            op_query = f"""
                [out:json];
                {op_area}->.searchArea;
                (
                {features_dict[f]}(area.searchArea);
                );
                out body geom;
            """
            try:
                # Send the request
                response = requests.post(overpass_url, data=op_query)
                response.raise_for_status()  # Raise HTTPError for bad responses
                data = response.json()

                filepath = output[f]
                parentfolder = os.path.dirname(filepath)
                if not os.path.exists(parentfolder):
                    os.makedirs(parentfolder)

                with open(filepath, mode="w") as f:
                    json.dump(response.json(), f, indent=2)
                logger.info(" - Done.")
                break  # Exit the retry loop on success
            except (json.JSONDecodeError, requests.exceptions.RequestException) as e:
                logger.error(f"Error for feature '{f}' in country {country}: {e}")
                logger.debug(
                    f"Response text: {response.text if response else 'No response'}"
                )
                if attempt < retries - 1:
                    wait_time += 15
                    logger.info(f"Waiting {wait_time} seconds before retrying...")
                    time.sleep(wait_time)
                else:
                    logger.error(
                        f"Failed to retrieve data for feature '{f}' in country {country} after {retries} attempts."
                    )
            except Exception as e:
                # For now, catch any other exceptions and log them. Treat this
                # the same as a RequestException and try to run again two times.
                logger.error(
                    f"Unexpected error for feature '{f}' in country {country}: {e}"
                )
                if attempt < retries - 1:
                    wait_time += 10
                    logger.info(f"Waiting {wait_time} seconds before retrying...")
                    time.sleep(wait_time)
                else:
                    logger.error(
                        f"Failed to retrieve data for feature '{f}' in country {country} after {retries} attempts."
                    )


if __name__ == "__main__":
    if "snakemake" not in globals():
        from _helpers import mock_snakemake

        snakemake = mock_snakemake("retrieve_osm_data", country="BE")
    configure_logging(snakemake)
    set_scenario_config(snakemake)

    # Retrieve the OSM data
    country = snakemake.wildcards.country
    output = snakemake.output

    retrieve_osm_data(country, output)<|MERGE_RESOLUTION|>--- conflicted
+++ resolved
@@ -19,11 +19,8 @@
 import requests
 from _helpers import (  # set_scenario_config,; update_config_from_wildcards,
     configure_logging,
-<<<<<<< HEAD
     set_scenario_config,
     # update_config_from_wildcards,
-=======
->>>>>>> a629dbad
 )
 
 logger = logging.getLogger(__name__)
