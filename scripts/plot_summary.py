# SPDX-FileCopyrightText: Contributors to PyPSA-Eur <https://github.com/pypsa/pypsa-eur>
#
# SPDX-License-Identifier: MIT
"""
Creates plots from summary CSV files.
"""

import logging

import matplotlib.gridspec as gridspec
import matplotlib.pyplot as plt
import pandas as pd

from scripts._helpers import configure_logging, rename_techs, set_scenario_config
from scripts.prepare_sector_network import co2_emissions_year

logger = logging.getLogger(__name__)
plt.style.use("bmh")


# consolidate and rename
<<<<<<< HEAD
def rename_techs(label):
    prefix_to_remove = [
        "residential ",
        "services ",
        "urban ",
        "rural ",
        "central ",
        "decentral ",
    ]

    rename_if_contains = [
        "CHP",
        "gas boiler",
        "biogas",
        "solar thermal",
        "air heat pump",
        "ground heat pump",
        "resistive heater",
        "Fischer-Tropsch",
    ]

    rename_if_contains_dict = {
        "water tanks": "hot water storage",
        "retrofitting": "building retrofitting",
        # "H2 Electrolysis": "hydrogen storage",
        # "H2 Fuel Cell": "hydrogen storage",
        # "H2 pipeline": "hydrogen storage",
        "battery": "battery storage",
        "H2 for industry": "H2 for industry",
        "land transport fuel cell": "land transport fuel cell",
        "land transport oil": "land transport oil",
        "oil shipping": "shipping oil",
        # "CC": "CC"
    }

    rename = {
        "solar": "solar PV",
        "Sabatier": "methanation",
        "offwind": "offshore wind",
        "offwind-ac": "offshore wind ",
        "offwind-dc": "offshore wind (DC)",
        "offwind-fl": "offshore floating wind",
        "offwind-float": "offshore wind (Float)",
        "offsolar": "floating solar",
        "wave-farshore": "wave farshore",
        "wave-nearshore": "wave nearshore",
        "wave-shallow": "wave shallow",
        "onwind": "onshore wind",
        "ror": "hydroelectricity",
        "hydro": "hydroelectricity",
        "PHS": "hydroelectricity",
        "NH3": "ammonia",
        "co2 Store": "DAC",
        "co2 stored": "CO2 sequestration",
        "AC": "transmission lines",
        "DC": "transmission lines",
        "B2B": "transmission lines",
    }

    for ptr in prefix_to_remove:
        if label[: len(ptr)] == ptr:
            label = label[len(ptr) :]

    for rif in rename_if_contains:
        if rif in label:
            label = rif

    for old, new in rename_if_contains_dict.items():
        if old in label:
            label = new

    for old, new in rename.items():
        if old == label:
            label = new
    return label

=======
>>>>>>> 14be7604

preferred_order = pd.Index(
    [
        "transmission lines",
        "hydroelectricity",
        "hydro reservoir",
        "run of river",
        "pumped hydro storage",
        "solid biomass",
        "biogas",
        "onshore wind",
        "offshore wind",
        "offshore wind",
        "offshore wind (DC)",
        "offshore floating wind",
        "wave farshore",
        "wave nearshore",
        "wave shallow",
        "solar PV",
        "solar thermal",
        "solar rooftop",
        "solar",
        "floating solar"
        "building retrofitting",
        "ground heat pump",
        "air heat pump",
        "heat pump",
        "resistive heater",
        "power-to-heat",
        "gas-to-power/heat",
        "CHP",
        "OCGT",
        "gas boiler",
        "gas",
        "natural gas",
        "methanation",
        "ammonia",
        "hydrogen storage",
        "power-to-gas",
        "power-to-liquid",
        "battery storage",
        "hot water storage",
        "CO2 sequestration",
    ]
)


def plot_costs():
    cost_df = pd.read_csv(
        snakemake.input.costs, index_col=list(range(3)), header=list(range(n_header))
    )

    df = cost_df.groupby("carrier").sum()

    # convert to billions
    df = df / 1e9

    df = df.groupby(df.index.map(rename_techs)).sum()

    to_drop = df.index[df.max(axis=1) < snakemake.params.plotting["costs_threshold"]]

    logger.info(
        f"Dropping technology with costs below {snakemake.params['plotting']['costs_threshold']} EUR billion per year"
    )
    logger.debug(df.loc[to_drop])

    df = df.drop(to_drop)

    logger.info(f"Total system cost of {round(df.sum().iloc[0])} EUR billion per year")

    new_index = preferred_order.intersection(df.index).append(
        df.index.difference(preferred_order)
    )

    # new_columns = df.sum().sort_values().index

    fig, ax = plt.subplots(figsize=(12, 8))

    df.loc[new_index].T.plot(
        kind="bar",
        ax=ax,
        stacked=True,
        color=[snakemake.params.plotting["tech_colors"][i] for i in new_index],
    )

    handles, labels = ax.get_legend_handles_labels()

    handles.reverse()
    labels.reverse()

    ax.set_ylim([0, snakemake.params.plotting["costs_max"]])

    ax.set_ylabel("System Cost [EUR billion per year]")

    ax.set_xlabel("")

    ax.grid(axis="x")

    ax.legend(
        handles, labels, ncol=1, loc="upper left", bbox_to_anchor=[1, 1], frameon=False
    )

    fig.savefig(snakemake.output.costs, bbox_inches="tight")
    plt.close(fig)


def plot_energy():
    energy_df = pd.read_csv(
        snakemake.input.energy, index_col=list(range(2)), header=list(range(n_header))
    )

    df = energy_df.groupby("carrier").sum()

    # convert MWh to TWh
    df = df / 1e6

    df = df.groupby(df.index.map(rename_techs)).sum()

    to_drop = df.index[
        df.abs().max(axis=1) < snakemake.params.plotting["energy_threshold"]
    ]

    logger.info(
        f"Dropping all technology with energy consumption or production below {snakemake.params['plotting']['energy_threshold']} TWh/a"
    )
    logger.debug(df.loc[to_drop])

    df = df.drop(to_drop)

    logger.info(f"Total energy of {round(df.sum().iloc[0])} TWh/a")

    if df.empty:
        fig, ax = plt.subplots(figsize=(12, 8))
        fig.savefig(snakemake.output.energy, bbox_inches="tight")
        plt.close(fig)
        return

    new_index = preferred_order.intersection(df.index).append(
        df.index.difference(preferred_order)
    )

    # new_columns = df.columns.sort_values()

    fig, ax = plt.subplots(figsize=(12, 8))

    logger.debug(df.loc[new_index])

    df.loc[new_index].T.plot(
        kind="bar",
        ax=ax,
        stacked=True,
        color=[snakemake.params.plotting["tech_colors"][i] for i in new_index],
    )

    handles, labels = ax.get_legend_handles_labels()

    handles.reverse()
    labels.reverse()

    ax.set_ylim(
        [
            snakemake.params.plotting["energy_min"],
            snakemake.params.plotting["energy_max"],
        ]
    )

    ax.set_ylabel("Energy [TWh/a]")

    ax.set_xlabel("")

    ax.grid(axis="x")

    ax.legend(
        handles, labels, ncol=1, loc="upper left", bbox_to_anchor=[1, 1], frameon=False
    )

    fig.savefig(snakemake.output.energy, bbox_inches="tight")
    plt.close(fig)


def plot_balances():
    co2_carriers = ["co2", "co2 stored", "process emissions"]

    balances_df = pd.read_csv(
        snakemake.input.balances, index_col=list(range(3)), header=list(range(n_header))
    )

    balances = {k: df for k, df in balances_df.groupby("bus_carrier")}
    balances["energy"] = balances_df.groupby(["component", "carrier"]).sum()

    for bus_carrier, df in balances.items():
        df = df.groupby("carrier").sum()

        # convert MWh to TWh
        df = df / 1e6

        df = df.groupby(df.index.map(rename_techs)).sum()

        to_drop = df.index[
            df.abs().max(axis=1) < snakemake.params.plotting["energy_threshold"] / 10
        ]

        units = "MtCO2/a" if bus_carrier in co2_carriers else "TWh/a"
        logger.debug(
            f"Dropping technology energy balance smaller than {snakemake.params['plotting']['energy_threshold'] / 10} {units}"
        )
        logger.debug(df.loc[to_drop])

        df = df.drop(to_drop)

        logger.debug(
            f"Total energy balance for {bus_carrier} of {round(df.sum().iloc[0], 2)} {units}"
        )

        if df.empty:
            continue

        new_index = preferred_order.intersection(df.index).append(
            df.index.difference(preferred_order)
        )

        new_columns = df.columns.sort_values()

        fig, ax = plt.subplots(figsize=(12, 8))

        df.loc[new_index, new_columns].T.plot(
            kind="bar",
            ax=ax,
            stacked=True,
            color=[snakemake.params.plotting["tech_colors"][i] for i in new_index],
        )

        handles, labels = ax.get_legend_handles_labels()

        handles.reverse()
        labels.reverse()

        if bus_carrier in co2_carriers:
            ax.set_ylabel("CO2 [MtCO2/a]")
        else:
            ax.set_ylabel("Energy [TWh/a]")

        ax.set_xlabel("")

        ax.grid(axis="x")

        ax.legend(
            handles,
            labels,
            ncol=1,
            loc="upper left",
            bbox_to_anchor=[1, 1],
            frameon=False,
        )

        fig.savefig(
            snakemake.output.balances[:-10] + bus_carrier + ".svg", bbox_inches="tight"
        )
        plt.close(fig)


def historical_emissions(countries):
    """
    Read historical emissions to add them to the carbon budget plot.
    """
    # https://www.eea.europa.eu/data-and-maps/data/national-emissions-reported-to-the-unfccc-and-to-the-eu-greenhouse-gas-monitoring-mechanism-16
    # downloaded 201228 (modified by EEA last on 201221)
    df = pd.read_csv(snakemake.input.co2, encoding="latin-1", low_memory=False)
    df.loc[df["Year"] == "1985-1987", "Year"] = 1986
    df["Year"] = df["Year"].astype(int)
    df = df.set_index(
        ["Year", "Sector_name", "Country_code", "Pollutant_name"]
    ).sort_index()

    e = pd.Series()
    e["electricity"] = "1.A.1.a - Public Electricity and Heat Production"
    e["residential non-elec"] = "1.A.4.b - Residential"
    e["services non-elec"] = "1.A.4.a - Commercial/Institutional"
    e["rail non-elec"] = "1.A.3.c - Railways"
    e["road non-elec"] = "1.A.3.b - Road Transportation"
    e["domestic navigation"] = "1.A.3.d - Domestic Navigation"
    e["international navigation"] = "1.D.1.b - International Navigation"
    e["domestic aviation"] = "1.A.3.a - Domestic Aviation"
    e["international aviation"] = "1.D.1.a - International Aviation"
    e["total energy"] = "1 - Energy"
    e["industrial processes"] = "2 - Industrial Processes and Product Use"
    e["agriculture"] = "3 - Agriculture"
    e["LULUCF"] = "4 - Land Use, Land-Use Change and Forestry"
    e["waste management"] = "5 - Waste management"
    e["other"] = "6 - Other Sector"
    e["indirect"] = "ind_CO2 - Indirect CO2"
    e["other LULUCF"] = "4.H - Other LULUCF"

    pol = ["CO2"]  # ["All greenhouse gases - (CO2 equivalent)"]
    if "GB" in countries:
        countries.remove("GB")
        countries.append("UK")

    year = df.index.levels[0][df.index.levels[0] >= 1990]

    missing = pd.Index(countries).difference(df.index.levels[2])
    if not missing.empty:
        logger.warning(
            f"The following countries are missing and not considered when plotting historic CO2 emissions: {missing}"
        )
        countries = pd.Index(df.index.levels[2]).intersection(countries)

    idx = pd.IndexSlice
    co2_totals = (
        df.loc[idx[year, e.values, countries, pol], "emissions"]
        .unstack("Year")
        .rename(index=pd.Series(e.index, e.values))
    )

    co2_totals = (1 / 1e6) * co2_totals.groupby(level=0, axis=0).sum()  # Gton CO2

    co2_totals.loc["industrial non-elec"] = (
        co2_totals.loc["total energy"]
        - co2_totals.loc[
            [
                "electricity",
                "services non-elec",
                "residential non-elec",
                "road non-elec",
                "rail non-elec",
                "domestic aviation",
                "international aviation",
                "domestic navigation",
                "international navigation",
            ]
        ].sum()
    )

    emissions = co2_totals.loc["electricity"]
    if options["transport"]:
        emissions += co2_totals.loc[[i + " non-elec" for i in ["rail", "road"]]].sum()
    if options["heating"]:
        emissions += co2_totals.loc[
            [i + " non-elec" for i in ["residential", "services"]]
        ].sum()
    if options["industry"]:
        emissions += co2_totals.loc[
            [
                "industrial non-elec",
                "industrial processes",
                "domestic aviation",
                "international aviation",
                "domestic navigation",
                "international navigation",
            ]
        ].sum()
    return emissions


def plot_carbon_budget_distribution(input_eurostat, options):
    """
    Plot historical carbon emissions in the EU and decarbonization path.
    """
    import seaborn as sns

    sns.set()
    sns.set_style("ticks")
    plt.rcParams["xtick.direction"] = "in"
    plt.rcParams["ytick.direction"] = "in"
    plt.rcParams["xtick.labelsize"] = 20
    plt.rcParams["ytick.labelsize"] = 20

    emissions_scope = snakemake.params.emissions_scope
    input_co2 = snakemake.input.co2

    # historic emissions
    countries = snakemake.params.countries
    e_1990 = co2_emissions_year(
        countries,
        input_eurostat,
        options,
        emissions_scope,
        input_co2,
        year=1990,
    )
    emissions = historical_emissions(countries)
    # add other years https://sdi.eea.europa.eu/data/0569441f-2853-4664-a7cd-db969ef54de0
    emissions.loc[2019] = 3.414362
    emissions.loc[2020] = 3.092434
    emissions.loc[2021] = 3.290418
    emissions.loc[2022] = 3.213025

    if snakemake.config["foresight"] == "myopic":
        path_cb = "results/" + snakemake.params.RDIR + "/csvs/"
        co2_cap = pd.read_csv(path_cb + "carbon_budget_distribution.csv", index_col=0)[
            ["cb"]
        ]
        co2_cap *= e_1990
    else:
        supply_energy = pd.read_csv(
            snakemake.input.balances, index_col=[0, 1, 2], header=[0, 1, 2, 3]
        )
        co2_cap = (
            supply_energy.loc["co2"].droplevel(0).drop("co2").sum().unstack().T / 1e9
        )
        co2_cap.rename(index=lambda x: int(x), inplace=True)

    plt.figure(figsize=(10, 7))
    gs1 = gridspec.GridSpec(1, 1)
    ax1 = plt.subplot(gs1[0, 0])
    ax1.set_ylabel("CO$_2$ emissions \n [Gt per year]", fontsize=22)
    # ax1.set_ylim([0, 5])
    ax1.set_xlim([1990, snakemake.params.planning_horizons[-1] + 1])

    ax1.plot(emissions, color="black", linewidth=3, label=None)

    # plot committed and under-discussion targets
    # (notice that historical emissions include all countries in the
    # network, but targets refer to EU)
    ax1.plot(
        [2020],
        [0.8 * emissions[1990]],
        marker="*",
        markersize=12,
        markerfacecolor="black",
        markeredgecolor="black",
    )

    ax1.plot(
        [2030],
        [0.45 * emissions[1990]],
        marker="*",
        markersize=12,
        markerfacecolor="black",
        markeredgecolor="black",
    )

    ax1.plot(
        [2030],
        [0.6 * emissions[1990]],
        marker="*",
        markersize=12,
        markerfacecolor="black",
        markeredgecolor="black",
    )

    ax1.plot(
        [2050, 2050],
        [x * emissions[1990] for x in [0.2, 0.05]],
        color="gray",
        linewidth=2,
        marker="_",
        alpha=0.5,
    )

    ax1.plot(
        [2050],
        [0.0 * emissions[1990]],
        marker="*",
        markersize=12,
        markerfacecolor="black",
        markeredgecolor="black",
        label="EU committed target",
    )

    for col in co2_cap.columns:
        ax1.plot(co2_cap[col], linewidth=3, label=col)

    ax1.legend(
        fancybox=True, fontsize=18, loc=(0.01, 0.01), facecolor="white", frameon=True
    )

    plt.grid(axis="y")
    path = snakemake.output.balances.split("balances")[0] + "carbon_budget.svg"
    plt.savefig(path, bbox_inches="tight")
    plt.close()


if __name__ == "__main__":
    if "snakemake" not in globals():
        from scripts._helpers import mock_snakemake

        snakemake = mock_snakemake("plot_summary")

    configure_logging(snakemake)
    set_scenario_config(snakemake)

    n_header = 3

    plot_costs()

    plot_energy()

    plot_balances()

    co2_budget = snakemake.params["co2_budget"]
    if (
        isinstance(co2_budget, str) and co2_budget.startswith("cb")
    ) or snakemake.params["foresight"] == "perfect":
        options = snakemake.params.sector
        plot_carbon_budget_distribution(snakemake.input.eurostat, options)<|MERGE_RESOLUTION|>--- conflicted
+++ resolved
@@ -19,7 +19,6 @@
 
 
 # consolidate and rename
-<<<<<<< HEAD
 def rename_techs(label):
     prefix_to_remove = [
         "residential ",
@@ -96,8 +95,6 @@
             label = new
     return label
 
-=======
->>>>>>> 14be7604
 
 preferred_order = pd.Index(
     [
