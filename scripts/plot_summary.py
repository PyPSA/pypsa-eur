--- conflicted
+++ resolved
@@ -181,16 +181,12 @@
 
 
 if __name__ == "__main__":
-<<<<<<< HEAD
     if 'snakemake' not in globals():
         from _helpers import mocksnakemake
         snakemake = mocksnakemake('plot_summary', summary='energy', network='elec',
                                   simpl='', clusters=5, ll='copt', opts='Co2L-24H',
                                   attr='', ext='png', country='DE')
-=======
-
     configure_logging(snakemake)
->>>>>>> 036d4441
 
     summary = snakemake.wildcards.summary
     try:
