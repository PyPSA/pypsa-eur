# -*- coding: utf-8 -*-
# SPDX-FileCopyrightText: : 2020-2024 The PyPSA-Eur Authors
#
# SPDX-License-Identifier: MIT
"""
Creates plots from summary CSV files.
"""

import logging

import matplotlib.gridspec as gridspec
import matplotlib.pyplot as plt
import pandas as pd
from _helpers import configure_logging, set_scenario_config
from prepare_sector_network import co2_emissions_year

logger = logging.getLogger(__name__)
plt.style.use("ggplot")


# consolidate and rename
def rename_techs(label):
    prefix_to_remove = [
        "residential ",
        "services ",
        "urban ",
        "rural ",
        "central ",
        "decentral ",
    ]

    rename_if_contains = [
        "CHP",
        "gas boiler",
        "biogas",
        "solar thermal",
        "air heat pump",
        "ground heat pump",
        "resistive heater",
        "Fischer-Tropsch",
    ]

    rename_if_contains_dict = {
        "water tanks": "hot water storage",
        "retrofitting": "building retrofitting",
        # "H2 Electrolysis": "hydrogen storage",
        # "H2 Fuel Cell": "hydrogen storage",
        # "H2 pipeline": "hydrogen storage",
        "battery": "battery storage",
<<<<<<< HEAD
        "external H2": "external H2",
        "external battery": "external battery",
        "external offwind": "external offwind",
        "external onwind": "external onwind",
        "external solar": "external solar",
=======
        "H2 for industry": "H2 for industry",
        "land transport fuel cell": "land transport fuel cell",
        "land transport oil": "land transport oil",
        "oil shipping": "shipping oil",
>>>>>>> a18edcc6
        # "CC": "CC"
    }

    rename = {
        "solar": "solar PV",
        "Sabatier": "methanation",
        "offwind": "offshore wind",
        "offwind-ac": "offshore wind (AC)",
        "offwind-dc": "offshore wind (DC)",
        "onwind": "onshore wind",
        "ror": "hydroelectricity",
        "hydro": "hydroelectricity",
        "PHS": "hydroelectricity",
        "NH3": "ammonia",
        "co2 Store": "DAC",
        "co2 stored": "CO2 sequestration",
        "AC": "transmission lines",
        "DC": "transmission lines",
        "B2B": "transmission lines",
    }

    for ptr in prefix_to_remove:
        if label[: len(ptr)] == ptr:
            label = label[len(ptr) :]

    for rif in rename_if_contains:
        if rif in label:
            label = rif

    for old, new in rename_if_contains_dict.items():
        if old in label:
            label = new

    for old, new in rename.items():
        if old == label:
            label = new
    return label


preferred_order = pd.Index(
    [
        "transmission lines",
        "hydroelectricity",
        "hydro reservoir",
        "run of river",
        "pumped hydro storage",
        "solid biomass",
        "biogas",
        "onshore wind",
        "offshore wind",
        "offshore wind (AC)",
        "offshore wind (DC)",
        "solar PV",
        "solar thermal",
        "solar rooftop",
        "solar",
        "building retrofitting",
        "ground heat pump",
        "air heat pump",
        "heat pump",
        "resistive heater",
        "power-to-heat",
        "gas-to-power/heat",
        "CHP",
        "OCGT",
        "gas boiler",
        "gas",
        "natural gas",
        "methanation",
        "ammonia",
        "hydrogen storage",
        "power-to-gas",
        "power-to-liquid",
        "battery storage",
        "hot water storage",
        "CO2 sequestration",
    ]
)


def plot_costs():
    cost_df = pd.read_csv(
        snakemake.input.costs, index_col=list(range(3)), header=list(range(n_header))
    )

    df = cost_df.groupby(cost_df.index.get_level_values(2)).sum()

    # convert to billions
    df = df / 1e9

    df = df.groupby(df.index.map(rename_techs)).sum()

    to_drop = df.index[df.max(axis=1) < snakemake.params.plotting["costs_threshold"]]

    logger.info(
        f"Dropping technology with costs below {snakemake.params['plotting']['costs_threshold']} EUR billion per year"
    )
    logger.debug(df.loc[to_drop])

    df = df.drop(to_drop)

    logger.info(f"Total system cost of {round(df.sum().iloc[0])} EUR billion per year")

    new_index = preferred_order.intersection(df.index).append(
        df.index.difference(preferred_order)
    )

    # new_columns = df.sum().sort_values().index

    fig, ax = plt.subplots(figsize=(12, 8))

    df.loc[new_index].T.plot(
        kind="bar",
        ax=ax,
        stacked=True,
        color=[snakemake.params.plotting["tech_colors"][i] for i in new_index],
    )

    handles, labels = ax.get_legend_handles_labels()

    handles.reverse()
    labels.reverse()

    ax.set_ylim([0, snakemake.params.plotting["costs_max"]])

    ax.set_ylabel("System Cost [EUR billion per year]")

    ax.set_xlabel("")

    ax.grid(axis="x")

    ax.legend(
        handles, labels, ncol=1, loc="upper left", bbox_to_anchor=[1, 1], frameon=False
    )

    fig.savefig(snakemake.output.costs, bbox_inches="tight")


def plot_energy():
    energy_df = pd.read_csv(
        snakemake.input.energy, index_col=list(range(2)), header=list(range(n_header))
    )

    df = energy_df.groupby(energy_df.index.get_level_values(1)).sum()

    # convert MWh to TWh
    df = df / 1e6

    df = df.groupby(df.index.map(rename_techs)).sum()

    to_drop = df.index[
        df.abs().max(axis=1) < snakemake.params.plotting["energy_threshold"]
    ]

    logger.info(
        f"Dropping all technology with energy consumption or production below {snakemake.params['plotting']['energy_threshold']} TWh/a"
    )
    logger.debug(df.loc[to_drop])

    df = df.drop(to_drop)

    logger.info(f"Total energy of {round(df.sum().iloc[0])} TWh/a")

    if df.empty:
        fig, ax = plt.subplots(figsize=(12, 8))
        fig.savefig(snakemake.output.energy, bbox_inches="tight")
        return

    new_index = preferred_order.intersection(df.index).append(
        df.index.difference(preferred_order)
    )

    # new_columns = df.columns.sort_values()

    fig, ax = plt.subplots(figsize=(12, 8))

    logger.debug(df.loc[new_index])

    df.loc[new_index].T.plot(
        kind="bar",
        ax=ax,
        stacked=True,
        color=[snakemake.params.plotting["tech_colors"][i] for i in new_index],
    )

    handles, labels = ax.get_legend_handles_labels()

    handles.reverse()
    labels.reverse()

    ax.set_ylim(
        [
            snakemake.params.plotting["energy_min"],
            snakemake.params.plotting["energy_max"],
        ]
    )

    ax.set_ylabel("Energy [TWh/a]")

    ax.set_xlabel("")

    ax.grid(axis="x")

    ax.legend(
        handles, labels, ncol=1, loc="upper left", bbox_to_anchor=[1, 1], frameon=False
    )

    fig.savefig(snakemake.output.energy, bbox_inches="tight")


def plot_balances():
    co2_carriers = ["co2", "co2 stored", "process emissions"]

    balances_df = pd.read_csv(
        snakemake.input.balances, index_col=list(range(3)), header=list(range(n_header))
    )

    balances = {i.replace(" ", "_"): [i] for i in balances_df.index.levels[0]}
    balances["energy"] = [
        i for i in balances_df.index.levels[0] if i not in co2_carriers
    ]

    for k, v in balances.items():
        df = balances_df.loc[v]
        df = df.groupby(df.index.get_level_values(2)).sum()

        # convert MWh to TWh
        df = df / 1e6

        # remove trailing link ports
        forbidden = [
            "co2",
            "import shipping-lh2",
            "import shipping-lnh3",
            "import pipeline-h2",
            "import shipping-lch4",
            "NH3",
        ]
        df.index = [
<<<<<<< HEAD
            i[:-1]
            if ((i not in forbidden) and (i[-1:] in ["0", "1", "2", "3", "4"]))
            else i
=======
            (
                i[:-1]
                if (
                    (i not in ["co2", "NH3", "H2"])
                    and (i[-1:] in ["0", "1", "2", "3", "4"])
                )
                else i
            )
>>>>>>> a18edcc6
            for i in df.index
        ]

        df = df.groupby(df.index.map(rename_techs)).sum()

        to_drop = df.index[
            df.abs().max(axis=1) < snakemake.params.plotting["energy_threshold"] / 10
        ]

        units = "MtCO2/a" if v[0] in co2_carriers else "TWh/a"
        logger.debug(
            f"Dropping technology energy balance smaller than {snakemake.params['plotting']['energy_threshold']/10} {units}"
        )
        logger.debug(df.loc[to_drop])

        df = df.drop(to_drop)

        logger.debug(
            f"Total energy balance for {v} of {round(df.sum().iloc[0],2)} {units}"
        )

        if df.empty:
            continue

        new_index = preferred_order.intersection(df.index).append(
            df.index.difference(preferred_order)
        )

        new_columns = df.columns.sort_values()

        fig, ax = plt.subplots(figsize=(12, 8))

        df.loc[new_index, new_columns].T.plot(
            kind="bar",
            ax=ax,
            stacked=True,
            color=[snakemake.params.plotting["tech_colors"][i] for i in new_index],
        )

        handles, labels = ax.get_legend_handles_labels()

        handles.reverse()
        labels.reverse()

        if v[0] in co2_carriers:
            ax.set_ylabel("CO2 [MtCO2/a]")
        else:
            ax.set_ylabel("Energy [TWh/a]")

        ax.set_xlabel("")

        ax.grid(axis="x")

        ax.legend(
            handles,
            labels,
            ncol=1,
            loc="upper left",
            bbox_to_anchor=[1, 1],
            frameon=False,
        )

        fig.savefig(snakemake.output.balances[:-10] + k + ".pdf", bbox_inches="tight")


def historical_emissions(countries):
    """
    Read historical emissions to add them to the carbon budget plot.
    """
    # https://www.eea.europa.eu/data-and-maps/data/national-emissions-reported-to-the-unfccc-and-to-the-eu-greenhouse-gas-monitoring-mechanism-16
    # downloaded 201228 (modified by EEA last on 201221)
    df = pd.read_csv(snakemake.input.co2, encoding="latin-1", low_memory=False)
    df.loc[df["Year"] == "1985-1987", "Year"] = 1986
    df["Year"] = df["Year"].astype(int)
    df = df.set_index(
        ["Year", "Sector_name", "Country_code", "Pollutant_name"]
    ).sort_index()

    e = pd.Series()
    e["electricity"] = "1.A.1.a - Public Electricity and Heat Production"
    e["residential non-elec"] = "1.A.4.b - Residential"
    e["services non-elec"] = "1.A.4.a - Commercial/Institutional"
    e["rail non-elec"] = "1.A.3.c - Railways"
    e["road non-elec"] = "1.A.3.b - Road Transportation"
    e["domestic navigation"] = "1.A.3.d - Domestic Navigation"
    e["international navigation"] = "1.D.1.b - International Navigation"
    e["domestic aviation"] = "1.A.3.a - Domestic Aviation"
    e["international aviation"] = "1.D.1.a - International Aviation"
    e["total energy"] = "1 - Energy"
    e["industrial processes"] = "2 - Industrial Processes and Product Use"
    e["agriculture"] = "3 - Agriculture"
    e["LULUCF"] = "4 - Land Use, Land-Use Change and Forestry"
    e["waste management"] = "5 - Waste management"
    e["other"] = "6 - Other Sector"
    e["indirect"] = "ind_CO2 - Indirect CO2"
    e["other LULUCF"] = "4.H - Other LULUCF"

    pol = ["CO2"]  # ["All greenhouse gases - (CO2 equivalent)"]
    if "GB" in countries:
        countries.remove("GB")
        countries.append("UK")

    year = df.index.levels[0][df.index.levels[0] >= 1990]

    missing = pd.Index(countries).difference(df.index.levels[2])
    if not missing.empty:
        logger.warning(
            f"The following countries are missing and not considered when plotting historic CO2 emissions: {missing}"
        )
        countries = pd.Index(df.index.levels[2]).intersection(countries)

    idx = pd.IndexSlice
    co2_totals = (
        df.loc[idx[year, e.values, countries, pol], "emissions"]
        .unstack("Year")
        .rename(index=pd.Series(e.index, e.values))
    )

    co2_totals = (1 / 1e6) * co2_totals.groupby(level=0, axis=0).sum()  # Gton CO2

    co2_totals.loc["industrial non-elec"] = (
        co2_totals.loc["total energy"]
        - co2_totals.loc[
            [
                "electricity",
                "services non-elec",
                "residential non-elec",
                "road non-elec",
                "rail non-elec",
                "domestic aviation",
                "international aviation",
                "domestic navigation",
                "international navigation",
            ]
        ].sum()
    )

    emissions = co2_totals.loc["electricity"]
    if options["transport"]:
        emissions += co2_totals.loc[[i + " non-elec" for i in ["rail", "road"]]].sum()
    if options["heating"]:
        emissions += co2_totals.loc[
            [i + " non-elec" for i in ["residential", "services"]]
        ].sum()
    if options["industry"]:
        emissions += co2_totals.loc[
            [
                "industrial non-elec",
                "industrial processes",
                "domestic aviation",
                "international aviation",
                "domestic navigation",
                "international navigation",
            ]
        ].sum()
    return emissions


def plot_carbon_budget_distribution(input_eurostat, options):
    """
    Plot historical carbon emissions in the EU and decarbonization path.
    """
    import seaborn as sns

    sns.set()
    sns.set_style("ticks")
    plt.rcParams["xtick.direction"] = "in"
    plt.rcParams["ytick.direction"] = "in"
    plt.rcParams["xtick.labelsize"] = 20
    plt.rcParams["ytick.labelsize"] = 20

    emissions_scope = snakemake.params.emissions_scope
    input_co2 = snakemake.input.co2

    # historic emissions
    countries = snakemake.params.countries
    e_1990 = co2_emissions_year(
        countries,
        input_eurostat,
        options,
        emissions_scope,
        input_co2,
        year=1990,
    )
    emissions = historical_emissions(countries)
    # add other years https://sdi.eea.europa.eu/data/0569441f-2853-4664-a7cd-db969ef54de0
    emissions.loc[2019] = 2.971372
    emissions.loc[2020] = 2.691958
    emissions.loc[2021] = 2.869355

    if snakemake.config["foresight"] == "myopic":
        path_cb = "results/" + snakemake.params.RDIR + "/csvs/"
        co2_cap = pd.read_csv(path_cb + "carbon_budget_distribution.csv", index_col=0)[
            ["cb"]
        ]
        co2_cap *= e_1990
    else:
        supply_energy = pd.read_csv(
            snakemake.input.balances, index_col=[0, 1, 2], header=[0, 1, 2, 3]
        )
        co2_cap = (
            supply_energy.loc["co2"].droplevel(0).drop("co2").sum().unstack().T / 1e9
        )
        co2_cap.rename(index=lambda x: int(x), inplace=True)

    plt.figure(figsize=(10, 7))
    gs1 = gridspec.GridSpec(1, 1)
    ax1 = plt.subplot(gs1[0, 0])
    ax1.set_ylabel("CO$_2$ emissions \n [Gt per year]", fontsize=22)
    # ax1.set_ylim([0, 5])
    ax1.set_xlim([1990, snakemake.params.planning_horizons[-1] + 1])

    ax1.plot(emissions, color="black", linewidth=3, label=None)

    # plot committed and under-discussion targets
    # (notice that historical emissions include all countries in the
    # network, but targets refer to EU)
    ax1.plot(
        [2020],
        [0.8 * emissions[1990]],
        marker="*",
        markersize=12,
        markerfacecolor="black",
        markeredgecolor="black",
    )

    ax1.plot(
        [2030],
        [0.45 * emissions[1990]],
        marker="*",
        markersize=12,
        markerfacecolor="black",
        markeredgecolor="black",
    )

    ax1.plot(
        [2030],
        [0.6 * emissions[1990]],
        marker="*",
        markersize=12,
        markerfacecolor="black",
        markeredgecolor="black",
    )

    ax1.plot(
        [2050, 2050],
        [x * emissions[1990] for x in [0.2, 0.05]],
        color="gray",
        linewidth=2,
        marker="_",
        alpha=0.5,
    )

    ax1.plot(
        [2050],
        [0.0 * emissions[1990]],
        marker="*",
        markersize=12,
        markerfacecolor="black",
        markeredgecolor="black",
        label="EU committed target",
    )

    for col in co2_cap.columns:
        ax1.plot(co2_cap[col], linewidth=3, label=col)

    ax1.legend(
        fancybox=True, fontsize=18, loc=(0.01, 0.01), facecolor="white", frameon=True
    )

    plt.grid(axis="y")
    path = snakemake.output.balances.split("balances")[0] + "carbon_budget.pdf"
    plt.savefig(path, bbox_inches="tight")


if __name__ == "__main__":
    if "snakemake" not in globals():
        from _helpers import mock_snakemake

        snakemake = mock_snakemake("plot_summary")

    configure_logging(snakemake)
    set_scenario_config(snakemake)

    n_header = 4

    plot_costs()

    plot_energy()

    plot_balances()

    co2_budget = snakemake.params["co2_budget"]
    if (
        isinstance(co2_budget, str) and co2_budget.startswith("cb")
    ) or snakemake.params["foresight"] == "perfect":
        options = snakemake.params.sector
        plot_carbon_budget_distribution(snakemake.input.eurostat, options)<|MERGE_RESOLUTION|>--- conflicted
+++ resolved
@@ -47,18 +47,15 @@
         # "H2 Fuel Cell": "hydrogen storage",
         # "H2 pipeline": "hydrogen storage",
         "battery": "battery storage",
-<<<<<<< HEAD
         "external H2": "external H2",
         "external battery": "external battery",
         "external offwind": "external offwind",
         "external onwind": "external onwind",
         "external solar": "external solar",
-=======
         "H2 for industry": "H2 for industry",
         "land transport fuel cell": "land transport fuel cell",
         "land transport oil": "land transport oil",
         "oil shipping": "shipping oil",
->>>>>>> a18edcc6
         # "CC": "CC"
     }
 
@@ -296,22 +293,12 @@
             "import pipeline-h2",
             "import shipping-lch4",
             "NH3",
+            "H2",
         ]
         df.index = [
-<<<<<<< HEAD
             i[:-1]
             if ((i not in forbidden) and (i[-1:] in ["0", "1", "2", "3", "4"]))
             else i
-=======
-            (
-                i[:-1]
-                if (
-                    (i not in ["co2", "NH3", "H2"])
-                    and (i[-1:] in ["0", "1", "2", "3", "4"])
-                )
-                else i
-            )
->>>>>>> a18edcc6
             for i in df.index
         ]
 
