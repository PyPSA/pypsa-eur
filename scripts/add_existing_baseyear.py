--- conflicted
+++ resolved
@@ -630,14 +630,8 @@
 
         snakemake = mock_snakemake(
             "add_existing_baseyear",
-<<<<<<< HEAD
-            configfiles="config/config.yaml",
-            clusters="20",
-=======
             configfiles="config/test/config.myopic.yaml",
-            simpl="",
             clusters="5",
->>>>>>> e8e0833e
             ll="v1.5",
             opts="",
             sector_opts="",
