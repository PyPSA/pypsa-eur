# SPDX-FileCopyrightText: Contributors to PyPSA-Eur <https://github.com/pypsa/pypsa-eur>
#
# SPDX-License-Identifier: MIT
"""
Adds existing power and heat generation capacities for initial planning
horizon.
"""

import logging
from types import SimpleNamespace

import country_converter as coco
import numpy as np
import pandas as pd
import powerplantmatching as pm
import pypsa
import xarray as xr
from _helpers import (
    configure_logging,
    sanitize_custom_columns,
    set_scenario_config,
    update_config_from_wildcards,
)
<<<<<<< HEAD
from add_electricity import sanitize_carriers
from build_energy_totals import cartesian
=======
from add_electricity import load_costs, sanitize_carriers
>>>>>>> 69011c07
from definitions.heat_system import HeatSystem
from prepare_sector_network import cluster_heat_buses, define_spatial

logger = logging.getLogger(__name__)
cc = coco.CountryConverter()
idx = pd.IndexSlice
spatial = SimpleNamespace()


def add_build_year_to_new_assets(n: pypsa.Network, baseyear: int) -> None:
    """
    Add build year to new assets in the network.

    Parameters
    ----------
    n : pypsa.Network
        Network to modify
    baseyear : int
        Year in which optimized assets are built
    """
    # Give assets with lifetimes and no build year the build year baseyear
    for c in n.iterate_components(["Link", "Generator", "Store"]):
        assets = c.df.index[(c.df.lifetime != np.inf) & (c.df.build_year == 0)]
        c.df.loc[assets, "build_year"] = baseyear

        # add -baseyear to name
        rename = pd.Series(c.df.index, c.df.index)
        rename[assets] += f"-{str(baseyear)}"
        c.df.rename(index=rename, inplace=True)

        # rename time-dependent
        selection = n.component_attrs[c.name].type.str.contains(
            "series"
        ) & n.component_attrs[c.name].status.str.contains("Input")
        for attr in n.component_attrs[c.name].index[selection]:
            c.pnl[attr] = c.pnl[attr].rename(columns=rename)


def add_existing_renewables(
    n: pypsa.Network,
    costs: pd.DataFrame,
    df_agg: pd.DataFrame,
    countries: list[str],
) -> None:
    """
    Add existing renewable capacities to conventional power plant data.

    Parameters
    ----------
    df_agg : pd.DataFrame
        DataFrame containing conventional power plant data
    costs : pd.DataFrame
        Technology cost data with 'lifetime' column indexed by technology
    n : pypsa.Network
        Network containing topology and generator data
    countries : list
        List of country codes to consider

    Returns
    -------
    None
        Modifies df_agg in-place
    """
    tech_map = {"solar": "PV", "onwind": "Onshore", "offwind-ac": "Offshore"}

    irena = pm.data.IRENASTAT().powerplant.convert_country_to_alpha2()
    irena = irena.query("Country in @countries")
    irena = irena.groupby(["Technology", "Country", "Year"]).Capacity.sum()

    irena = irena.unstack().reset_index()

    for carrier, tech in tech_map.items():
        df = (
            irena[irena.Technology.str.contains(tech)]
            .drop(columns=["Technology"])
            .set_index("Country")
        )
        df.columns = df.columns.astype(int)

        # calculate yearly differences
        df.insert(loc=0, value=0.0, column="1999")
        df = df.diff(axis=1).drop("1999", axis=1).clip(lower=0)

        # distribute capacities among generators potential (p_nom_max)
        gen_i = n.generators.query("carrier == @carrier").index
        carrier_gens = n.generators.loc[gen_i]
        res_capacities = []
        for country, group in carrier_gens.groupby(
            carrier_gens.bus.map(n.buses.country)
        ):
            fraction = group.p_nom_max / group.p_nom_max.sum()
            res_capacities.append(cartesian(df.loc[country], fraction))
        res_capacities = pd.concat(res_capacities, axis=1).T

        for year in res_capacities.columns:
            for gen in res_capacities.index:
                bus = " ".join(gen.split(" ")[:2])
                bus_bin = " ".join(gen.split(" ")[:3])
                bin_id = gen.split(" ")[2]
                name = f"{bus_bin} {carrier}-{year}"
                capacity = res_capacities.loc[gen, year]
                if capacity > 0.0:
                    cost_key = carrier.split("-", maxsplit=1)[0]
                    df_agg.at[name, "Fueltype"] = carrier
                    df_agg.at[name, "Capacity"] = capacity
                    df_agg.at[name, "DateIn"] = year
                    df_agg.at[name, "lifetime"] = costs.at[cost_key, "lifetime"]
                    df_agg.at[name, "DateOut"] = (
                        year + costs.at[cost_key, "lifetime"] - 1
                    )
                    df_agg.at[name, "bus"] = bus
                    df_agg.at[name, "resource_class"] = bin_id

    df_agg["resource_class"] = df_agg["resource_class"].fillna(0)


def add_power_capacities_installed_before_baseyear(
    n: pypsa.Network,
    costs: pd.DataFrame,
    grouping_years: list[int],
    baseyear: int,
    powerplants_file: str,
    countries: list[str],
    capacity_threshold: float,
    lifetime_values: dict[str, float],
) -> None:
    """
    Add power generation capacities installed before base year.

    Parameters
    ----------
    n : pypsa.Network
        Network to modify
    costs : pd.DataFrame
        Technology costs
    grouping_years : list
        Intervals to group existing capacities
    baseyear : int
        Base year for analysis
    powerplants_file : str
        Path to powerplants CSV file
    countries : list
        List of countries to consider
    capacity_threshold : float
        Minimum capacity threshold
    lifetime_values : dict
        Default values for missing data
    """
    logger.debug(f"Adding power capacities installed before {baseyear}")

    df_agg = pd.read_csv(powerplants_file, index_col=0)

    rename_fuel = {
        "Hard Coal": "coal",
        "Lignite": "lignite",
        "Nuclear": "nuclear",
        "Oil": "oil",
        "OCGT": "OCGT",
        "CCGT": "CCGT",
        "Bioenergy": "urban central solid biomass CHP",
    }

    # Replace Fueltype "Natural Gas" with the respective technology (OCGT or CCGT)
    df_agg.loc[df_agg["Fueltype"] == "Natural Gas", "Fueltype"] = df_agg.loc[
        df_agg["Fueltype"] == "Natural Gas", "Technology"
    ]

    fueltype_to_drop = [
        "Hydro",
        "Wind",
        "Solar",
        "Geothermal",
        "Waste",
        "Other",
        "CCGT, Thermal",
    ]

    technology_to_drop = ["Pv", "Storage Technologies"]

    # drop unused fueltypes and technologies
    df_agg.drop(df_agg.index[df_agg.Fueltype.isin(fueltype_to_drop)], inplace=True)
    df_agg.drop(df_agg.index[df_agg.Technology.isin(technology_to_drop)], inplace=True)
    df_agg.Fueltype = df_agg.Fueltype.map(rename_fuel)

    # Intermediate fix for DateIn & DateOut
    # Fill missing DateIn
    biomass_i = df_agg.loc[df_agg.Fueltype == "urban central solid biomass CHP"].index
    mean = df_agg.loc[biomass_i, "DateIn"].mean()
    df_agg.loc[biomass_i, "DateIn"] = df_agg.loc[biomass_i, "DateIn"].fillna(int(mean))
    # Fill missing DateOut
    dateout = df_agg.loc[biomass_i, "DateIn"] + lifetime_values["lifetime"]
    df_agg.loc[biomass_i, "DateOut"] = df_agg.loc[biomass_i, "DateOut"].fillna(dateout)

    # include renewables in df_agg
    add_existing_renewables(
        df_agg=df_agg,
        costs=costs,
        n=n,
        countries=countries,
    )
    # drop assets which are already phased out / decommissioned
    phased_out = df_agg[df_agg["DateOut"] < baseyear].index
    df_agg.drop(phased_out, inplace=True)

    newer_assets = (df_agg.DateIn > max(grouping_years)).sum()
    if newer_assets:
        logger.warning(
            f"There are {newer_assets} assets with build year "
            f"after last power grouping year {max(grouping_years)}. "
            "These assets are dropped and not considered."
            "Consider to redefine the grouping years to keep them."
        )
        to_drop = df_agg[df_agg.DateIn > max(grouping_years)].index
        df_agg.drop(to_drop, inplace=True)

    df_agg["grouping_year"] = np.take(
        grouping_years, np.digitize(df_agg.DateIn, grouping_years, right=True)
    )

    # calculate (adjusted) remaining lifetime before phase-out (+1 because assuming
    # phase out date at the end of the year)
    df_agg["lifetime"] = df_agg.DateOut - df_agg["grouping_year"] + 1

    df = df_agg.pivot_table(
        index=["grouping_year", "Fueltype", "resource_class"],
        columns="bus",
        values="Capacity",
        aggfunc="sum",
    )

    lifetime = df_agg.pivot_table(
        index=["grouping_year", "Fueltype", "resource_class"],
        columns="bus",
        values="lifetime",
        aggfunc="mean",  # currently taken mean for clustering lifetimes
    )

    carrier = {
        "OCGT": "gas",
        "CCGT": "gas",
        "coal": "coal",
        "oil": "oil",
        "lignite": "lignite",
        "nuclear": "uranium",
        "urban central solid biomass CHP": "biomass",
    }

    for grouping_year, generator, resource_class in df.index:
        # capacity is the capacity in MW at each node for this
        capacity = df.loc[grouping_year, generator, resource_class]
        capacity = capacity[~capacity.isna()]
        capacity = capacity[capacity > capacity_threshold]
        suffix = "-ac" if generator == "offwind" else ""
        name_suffix = f" {generator}{suffix}-{grouping_year}"
        asset_i = capacity.index + name_suffix
        if generator in ["solar", "onwind", "offwind-ac"]:
            asset_i = capacity.index + " " + resource_class + name_suffix
            name_suffix = " " + resource_class + name_suffix
            cost_key = generator.split("-")[0]
            # to consider electricity grid connection costs or a split between
            # solar utility and rooftop as well, rather take cost assumptions
            # from existing network than from the cost database
            capital_cost = n.generators.loc[
                n.generators.carrier == generator + suffix, "capital_cost"
            ].mean()
            marginal_cost = n.generators.loc[
                n.generators.carrier == generator + suffix, "marginal_cost"
            ].mean()
            # check if assets are already in network (e.g. for 2020)
            already_build = n.generators.index.intersection(asset_i)
            new_build = asset_i.difference(n.generators.index)

            # this is for the year 2020
            if not already_build.empty:
                n.generators.loc[already_build, "p_nom"] = n.generators.loc[
                    already_build, "p_nom_min"
                ] = capacity.loc[already_build.str.replace(name_suffix, "")].values
            new_capacity = capacity.loc[new_build.str.replace(name_suffix, "")]

            name_suffix_by = f" {resource_class} {generator}{suffix}-{baseyear}"
            p_max_pu = n.generators_t.p_max_pu[capacity.index + name_suffix_by]

            if not new_build.empty:
                n.add(
                    "Generator",
                    new_capacity.index,
                    suffix=name_suffix,
                    bus=new_capacity.index,
                    carrier=generator,
                    p_nom=new_capacity,
                    marginal_cost=marginal_cost,
                    capital_cost=capital_cost,
                    efficiency=costs.at[cost_key, "efficiency"],
                    p_max_pu=p_max_pu.rename(columns=n.generators.bus),
                    build_year=grouping_year,
                    lifetime=costs.at[cost_key, "lifetime"],
                )

        else:
            bus0 = vars(spatial)[carrier[generator]].nodes
            if "EU" not in vars(spatial)[carrier[generator]].locations:
                bus0 = bus0.intersection(capacity.index + " " + carrier[generator])

            # check for missing bus
            missing_bus = pd.Index(bus0).difference(n.buses.index)
            if not missing_bus.empty:
                logger.info(f"add buses {bus0}")
                n.add(
                    "Bus",
                    bus0,
                    carrier=generator,
                    location=vars(spatial)[carrier[generator]].locations,
                    unit="MWh_el",
                )

            already_build = n.links.index.intersection(asset_i)
            new_build = asset_i.difference(n.links.index)
            lifetime_assets = lifetime.loc[
                grouping_year, generator, resource_class
            ].dropna()

            # this is for the year 2020
            if not already_build.empty:
                n.links.loc[already_build, "p_nom_min"] = capacity.loc[
                    already_build.str.replace(name_suffix, "")
                ].values

            if not new_build.empty:
                new_capacity = capacity.loc[new_build.str.replace(name_suffix, "")]

                if generator != "urban central solid biomass CHP":
                    n.add(
                        "Link",
                        new_capacity.index,
                        suffix=name_suffix,
                        bus0=bus0,
                        bus1=new_capacity.index,
                        bus2="co2 atmosphere",
                        carrier=generator,
                        marginal_cost=costs.at[generator, "efficiency"]
                        * costs.at[generator, "VOM"],  # NB: VOM is per MWel
                        capital_cost=costs.at[generator, "efficiency"]
                        * costs.at[
                            generator, "capital_cost"
                        ],  # NB: fixed cost is per MWel
                        p_nom=new_capacity / costs.at[generator, "efficiency"],
                        efficiency=costs.at[generator, "efficiency"],
                        efficiency2=costs.at[carrier[generator], "CO2 intensity"],
                        build_year=grouping_year,
                        lifetime=lifetime_assets.loc[new_capacity.index],
                    )
                else:
                    key = "central solid biomass CHP"
                    central_heat = n.buses.query(
                        "carrier == 'urban central heat'"
                    ).location.unique()
                    heat_buses = new_capacity.index.map(
                        lambda i: i + " urban central heat" if i in central_heat else ""
                    )

                    n.add(
                        "Link",
                        new_capacity.index,
                        suffix=name_suffix,
                        bus0=spatial.biomass.df.loc[new_capacity.index]["nodes"].values,
                        bus1=new_capacity.index,
                        bus2=heat_buses,
                        carrier=generator,
                        p_nom=new_capacity / costs.at[key, "efficiency"],
                        capital_cost=costs.at[key, "capital_cost"]
                        * costs.at[key, "efficiency"],
                        marginal_cost=costs.at[key, "VOM"],
                        efficiency=costs.at[key, "efficiency"],
                        build_year=grouping_year,
                        efficiency2=costs.at[key, "efficiency-heat"],
                        lifetime=lifetime_assets.loc[new_capacity.index],
                    )
        # check if existing capacities are larger than technical potential
        existing_large = n.generators[
            n.generators["p_nom_min"] > n.generators["p_nom_max"]
        ].index
        if len(existing_large):
            logger.warning(
                f"Existing capacities larger than technical potential for {existing_large},\
                           adjust technical potential to existing capacities"
            )
            n.generators.loc[existing_large, "p_nom_max"] = n.generators.loc[
                existing_large, "p_nom_min"
            ]


def get_efficiency(
    heat_system: HeatSystem,
    carrier: str,
    nodes: pd.Index,
    efficiencies: dict[str, float],
    costs: pd.DataFrame,
) -> pd.Series | float:
    """
    Computes the heating system efficiency based on the sector and carrier
    type.

    Parameters
    ----------
    heat_system : object
    carrier : str
        The type of fuel or energy carrier (e.g., 'gas', 'oil').
    nodes : pandas.Series
        A pandas Series containing node information used to match the heating efficiency data.
    efficiencies : dict
        A dictionary containing efficiency values for different carriers and sectors.
    costs : pandas.DataFrame
        A DataFrame containing boiler cost and efficiency data for different heating systems.

    Returns
    -------
    efficiency : pandas.Series or float
        A pandas Series mapping the efficiencies based on nodes for residential and services sectors, or a single
        efficiency value for other heating systems (e.g., urban central).

    Notes
    -----
    - For residential and services sectors, efficiency is mapped based on the nodes.
    - For other sectors, the default boiler efficiency is retrieved from the `costs` database.
    """

    if heat_system.value == "urban central":
        boiler_costs_name = getattr(heat_system, f"{carrier}_boiler_costs_name")
        efficiency = costs.at[boiler_costs_name, "efficiency"]
    elif heat_system.sector.value == "residential":
        key = f"{carrier} residential space efficiency"
        efficiency = nodes.str[:2].map(efficiencies[key])
    elif heat_system.sector.value == "services":
        key = f"{carrier} services space efficiency"
        efficiency = nodes.str[:2].map(efficiencies[key])
    else:
        raise ValueError(f"Heat system {heat_system} not defined.")

    return efficiency


def add_heating_capacities_installed_before_baseyear(
    n: pypsa.Network,
    costs: pd.DataFrame,
    baseyear: int,
    grouping_years: list[int],
    existing_capacities: pd.DataFrame,
    heat_pump_cop: xr.DataArray,
    heat_pump_source_types: dict[str, list[str]],
    efficiency_file: str,
    use_time_dependent_cop: bool,
    default_lifetime: int,
    energy_totals_year: int,
    capacity_threshold: float,
    use_electricity_distribution_grid: bool,
) -> None:
    """
    Add heating capacities installed before base year.

    Parameters
    ----------
    n : pypsa.Network
        Network to modify
    costs : pd.DataFrame
        Technology costs
    baseyear : int
        Base year for analysis
    grouping_years : list
        Intervals to group capacities
    heat_pump_cop : xr.DataArray
        Heat pump coefficients of performance
    use_time_dependent_cop : bool
        Use time-dependent COPs
    heating_default_lifetime : int
        Default lifetime for heating systems
    existing_capacities : pd.DataFrame
        Existing heating capacity distribution
    heat_pump_source_types : dict
        Heat pump sources by system type
    efficiency_file : str
        Path to heating efficiencies file
    energy_totals_year : int
        Year for energy totals
    capacity_threshold : float
        Minimum capacity threshold
    use_electricity_distribution_grid : bool
        Whether to use electricity distribution grid
    """
    logger.debug(f"Adding heating capacities installed before {baseyear}")

    # Load heating efficiencies
    heating_efficiencies = pd.read_csv(efficiency_file, index_col=[1, 0]).loc[
        energy_totals_year
    ]

    ratios = []
    valid_grouping_years = []

    for heat_system in existing_capacities.columns.get_level_values(0).unique():
        heat_system = HeatSystem(heat_system)

        nodes = pd.Index(
            n.buses.location[n.buses.index.str.contains(f"{heat_system} heat")]
        )

        if (
            not heat_system == HeatSystem.URBAN_CENTRAL
        ) and use_electricity_distribution_grid:
            nodes_elec = nodes + " low voltage"
        else:
            nodes_elec = nodes

            too_large_grouping_years = [
                gy for gy in grouping_years if gy >= int(baseyear)
            ]
            if too_large_grouping_years:
                logger.warning(
                    f"Grouping years >= baseyear are ignored. Dropping {too_large_grouping_years}."
                )
            valid_grouping_years = pd.Series(
                [
                    int(grouping_year)
                    for grouping_year in grouping_years
                    if int(grouping_year) + default_lifetime > int(baseyear)
                    and int(grouping_year) < int(baseyear)
                ]
            )

            assert valid_grouping_years.is_monotonic_increasing

            # get number of years of each interval
            _years = valid_grouping_years.diff()
            # Fill NA from .diff() with value for the first interval
            _years[0] = valid_grouping_years[0] - baseyear + default_lifetime
            # Installation is assumed to be linear for the past
            ratios = _years / _years.sum()

        for ratio, grouping_year in zip(ratios, valid_grouping_years):
            # Add heat pumps
            for heat_source in heat_pump_source_types[heat_system.system_type.value]:
                costs_name = heat_system.heat_pump_costs_name(heat_source)

                efficiency = (
                    heat_pump_cop.sel(
                        heat_system=heat_system.system_type.value,
                        heat_source=heat_source,
                        name=nodes,
                    )
                    .to_pandas()
                    .reindex(index=n.snapshots)
                    if use_time_dependent_cop
                    else costs.at[costs_name, "efficiency"]
                )

                n.add(
                    "Link",
                    nodes,
                    suffix=f" {heat_system} {heat_source} heat pump-{grouping_year}",
                    bus0=nodes_elec,
                    bus1=nodes + " " + heat_system.value + " heat",
                    carrier=f"{heat_system} {heat_source} heat pump",
                    efficiency=efficiency,
                    capital_cost=costs.at[costs_name, "efficiency"]
                    * costs.at[costs_name, "capital_cost"],
                    p_nom=existing_capacities.loc[
                        nodes, (heat_system.value, f"{heat_source} heat pump")
                    ]
                    * ratio
                    / costs.at[costs_name, "efficiency"],
                    build_year=int(grouping_year),
                    lifetime=costs.at[costs_name, "lifetime"],
                )

            # add resistive heater, gas boilers and oil boilers
            n.add(
                "Link",
                nodes,
                suffix=f" {heat_system} resistive heater-{grouping_year}",
                bus0=nodes_elec,
                bus1=nodes + " " + heat_system.value + " heat",
                carrier=heat_system.value + " resistive heater",
                efficiency=costs.at[
                    heat_system.resistive_heater_costs_name, "efficiency"
                ],
                capital_cost=(
                    costs.at[heat_system.resistive_heater_costs_name, "efficiency"]
                    * costs.at[heat_system.resistive_heater_costs_name, "capital_cost"]
                ),
                p_nom=(
                    existing_capacities.loc[
                        nodes, (heat_system.value, "resistive heater")
                    ]
                    * ratio
                    / costs.at[heat_system.resistive_heater_costs_name, "efficiency"]
                ),
                build_year=int(grouping_year),
                lifetime=costs.at[heat_system.resistive_heater_costs_name, "lifetime"],
            )

            efficiency = get_efficiency(
                heat_system, "gas", nodes, heating_efficiencies, costs
            )

            n.add(
                "Link",
                nodes,
                suffix=f" {heat_system} gas boiler-{grouping_year}",
                bus0="EU gas" if "EU gas" in spatial.gas.nodes else nodes + " gas",
                bus1=nodes + " " + heat_system.value + " heat",
                bus2="co2 atmosphere",
                carrier=heat_system.value + " gas boiler",
                efficiency=efficiency,
                efficiency2=costs.at["gas", "CO2 intensity"],
                capital_cost=(
                    costs.at[heat_system.gas_boiler_costs_name, "efficiency"]
                    * costs.at[heat_system.gas_boiler_costs_name, "capital_cost"]
                ),
                p_nom=(
                    existing_capacities.loc[nodes, (heat_system.value, "gas boiler")]
                    * ratio
                    / costs.at[heat_system.gas_boiler_costs_name, "efficiency"]
                ),
                build_year=int(grouping_year),
                lifetime=costs.at[heat_system.gas_boiler_costs_name, "lifetime"],
            )

            efficiency = get_efficiency(
                heat_system, "oil", nodes, heating_efficiencies, costs
            )

            n.add(
                "Link",
                nodes,
                suffix=f" {heat_system} oil boiler-{grouping_year}",
                bus0=spatial.oil.nodes,
                bus1=nodes + " " + heat_system.value + " heat",
                bus2="co2 atmosphere",
                carrier=heat_system.value + " oil boiler",
                efficiency=efficiency,
                efficiency2=costs.at["oil", "CO2 intensity"],
                capital_cost=costs.at[heat_system.oil_boiler_costs_name, "efficiency"]
                * costs.at[heat_system.oil_boiler_costs_name, "capital_cost"],
                p_nom=(
                    existing_capacities.loc[nodes, (heat_system.value, "oil boiler")]
                    * ratio
                    / costs.at[heat_system.oil_boiler_costs_name, "efficiency"]
                ),
                build_year=int(grouping_year),
                lifetime=costs.at[
                    f"{heat_system.central_or_decentral} gas boiler", "lifetime"
                ],
            )

            # delete links with p_nom=nan corresponding to extra nodes in country
            n.remove(
                "Link",
                [
                    index
                    for index in n.links.index.to_list()
                    if str(grouping_year) in index and np.isnan(n.links.p_nom[index])
                ],
            )

            # delete links with capacities below threshold
            n.remove(
                "Link",
                [
                    index
                    for index in n.links.index.to_list()
                    if str(grouping_year) in index
                    and n.links.p_nom[index] < capacity_threshold
                ],
            )


# %%
if __name__ == "__main__":
    if "snakemake" not in globals():
        from _helpers import mock_snakemake

        snakemake = mock_snakemake(
            "add_existing_baseyear",
            configfiles="config/test/config.myopic.yaml",
            clusters="5",
            ll="v1.5",
            opts="",
            sector_opts="",
            planning_horizons=2030,
        )

    configure_logging(snakemake)  # pylint: disable=E0606
    set_scenario_config(snakemake)

    update_config_from_wildcards(snakemake.config, snakemake.wildcards)

    options = snakemake.params.sector

    baseyear = snakemake.params.baseyear

    n = pypsa.Network(snakemake.input.network)

    # define spatial resolution of carriers
    spatial = define_spatial(n.buses[n.buses.carrier == "AC"].index, options)
    add_build_year_to_new_assets(n, baseyear)

    Nyears = n.snapshot_weightings.generators.sum() / 8760.0
    costs = load_costs(
        snakemake.input.costs,
        snakemake.params.costs,
        nyears=Nyears,
    )

    grouping_years_power = snakemake.params.existing_capacities["grouping_years_power"]
    grouping_years_heat = snakemake.params.existing_capacities["grouping_years_heat"]
    add_power_capacities_installed_before_baseyear(
        n=n,
        costs=costs,
        grouping_years=grouping_years_power,
        baseyear=baseyear,
        powerplants_file=snakemake.input.powerplants,
        countries=snakemake.config["countries"],
        capacity_threshold=snakemake.params.existing_capacities["threshold_capacity"],
        lifetime_values=snakemake.params.costs["fill_values"],
    )

    if options["heating"]:
        # one could use baseyear here instead (but dangerous if no data)
        fn = snakemake.input.heating_efficiencies
        year = int(snakemake.params["energy_totals_year"])
        heating_efficiencies = pd.read_csv(fn, index_col=[1, 0]).loc[year]

        add_heating_capacities_installed_before_baseyear(
            n=n,
            costs=costs,
            baseyear=baseyear,
            grouping_years=grouping_years_heat,
            heat_pump_cop=xr.open_dataarray(snakemake.input.cop_profiles),
            use_time_dependent_cop=options["time_dep_hp_cop"],
            default_lifetime=snakemake.params.existing_capacities[
                "default_heating_lifetime"
            ],
            existing_capacities=pd.read_csv(
                snakemake.input.existing_heating_distribution,
                header=[0, 1],
                index_col=0,
            ),
            heat_pump_source_types=snakemake.params.heat_pump_sources,
            efficiency_file=snakemake.input.heating_efficiencies,
            energy_totals_year=snakemake.params["energy_totals_year"],
            capacity_threshold=snakemake.params.existing_capacities[
                "threshold_capacity"
            ],
            use_electricity_distribution_grid=options["electricity_distribution_grid"],
        )

    # Set defaults for missing missing values

    if options.get("cluster_heat_buses", False):
        cluster_heat_buses(n)

    n.meta = dict(snakemake.config, **dict(wildcards=dict(snakemake.wildcards)))

    sanitize_custom_columns(n)
    sanitize_carriers(n, snakemake.config)
    n.export_to_netcdf(snakemake.output[0])<|MERGE_RESOLUTION|>--- conflicted
+++ resolved
@@ -21,12 +21,8 @@
     set_scenario_config,
     update_config_from_wildcards,
 )
-<<<<<<< HEAD
-from add_electricity import sanitize_carriers
+from add_electricity import load_costs, sanitize_carriers
 from build_energy_totals import cartesian
-=======
-from add_electricity import load_costs, sanitize_carriers
->>>>>>> 69011c07
 from definitions.heat_system import HeatSystem
 from prepare_sector_network import cluster_heat_buses, define_spatial
 
