--- conflicted
+++ resolved
@@ -7,11 +7,7 @@
 """
 
 import logging
-<<<<<<< HEAD
-from collections import Counter
-=======
 import re
->>>>>>> 934d41cb
 from types import SimpleNamespace
 
 import country_converter as coco
@@ -26,12 +22,8 @@
     set_scenario_config,
     update_config_from_wildcards,
 )
-<<<<<<< HEAD
 from add_electricity import load_costs, sanitize_carriers, calculate_annuity
-=======
-from add_electricity import load_costs, sanitize_carriers
 from build_energy_totals import cartesian
->>>>>>> 934d41cb
 from definitions.heat_system import HeatSystem
 from prepare_sector_network import cluster_heat_buses, define_spatial, calculate_steel_parameters
 
@@ -707,7 +699,6 @@
             )
 
 
-<<<<<<< HEAD
 def add_steel_industry_existing(n):
 
     # Steel capacities in Europe in kton of steel products per year
@@ -978,8 +969,6 @@
 
 
 # %%
-=======
->>>>>>> 934d41cb
 if __name__ == "__main__":
     if "snakemake" not in globals():
         from _helpers import mock_snakemake
