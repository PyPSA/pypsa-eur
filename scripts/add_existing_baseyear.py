--- conflicted
+++ resolved
@@ -878,16 +878,6 @@
 
         snakemake = mock_snakemake(
             "add_existing_baseyear",
-<<<<<<< HEAD
-            configfiles="config/scenarios.automated.yaml",
-            simpl="",
-            clusters="22",
-            ll="vopt",
-            opts="",
-            sector_opts="none",
-            planning_horizons=2020,
-            run="KN2045_Bal_v4",
-=======
             configfiles="config/config.yaml",
             simpl="",
             clusters="20",
@@ -895,7 +885,6 @@
             opts="",
             sector_opts="none",
             planning_horizons=2030,
->>>>>>> 180d9395
         )
 
     configure_logging(snakemake)
