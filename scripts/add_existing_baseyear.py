--- conflicted
+++ resolved
@@ -270,53 +270,13 @@
 
             p_max_pu = n.generators_t.p_max_pu[capacity.index + name_suffix_by]
 
-<<<<<<< HEAD
-                    p_max_pu = n.generators_t.p_max_pu[
-                        [i + name_suffix_by for i in inv_ind]
-                    ]
-                    p_max_pu.columns = [i + name_suffix for i in inv_ind]
-
-                    n.madd(
-                        "Generator",
-                        [i + name_suffix for i in inv_ind],
-                        bus=ind,
-                        carrier=generator + suffix,
-                        p_nom=new_capacity[ind]
-                        / len(inv_ind),  # split among regions in a country
-                        marginal_cost=marginal_cost,
-                        capital_cost=capital_cost,
-                        efficiency=costs.at[cost_key, "efficiency"],
-                        p_max_pu=p_max_pu,
-                        build_year=grouping_year,
-                        lifetime=costs.at[cost_key, "lifetime"],
-                    )
-
-            else:
-                p_max_pu = n.generators_t.p_max_pu[capacity.index + name_suffix_by]
-
-                if not new_build.empty:
-                    n.madd(
-                        "Generator",
-                        new_capacity.index,
-                        suffix=name_suffix,
-                        bus=new_capacity.index,
-                        carrier=generator + suffix,
-                        p_nom=new_capacity,
-                        marginal_cost=marginal_cost,
-                        capital_cost=capital_cost,
-                        efficiency=costs.at[cost_key, "efficiency"],
-                        p_max_pu=p_max_pu.rename(columns=n.generators.bus),
-                        build_year=grouping_year,
-                        lifetime=costs.at[cost_key, "lifetime"],
-                    )
-=======
             if not new_build.empty:
                 n.madd(
                     "Generator",
                     new_capacity.index,
                     suffix=name_suffix,
                     bus=new_capacity.index,
-                    carrier=generator,
+                    carrier=generator + suffix,
                     p_nom=new_capacity,
                     marginal_cost=marginal_cost,
                     capital_cost=capital_cost,
@@ -325,7 +285,6 @@
                     build_year=grouping_year,
                     lifetime=costs.at[cost_key, "lifetime"],
                 )
->>>>>>> d809cf37
 
         else:
             bus0 = vars(spatial)[carrier[generator]].nodes
