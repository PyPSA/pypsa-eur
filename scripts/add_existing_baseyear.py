--- conflicted
+++ resolved
@@ -462,7 +462,6 @@
     # phase out date at the end of the year)
     chp.Fueltype = chp.Fueltype.map(rename_fuel)
 
-<<<<<<< HEAD
     # assign clustered bus
     chp["bus"] = chp["bus"].astype(int)
     chp["cluster_bus"] = chp.bus.map(clustermaps)
@@ -471,8 +470,6 @@
             chp.subnode.notna(), "subnode"
         ]
 
-=======
->>>>>>> f608adb4
     chp["grouping_year"] = np.take(
         grouping_years, np.digitize(chp.DateIn, grouping_years, right=True)
     )
