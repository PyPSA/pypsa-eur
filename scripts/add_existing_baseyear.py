--- conflicted
+++ resolved
@@ -476,11 +476,7 @@
             n.generators.loc[existing_large, "p_nom_max"] = n.generators.loc[
                 existing_large, "p_nom_min"
             ]
-<<<<<<< HEAD
-
-=======
->>>>>>> 55cae276
-
+            
 def add_chp_plants(n, grouping_years, costs, baseyear, clustermaps):
     # rename fuel of CHPs - lignite not in DEA database
     rename_fuel = {
