# -*- coding: utf-8 -*-
# SPDX-FileCopyrightText: : 2020-2024 The PyPSA-Eur Authors
#
# SPDX-License-Identifier: MIT
"""
Adds existing power and heat generation capacities for initial planning
horizon.
"""

import logging
import os
import sys
from types import SimpleNamespace

import country_converter as coco
import numpy as np
import pandas as pd
import powerplantmatching as pm
import pypsa
import xarray as xr
from _helpers import (
    configure_logging,
    set_scenario_config,
    update_config_from_wildcards,
)
from add_electricity import sanitize_carriers
from definitions.heat_sector import HeatSector
from definitions.heat_system import HeatSystem
from definitions.heat_system_type import HeatSystemType
from prepare_sector_network import cluster_heat_buses, define_spatial, prepare_costs

logger = logging.getLogger(__name__)
cc = coco.CountryConverter()
idx = pd.IndexSlice
spatial = SimpleNamespace()

from build_powerplants import add_custom_powerplants


def add_build_year_to_new_assets(n, baseyear):
    """
    Parameters
    ----------
    n : pypsa.Network
    baseyear : int
        year in which optimized assets are built
    """
    # Give assets with lifetimes and no build year the build year baseyear
    for c in n.iterate_components(["Link", "Generator", "Store"]):
        assets = c.df.index[(c.df.lifetime != np.inf) & (c.df.build_year == 0)]
        c.df.loc[assets, "build_year"] = baseyear

        # add -baseyear to name
        rename = pd.Series(c.df.index, c.df.index)
        rename[assets] += f"-{str(baseyear)}"
        c.df.rename(index=rename, inplace=True)

        # rename time-dependent
        selection = n.component_attrs[c.name].type.str.contains(
            "series"
        ) & n.component_attrs[c.name].status.str.contains("Input")
        for attr in n.component_attrs[c.name].index[selection]:
            c.pnl[attr] = c.pnl[attr].rename(columns=rename)


def add_existing_renewables(df_agg, costs):
    """
    Append existing renewables to the df_agg pd.DataFrame with the conventional
    power plants.
    """
    tech_map = {"solar": "PV", "onwind": "Onshore", "offwind-ac": "Offshore"}

    countries = snakemake.config["countries"]  # noqa: F841
    irena = pm.data.IRENASTAT().powerplant.convert_country_to_alpha2()
    irena = irena.query("Country in @countries")
    irena = irena.groupby(["Technology", "Country", "Year"]).Capacity.sum()

    irena = irena.unstack().reset_index()

    for carrier, tech in tech_map.items():
        df = (
            irena[irena.Technology.str.contains(tech)]
            .drop(columns=["Technology"])
            .set_index("Country")
        )
        df.columns = df.columns.astype(int)

        # calculate yearly differences
        df.insert(loc=0, value=0.0, column="1999")
        df = df.diff(axis=1).drop("1999", axis=1).clip(lower=0)

        # distribute capacities among nodes according to capacity factor
        # weighting with nodal_fraction
        elec_buses = n.buses.index[n.buses.carrier == "AC"].union(
            n.buses.index[n.buses.carrier == "DC"]
        )
        nodal_fraction = pd.Series(0.0, elec_buses)

        for country in n.buses.loc[elec_buses, "country"].unique():
            gens = n.generators.index[
                (n.generators.index.str[:2] == country)
                & (n.generators.carrier == carrier)
            ]
            cfs = n.generators_t.p_max_pu[gens].mean()
            cfs_key = cfs / cfs.sum()
            nodal_fraction.loc[n.generators.loc[gens, "bus"]] = cfs_key.groupby(
                n.generators.loc[gens, "bus"]
            ).sum()

        nodal_df = df.loc[n.buses.loc[elec_buses, "country"]]
        nodal_df.index = elec_buses
        nodal_df = nodal_df.multiply(nodal_fraction, axis=0)

        for year in nodal_df.columns:
            for node in nodal_df.index:
                name = f"{node}-{carrier}-{year}"
                capacity = nodal_df.loc[node, year]
                if capacity > 0.0:
                    cost_key = carrier.split("-")[0]
                    df_agg.at[name, "Fueltype"] = carrier
                    df_agg.at[name, "Capacity"] = capacity
                    df_agg.at[name, "DateIn"] = year
                    df_agg.at[name, "lifetime"] = costs.at[cost_key, "lifetime"]
                    df_agg.at[name, "DateOut"] = (
                        year + costs.at[cost_key, "lifetime"] - 1
                    )
                    df_agg.at[name, "bus"] = node


def add_power_capacities_installed_before_baseyear(n, grouping_years, costs, baseyear):
    """
    Parameters
    ----------
    n : pypsa.Network
    grouping_years :
        intervals to group existing capacities
    costs :
        to read lifetime to estimate YearDecomissioning
    baseyear : int
    """
    logger.debug(
        f"Adding power capacities installed before {baseyear} from"
        " powerplants_s_{clusters}.csv"
    )

    df_agg = pd.read_csv(snakemake.input.powerplants, index_col=0)

    if snakemake.input.get("custom_powerplants"):
        df_agg = add_custom_powerplants(
            df_agg, snakemake.input.custom_powerplants, True
        )

    rename_fuel = {
        "Hard Coal": "coal",
        "Lignite": "lignite",
        "Nuclear": "nuclear",
        "Oil": "oil",
        "OCGT": "OCGT",
        "CCGT": "CCGT",
        "Bioenergy": "solid biomass",
    }

    # If heat is considered, add CHPs in the add_heating_capacities function.
    # Assume that all oil power plants are not CHPs.
    if options["heating"]:
        df_agg = df_agg.query("Set != 'CHP'")
    elif not options["industry"] and "Industry" in df_agg.columns:
        df_agg["Industry"].fillna(False, inplace=True)
        df_agg.query("not Industry", inplace=True)

    # Replace Fueltype "Natural Gas" with the respective technology (OCGT or CCGT)
    df_agg.loc[df_agg["Fueltype"] == "Natural Gas", "Fueltype"] = df_agg.loc[
        df_agg["Fueltype"] == "Natural Gas", "Technology"
    ]

    fueltype_to_drop = [
        "Hydro",
        "Wind",
        "Solar",
        "Geothermal",
        "Waste",
        "Other",
        "CCGT, Thermal",
    ]

    technology_to_drop = ["Pv", "Storage Technologies"]

    # drop unused fueltypes and technologies
    df_agg.drop(df_agg.index[df_agg.Fueltype.isin(fueltype_to_drop)], inplace=True)
    df_agg.drop(df_agg.index[df_agg.Technology.isin(technology_to_drop)], inplace=True)
    df_agg.Fueltype = df_agg.Fueltype.map(rename_fuel)

    # Intermediate fix for DateIn & DateOut
    # Fill missing DateIn
    biomass_i = df_agg.loc[df_agg.Fueltype == "solid biomass"].index
    mean = df_agg.loc[biomass_i, "DateIn"].mean()
    df_agg.loc[biomass_i, "DateIn"] = df_agg.loc[biomass_i, "DateIn"].fillna(int(mean))
    # Fill missing DateOut
    dateout = (
        df_agg.loc[biomass_i, "DateIn"]
        + snakemake.params.costs["fill_values"]["lifetime"]
    )
    df_agg.loc[biomass_i, "DateOut"] = df_agg.loc[biomass_i, "DateOut"].fillna(dateout)

    # split biogas and solid biomass
    biogas_i = biomass_i.intersection(df_agg.loc[df_agg.Capacity < 2].index)
    df_agg.loc[biogas_i, "Fueltype"] = "biogas"

    # include renewables in df_agg
    add_existing_renewables(df_agg, costs)

    # add chp plants
    add_chp_plants(n, grouping_years, costs, baseyear)

    # drop assets which are already phased out / decommissioned
    phased_out = df_agg[df_agg["DateOut"] < baseyear].index
    df_agg.drop(phased_out, inplace=True)

    newer_assets = (df_agg.DateIn > max(grouping_years)).sum()
    if newer_assets:
        logger.warning(
            f"There are {newer_assets} assets with build year "
            f"after last power grouping year {max(grouping_years)}. "
            "These assets are dropped and not considered."
            "Consider to redefine the grouping years to keep them."
        )
        to_drop = df_agg[df_agg.DateIn > max(grouping_years)].index
        df_agg.drop(to_drop, inplace=True)

    df_agg["grouping_year"] = np.take(
        grouping_years, np.digitize(df_agg.DateIn, grouping_years, right=True)
    )

    # calculate (adjusted) remaining lifetime before phase-out (+1 because assuming
    # phase out date at the end of the year)
    df_agg["lifetime"] = df_agg.DateOut - df_agg["grouping_year"] + 1

    df = df_agg.pivot_table(
        index=["grouping_year", "Fueltype"],
        columns="bus",
        values="Capacity",
        aggfunc="sum",
    )

    lifetime = df_agg.pivot_table(
        index=["grouping_year", "Fueltype"],
        columns="bus",
        values="lifetime",
        aggfunc="mean",  # currently taken mean for clustering lifetimes
    )
    # A dictionary that translates carriers into keys for the spatial data structure
    carrier = {
        "OCGT": "gas",
        "CCGT": "gas",
        "coal": "coal",
        "oil": "oil",
        "lignite": "lignite",
        "nuclear": "uranium",
        "solid biomass": "biomass",
        "biogas": "biogas",
    }

    for grouping_year, generator in df.index:
        # capacity is the capacity in MW at each node for this
        capacity = df.loc[grouping_year, generator]
        capacity = capacity[~capacity.isna()]
        capacity = capacity[
            capacity > snakemake.params.existing_capacities["threshold_capacity"]
        ]
        suffix = "-ac" if generator == "offwind" else ""
        name_suffix = f" {generator}{suffix}-{grouping_year}"
        name_suffix_by = f" {generator}{suffix}-{baseyear}"
        asset_i = capacity.index + name_suffix
        if generator in ["solar", "onwind", "offwind-ac"]:
            cost_key = generator.split("-")[0]
            # to consider electricity grid connection costs or a split between
            # solar utility and rooftop as well, rather take cost assumptions
            # from existing network than from the cost database
            capital_cost = n.generators.loc[
                n.generators.carrier == generator + suffix, "capital_cost"
            ].mean()
            overnight_cost = n.generators.loc[
                n.generators.carrier == generator + suffix, "overnight_cost"
            ].mean()
            marginal_cost = n.generators.loc[
                n.generators.carrier == generator + suffix, "marginal_cost"
            ].mean()
            # check if assets are already in network (e.g. for 2020)
            already_build = n.generators.index.intersection(asset_i)
            new_build = asset_i.difference(n.generators.index)

            # this is for the year 2020
            if not already_build.empty:
                n.generators.loc[already_build, "p_nom"] = n.generators.loc[
                    already_build, "p_nom_min"
                ] = capacity.loc[already_build.str.replace(name_suffix, "")].values
            new_capacity = capacity.loc[new_build.str.replace(name_suffix, "")]

            p_max_pu = n.generators_t.p_max_pu[capacity.index + name_suffix_by]

            if not new_build.empty:
                n.add(
                    "Generator",
                    new_capacity.index,
                    suffix=name_suffix,
                    bus=new_capacity.index,
                    carrier=generator,
                    p_nom=new_capacity,
                    marginal_cost=marginal_cost,
                    capital_cost=capital_cost,
                    overnight_cost=overnight_cost,
                    efficiency=costs.at[cost_key, "efficiency"],
                    p_max_pu=p_max_pu.rename(columns=n.generators.bus),
                    build_year=grouping_year,
                    lifetime=costs.at[cost_key, "lifetime"],
                )

        else:
            bus0 = vars(spatial)[carrier[generator]].nodes
            if "EU" not in vars(spatial)[carrier[generator]].locations:
                bus0 = bus0.intersection(capacity.index + " " + carrier[generator])

            # check for missing bus
            missing_bus = pd.Index(bus0).difference(n.buses.index)
            if not missing_bus.empty:
                logger.info(f"add buses {bus0}")
                n.add(
                    "Bus",
                    bus0,
                    carrier=generator,
                    location=vars(spatial)[carrier[generator]].locations,
                    unit="MWh_el",
                )

            already_build = n.links.index.intersection(asset_i)
            new_build = asset_i.difference(n.links.index)
            if (grouping_year, generator) in lifetime.index:
                lifetime_assets = lifetime.loc[grouping_year, generator].dropna()
            else:
                lifetime_assets = costs.at[generator, "lifetime"]

            # this is for the year 2020
            if not already_build.empty:
                n.links.loc[already_build, "p_nom_min"] = capacity.loc[
                    already_build.str.replace(name_suffix, "")
                ].values

            if not new_build.empty:
                new_capacity = capacity.loc[new_build.str.replace(name_suffix, "")]

                if generator not in ["solid biomass", "biogas"]:
                    # missing lifetimes are filled with mean lifetime
                    # if mean cannot be built, lifetime is taken from costs.csv
                    if isinstance(lifetime_assets, pd.Series):
                        lifetime_assets = (
                            lifetime_assets.reindex(capacity.index)
                            .fillna(lifetime_assets.mean())
                            .fillna(costs.at[generator, "lifetime"])
                        )

                    n.add(
                        "Link",
                        new_capacity.index,
                        suffix=name_suffix,
                        bus0=bus0,
                        bus1=new_capacity.index,
                        bus2="co2 atmosphere",
                        carrier=generator,
                        marginal_cost=costs.at[generator, "efficiency"]
                        * costs.at[generator, "VOM"],  # NB: VOM is per MWel
                        capital_cost=costs.at[generator, "efficiency"]
                        * costs.at[generator, "fixed"],  # NB: fixed cost is per MWel
                        overnight_cost=costs.at[generator, "efficiency"]
                        * costs.at[
                            generator, "investment"
                        ],  # NB: investment is per MWel
                        p_nom=new_capacity / costs.at[generator, "efficiency"],
                        efficiency=costs.at[generator, "efficiency"],
                        efficiency2=costs.at[carrier[generator], "CO2 intensity"],
                        build_year=grouping_year,
                        lifetime=(
                            lifetime_assets.loc[new_capacity.index]
                            if isinstance(lifetime_assets, pd.Series)
                            else lifetime_assets
                        ),
                    )
                else:
                    if generator == "solid biomass":
                        bus0 = spatial.biomass.df.loc[
                            new_capacity.index, "nodes"
                        ].values
                    elif generator == "biogas":
                        bus0 = spatial.biogas.df.loc[new_capacity.index, "nodes"].values
                    else:
                        logger.error(f"Generator {generator} not recognized.")

                    # We assume the electrical efficiency of a CHP for the biomass and biogas power plants
                    # The EOP from technology data seems to be somewhat too efficient

                    key = "central solid biomass CHP"

                    n.add(
                        "Link",
                        new_capacity.index,
                        suffix=name_suffix,
                        bus0=bus0,
                        bus1=new_capacity.index,
                        carrier=generator,
                        p_nom=new_capacity / costs.at[key, "efficiency"],
                        capital_cost=costs.at[key, "fixed"]
                        * costs.at[key, "efficiency"],
                        overnight_cost=costs.at[key, "investment"]
                        * costs.at[key, "efficiency"],
                        marginal_cost=costs.at[key, "VOM"],
                        efficiency=costs.at[key, "efficiency"],
                        build_year=grouping_year,
                        lifetime=lifetime_assets.loc[new_capacity.index],
                    )

        # check if existing capacities are larger than technical potential
        existing_large = n.generators[
            n.generators["p_nom_min"] > n.generators["p_nom_max"]
        ].index
        if len(existing_large):
            logger.warning(
                f"Existing capacities larger than technical potential for {existing_large},\
                           adjust technical potential to existing capacities"
            )
            n.generators.loc[existing_large, "p_nom_max"] = n.generators.loc[
                existing_large, "p_nom_min"
            ]


def add_chp_plants(n, grouping_years, costs, baseyear):
    # rename fuel of CHPs - lignite not in DEA database
    rename_fuel = {
        "Hard Coal": "coal",
        "Coal": "coal",
        "Lignite": "lignite",
        "Natural Gas": "gas",
        "Bioenergy": "urban central solid biomass CHP",
        "Oil": "oil",
    }

    ppl = pd.read_csv(snakemake.input.powerplants, index_col=0)

    if snakemake.input.get("custom_powerplants"):
        if snakemake.input.custom_powerplants.endswith(
            f"german_chp_base_s_{snakemake.wildcards.clusters}_l{snakemake.wildcards.ll}_{snakemake.wildcards.opts}_{snakemake.wildcards.sector_opts}_{snakemake.wildcards.planning_horizons}.csv"
        ):
            logger.info("Supersedeing default German CHPs with custom_powerplants.")
            ppl = ppl.query("~(Set == 'CHP' and Country == 'DE')")
        ppl = add_custom_powerplants(ppl, snakemake.input.custom_powerplants, True)

    # drop assets which are already phased out / decommissioned
    # drop hydro, waste and oil fueltypes for CHP
    limit = np.max(grouping_years)
    drop_fueltypes = ["Hydro", "Other", "Waste", "nicht biogener Abfall"]
    chp = ppl.query(
        "Set == 'CHP' and (DateOut >= @baseyear or DateOut != DateOut) and (DateIn <= @limit or DateIn != DateIn) and Fueltype not in @drop_fueltypes"
    ).copy()

    # calculate remaining lifetime before phase-out (+1 because assuming
    # phase out date at the end of the year)
    chp.Fueltype = chp.Fueltype.map(rename_fuel)

    # assign clustered bus
    # chp["bus"] = chp["bus"].astype(int)
    # chp["cluster_bus"] = chp.bus.map(clustermaps)
    # if snakemake.params.add_district_heating_subnodes:
    #     chp.loc[chp.subnode.notna(), "cluster_bus"] = chp.loc[
    #         chp.subnode.notna(), "subnode"
    #     ]

    chp["grouping_year"] = np.take(
        grouping_years, np.digitize(chp.DateIn, grouping_years, right=True)
    )
    chp["lifetime"] = chp.DateOut - chp["grouping_year"] + 1

    # check if the CHPs were read in from MaStR for Germany
    if "Capacity_thermal" in chp.columns:
        if not options["industry"]:
            chp.query("Industry == False", inplace=True)

        thermal_capacity_b = ~chp.Capacity_thermal.isna()
        mastr_chp = chp[thermal_capacity_b]

        # CHPs without thermal capacity are handled later
        chp = chp[~thermal_capacity_b]

        # exclude small CHPs below 500 kW
        mastr_chp = mastr_chp.query("Capacity > 0.5 or Capacity_thermal > 0.5")

        # separate CHPs with substantial power output from those with little power output
        # ratio chosen for reasonable backpressure coefficients c_b
        mastr_chp_power = mastr_chp.query("Capacity > 0.5 * Capacity_thermal").copy()
        mastr_chp_heat = mastr_chp.query("Capacity <= 0.5 * Capacity_thermal").copy()

        mastr_chp_power["p_nom"] = mastr_chp_power.eval("Capacity / Efficiency")
        mastr_chp_power["c_b"] = mastr_chp_power.eval("Capacity / Capacity_thermal")
        mastr_chp_power["c_b"] = mastr_chp_power["c_b"].clip(
            upper=costs.at["CCGT", "c_b"]
        )  # exclude outliers
        mastr_chp_power["efficiency-heat"] = mastr_chp_power.eval("Efficiency / c_b")

        # these CHPs are mainly biomass CHPs
        mastr_chp_heat["efficiency-heat"] = costs.at[
            "central solid biomass CHP", "efficiency-heat"
        ]
        mastr_chp_heat["p_nom"] = (
            mastr_chp_heat.Capacity_thermal / mastr_chp_heat["efficiency-heat"]
        )
        mastr_chp_heat["Efficiency"] = mastr_chp_heat.eval("Capacity / p_nom")
        eff_total_max = costs.loc[
            "central solid biomass CHP", ["efficiency-heat", "efficiency"]
        ].sum()
        eff_heat = mastr_chp_heat["efficiency-heat"]
        mastr_chp_heat["Efficiency"] = mastr_chp_heat["Efficiency"].clip(
            upper=eff_total_max - eff_heat
        )

        mastr_chp = pd.concat([mastr_chp_power, mastr_chp_heat])

        mastr_chp_efficiency_power = mastr_chp.pivot_table(
            index=["grouping_year", "Fueltype"],
            columns="bus",
            values="Efficiency",
            aggfunc=lambda x: np.average(x, weights=mastr_chp.loc[x.index, "p_nom"]),
        )

        mastr_chp_efficiency_heat = mastr_chp.pivot_table(
            index=["grouping_year", "Fueltype"],
            columns="bus",
            values="efficiency-heat",
            aggfunc=lambda x: np.average(x, weights=mastr_chp.loc[x.index, "p_nom"]),
        )

        mastr_chp_p_nom = mastr_chp.pivot_table(
            index=["grouping_year", "Fueltype"],
            columns="bus",
            values="p_nom",
            aggfunc="sum",
        )

        keys = {
            "coal": "central coal CHP",
            "gas": "central gas CHP",
            "waste": "waste CHP",
            "oil": "central gas CHP",
            "lignite": "central coal CHP",
        }
        # add everything as Link
        for grouping_year, generator in mastr_chp_p_nom.index:
            # capacity is the capacity in MW at each node for this
            p_nom = mastr_chp_p_nom.loc[grouping_year, generator].dropna()
            threshold = snakemake.params.existing_capacities["threshold_capacity"]
            p_nom = p_nom[p_nom > threshold]

            efficiency_power = mastr_chp_efficiency_power.loc[grouping_year, generator]
            efficiency_heat = mastr_chp_efficiency_heat.loc[grouping_year, generator]

            for bus in p_nom.index:
                # check if link already exists and set p_nom_min and efficiency
                if generator != "urban central solid biomass CHP":
                    suffix = f" urban central {generator} CHP-{grouping_year}"
                else:
                    suffix = f" {generator}-{grouping_year}"

                if bus + suffix in n.links.index:
                    # only change p_nom_min and efficiency
                    n.links.loc[bus + suffix, "p_nom_min"] = p_nom.loc[bus]
                    n.links.loc[bus + suffix, "p_nom"] = p_nom.loc[bus]
                    n.links.loc[bus + suffix, "efficiency"] = efficiency_power.loc[bus]
                    n.links.loc[bus + suffix, "efficiency2"] = efficiency_heat.loc[bus]
                    continue

                if generator != "urban central solid biomass CHP":
                    # lignite CHPs are not in DEA database - use coal CHP parameters
                    key = keys[generator]
                    if "EU" in vars(spatial)[generator].locations:
                        bus0 = vars(spatial)[generator].nodes[0]
                    else:
                        bus0 = vars(spatial)[generator].df.loc[bus, "nodes"]
                    n.add(
                        "Link",
                        bus,
                        suffix=f" urban central {generator} CHP-{grouping_year}",
                        bus0=bus0,
                        bus1=bus,
                        bus2=bus + " urban central heat",
                        bus3="co2 atmosphere",
                        carrier=f"urban central {generator} CHP",
                        p_nom=p_nom[bus],
                        capital_cost=costs.at[key, "fixed"]
                        * costs.at[key, "efficiency"],
                        overnight_cost=costs.at[key, "investment"]
                        * costs.at[key, "efficiency"],
                        marginal_cost=costs.at[key, "VOM"],
                        efficiency=efficiency_power.dropna().loc[bus],
                        efficiency2=efficiency_heat.dropna().loc[bus],
                        efficiency3=costs.at[generator, "CO2 intensity"],
                        build_year=grouping_year,
                        lifetime=costs.at[key, "lifetime"],
                    )
                else:
                    key = "central solid biomass CHP"
                    n.add(
                        "Link",
                        bus,
                        suffix=f" urban {key}-{grouping_year}",
                        bus0=spatial.biomass.df.loc[bus]["nodes"],
                        bus1=bus,
                        bus2=bus + " urban central heat",
                        carrier=generator,
                        p_nom=p_nom[bus],
                        capital_cost=costs.at[key, "fixed"]
                        * costs.at[key, "efficiency"],
                        overnight_cost=costs.at[key, "investment"]
                        * costs.at[key, "efficiency"],
                        marginal_cost=costs.at[key, "VOM"],
                        efficiency=efficiency_power.loc[bus],
                        efficiency2=efficiency_heat.loc[bus],
                        build_year=grouping_year,
                        lifetime=costs.at[key, "lifetime"],
                    )

    # CHPs that are not from MaStR

    if options["central_heat_vent"]:
        missing_uch_buses = pd.Series(
            {
                bus: " ".join(bus.split()[:2])
                for bus in set(chp.bus.unique() + " urban central heat")
                - set(n.buses.index)
            }
        )
        if not missing_uch_buses.empty:
            logger.info(f"add buses {missing_uch_buses}")

            n.add(
                "Bus",
                missing_uch_buses.index,
                carrier="urban central heat",
                location=missing_uch_buses,
            )
            # Attach heat vent to these buses
            n.add(
                "Generator",
                missing_uch_buses.index,
                suffix=" vent",
                bus=missing_uch_buses.index,
                carrier="urban central heat vent",
                p_nom_extendable=True,
                p_max_pu=0,
                p_min_pu=-1,
                unit="MWh_th",
            )

    chp_nodal_p_nom = chp.pivot_table(
        index=["grouping_year", "Fueltype"],
        columns="bus",
        values="Capacity",
        aggfunc="sum",
    )
    for grouping_year, generator in chp_nodal_p_nom.index:
        p_nom = chp_nodal_p_nom.loc[grouping_year, generator].dropna()
        threshold = snakemake.params.existing_capacities["threshold_capacity"]
        p_nom = p_nom[p_nom > threshold]

        for bus in p_nom.index:
            # check if link already exists and set p_nom_min and efficiency
            if generator != "urban central solid biomass CHP":
                suffix = f" urban central {generator} CHP-{grouping_year}"
            else:
                suffix = f" {generator}-{grouping_year}"

            if bus + suffix in n.links.index:
                # only change p_nom_min
                n.links.loc[bus + suffix, "p_nom_min"] = p_nom.loc[bus]
                n.links.loc[bus + suffix, "p_nom"] = p_nom.loc[bus]
                continue

            if generator != "urban central solid biomass CHP":
                # lignite CHPs are not in DEA database - use coal CHP parameters
                key = keys[generator]
                if "EU" in vars(spatial)[generator].locations:
                    bus0 = vars(spatial)[generator].nodes[0]
                else:
                    bus0 = vars(spatial)[generator].df.loc[bus, "nodes"]
                n.add(
                    "Link",
                    bus,
                    suffix=f" urban central {generator} CHP-{grouping_year}",
                    bus0=bus0,
<<<<<<< HEAD
                    bus1=p_nom.index.str.split().str[:2].str.join(" "),
                    bus2=p_nom.index + " urban central heat",
=======
                    bus1=bus,
                    bus2=bus + " urban central heat",
>>>>>>> 778b60f8
                    bus3="co2 atmosphere",
                    carrier=f"urban central {generator} CHP",
                    p_nom=p_nom[bus] / costs.at[key, "efficiency"],
                    capital_cost=costs.at[key, "fixed"] * costs.at[key, "efficiency"],
                    overnight_cost=costs.at[key, "investment"]
                    * costs.at[key, "efficiency"],
                    marginal_cost=costs.at[key, "VOM"],
<<<<<<< HEAD
                    efficiency=efficiency_power[p_nom.index],
                    efficiency2=efficiency_heat[p_nom.index],
=======
                    efficiency=costs.at[key, "efficiency"],
                    efficiency2=costs.at[key, "efficiency"] / costs.at[key, "c_b"],
>>>>>>> 778b60f8
                    efficiency3=costs.at[generator, "CO2 intensity"],
                    build_year=grouping_year,
                    lifetime=costs.at[key, "lifetime"],
                )
            else:
                key = "central solid biomass CHP"
                n.add(
                    "Link",
                    p_nom.index,
                    suffix=f" urban {key}-{grouping_year}",
<<<<<<< HEAD
                    bus0=spatial.biomass.df.loc[
                        p_nom.index.str.split().str[:2].str.join(" ")
                    ]["nodes"].values,
                    bus1=p_nom.index.str.split().str[:2].str.join(" "),
                    bus2=p_nom.index + " urban central heat",
=======
                    bus0=spatial.biomass.df.loc[p_nom.index]["nodes"],
                    bus1=bus,
                    bus2=bus + " urban central heat",
>>>>>>> 778b60f8
                    carrier=generator,
                    p_nom=p_nom[bus] / costs.at[key, "efficiency"],
                    capital_cost=costs.at[key, "fixed"] * costs.at[key, "efficiency"],
                    overnight_cost=costs.at[key, "investment"]
                    * costs.at[key, "efficiency"],
                    marginal_cost=costs.at[key, "VOM"],
<<<<<<< HEAD
                    efficiency=efficiency_power[p_nom.index],
                    efficiency2=efficiency_heat[p_nom.index],
=======
                    efficiency=costs.at[key, "efficiency"],
                    efficiency2=costs.at[key, "efficiency-heat"],
>>>>>>> 778b60f8
                    build_year=grouping_year,
                    lifetime=costs.at[key, "lifetime"],
                )

<<<<<<< HEAD
    # CHPs that are not from MaStR
    chp_nodal_p_nom = chp.pivot_table(
        index=["grouping_year", "Fueltype"],
        columns="bus",
        values="Capacity",
        aggfunc="sum",
    )
    for grouping_year, generator in chp_nodal_p_nom.index:
        p_nom = chp_nodal_p_nom.loc[grouping_year, generator].dropna()
        threshold = snakemake.params.existing_capacities["threshold_capacity"]
        p_nom = p_nom[p_nom > threshold]

        if generator != "urban central solid biomass CHP":
            # lignite CHPs are not in DEA database - use coal CHP parameters
            key = keys[generator]
            if "EU" in vars(spatial)[generator].locations:
                bus0 = vars(spatial)[generator].nodes
            else:
                bus0 = vars(spatial)[generator].df.loc[p_nom.index, "nodes"]
            n.add(
                "Link",
                p_nom.index,
                suffix=f" urban central {generator} CHP-{grouping_year}",
                bus0=bus0,
                bus1=p_nom.index.str.split().str[:2].str.join(" "),
                bus2=p_nom.index + " urban central heat",
                bus3="co2 atmosphere",
                carrier=f"urban central {generator} CHP",
                p_nom=p_nom / costs.at[key, "efficiency"],
                capital_cost=costs.at[key, "fixed"] * costs.at[key, "efficiency"],
                overnight_cost=costs.at[key, "investment"]
                * costs.at[key, "efficiency"],
                marginal_cost=costs.at[key, "VOM"],
                efficiency=costs.at[key, "efficiency"],
                efficiency2=costs.at[key, "efficiency"] / costs.at[key, "c_b"],
                efficiency3=costs.at[generator, "CO2 intensity"],
                build_year=grouping_year,
                lifetime=costs.at[key, "lifetime"],
            )
        else:
            key = "central solid biomass CHP"
            n.add(
                "Link",
                p_nom.index,
                suffix=f" urban {key}-{grouping_year}",
                bus0=spatial.biomass.df.loc[
                    p_nom.index.str.split().str[:2].str.join(" ")
                ]["nodes"].values,
                bus1=p_nom.index.str.split().str[:2].str.join(" "),
                bus2=p_nom.index + " urban central heat",
                carrier=generator,
                p_nom=p_nom / costs.at[key, "efficiency"],
                capital_cost=costs.at[key, "fixed"] * costs.at[key, "efficiency"],
                overnight_cost=costs.at[key, "investment"]
                * costs.at[key, "efficiency"],
                marginal_cost=costs.at[key, "VOM"],
                efficiency=costs.at[key, "efficiency"],
                efficiency2=costs.at[key, "efficiency-heat"],
                build_year=grouping_year,
                lifetime=costs.at[key, "lifetime"],
            )

=======
>>>>>>> 778b60f8

def get_efficiency(heat_system, carrier, nodes, heating_efficiencies, costs):
    """
    Computes the heating system efficiency based on the sector and carrier
    type.

    Parameters:
    -----------
    heat_system : object
    carrier : str
        The type of fuel or energy carrier (e.g., 'gas', 'oil').
    nodes : pandas.Series
        A pandas Series containing node information used to match the heating efficiency data.
    heating_efficiencies : dict
        A dictionary containing efficiency values for different carriers and sectors.
    costs : pandas.DataFrame
        A DataFrame containing boiler cost and efficiency data for different heating systems.

    Returns:
    --------
    efficiency : pandas.Series or float
        A pandas Series mapping the efficiencies based on nodes for residential and services sectors, or a single
        efficiency value for other heating systems (e.g., urban central).

    Notes:
    ------
    - For residential and services sectors, efficiency is mapped based on the nodes.
    - For other sectors, the default boiler efficiency is retrieved from the `costs` database.
    """

    if heat_system.value == "urban central":
        boiler_costs_name = getattr(heat_system, f"{carrier}_boiler_costs_name")
        efficiency = costs.at[boiler_costs_name, "efficiency"]
    elif heat_system.sector.value == "residential":
        key = f"{carrier} residential space efficiency"
        efficiency = nodes.str[:2].map(heating_efficiencies[key])
    elif heat_system.sector.value == "services":
        key = f"{carrier} services space efficiency"
        efficiency = nodes.str[:2].map(heating_efficiencies[key])
    else:
        logger.warning(f"{heat_system} not defined.")

    return efficiency


def get_efficiency(heat_system, carrier, nodes, heating_efficiencies, costs):
    """
    Computes the heating system efficiency based on the sector and carrier
    type.

    Parameters:
    -----------
    heat_system : object
    carrier : str
        The type of fuel or energy carrier (e.g., 'gas', 'oil').
    nodes : pandas.Series
        A pandas Series containing node information used to match the heating efficiency data.
    heating_efficiencies : dict
        A dictionary containing efficiency values for different carriers and sectors.
    costs : pandas.DataFrame
        A DataFrame containing boiler cost and efficiency data for different heating systems.

    Returns:
    --------
    efficiency : pandas.Series or float
        A pandas Series mapping the efficiencies based on nodes for residential and services sectors, or a single
        efficiency value for other heating systems (e.g., urban central).

    Notes:
    ------
    - For residential and services sectors, efficiency is mapped based on the nodes.
    - For other sectors, the default boiler efficiency is retrieved from the `costs` database.
    """

    if heat_system.value == "urban central":
        boiler_costs_name = getattr(heat_system, f"{carrier}_boiler_costs_name")
        efficiency = costs.at[boiler_costs_name, "efficiency"]
    elif heat_system.sector.value == "residential":
        key = f"{carrier} residential space efficiency"
        efficiency = nodes.str[:2].map(heating_efficiencies[key])
    elif heat_system.sector.value == "services":
        key = f"{carrier} services space efficiency"
        efficiency = nodes.str[:2].map(heating_efficiencies[key])
    else:
        logger.warning(f"{heat_system} not defined.")

    return efficiency


def add_heating_capacities_installed_before_baseyear(
    n: pypsa.Network,
    baseyear: int,
    grouping_years: list,
    cop: dict,
    time_dep_hp_cop: bool,
    costs: pd.DataFrame,
    default_lifetime: int,
    existing_heating: pd.DataFrame,
):
    """
    Parameters
    ----------
    n : pypsa.Network
    baseyear : last year covered in the existing capacities database
    grouping_years : intervals to group existing capacities
        linear decommissioning of heating capacities from 2020 to 2045 is
        currently assumed heating capacities split between residential and
        services proportional to heating load in both 50% capacities
        in rural buses 50% in urban buses
    cop: xr.DataArray
        DataArray with time-dependent coefficients of performance (COPs) heat pumps. Coordinates are heat sources (see config), heat system types (see :file:`scripts/enums/HeatSystemType.py`), nodes and snapshots.
    time_dep_hp_cop: bool
        If True, time-dependent (dynamic) COPs are used for heat pumps
    """
    logger.debug(f"Adding heating capacities installed before {baseyear}")

    for heat_system in existing_heating.columns.get_level_values(0).unique():
        heat_system = HeatSystem(heat_system)

        nodes = pd.Index(
            n.buses.location[n.buses.index.str.contains(f"{heat_system} heat")]
        )

        if (not heat_system == HeatSystem.URBAN_CENTRAL) and options[
            "electricity_distribution_grid"
        ]:
            nodes_elec = nodes + " low voltage"
            nodes_biomass = nodes
        else:
            nodes_elec = nodes.str.split().str[:2].str.join(" ")
            nodes_biomass = nodes_elec

            too_large_grouping_years = [
                gy for gy in grouping_years if gy >= int(baseyear)
            ]
            if too_large_grouping_years:
                logger.warning(
                    f"Grouping years >= baseyear are ignored. Dropping {too_large_grouping_years}."
                )
            valid_grouping_years = pd.Series(
                [
                    int(grouping_year)
                    for grouping_year in grouping_years
                    if int(grouping_year) + default_lifetime > int(baseyear)
                    and int(grouping_year) < int(baseyear)
                ]
            )

            assert valid_grouping_years.is_monotonic_increasing

            # get number of years of each interval
            _years = valid_grouping_years.diff()
            # Fill NA from .diff() with value for the first interval
            _years[0] = valid_grouping_years[0] - baseyear + default_lifetime
            # Installation is assumed to be linear for the past
            ratios = _years / _years.sum()

        for ratio, grouping_year in zip(ratios, valid_grouping_years):
            # Add heat pumps
            for heat_source in snakemake.params.heat_pump_sources[
                heat_system.system_type.value
            ]:
                costs_name = heat_system.heat_pump_costs_name(heat_source)

                efficiency = (
                    cop.sel(
                        heat_system=heat_system.system_type.value,
                        heat_source=heat_source,
                        name=nodes,
                    )
                    .to_pandas()
                    .T.reset_index()
                    .drop_duplicates()
                    .set_index("name")
                    .T.reindex(index=n.snapshots)
                    if time_dep_hp_cop
                    else costs.at[costs_name, "efficiency"]
                )

                n.add(
                    "Link",
                    nodes,
                    suffix=f" {heat_system} {heat_source} heat pump-{grouping_year}",
                    bus0=nodes_elec,
                    bus1=nodes + " " + heat_system.value + " heat",
                    carrier=f"{heat_system} {heat_source} heat pump",
                    efficiency=efficiency,
                    capital_cost=costs.at[costs_name, "efficiency"]
                    * costs.at[costs_name, "fixed"],
                    overnight_cost=costs.at[costs_name, "efficiency"]
                    * costs.at[costs_name, "investment"],
                    p_nom=existing_heating.loc[
                        nodes, (heat_system.value, f"{heat_source} heat pump")
                    ]
                    * ratio
                    / costs.at[costs_name, "efficiency"],
                    build_year=int(grouping_year),
                    lifetime=costs.at[costs_name, "lifetime"],
                )

            # add resistive heater, gas boilers and oil boilers
            n.add(
                "Link",
                nodes,
                suffix=f" {heat_system} resistive heater-{grouping_year}",
                bus0=nodes_elec,
                bus1=nodes + " " + heat_system.value + " heat",
                carrier=heat_system.value + " resistive heater",
                efficiency=costs.at[
                    heat_system.resistive_heater_costs_name, "efficiency"
                ],
                capital_cost=(
                    costs.at[heat_system.resistive_heater_costs_name, "efficiency"]
                    * costs.at[heat_system.resistive_heater_costs_name, "fixed"]
                ),
                overnight_cost=(
                    costs.at[heat_system.resistive_heater_costs_name, "efficiency"]
                    * costs.at[heat_system.resistive_heater_costs_name, "investment"]
                ),
                p_nom=(
                    existing_heating.loc[nodes, (heat_system.value, "resistive heater")]
                    * ratio
                    / costs.at[heat_system.resistive_heater_costs_name, "efficiency"]
                ),
                build_year=int(grouping_year),
                lifetime=costs.at[heat_system.resistive_heater_costs_name, "lifetime"],
            )

            efficiency = get_efficiency(
                heat_system, "gas", nodes, heating_efficiencies, costs
            )

            n.add(
                "Link",
                nodes,
                suffix=f" {heat_system} gas boiler-{grouping_year}",
                bus0="EU gas" if "EU gas" in spatial.gas.nodes else nodes + " gas",
                bus1=nodes + " " + heat_system.value + " heat",
                bus2="co2 atmosphere",
                carrier=heat_system.value + " gas boiler",
                efficiency=costs.at[heat_system.gas_boiler_costs_name, "efficiency"],
                efficiency2=costs.at["gas", "CO2 intensity"],
                capital_cost=(
                    costs.at[heat_system.gas_boiler_costs_name, "efficiency"]
                    * costs.at[heat_system.gas_boiler_costs_name, "fixed"]
                ),
                overnight_cost=(
                    costs.at[heat_system.gas_boiler_costs_name, "efficiency"]
                    * costs.at[heat_system.gas_boiler_costs_name, "investment"]
                ),
                p_nom=(
                    existing_heating.loc[nodes, (heat_system.value, "gas boiler")]
                    * ratio
                    / costs.at[heat_system.gas_boiler_costs_name, "efficiency"]
                ),
                build_year=int(grouping_year),
                lifetime=costs.at[heat_system.gas_boiler_costs_name, "lifetime"],
            )

            efficiency = get_efficiency(
                heat_system, "oil", nodes, heating_efficiencies, costs
            )

            n.add(
                "Link",
                nodes,
                suffix=f" {heat_system} oil boiler-{grouping_year}",
                bus0=spatial.oil.nodes,
                bus1=nodes + " " + heat_system.value + " heat",
                bus2="co2 atmosphere",
                carrier=heat_system.value + " oil boiler",
                efficiency=costs.at[heat_system.oil_boiler_costs_name, "efficiency"],
                efficiency2=costs.at["oil", "CO2 intensity"],
                capital_cost=costs.at[heat_system.oil_boiler_costs_name, "efficiency"]
                * costs.at[heat_system.oil_boiler_costs_name, "fixed"],
                overnight_cost=costs.at[heat_system.oil_boiler_costs_name, "efficiency"]
                * costs.at[heat_system.oil_boiler_costs_name, "investment"],
                p_nom=(
                    existing_heating.loc[nodes, (heat_system.value, "oil boiler")]
                    * ratio
                    / costs.at[heat_system.oil_boiler_costs_name, "efficiency"]
                ),
                build_year=int(grouping_year),
                lifetime=costs.at[
                    f"{heat_system.central_or_decentral} gas boiler", "lifetime"
                ],
            )
            # add biomass boilers
            n.add(
                "Link",
                nodes,
                suffix=f" {heat_system} biomass boiler-{grouping_year}",
                bus0=spatial.biomass.df.loc[nodes_biomass, "nodes"].values,
                bus1=nodes + " " + heat_system.value + " heat",
                carrier=heat_system.value + " biomass boiler",
                efficiency=costs.at["biomass boiler", "efficiency"],
                capital_cost=costs.at["biomass boiler", "efficiency"]
                * costs.at["biomass boiler", "fixed"],
                overnight_cost=costs.at["biomass boiler", "efficiency"]
                * costs.at["biomass boiler", "investment"],
                p_nom=(
                    existing_heating.loc[nodes, (heat_system.value, "biomass boiler")]
                    * ratio
                    / costs.at["biomass boiler", "efficiency"]
                ),
                build_year=int(grouping_year),
                lifetime=costs.at["biomass boiler", "lifetime"],
            )

            # delete links with p_nom=nan corresponding to extra nodes in country
            n.remove(
                "Link",
                [
                    index
                    for index in n.links.index.to_list()
                    if str(grouping_year) in index and np.isnan(n.links.p_nom[index])
                ],
            )

            # delete links with capacities below threshold
            threshold = snakemake.params.existing_capacities["threshold_capacity"]
            n.remove(
                "Link",
                [
                    index
                    for index in n.links.index.to_list()
                    if str(grouping_year) in index and n.links.p_nom[index] < threshold
                ],
            )


def set_defaults(n):
    """
    Set default values for missing values in the network.

    Parameters:
        n (pypsa.Network): The network object.
    Returns:
        None
    """
    if "Link" in n.components:
        if "reversed" in n.links.columns:
            # Replace NA values with default value False
            n.links.loc[n.links.reversed.isna(), "reversed"] = False
            n.links.reversed = n.links.reversed.astype(bool)


# %%
if __name__ == "__main__":
    if "snakemake" not in globals():
        from _helpers import mock_snakemake

        snakemake = mock_snakemake(
            "add_existing_baseyear",
<<<<<<< HEAD
            # configfiles="config/test/config.myopic.yaml",
            # clusters="5",
=======
            configfiles="config/config.yaml",
>>>>>>> 778b60f8
            clusters="27",
            ll="vopt",
            opts="",
            sector_opts="none",
            planning_horizons="2020",
            run="KN2045_Bal_v4",
        )

    configure_logging(snakemake)
    set_scenario_config(snakemake)

    update_config_from_wildcards(snakemake.config, snakemake.wildcards)

    options = snakemake.params.sector

    baseyear = snakemake.params.baseyear

    n = pypsa.Network(snakemake.input.network)

    # define spatial resolution of carriers
    spatial = define_spatial(n.buses[n.buses.carrier == "AC"].index, options)
    add_build_year_to_new_assets(n, baseyear)

    Nyears = n.snapshot_weightings.generators.sum() / 8760.0
    costs = prepare_costs(
        snakemake.input.costs,
        snakemake.params.costs,
        Nyears,
    )

    grouping_years_power = snakemake.params.existing_capacities["grouping_years_power"]
    grouping_years_heat = snakemake.params.existing_capacities["grouping_years_heat"]
    add_power_capacities_installed_before_baseyear(
        n, grouping_years_power, costs, baseyear
    )

    if options["heating"]:
        # one could use baseyear here instead (but dangerous if no data)
        fn = snakemake.input.heating_efficiencies
        year = int(snakemake.params["energy_totals_year"])
        heating_efficiencies = pd.read_csv(fn, index_col=[1, 0]).loc[year]

        add_heating_capacities_installed_before_baseyear(
            n=n,
            baseyear=baseyear,
            grouping_years=grouping_years_heat,
            cop=xr.open_dataarray(snakemake.input.cop_profiles),
            time_dep_hp_cop=options["time_dep_hp_cop"],
            costs=costs,
            default_lifetime=snakemake.params.existing_capacities[
                "default_heating_lifetime"
            ],
            existing_heating=pd.read_csv(
                snakemake.input.existing_heating_distribution,
                header=[0, 1],
                index_col=0,
            ),
        )

    # Set defaults for missing missing values
    set_defaults(n)

    if options.get("cluster_heat_buses", False):
        cluster_heat_buses(n)

    n.meta = dict(snakemake.config, **dict(wildcards=dict(snakemake.wildcards)))

    sanitize_carriers(n, snakemake.config)

    n.export_to_netcdf(snakemake.output[0])<|MERGE_RESOLUTION|>--- conflicted
+++ resolved
@@ -586,7 +586,7 @@
                         bus,
                         suffix=f" urban central {generator} CHP-{grouping_year}",
                         bus0=bus0,
-                        bus1=bus,
+                        bus1=" ".join(bus.split()[:2]),
                         bus2=bus + " urban central heat",
                         bus3="co2 atmosphere",
                         carrier=f"urban central {generator} CHP",
@@ -608,8 +608,8 @@
                         "Link",
                         bus,
                         suffix=f" urban {key}-{grouping_year}",
-                        bus0=spatial.biomass.df.loc[bus]["nodes"],
-                        bus1=bus,
+                        bus0=spatial.biomass.df.loc[" ".join(bus.split()[:2])]["nodes"],
+                        bus1=" ".join(bus.split()[:2]),
                         bus2=bus + " urban central heat",
                         carrier=generator,
                         p_nom=p_nom[bus],
@@ -692,13 +692,8 @@
                     bus,
                     suffix=f" urban central {generator} CHP-{grouping_year}",
                     bus0=bus0,
-<<<<<<< HEAD
-                    bus1=p_nom.index.str.split().str[:2].str.join(" "),
-                    bus2=p_nom.index + " urban central heat",
-=======
-                    bus1=bus,
+                    bus1=" ".join(bus.split()[:2]),
                     bus2=bus + " urban central heat",
->>>>>>> 778b60f8
                     bus3="co2 atmosphere",
                     carrier=f"urban central {generator} CHP",
                     p_nom=p_nom[bus] / costs.at[key, "efficiency"],
@@ -706,13 +701,8 @@
                     overnight_cost=costs.at[key, "investment"]
                     * costs.at[key, "efficiency"],
                     marginal_cost=costs.at[key, "VOM"],
-<<<<<<< HEAD
-                    efficiency=efficiency_power[p_nom.index],
-                    efficiency2=efficiency_heat[p_nom.index],
-=======
                     efficiency=costs.at[key, "efficiency"],
                     efficiency2=costs.at[key, "efficiency"] / costs.at[key, "c_b"],
->>>>>>> 778b60f8
                     efficiency3=costs.at[generator, "CO2 intensity"],
                     build_year=grouping_year,
                     lifetime=costs.at[key, "lifetime"],
@@ -723,99 +713,21 @@
                     "Link",
                     p_nom.index,
                     suffix=f" urban {key}-{grouping_year}",
-<<<<<<< HEAD
-                    bus0=spatial.biomass.df.loc[
-                        p_nom.index.str.split().str[:2].str.join(" ")
-                    ]["nodes"].values,
-                    bus1=p_nom.index.str.split().str[:2].str.join(" "),
-                    bus2=p_nom.index + " urban central heat",
-=======
-                    bus0=spatial.biomass.df.loc[p_nom.index]["nodes"],
-                    bus1=bus,
+                    bus0=spatial.biomass.df.loc[" ".join(bus.split()[:2])]["nodes"],
+                    bus1=" ".join(bus.split()[:2]),
                     bus2=bus + " urban central heat",
->>>>>>> 778b60f8
                     carrier=generator,
                     p_nom=p_nom[bus] / costs.at[key, "efficiency"],
                     capital_cost=costs.at[key, "fixed"] * costs.at[key, "efficiency"],
                     overnight_cost=costs.at[key, "investment"]
                     * costs.at[key, "efficiency"],
                     marginal_cost=costs.at[key, "VOM"],
-<<<<<<< HEAD
-                    efficiency=efficiency_power[p_nom.index],
-                    efficiency2=efficiency_heat[p_nom.index],
-=======
                     efficiency=costs.at[key, "efficiency"],
                     efficiency2=costs.at[key, "efficiency-heat"],
->>>>>>> 778b60f8
                     build_year=grouping_year,
                     lifetime=costs.at[key, "lifetime"],
                 )
 
-<<<<<<< HEAD
-    # CHPs that are not from MaStR
-    chp_nodal_p_nom = chp.pivot_table(
-        index=["grouping_year", "Fueltype"],
-        columns="bus",
-        values="Capacity",
-        aggfunc="sum",
-    )
-    for grouping_year, generator in chp_nodal_p_nom.index:
-        p_nom = chp_nodal_p_nom.loc[grouping_year, generator].dropna()
-        threshold = snakemake.params.existing_capacities["threshold_capacity"]
-        p_nom = p_nom[p_nom > threshold]
-
-        if generator != "urban central solid biomass CHP":
-            # lignite CHPs are not in DEA database - use coal CHP parameters
-            key = keys[generator]
-            if "EU" in vars(spatial)[generator].locations:
-                bus0 = vars(spatial)[generator].nodes
-            else:
-                bus0 = vars(spatial)[generator].df.loc[p_nom.index, "nodes"]
-            n.add(
-                "Link",
-                p_nom.index,
-                suffix=f" urban central {generator} CHP-{grouping_year}",
-                bus0=bus0,
-                bus1=p_nom.index.str.split().str[:2].str.join(" "),
-                bus2=p_nom.index + " urban central heat",
-                bus3="co2 atmosphere",
-                carrier=f"urban central {generator} CHP",
-                p_nom=p_nom / costs.at[key, "efficiency"],
-                capital_cost=costs.at[key, "fixed"] * costs.at[key, "efficiency"],
-                overnight_cost=costs.at[key, "investment"]
-                * costs.at[key, "efficiency"],
-                marginal_cost=costs.at[key, "VOM"],
-                efficiency=costs.at[key, "efficiency"],
-                efficiency2=costs.at[key, "efficiency"] / costs.at[key, "c_b"],
-                efficiency3=costs.at[generator, "CO2 intensity"],
-                build_year=grouping_year,
-                lifetime=costs.at[key, "lifetime"],
-            )
-        else:
-            key = "central solid biomass CHP"
-            n.add(
-                "Link",
-                p_nom.index,
-                suffix=f" urban {key}-{grouping_year}",
-                bus0=spatial.biomass.df.loc[
-                    p_nom.index.str.split().str[:2].str.join(" ")
-                ]["nodes"].values,
-                bus1=p_nom.index.str.split().str[:2].str.join(" "),
-                bus2=p_nom.index + " urban central heat",
-                carrier=generator,
-                p_nom=p_nom / costs.at[key, "efficiency"],
-                capital_cost=costs.at[key, "fixed"] * costs.at[key, "efficiency"],
-                overnight_cost=costs.at[key, "investment"]
-                * costs.at[key, "efficiency"],
-                marginal_cost=costs.at[key, "VOM"],
-                efficiency=costs.at[key, "efficiency"],
-                efficiency2=costs.at[key, "efficiency-heat"],
-                build_year=grouping_year,
-                lifetime=costs.at[key, "lifetime"],
-            )
-
-=======
->>>>>>> 778b60f8
 
 def get_efficiency(heat_system, carrier, nodes, heating_efficiencies, costs):
     """
@@ -1170,12 +1082,7 @@
 
         snakemake = mock_snakemake(
             "add_existing_baseyear",
-<<<<<<< HEAD
-            # configfiles="config/test/config.myopic.yaml",
-            # clusters="5",
-=======
             configfiles="config/config.yaml",
->>>>>>> 778b60f8
             clusters="27",
             ll="vopt",
             opts="",
