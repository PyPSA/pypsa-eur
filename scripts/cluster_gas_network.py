# -*- coding: utf-8 -*-
# SPDX-FileCopyrightText: : 2020-2024 The PyPSA-Eur Authors
#
# SPDX-License-Identifier: MIT
"""
Cluster gas transmission network to clustered model regions.
"""

import logging

import geopandas as gpd
import pandas as pd
from _helpers import configure_logging, set_scenario_config
from pypsa.geo import haversine_pts
from shapely import wkt

logger = logging.getLogger(__name__)


def concat_gdf(gdf_list, crs="EPSG:4326"):
    """
    Concatenate multiple geopandas dataframes with common coordinate reference
    system (crs).
    """
    return gpd.GeoDataFrame(pd.concat(gdf_list), crs=crs)


def load_bus_regions(onshore_path, offshore_path):
    """
    Load pypsa-eur on- and offshore regions and concat.
    """
    bus_regions_offshore = gpd.read_file(offshore_path)
    bus_regions_onshore = gpd.read_file(onshore_path)
    bus_regions = concat_gdf([bus_regions_offshore, bus_regions_onshore])
    bus_regions = bus_regions.dissolve(by="name", aggfunc="sum")

    return bus_regions


def build_clustered_gas_network(df, bus_regions, length_factor=1.25):
    for i in [0, 1]:
        gdf = gpd.GeoDataFrame(geometry=df[f"point{i}"], crs="EPSG:4326")

        bus_mapping = gpd.sjoin(
            gdf, bus_regions, how="left", predicate="within"
        ).index_right
        bus_mapping = bus_mapping.groupby(bus_mapping.index).first()

        df[f"bus{i}"] = bus_mapping

        df[f"point{i}"] = df[f"bus{i}"].map(
            bus_regions.to_crs(3035).centroid.to_crs(4326)
        )

    # drop pipes where not both buses are inside regions
    df = df.loc[~df.bus0.isna() & ~df.bus1.isna()]

    # drop pipes within the same region
    df = df.loc[df.bus1 != df.bus0]

    # recalculate lengths as center to center * length factor
    df["length"] = df.apply(
        lambda p: length_factor
        * haversine_pts([p.point0.x, p.point0.y], [p.point1.x, p.point1.y]),
        axis=1,
    )

    # tidy and create new numbered index
    df.drop(["point0", "point1"], axis=1, inplace=True)
    df.reset_index(drop=True, inplace=True)

    return df


def reindex_pipes(df, prefix="gas pipeline"):
    def make_index(x):
        connector = " <-> " if x.bidirectional else " -> "
        return prefix + " " + x.bus0 + connector + x.bus1

    df.index = df.apply(make_index, axis=1)

    df["p_min_pu"] = df.bidirectional.apply(lambda bi: -1 if bi else 0)
    df.drop("bidirectional", axis=1, inplace=True)

    df.sort_index(axis=1, inplace=True)


def aggregate_parallel_pipes(df):
    strategies = {
        "bus0": "first",
        "bus1": "first",
        "p_nom": "sum",
        "p_nom_diameter": "sum",
        "max_pressure_bar": "mean",
        "build_year": "mean",
        "diameter_mm": "mean",
        "length": "mean",
        "name": " ".join,
        "p_min_pu": "min",
    }
    return df.groupby(df.index).agg(strategies)


if __name__ == "__main__":
    if "snakemake" not in globals():
        from _helpers import mock_snakemake

<<<<<<< HEAD
        snakemake = mock_snakemake(
            "cluster_gas_network", weather_year="", simpl="", clusters="37"
        )

    logging.basicConfig(level=snakemake.config["logging"]["level"])
=======
        snakemake = mock_snakemake("cluster_gas_network", simpl="", clusters="37")
    configure_logging(snakemake)
    set_scenario_config(snakemake)
>>>>>>> 986c7be4

    fn = snakemake.input.cleaned_gas_network
    df = pd.read_csv(fn, index_col=0)
    for col in ["point0", "point1"]:
        df[col] = df[col].apply(wkt.loads)

    bus_regions = load_bus_regions(
        snakemake.input.regions_onshore, snakemake.input.regions_offshore
    )

    gas_network = build_clustered_gas_network(df, bus_regions)

    reindex_pipes(gas_network)
    gas_network = aggregate_parallel_pipes(gas_network)

    gas_network.to_csv(snakemake.output.clustered_gas_network)<|MERGE_RESOLUTION|>--- conflicted
+++ resolved
@@ -105,17 +105,9 @@
     if "snakemake" not in globals():
         from _helpers import mock_snakemake
 
-<<<<<<< HEAD
-        snakemake = mock_snakemake(
-            "cluster_gas_network", weather_year="", simpl="", clusters="37"
-        )
-
-    logging.basicConfig(level=snakemake.config["logging"]["level"])
-=======
-        snakemake = mock_snakemake("cluster_gas_network", simpl="", clusters="37")
+        snakemake = mock_snakemake("cluster_gas_network", weather_year="", simpl="", clusters="37")
     configure_logging(snakemake)
     set_scenario_config(snakemake)
->>>>>>> 986c7be4
 
     fn = snakemake.input.cleaned_gas_network
     df = pd.read_csv(fn, index_col=0)
